#
#
#  BLIS
#  An object-based framework for developing high-performance BLAS-like
#  libraries.
#
#  Copyright (C) 2014, The University of Texas at Austin
#  Copyright (C) 2020 - 2024, Advanced Micro Devices, Inc. All rights reserved.
#
#  Redistribution and use in source and binary forms, with or without
#  modification, are permitted provided that the following conditions are
#  met:
#   - Redistributions of source code must retain the above copyright
#     notice, this list of conditions and the following disclaimer.
#   - Redistributions in binary form must reproduce the above copyright
#     notice, this list of conditions and the following disclaimer in the
#     documentation and/or other materials provided with the distribution.
#   - Neither the name(s) of the copyright holder(s) nor the names of its
#     contributors may be used to endorse or promote products derived
#     from this software without specific prior written permission.
#
#  THIS SOFTWARE IS PROVIDED BY THE COPYRIGHT HOLDERS AND CONTRIBUTORS
#  "AS IS" AND ANY EXPRESS OR IMPLIED WARRANTIES, INCLUDING, BUT NOT
#  LIMITED TO, THE IMPLIED WARRANTIES OF MERCHANTABILITY AND FITNESS FOR
#  A PARTICULAR PURPOSE ARE DISCLAIMED. IN NO EVENT SHALL THE COPYRIGHT
#  HOLDER OR CONTRIBUTORS BE LIABLE FOR ANY DIRECT, INDIRECT, INCIDENTAL,
#  SPECIAL, EXEMPLARY, OR CONSEQUENTIAL DAMAGES (INCLUDING, BUT NOT
#  LIMITED TO, PROCUREMENT OF SUBSTITUTE GOODS OR SERVICES; LOSS OF USE,
#  DATA, OR PROFITS; OR BUSINESS INTERRUPTION) HOWEVER CAUSED AND ON ANY
#  THEORY OF LIABILITY, WHETHER IN CONTRACT, STRICT LIABILITY, OR TORT
#  (INCLUDING NEGLIGENCE OR OTHERWISE) ARISING IN ANY WAY OUT OF THE USE
#  OF THIS SOFTWARE, EVEN IF ADVISED OF THE POSSIBILITY OF SUCH DAMAGE.
#
#

# Only include this block of code once
ifndef COMMON_MK_INCLUDED
COMMON_MK_INCLUDED := yes



#
# --- CFLAGS storage functions -------------------------------------------------
#

# Define a function that stores the value of a variable to a different
# variable containing a specified suffix (corresponding to a configuration).
define store-var-for
$(strip $(1)).$(strip $(2)) := $($(strip $(1)))
endef

# Define a function similar to store-var-for, except that appends instead
# of overwriting.
define append-var-for
$(strip $(1)).$(strip $(2)) += $($(strip $(1)))
endef

# Define a function that stores the value of all of the variables in a
# make_defs.mk file to other variables with the configuration (the
# argument $(1)) added as a suffix. This function is called once from
# each make_defs.mk. Also, add the configuration to CONFIGS_INCL.
define store-make-defs
$(eval $(call store-var-for,CC,         $(1)))
$(eval $(call store-var-for,CC_VENDOR,  $(1)))
$(eval $(call store-var-for,CPPROCFLAGS,$(1)))
$(eval $(call store-var-for,CLANGFLAGS, $(1)))
$(eval $(call store-var-for,CXXLANGFLAGS,$(1)))
$(eval $(call store-var-for,CMISCFLAGS, $(1)))
$(eval $(call store-var-for,CPICFLAGS,  $(1)))
$(eval $(call store-var-for,CWARNFLAGS, $(1)))
$(eval $(call store-var-for,CDBGFLAGS,  $(1)))
$(eval $(call store-var-for,COPTFLAGS,  $(1)))
$(eval $(call store-var-for,CKOPTFLAGS, $(1)))
$(eval $(call store-var-for,CKVECFLAGS, $(1)))
$(eval $(call store-var-for,CROPTFLAGS, $(1)))
$(eval $(call store-var-for,CRVECFLAGS, $(1)))
CONFIGS_INCL += $(1)
endef

# Define a function that retreives the value of a variable for a
# given configuration.
define load-var-for
$($(strip $(1)).$(strip $(2)))
endef



#
# --- CFLAGS query functions ---------------------------------------------------
#

# Define some functions that return the appropriate CFLAGS for a given
# configuration. This assumes that the make_defs.mk files have already been
# included, which results in those values having been stored to
# configuration-qualified variables.

get-noopt-cflags-for     = $(strip $(CFLAGS_PRESET) \
                                   $(call load-var-for,CDBGFLAGS,$(1)) \
                                   $(call load-var-for,CWARNFLAGS,$(1)) \
                                   $(call load-var-for,CPICFLAGS,$(1)) \
                                   $(call load-var-for,CMISCFLAGS,$(1)) \
                                   $(call load-var-for,CLANGFLAGS,$(1)) \
                                   $(call load-var-for,CPPROCFLAGS,$(1)) \
                                   $(CTHREADFLAGS) \
                                   $(CINCFLAGS) $(VERS_DEF) \
                            )

get-noopt-cxxflags-for   = $(strip $(CFLAGS_PRESET) \
                                   $(call load-var-for,CDBGFLAGS,$(1)) \
                                   $(call load-var-for,CWARNFLAGS,$(1)) \
                                   $(call load-var-for,CPICFLAGS,$(1)) \
                                   $(call load-var-for,CMISCFLAGS,$(1)) \
                                   $(call load-var-for,CXXLANGFLAGS,$(1)) \
                                   $(call load-var-for,CPPROCFLAGS,$(1)) \
                                   $(CTHREADFLAGS) \
                                   $(CINCFLAGS) $(VERS_DEF) \
                            )

get-refinit-cflags-for   = $(strip $(call load-var-for,COPTFLAGS,$(1)) \
                                   $(call get-noopt-cflags-for,$(1)) \
                                   -DBLIS_CNAME=$(1) \
                                   $(BUILD_CPPFLAGS) \
                                   $(BUILD_SYMFLAGS) \
                            )

get-refkern-cflags-for   = $(strip $(call load-var-for,CROPTFLAGS,$(1)) \
                                   $(call load-var-for,CRVECFLAGS,$(1)) \
                                   $(call get-noopt-cflags-for,$(1)) \
                                   $(COMPSIMDFLAGS) \
                                   -DBLIS_CNAME=$(1) \
                                   $(BUILD_CPPFLAGS) \
                                   $(BUILD_SYMFLAGS) \
                            )

get-config-cflags-for    = $(strip $(call load-var-for,COPTFLAGS,$(1)) \
                                   $(call get-noopt-cflags-for,$(1)) \
                                   $(BUILD_CPPFLAGS) \
                                   $(BUILD_SYMFLAGS) \
                            )

get-frame-cflags-for     = $(strip $(call load-var-for,COPTFLAGS,$(1)) \
                                   $(call get-noopt-cflags-for,$(1)) \
                                   $(BUILD_CPPFLAGS) \
                                   $(BUILD_SYMFLAGS) \
                            )

get-aocldtl-cflags-for     = $(strip $(call load-var-for,COPTFLAGS,$(1)) \
                                   $(call get-noopt-cflags-for,$(1)) \
                                   $(BUILD_CPPFLAGS) \
                                   $(BUILD_SYMFLAGS) \
                            )


get-kernel-cflags-for    = $(strip $(call load-var-for,CKOPTFLAGS,$(1)) \
                                   $(call load-var-for,CKVECFLAGS,$(1)) \
                                   $(call get-noopt-cflags-for,$(1)) \
                                   $(COMPSIMDFLAGS) \
                                   $(BUILD_CPPFLAGS) \
                                   $(BUILD_SYMFLAGS) \
                            )

# When compiling addons, we use flags similar to those of general framework
# source. This ensures that the same code can be linked and run across various
# sub-configurations.
get-addon-c99flags-for   = $(strip $(call load-var-for,COPTFLAGS,$(1)) \
                                   $(call get-noopt-cflags-for,$(1)) \
                                   $(CADDONINCFLAGS) \
                                   $(BUILD_CPPFLAGS) \
                                   $(BUILD_SYMFLAGS) \
                            )
get-addon-cxxflags-for   = $(strip $(call load-var-for,COPTFLAGS,$(1)) \
                                   $(call get-noopt-cxxflags-for,$(1)) \
                                   $(CADDONINCFLAGS) \
                                   $(BUILD_CPPFLAGS) \
                                   $(BUILD_SYMFLAGS) \
                            )
# When compiling addon kernels, we use flags similar to those of kernels
# flags, except we also include the addon header paths.
get-addon-kernel-c99flags-for = $(strip $(call load-var-for,CKOPTFLAGS,$(1)) \
                                        $(call load-var-for,CKVECFLAGS,$(1)) \
                                        $(call get-noopt-cflags-for,$(1)) \
                                        $(CADDONINCFLAGS) \
                                        $(BUILD_CPPFLAGS) \
                                        $(BUILD_SYMFLAGS) \
                                 )

# When compiling sandboxes, we use flags similar to those of general framework
# source. This ensures that the same code can be linked and run across various
# sub-configurations. (NOTE: If we ever switch to using refkernel or kernel
# flags, we should prevent enabling sandboxes for umbrella families by verifying
# that config_list == config_name if --enable-sandbox is given. THIS ALSO
# APPLIES TO ADDONS ABOVE.)
get-sandbox-c99flags-for = $(strip $(call load-var-for,COPTFLAGS,$(1)) \
                                   $(call get-noopt-cflags-for,$(1)) \
                                   $(CSANDINCFLAGS) \
                                   $(BUILD_CPPFLAGS) \
                                   $(BUILD_SYMFLAGS) \
                            )
get-sandbox-cxxflags-for = $(strip $(call load-var-for,COPTFLAGS,$(1)) \
                                   $(call get-noopt-cxxflags-for,$(1)) \
                                   $(CSANDINCFLAGS) \
                                   $(BUILD_CPPFLAGS) \
                                   $(BUILD_SYMFLAGS) \
                            )

# Define a separate function that will return appropriate flags for use by
# applications that want to use the same basic flags as those used when BLIS
# was compiled. (NOTE: This is the same as the $(get-frame-cflags-for ...)
# function, except that it omits two variables that contain flags exclusively
# for use when BLIS is being compiled/built: BUILD_CPPFLAGS, which contains a
# cpp macro that confirms that BLIS is being built; and BUILD_SYMFLAGS, which
# contains symbol export flags that are only needed when a shared library is
# being compiled/linked.)
get-user-cflags-for      = $(strip $(call load-var-for,COPTFLAGS,$(1)) \
                                   $(call get-noopt-cflags-for,$(1)) \
                            )

# Define functions that return messages appropriate for each non-verbose line
# of compilation output.
get-noopt-text            = "(CFLAGS for no optimization)"
get-refinit-text-for      = "('$(1)' CFLAGS for ref. kernel init)"
get-refkern-text-for      = "('$(1)' CFLAGS for ref. kernels)"
get-config-text-for       = "('$(1)' CFLAGS for config code)"
get-frame-text-for        = "('$(1)' CFLAGS for framework code)"
get-aocldtl-text-for      = "('$(1)' CFLAGS for AOCL debug and trace code)"
get-kernel-text-for       = "('$(1)' CFLAGS for kernels)"
get-addon-c99text-for     = "('$(1)' CFLAGS for addons)"
get-addon-cxxtext-for     = "('$(1)' CXXFLAGS for addons)"
get-addon-kernel-text-for = "('$(1)' CFLAGS for addon kernels)"
get-sandbox-c99text-for   = "('$(1)' CFLAGS for sandboxes)"
get-sandbox-cxxtext-for   = "('$(1)' CXXFLAGS for sandboxes)"



#
# --- Miscellaneous helper functions -------------------------------------------
#

# Define functions that filters a list of filepaths $(1) that contain (or
# omit) an arbitrary substring $(2).
files-that-contain      = $(strip $(foreach f, $(1), $(if $(findstring $(2),$(f)),$(f),)))
files-that-dont-contain = $(strip $(foreach f, $(1), $(if $(findstring $(2),$(f)),,$(f))))

# Define a function that removes duplicate strings *without* using the sort
# function.
rm-dups = $(if $1,$(firstword $1) $(call rm-dups,$(filter-out $(firstword $1),$1)))

#
# --- Include makefile configuration file --------------------------------------
#

# Use the current directory as the default path to the root directory for
# makefile fragments (and the configuration family's make_defs.mk), but
# allow the includer to override this value if it needs to point to an
# installation directory.
ifeq ($(strip $(SHARE_PATH)),)
SHARE_PATH        := .
endif

# Define the name of the configuration file.
CONFIG_MK_FILE     := config.mk

# Identify the base path for the root directory for makefile fragments (and
# the configuration family's make_defs.mk). We define this path in terms of
# SHARE_PATH, which gets a default value above (which is what happens for the
# top-level Makefile). If SHARE_PATH is specified by the Makefile prior to
# including common.mk, that path is used instead. This allows Makefiles for
# example code and test drivers to reference an installed prefix directory
# for situations when the build directory no longer exists.
BASE_SHARE_PATH    := $(SHARE_PATH)

# Include the configuration file.
-include $(BASE_SHARE_PATH)/$(CONFIG_MK_FILE)



#
# --- Handle 'make clean' and friends without config.mk ------------------------
#

# Detect whether we actually got the configuration file. If we didn't, then
# it is likely that the user has not yet generated it (via configure).
ifeq ($(strip $(CONFIG_MK_INCLUDED)),yes)
CONFIG_MK_PRESENT := yes
IS_CONFIGURED     := yes
else
CONFIG_MK_PRESENT := no
IS_CONFIGURED     := no
endif

# If we didn't get config.mk, then we need to set some basic variables so
# that make will function without error for things like 'make clean'.
ifeq ($(IS_CONFIGURED),no)

# If this makefile fragment is being run and there is no config.mk present,
# then it's probably safe to assume that the user is currently located in the
# source distribution.
DIST_PATH := .

# Even though they won't be used explicitly, it appears that setting these
# INSTALL_* variables to something sane (that is, not allowing them default
# to the empty string) is necessary to prevent make from hanging, likely
# because the statements that define UNINSTALL_LIBS and UNINSTALL_HEADERS,
# when evaluated, result in running 'find' on the root directory--definitely
# something we would like to avoid.
INSTALL_LIBDIR   := $(HOME)/blis/lib
INSTALL_INCDIR   := $(HOME)/blis/include
INSTALL_SHAREDIR := $(HOME)/blis/share

endif



#
# --- Primary makefile variable definitions ------------------------------------
#

# Construct the architecture-version string, which will be used to name the
# library upon installation.
VERS_CONF          := $(VERSION)-$(CONFIG_NAME)

# All makefile fragments in the tree will have this name.
FRAGMENT_MK        := .fragment.mk

# Locations of important files.
BUILD_DIR          := build
CONFIG_DIR         := config
FRAME_DIR          := frame
AOCLDTL_DIR        := aocl_dtl
REFKERN_DIR        := ref_kernels
KERNELS_DIR        := kernels
ADDON_DIR          := addon
SANDBOX_DIR        := sandbox
OBJ_DIR            := obj
LIB_DIR            := lib
INCLUDE_DIR        := include
BLASTEST_DIR       := blastest
TESTSUITE_DIR      := testsuite

VEND_DIR           := vendor
VEND_CPP_DIR       := $(VEND_DIR)/cpp
VEND_TESTCPP_DIR   := $(VEND_DIR)/testcpp

# The filename suffix for reference kernels.
REFNM              := ref

# Source suffixes.
CONFIG_SRC_SUFS    := c
KERNELS_SRC_SUFS   := c s S
FRAME_SRC_SUFS     := c

AOCLDTL_SRC_SUFS   := c
ADDON_C99_SUFS     := c
ADDON_CXX_SUFS     := cc cpp cxx
ADDON_SRC_SUFS     := $(ADDON_C99_SUFS) $(ADDON_CXX_SUFS)

SANDBOX_C99_SUFS   := c
SANDBOX_CXX_SUFS   := cc cpp cxx
SANDBOX_SRC_SUFS   := $(SANDBOX_C99_SUFS) $(SANDBOX_CXX_SUFS)

# Header suffixes.
FRAME_HDR_SUFS     := h

AOCLDTL_HDR_SUFS   := h
ADDON_H99_SUFS     := h
ADDON_HXX_SUFS     := hh hpp hxx
ADDON_HDR_SUFS     := $(ADDON_H99_SUFS) $(ADDON_HXX_SUFS)

SANDBOX_H99_SUFS   := h
SANDBOX_HXX_SUFS   := hh hpp hxx
SANDBOX_HDR_SUFS   := $(SANDBOX_H99_SUFS) $(SANDBOX_HXX_SUFS)

# Combine all header suffixes and remove duplicates via sort().
ALL_HDR_SUFS       := $(sort $(FRAME_HDR_SUFS)   \
                             $(ADDON_HDR_SUFS) \
                             $(SANDBOX_HDR_SUFS) \
                             $(AOCLDTL_HDR_SUFS))

ALL_H99_SUFS       := $(sort $(FRAME_HDR_SUFS)   \
                             $(ADDON_HDR_SUFS) \
                             $(SANDBOX_H99_SUFS) \
                             $(AOCLDTL_HDR_SUFS))

# The names of scripts that check output from the BLAS test drivers and
# BLIS test suite.
BLASTEST_CHECK     := check-blastest.sh
TESTSUITE_CHECK    := check-blistest.sh

# The names of the testsuite input/configuration files.
TESTSUITE_CONF_GEN := input.general
TESTSUITE_CONF_OPS := input.operations
TESTSUITE_FAST_GEN := input.general.fast
TESTSUITE_FAST_OPS := input.operations.fast
TESTSUITE_MIXD_GEN := input.general.mixed
TESTSUITE_MIXD_OPS := input.operations.mixed
TESTSUITE_SALT_GEN := input.general.salt
TESTSUITE_SALT_OPS := input.operations.salt
TESTSUITE_OUT_FILE := output.testsuite

# CHANGELOG file.
CHANGELOG          := CHANGELOG

# Something for OS X so that echo -n works as expected.
SHELL              := bash

# Construct paths to the four primary directories of source code:
# the config directory, general framework code, reference kernel code,
# and optimized kernel code. Also process paths for addon and sandbox
# directories.
CONFIG_PATH        := $(DIST_PATH)/$(CONFIG_DIR)
FRAME_PATH         := $(DIST_PATH)/$(FRAME_DIR)
AOCLDTL_PATH       := $(DIST_PATH)/$(AOCLDTL_DIR)
REFKERN_PATH       := $(DIST_PATH)/$(REFKERN_DIR)
KERNELS_PATH       := $(DIST_PATH)/$(KERNELS_DIR)
ADDON_PATH         := $(DIST_PATH)/$(ADDON_DIR)
SANDBOX_PATH       := $(DIST_PATH)/$(SANDBOX_DIR)

# Construct paths to some optional C++ template headers contributed by AMD.
VEND_CPP_PATH      := $(DIST_PATH)/$(VEND_CPP_DIR)
VEND_TESTCPP_PATH  := $(DIST_PATH)/$(VEND_TESTCPP_DIR)

# Construct paths to the makefile fragments for the four primary directories
# of source code: the config directory, general framework code, reference
# kernel code, and optimized kernel code.
CONFIG_FRAG_PATH   := ./obj/$(CONFIG_NAME)/$(CONFIG_DIR)
FRAME_FRAG_PATH    := ./obj/$(CONFIG_NAME)/$(FRAME_DIR)
AOCLDTL_FRAG_PATH  := ./obj/$(CONFIG_NAME)/$(AOCLDTL_DIR)
REFKERN_FRAG_PATH  := ./obj/$(CONFIG_NAME)/$(REFKERN_DIR)
KERNELS_FRAG_PATH  := ./obj/$(CONFIG_NAME)/$(KERNELS_DIR)
ADDON_FRAG_PATH    := ./obj/$(CONFIG_NAME)/$(ADDON_DIR)
SANDBOX_FRAG_PATH  := ./obj/$(CONFIG_NAME)/$(SANDBOX_DIR)



#
# --- Library name and local paths ---------------------------------------------
#

# Use lib/CONFIG_NAME as the default path to the local header files, but
# allow the includer to override this value if it needs to point to an
# installation directory.
ifeq ($(strip $(LIB_PATH)),)
LIB_PATH           := $(LIB_DIR)/$(CONFIG_NAME)
endif

# Identify the base path for the intermediate library directory. We define
# this path in terms of LIB_PATH, which gets a default value above (which is
# what happens for the top-level Makefile). If LIB_PATH is specified by the
# Makefile prior to including common.mk, that path is used instead. This
# allows Makefiles for example code and test drivers to reference an installed
# prefix directory for situations when the build directory no longer exists.
BASE_LIB_PATH      := $(LIB_PATH)

# The base name of the BLIS library that we will build.
ifeq ($(THREADING_MODEL),off)
LIBBLIS            := libblis
else
LIBBLIS            := libblis-mt
endif

# The shared (dynamic) library file suffix is different for Linux and OS X.
ifeq ($(OS_NAME),Darwin)
SHLIB_EXT          := dylib
else ifeq ($(IS_WIN),yes)
ifeq ($(CC_VENDOR),gcc)
SHLIB_EXT          := dll.a
else
SHLIB_EXT          := lib
endif
else
SHLIB_EXT          := so
endif

# Note: These names will be modified later to include the configuration and
# version strings.
LIBBLIS_A          := $(LIBBLIS).a
LIBBLIS_SO         := $(LIBBLIS).$(SHLIB_EXT)

# Append the base library path to the library names.
LIBBLIS_A_PATH     := $(BASE_LIB_PATH)/$(LIBBLIS_A)
LIBBLIS_SO_PATH    := $(BASE_LIB_PATH)/$(LIBBLIS_SO)

# Create a filepath to a local symlink to the soname--that is, the same as
# LIBBLIS_SO_PATH except with the .so major version number. Since the shared
# library lists its soname as 'libblis.so.n', where n is the .so major version
# number, a symlink in BASE_LIB_PATH is needed so that ld can find the local
# shared library when the testsuite is run via 'make test' or 'make check'.

ifeq ($(OS_NAME),Darwin)
# OS X shared library extensions.
LIBBLIS_SO_MAJ_EXT := $(SO_MAJOR).$(SHLIB_EXT)
LIBBLIS_SO_MMB_EXT := $(SO_MMB).$(SHLIB_EXT)
else ifeq ($(IS_WIN),yes)
# Windows shared library extension.
LIBBLIS_SO_MAJ_EXT := $(SO_MAJOR).dll
LIBBLIS_SO_MMB_EXT :=
else
# Linux shared library extensions.
LIBBLIS_SO_MAJ_EXT := $(SHLIB_EXT).$(SO_MAJOR)
LIBBLIS_SO_MMB_EXT := $(SHLIB_EXT).$(SO_MMB)
endif
LIBBLIS_SONAME         := $(LIBBLIS).$(LIBBLIS_SO_MAJ_EXT)
LIBBLIS_SO_MAJ_PATH    := $(BASE_LIB_PATH)/$(LIBBLIS_SONAME)

# Construct the output path when building a shared library.
# NOTE: This code and the code immediately above is a little curious and
# perhaps could be refactored (carefully).
ifeq ($(IS_WIN),yes)
LIBBLIS_SO_OUTPUT_NAME := $(LIBBLIS_SO_MAJ_PATH)
else
LIBBLIS_SO_OUTPUT_NAME := $(LIBBLIS_SO_PATH)
endif

#
# --- Utility program definitions ----------------------------------------------
#

SH         := /bin/sh
MV         := mv
MKDIR      := mkdir -p
RM_F       := rm -f
RM_RF      := rm -rf
SYMLINK    := ln -sf
FIND       := find
GREP       := grep
EGREP      := grep -E
XARGS      := xargs
INSTALL    := install -c

# Script for creating a monolithic header file.
#FLATTEN_H  := $(DIST_PATH)/build/flatten-headers.sh
FLATTEN_H  := $(PYTHON) $(DIST_PATH)/build/flatten-headers.py

# Default archiver flags.
ARFLAGS    := cr

# Used to refresh CHANGELOG.
GIT        := git
GIT_LOG    := $(GIT) log --decorate



#
# --- Default linker definitions -----------------------------------------------
#

# NOTE: This section needs to reside before the inclusion of make_defs.mk
# files (just below), as most configurations' make_defs.mk don't tinker
# with things like LDFLAGS, but some do (or may), in which case they can
# manually override whatever they need.

# Define the external libraries we may potentially need at link-time.
ifeq ($(IS_WIN),yes)
LIBM       :=
else
LIBM       := -lm
endif
LIBMEMKIND := -lmemkind

# Linking standard c++ library for aocl_gemm addon.
STDCXX :=
ifeq ($(GCC_OT_11_2_0),yes)
    ifeq ($(filter aocl_gemm, $(ADDON_LIST)), aocl_gemm)
       STDCXX := -lstdc++
    endif
endif

# Default linker flags.
# NOTE: -lpthread is needed unconditionally because BLIS uses pthread_once()
# to initialize itself in a thread-safe manner. The one exception to this
# rule: if --disable-system is given at configure-time, LIBPTHREAD is empty.
LDFLAGS    := $(LDFLAGS_PRESET) $(LIBM) $(LIBPTHREAD) $(STDCXX)

# Add libmemkind to the link-time flags, if it was enabled at configure-time.
ifeq ($(MK_ENABLE_MEMKIND),yes)
LDFLAGS    += $(LIBMEMKIND)
endif

# Never use libm with Intel compilers.
ifeq ($(CC_VENDOR),icc)
LDFLAGS    := $(filter-out $(LIBM),$(LDFLAGS))
endif

# Never use libmemkind with Intel SDE.
ifeq ($(DEBUG_TYPE),sde)
LDFLAGS    := $(filter-out $(LIBMEMKIND),$(LDFLAGS))
endif

# Specify the shared library's 'soname' field.
# NOTE: The flag for creating shared objects is different for Linux and OS X.
ifeq ($(OS_NAME),Darwin)
# OS X shared library link flags.
SOFLAGS    := -dynamiclib
ifeq ($(MK_ENABLE_RPATH),yes)
SOFLAGS    += -Wl,-install_name,@rpath/$(LIBBLIS_SONAME)
else
SOFLAGS    += -Wl,-install_name,$(libdir)/$(LIBBLIS_SONAME)
endif
else
SOFLAGS    := -shared
ifeq ($(IS_WIN),yes)
# Windows shared library link flags.
ifeq ($(CC_VENDOR),clang)
SOFLAGS    += -Wl,-soname,$(LIBBLIS_SONAME)
else
SOFLAGS    += -Wl,--out-implib,$(BASE_LIB_PATH)/$(LIBBLIS).dll.a
endif
else
# Linux shared library link flags.
SOFLAGS    += -Wl,-soname,$(LIBBLIS_SONAME)
endif
endif

# Decide whether to use static or shared library on Linux and OS X
MK_USE_LIB=static
ifeq ($(MK_ENABLE_STATIC),no)
  MK_USE_LIB=shared
endif
ifeq ($(USE_SHARED),yes)
  MK_USE_LIB=shared
endif

# Decide which library to link to for things like the testsuite and BLIS test
# drivers. We default to the static library, unless only the shared library was
# enabled, in which case we use the shared library.
LIBBLIS_L      := $(LIBBLIS_A)
LIBBLIS_LINK   := $(LIBBLIS_A_PATH)
ifeq ($(MK_ENABLE_SHARED),yes)
<<<<<<< HEAD
  ifeq ($(MK_USE_LIB),shared)
    LIBBLIS_L      := $(LIBBLIS_SO)
    LIBBLIS_LINK   := $(LIBBLIS_SO_PATH)
    ifeq ($(IS_WIN),no)
      # For Linux and OS X: set rpath property of shared object.
      LDFLAGS        += -Wl,-rpath,$(BASE_LIB_PATH)
    endif
  endif
  # On windows, use the shared library even if static is created.
  ifeq ($(IS_WIN),yes)
    LIBBLIS_L      := $(LIBBLIS_SO)
    LIBBLIS_LINK   := $(LIBBLIS_SO_PATH)
  endif
=======
ifeq ($(MK_ENABLE_STATIC),no)
LIBBLIS_L      := $(LIBBLIS_SO)
LIBBLIS_LINK   := $(LIBBLIS_SO_PATH)
ifeq ($(IS_WIN),no)
# For Linux and OS X: set rpath property of shared object.
ifeq ($(OS_NAME),Darwin)
# rpath for test_libblis.x
LDFLAGS        += -Wl,-rpath,@executable_path/$(BASE_LIB_PATH)
# rpath for BLAS tests
LDFLAGS        += -Wl,-rpath,@executable_path/../../../$(BASE_LIB_PATH)
else
# rpath for test_libblis.x
LDFLAGS        += -Wl,-rpath,'$$ORIGIN/$(BASE_LIB_PATH)'
# rpath for BLAS tests
LDFLAGS        += -Wl,-rpath,'$$ORIGIN/../../../$(BASE_LIB_PATH)'
endif
endif
endif
# On windows, use the shared library even if static is created.
ifeq ($(IS_WIN),yes)
LIBBLIS_L      := $(LIBBLIS_SO)
LIBBLIS_LINK   := $(LIBBLIS_SO_PATH)
endif
>>>>>>> 81e10346
endif

#
# --- Include makefile definitions file ----------------------------------------
#

# Define the name of the file containing build and architecture-specific
# makefile definitions.
MAKE_DEFS_FILE     := make_defs.mk

# Assemble a list of all configuration family members, including the
# configuration family name itself. Note that sort() will remove duplicates
# for situations where CONFIG_NAME is present in CONFIG_LIST, such as would
# be the case for singleton families.
CONFIG_LIST_FAM    := $(sort $(strip $(CONFIG_LIST) $(CONFIG_NAME)))

# Construct the paths to the makefile definitions files, each of which
# resides in a separate configuration sub-directory. We use CONFIG_LIST_FAM
# since we might need the makefile definitions associated with the
# configuration family (if it is an umbrella family).
# NOTE: We use the prefix $(BASE_SHARE_PATH)/$(CONFIG_DIR)/ instead of
# $(CONFIG_PATH) so that make_defs.mk can be found when it is installed,
# provided the caller defined SHARE_PATH to that install directory.
CONFIG_PATHS       := $(addprefix $(BASE_SHARE_PATH)/$(CONFIG_DIR)/, \
                                  $(CONFIG_LIST_FAM))
MAKE_DEFS_MK_PATHS := $(addsuffix /$(MAKE_DEFS_FILE), $(CONFIG_PATHS))

# Initialize the list of included (found) configurations to empty.
CONFIGS_INCL       :=

# Include the makefile definitions files implied by the list of configurations.
-include $(MAKE_DEFS_MK_PATHS)

# Detect whether we actually got all of the make definitions files. If
# we didn't, then maybe a configuration is mislabeled or missing. The
# check-env-make-defs target checks ALL_MAKE_DEFS_MK_PRESENT and outputs
# an error message if it is set to 'no'.
# NOTE: We use CONFIG_LIST_FAM as the expected list of configurations.
# This combines CONFIG_NAME with CONFIG_LIST. The inclusion of CONFIG_NAME
# is needed for situations where the configuration family is an umbrella
# family (e.g. 'intel64'), since families have separate make_def.mk files.
CONFIGS_EXPECTED := $(CONFIG_LIST_FAM)
ifeq ($(sort $(strip $(CONFIGS_INCL))), \
      $(sort $(strip $(CONFIGS_EXPECTED))))
ALL_MAKE_DEFS_MK_PRESENT := yes
else
ALL_MAKE_DEFS_MK_PRESENT := no
endif



#
# --- Configuration-agnostic flags ---------------------------------------------
#

# --- Linker program ---

# Use whatever compiler was chosen.
LINKER     := $(CC)

# --- Warning flags ---

CWARNFLAGS :=

# Disable unused function warnings and stop compiling on first error for
# all compilers that accept such options: gcc, clang, and icc.
ifneq ($(CC_VENDOR),ibm)
CWARNFLAGS += -Wall -Wno-unused-function -Wfatal-errors
endif

# Disable tautological comparision warnings in clang.
ifeq ($(CC_VENDOR),clang)
CWARNFLAGS += -Wno-tautological-compare -Wno-pass-failed
endif

$(foreach c, $(CONFIG_LIST_FAM), $(eval $(call append-var-for,CWARNFLAGS,$(c))))

# --- Position-independent code flags (shared libraries only) ---

# Emit position-independent code for dynamic linking.
ifeq ($(IS_WIN),yes)
# Note: Don't use any fPIC flags for Windows builds since all code is position-
# independent.
CPICFLAGS :=
else
CPICFLAGS := -fPIC
endif
$(foreach c, $(CONFIG_LIST_FAM), $(eval $(call append-var-for,CPICFLAGS,$(c))))

# --- Symbol exporting flags (shared libraries only) ---

# NOTE: These flags are only applied when building BLIS and not used by
# applications that import BLIS compilation flags via the
# $(get-user-cflags-for ...) function.

# Determine default export behavior / visibility of symbols for gcc.
ifeq ($(CC_VENDOR),gcc)
ifeq ($(IS_WIN),yes)
ifeq ($(EXPORT_SHARED),all)
BUILD_SYMFLAGS := -Wl,--export-all-symbols, -Wl,--enable-auto-import
else # ifeq ($(EXPORT_SHARED),public)
BUILD_SYMFLAGS := -Wl,--exclude-all-symbols
endif
else # ifeq ($(IS_WIN),no)
ifeq ($(EXPORT_SHARED),all)
# Export all symbols by default.
BUILD_SYMFLAGS := -fvisibility=default
else # ifeq ($(EXPORT_SHARED),public)
# Hide all symbols by default and export only those that have been annotated
# as needing to be exported.
BUILD_SYMFLAGS := -fvisibility=hidden
endif
endif
endif

# Determine default export behavior / visibility of symbols for icc.
# NOTE: The Windows branches have been omitted since we currently make no
# effort to support Windows builds via icc (only gcc/clang via AppVeyor).
ifeq ($(CC_VENDOR),icc)
ifeq ($(EXPORT_SHARED),all)
# Export all symbols by default.
BUILD_SYMFLAGS := -fvisibility=default
else # ifeq ($(EXPORT_SHARED),public)
# Hide all symbols by default and export only those that have been annotated
# as needing to be exported.
BUILD_SYMFLAGS := -fvisibility=hidden
endif
endif

# Determine default export behavior / visibility of symbols for clang.
ifeq ($(CC_VENDOR),clang)
ifeq ($(IS_WIN),yes)
ifeq ($(EXPORT_SHARED),all)
# NOTE: clang on Windows does not appear to support exporting all symbols
# by default, and therefore we ignore the value of EXPORT_SHARED.
BUILD_SYMFLAGS :=
else # ifeq ($(EXPORT_SHARED),public)
# NOTE: The default behavior of clang on Windows is to hide all symbols
# and only export functions and other declarations that have beenannotated
# as needing to be exported.
BUILD_SYMFLAGS :=
endif
else # ifeq ($(IS_WIN),no)
ifeq ($(EXPORT_SHARED),all)
# Export all symbols by default.
BUILD_SYMFLAGS := -fvisibility=default
else # ifeq ($(EXPORT_SHARED),public)
# Hide all symbols by default and export only those that have been annotated
# as needing to be exported.
BUILD_SYMFLAGS := -fvisibility=hidden
endif
endif
endif

# --- Language flags ---

# Enable C99.
CLANGFLAGS := -std=c99
$(foreach c, $(CONFIG_LIST_FAM), $(eval $(call append-var-for,CLANGFLAGS,$(c))))

# Enable C++11.
CXXLANGFLAGS := -std=c++11
$(foreach c, $(CONFIG_LIST_FAM), $(eval $(call append-var-for,CXXLANGFLAGS,$(c))))

# --- C Preprocessor flags ---

# Enable clock_gettime() in time.h.
CPPROCFLAGS := -D_POSIX_C_SOURCE=200112L
$(foreach c, $(CONFIG_LIST_FAM), $(eval $(call append-var-for,CPPROCFLAGS,$(c))))

# --- Threading flags ---

# NOTE: We don't have to explicitly omit -pthread when --disable-system is given
# since that option forces --enable-threading=none, and thus -pthread never gets
# added to begin with.

ifeq ($(CC_VENDOR),gcc)
ifeq ($(THREADING_MODEL),auto)
THREADING_MODEL := openmp
endif
ifeq ($(THREADING_MODEL),openmp)
CTHREADFLAGS := -fopenmp
LDFLAGS      += -fopenmp
endif
ifeq ($(THREADING_MODEL),pthreads)
CTHREADFLAGS := -pthread
LDFLAGS      += $(LIBPTHREAD)
endif
endif

ifeq ($(CC_VENDOR),icc)
ifeq ($(THREADING_MODEL),auto)
THREADING_MODEL := openmp
endif
ifeq ($(THREADING_MODEL),openmp)
CTHREADFLAGS := -fopenmp
LDFLAGS      += -fopenmp
endif
ifeq ($(THREADING_MODEL),pthreads)
CTHREADFLAGS := -pthread
LDFLAGS      += $(LIBPTHREAD)
endif
endif

ifeq ($(CC_VENDOR),clang)
ifeq ($(THREADING_MODEL),auto)
THREADING_MODEL := pthreads
endif
ifeq ($(THREADING_MODEL),openmp)
CTHREADFLAGS := -fopenmp
LDFLAGS      += -fopenmp
endif
ifeq ($(THREADING_MODEL),pthreads)
CTHREADFLAGS := -pthread
LDFLAGS      += $(LIBPTHREAD)
endif
endif

# --- #pragma omp simd flags (used for reference kernels only) ---

ifeq ($(PRAGMA_OMP_SIMD),yes)
ifeq ($(CC_VENDOR),gcc)
COMPSIMDFLAGS := -fopenmp-simd
else
ifeq ($(CC_VENDOR),clang)
COMPSIMDFLAGS := -fopenmp-simd
else
ifeq ($(CC_VENDOR),icc)
COMPSIMDFLAGS := -qopenmp-simd
endif
endif
endif
else # ifeq ($(PRAGMA_OMP_SIMD),no)
COMPSIMDFLAGS :=
endif



#
# --- Adjust verbosity level manually using make V=[0,1] -----------------------
#

ifeq ($(V),1)
ENABLE_VERBOSE := yes
BLIS_ENABLE_TEST_OUTPUT := yes
endif

ifeq ($(V),0)
ENABLE_VERBOSE := no
BLIS_ENABLE_TEST_OUTPUT := no
endif

#
# --- Append OS-specific libraries to LDFLAGS ----------------------------------
#

ifeq ($(OS_NAME),Linux)
LDFLAGS += -lrt
endif



#
# --- LDFLAGS cleanup ----------------------------------------------------------
#



#
# --- Include makefile fragments -----------------------------------------------
#

# Initialize our list of directory paths to makefile fragments with the empty
# list. This variable will accumulate all of the directory paths in which
# makefile fragments reside.
FRAGMENT_DIR_PATHS :=

# Initialize our makefile variables that source code files will be accumulated
# into by the makefile fragments. This initialization is very important! These
# variables will end up with weird contents if we don't initialize them to
# empty prior to recursively including the makefile fragments.
MK_CONFIG_SRC      :=
MK_KERNELS_SRC     :=
MK_REFKERN_SRC     :=
MK_FRAME_SRC       :=
MK_AOCLDTL_SRC     :=
MK_ADDON_SRC       :=
MK_SANDBOX_SRC     :=

# -- config --

# Construct paths to each of the sub-configurations specified in the
# configuration list. Note that we use CONFIG_LIST_FAM, which already
# has CONFIG_NAME included (with duplicates removed).
CONFIG_PATHS       := $(addprefix $(CONFIG_FRAG_PATH)/, $(CONFIG_LIST_FAM))

# This variable is used by the include statements as they recursively include
# one another. For the 'config' directory, we initialize it to that directory
# in preparation to include the fragments in the configuration sub-directory.
PARENT_SRC_PATH    := $(CONFIG_PATH)
PARENT_PATH        := $(CONFIG_FRAG_PATH)

# Recursively include the makefile fragments in each of the sub-configuration
# directories.
-include $(addsuffix /$(FRAGMENT_MK), $(CONFIG_PATHS))

# -- kernels --

# Construct paths to each of the kernel sets required by the sub-configurations
# in the configuration list.
KERNEL_PATHS       := $(addprefix $(KERNELS_FRAG_PATH)/, $(KERNEL_LIST))

# This variable is used by the include statements as they recursively include
# one another. For the 'kernels' directory, we initialize it to that directory
# in preparation to include the fragments in the configuration sub-directory.
PARENT_SRC_PATH    := $(KERNELS_PATH)
PARENT_PATH        := $(KERNELS_FRAG_PATH)

# Recursively include the makefile fragments in each of the kernels sub-
# directories.
-include $(addsuffix /$(FRAGMENT_MK), $(KERNEL_PATHS))

# -- ref_kernels --
# -- frame --

# This variable is used by the include statements as they recursively include
# one another. For the framework and reference kernel source trees (ie: the
# 'frame' and 'ref_kernels' directories), we initialize it to the top-level
# directory since that is its parent.
PARENT_SRC_PATH    := $(DIST_PATH)
PARENT_PATH        := $(OBJ_DIR)/$(CONFIG_NAME)

# Recursively include all the makefile fragments in the directories for the
# reference kernels and portable framework.
-include $(addsuffix /$(FRAGMENT_MK), $(REFKERN_FRAG_PATH))
-include $(addsuffix /$(FRAGMENT_MK), $(FRAME_FRAG_PATH))
-include $(addsuffix /$(FRAGMENT_MK), $(AOCLDTL_FRAG_PATH))

# -- addon --

# Construct paths to each addon.
# NOTE: If $(ADDON_LIST) is empty (because no addon was enabled at configure-
# time) then $(ADDON_PATHS) will also be empty, which will cause no fragments
# to be included.
ADDON_PATHS        := $(addprefix $(ADDON_FRAG_PATH)/, $(ADDON_LIST))

# This variable is used by the include statements as they recursively include
# one another. For the 'addons' directory, we initialize it to that directory
# in preparation to include the fragments in the configuration sub-directory.
PARENT_SRC_PATH    := $(ADDON_PATH)
PARENT_PATH        := $(ADDON_FRAG_PATH)

# Recursively include the makefile fragments in each of the addons sub-
# directories.
-include $(addsuffix /$(FRAGMENT_MK), $(ADDON_PATHS))

# -- sandbox --

# Construct paths to each sandbox. (At present, there can be only one.)
# NOTE: If $(SANDBOX) is empty (because no sandbox was enabled at configure-
# time) then $(SANDBOX_PATHS) will also be empty, which will cause no
# fragments to be included.
SANDBOX_PATHS      := $(addprefix $(SANDBOX_FRAG_PATH)/, $(SANDBOX))

# This variable is used by the include statements as they recursively include
# one another. For the 'sandbox' directory, we initialize it to that directory
# in preparation to include the fragments in the configuration sub-directory.
PARENT_SRC_PATH    := $(SANDBOX_PATH)
PARENT_PATH        := $(SANDBOX_FRAG_PATH)

# Recursively include the makefile fragments in the sandbox sub-directory.
-include $(addsuffix /$(FRAGMENT_MK), $(SANDBOX_PATHS))

# -- post-processing --

# Create a list of the makefile fragments using the variable into which each
# of the above include statements accumulated their directory paths.
MAKEFILE_FRAGMENTS := $(addsuffix /$(FRAGMENT_MK), $(FRAGMENT_DIR_PATHS))

# Detect whether we actually got any makefile fragments. If we didn't, then it
# is likely that the user has not yet generated them (via configure).
ifeq ($(strip $(MAKEFILE_FRAGMENTS)),)
MAKEFILE_FRAGMENTS_PRESENT := no
else
MAKEFILE_FRAGMENTS_PRESENT := yes
endif


#
# --- Important sets of header files and paths ---------------------------------
#

# Define a function that will expand all of the directory paths given in $(1)
# to actual filepaths using the list of suffixes provided in $(2).
get-filepaths = $(strip $(foreach path, $(1), \
                            $(foreach suf, $(2), \
                                $(wildcard $(path)/*.$(suf)) \
                 )       )   )

# Define a function that will expand all of the directory paths given in $(1)
# to actual filepaths using the list of suffixes provided in $(2), taking only
# the first expansion from each directory with at least one file matching
# the current suffix. Finally, strip the filenames from all resulting files,
# returning only the directory paths.
get-dirpaths  = $(dir $(foreach path, $(1), \
                          $(firstword \
                              $(foreach suf, $(2), \
                                  $(wildcard $(path)/*.$(suf)) \
                 )     )   )   )

# We'll use three directory lists. The first is a list of all of the directories
# in which makefile fragments were generated, plus the current directory. (The
# current directory is needed so we include bli_config.h and bli_addon.h in the
# processing of header files.) The second and third are subsets of the first
# that begins with the addon and sandbox root paths, respectively.
ALLFRAG_DIR_PATHS := . $(FRAGMENT_DIR_PATHS)
ADDON_DIR_PATHS   := $(filter $(ADDON_PATH)/%,$(ALLFRAG_DIR_PATHS))
SANDBOX_DIR_PATHS := $(filter $(SANDBOX_PATH)/%,$(ALLFRAG_DIR_PATHS))

ALL_H99_FILES     := $(call get-filepaths,$(ALLFRAG_DIR_PATHS),$(ALL_H99_SUFS))
FRAME_H99_FILES   := $(filter-out $(ADDON_PATH)/%, \
                        $(filter-out $(SANDBOX_PATH)/%, \
                                    $(ALL_H99_FILES) \
                      )  )

ALL_H99_DIRPATHS     := $(call get-dirpaths,$(ALLFRAG_DIR_PATHS),$(ALL_H99_SUFS))

ADDON_H99_FILES      := $(call get-filepaths,$(ADDON_DIR_PATHS),$(ADDON_H99_SUFS))
ADDON_HXX_FILES      := $(call get-filepaths,$(ADDON_DIR_PATHS),$(ADDON_HXX_SUFS))
ADDON_HDR_DIRPATHS   := $(call get-dirpaths,$(ADDON_DIR_PATHS),$(ALL_HDR_SUFS))

SANDBOX_H99_FILES    := $(call get-filepaths,$(SANDBOX_DIR_PATHS),$(SANDBOX_H99_SUFS))
SANDBOX_HXX_FILES    := $(call get-filepaths,$(SANDBOX_DIR_PATHS),$(SANDBOX_HXX_SUFS))
SANDBOX_HDR_DIRPATHS := $(call get-dirpaths,$(SANDBOX_DIR_PATHS),$(ALL_HDR_SUFS))



#
# --- blis.h header definitions ------------------------------------------------
#

# Use include/CONFIG_NAME as the default path to the local header files, but
# allow the includer to override this value if it needs to point to an
# installation directory.
ifeq ($(strip $(INC_PATH)),)
INC_PATH        := $(INCLUDE_DIR)/$(CONFIG_NAME)
endif

# Identify the base path for the intermediate include directory. We define
# this path in terms of INC_PATH, which gets a default value above (which is
# what happens for the top-level Makefile). If INC_PATH is specified by the
# Makefile prior to including common.mk, that path is used instead. This
# allows Makefiles for example code and test drivers to reference an installed
# prefix directory for situations when the build directory no longer exists.
BASE_INC_PATH   := $(INC_PATH)

# Isolate the path to blis.h by filtering the file from the list of framework
# header files.
BLIS_H          := blis.h
BLIS_H_SRC_PATH := $(filter %/$(BLIS_H), $(FRAME_H99_FILES))

# Construct the path to what will be the intermediate flattened/monolithic
# blis.h file.
BLIS_H_FLAT     := $(BASE_INC_PATH)/$(BLIS_H)


#
# --- cblas.h header definitions -----------------------------------------------
#

# Isolate the path to cblas.h by filtering the file from the list of framework
# header files.
CBLAS_H          := cblas.h
CBLAS_H_SRC_PATH := $(filter %/$(CBLAS_H), $(FRAME_H99_FILES))
CBLAS_H_DIRPATH  := $(dir $(CBLAS_H_SRC_PATH))

# Construct the path to what will be the intermediate flattened/monolithic
# cblas.h file.
CBLAS_H_FLAT    := $(BASE_INC_PATH)/$(CBLAS_H)


#
# --- Compiler include path definitions ----------------------------------------
#

# Obtain a list of header files #included inside of the bli_cntx_ref.c file.
# Due to the way that bli_cntx_ref.c uses headers and macros, paths to these
# files will be needed when compiling bli_cntx_ref.c with the monolithic header.
ifeq ($(strip $(SHARE_PATH)),.)
REF_KER_SRC     := $(DIST_PATH)/$(REFKERN_DIR)/bli_cntx_ref.c
REF_KER_HEADERS := $(shell $(GREP) "\#include" $(REF_KER_SRC) | sed -e "s/\#include [\"<]\([a-zA-Z0-9\_\.\/\-]*\)[\">].*/\1/g" | $(GREP) -v $(BLIS_H))
endif

# Match each header found above with the path to that header, and then strip
# leading, trailing, and internal whitespace.
REF_KER_H_PATHS := $(call rm-dups,$(strip \
                                  $(foreach header, $(REF_KER_HEADERS), \
                                      $(dir $(filter %/$(header), \
                                                     $(FRAME_H99_FILES))))))

# Add -I to each header path so we can specify our include search paths to the
# C compiler. Then add frame/include since it's needed for bli_oapi_w[o]_cntx.h.
REF_KER_I_PATHS := $(strip $(patsubst %, -I%, $(REF_KER_H_PATHS)))
REF_KER_I_PATHS += -I$(DIST_PATH)/frame/include

# Prefix the paths above with the base include path.
# NOTE: We no longer need every header path in the source tree since we
# now #include the monolithic/flattened blis.h instead.
CINCFLAGS       := -I$(BASE_INC_PATH) $(REF_KER_I_PATHS)

# If CBLAS is enabled, we also include the path to the cblas.h directory so
# that the compiler will be able to find cblas.h as the CBLAS source code is
# being compiled.
ifeq ($(MK_ENABLE_CBLAS),yes)
CINCFLAGS       += -I$(CBLAS_H_DIRPATH)
endif

# Obtain a list of header paths in the configured addons. Then add -I to each
# header path.
CADDONINCFLAGS  := $(strip $(patsubst %, -I%, $(ADDON_HDR_DIRPATHS)))

# Obtain a list of header paths in the configured sandbox. Then add -I to each
# header path.
CSANDINCFLAGS   := $(strip $(patsubst %, -I%, $(SANDBOX_HDR_DIRPATHS)))


#
# --- BLIS configuration header definitions ------------------------------------
#

# These files were created by configure, but we need to define them here so we
# can remove them as part of the clean targets.
BLIS_ADDON_H    := ./bli_addon.h
BLIS_CONFIG_H   := ./bli_config.h


#
# --- Special preprocessor macro definitions -----------------------------------
#

# Define a C preprocessor macro to communicate the current version so that it
# can be embedded into the library and queried later.
VERS_DEF       := -DBLIS_VERSION_STRING=\""$(VERSION)\""

# Define a C preprocessor flag that is *only* defined when BLIS is being
# compiled. (In other words, an application that #includes blis.h will not
# get this cpp macro.)
BUILD_CPPFLAGS := -DBLIS_IS_BUILDING_LIBRARY



# end of ifndef COMMON_MK_INCLUDED conditional block
endif
<|MERGE_RESOLUTION|>--- conflicted
+++ resolved
@@ -626,13 +626,22 @@
 LIBBLIS_L      := $(LIBBLIS_A)
 LIBBLIS_LINK   := $(LIBBLIS_A_PATH)
 ifeq ($(MK_ENABLE_SHARED),yes)
-<<<<<<< HEAD
   ifeq ($(MK_USE_LIB),shared)
     LIBBLIS_L      := $(LIBBLIS_SO)
     LIBBLIS_LINK   := $(LIBBLIS_SO_PATH)
     ifeq ($(IS_WIN),no)
       # For Linux and OS X: set rpath property of shared object.
-      LDFLAGS        += -Wl,-rpath,$(BASE_LIB_PATH)
+      ifeq ($(OS_NAME),Darwin)
+        # rpath for any executables generated in the top level directory
+        LDFLAGS        += -Wl,-rpath,@executable_path/$(BASE_LIB_PATH)
+        # rpath for BLAS tests and test_libblis.x
+        LDFLAGS        += -Wl,-rpath,@executable_path/../../../$(BASE_LIB_PATH)
+      else
+        # rpath for any executables generated in the top level directory
+        LDFLAGS        += -Wl,-rpath,'$$ORIGIN/$(BASE_LIB_PATH)'
+        # rpath for BLAS tests and test_libblis.x
+        LDFLAGS        += -Wl,-rpath,'$$ORIGIN/../../../../$(BASE_LIB_PATH)'
+      endif
     endif
   endif
   # On windows, use the shared library even if static is created.
@@ -640,31 +649,6 @@
     LIBBLIS_L      := $(LIBBLIS_SO)
     LIBBLIS_LINK   := $(LIBBLIS_SO_PATH)
   endif
-=======
-ifeq ($(MK_ENABLE_STATIC),no)
-LIBBLIS_L      := $(LIBBLIS_SO)
-LIBBLIS_LINK   := $(LIBBLIS_SO_PATH)
-ifeq ($(IS_WIN),no)
-# For Linux and OS X: set rpath property of shared object.
-ifeq ($(OS_NAME),Darwin)
-# rpath for test_libblis.x
-LDFLAGS        += -Wl,-rpath,@executable_path/$(BASE_LIB_PATH)
-# rpath for BLAS tests
-LDFLAGS        += -Wl,-rpath,@executable_path/../../../$(BASE_LIB_PATH)
-else
-# rpath for test_libblis.x
-LDFLAGS        += -Wl,-rpath,'$$ORIGIN/$(BASE_LIB_PATH)'
-# rpath for BLAS tests
-LDFLAGS        += -Wl,-rpath,'$$ORIGIN/../../../$(BASE_LIB_PATH)'
-endif
-endif
-endif
-# On windows, use the shared library even if static is created.
-ifeq ($(IS_WIN),yes)
-LIBBLIS_L      := $(LIBBLIS_SO)
-LIBBLIS_LINK   := $(LIBBLIS_SO_PATH)
-endif
->>>>>>> 81e10346
 endif
 
 #
