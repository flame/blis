--- conflicted
+++ resolved
@@ -44,12 +44,7 @@
 # -- misc. --
 
 # BLIS testsuite output file
-<<<<<<< HEAD
-output.testsuite
-output.testsuite.*
-=======
 output.testsuite*
->>>>>>> fb2a6827
 
 # BLAS test output files
 out.*
@@ -59,10 +54,6 @@
 GRTAGS
 GTAGS
 
-<<<<<<< HEAD
-# Mac DS.store files
-.DS_Store
-=======
 # cmake builds
 build_*/*
 
@@ -76,5 +67,4 @@
 .vscode
 
 # Gtestsuite build files
-gtestsuite/build/*
->>>>>>> fb2a6827
+gtestsuite/build/*