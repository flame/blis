--- conflicted
+++ resolved
@@ -2602,7 +2602,384 @@
 			echo -n "${script_name}:   '${conf}' is registered."
 		fi
 
-<<<<<<< HEAD
+		# Then confirm that the current sub-configuration directory exists.
+		if [ ! -d "${config_dirpath}/${conf}" ]; then
+			echo "..but does NOT exist!"
+			echo "${script_name}: "
+			echo "${script_name}: *** Cannot continue with nonexistent configuration '${conf}'. ***"
+			echo "${script_name}: "
+			exit 1;
+		else
+			echo "..and exists."
+		fi
+	done
+
+
+	echo "${script_name}: checking sub-configurations' requisite kernels:"
+
+	# Also, let's verify that the requisite kernel sets associated with
+	# the config name all correspond to directories that exist.
+	for kernel in ${kernel_list}; do
+
+		echo -n "${script_name}:   '${kernel}' kernels..."
+
+		# Confirm that the current kernel sub-directory exists.
+		if [ ! -d "${kernels_dirpath}/${kernel}" ]; then
+			echo "do NOT exist!"
+			echo "${script_name}: "
+			echo "${script_name}: *** Cannot continue with nonexistent kernel '${kernel}'. ***"
+			echo "${script_name}: "
+			exit 1;
+		else
+			echo "exist."
+		fi
+	done
+}
+
+check_build_tools()
+{
+	# -- Check the operating system --------------------------------------------
+
+	os_name=$(uname -s)
+	os_vers=$(uname -r)
+	echo "${script_name}: detected ${os_name} kernel version ${os_vers}."
+
+	# Define a single variable off of which we can branch to tell if we are
+	# building for Windows.
+	is_win=no
+	if [[ $os_name == MSYS* ]] || \
+	   [[ $os_name == MINGW* ]]  || \
+	   [[ $os_name == CYGWIN* ]] ; then
+		is_win=yes
+	fi
+
+
+	# -- Find a python interpreter ---------------------------------------------
+
+	# Acquire the default python search order.
+	python_search_list=$(get_python_search_list)
+
+	# Select a python interpreter from the default list, or from PYTHON if it
+	# refers to a valid binary.
+	# shellcheck disable=2153
+	select_tool_w_env "${python_search_list}" "${PYTHON}" "PYTHON" \
+	                  "python interpreter" "yes" found_python
+
+	# -- Check the python version ----------------------------------------------
+
+	# Check the python interpreter's version.
+	get_python_version
+	check_python
+
+
+	# -- Find a C compiler -----------------------------------------------------
+
+	# Acquire the default compiler search order. This will vary based on os_name.
+	cc_search_list=$(get_cc_search_list)
+
+	# Select a C compiler from the default list, or from CC if it refers to a
+	# valid binary.
+	select_tool_w_env "${cc_search_list}" "${CC}" "CC" \
+	                  "C compiler" "yes" found_cc
+
+	# Also check the compiler to see if we are (cross-)compiling for Windows
+	if "${found_cc}" -dM -E - < /dev/null 2> /dev/null | grep -q _WIN32; then
+		is_win=yes
+	fi
+	is_msvc=no
+	if "${found_cc}" -dM -E - < /dev/null 2> /dev/null | grep -q _MSC_VER; then
+		is_msvc=yes
+	fi
+
+
+	# -- Check the compiler version --------------------------------------------
+
+	# Initialize the blacklist to empty.
+	blacklist_init
+
+	# Check the compiler's version. Certain versions of certain compilers
+	# will preclude building certain sub-configurations, which are added
+	# to a blacklist. We also make note of certain version ranges that
+	# will be useful to know about later.
+	get_compiler_version
+	check_compiler
+	check_compiler_version_ranges
+
+	# Now check the assembler's ability to assemble code. Older versions
+	# of binutils may not be aware of certain instruction sets. Those
+	# sub-configurations employing kernels that use such instruction sets
+	# will also be blacklisted.
+	get_binutils_version
+	check_assembler
+
+	# Check if there is any incompatibility due to the operating system.
+	check_os
+
+	# Remove duplicates and whitespace from the blacklist.
+	blacklist_cleanup
+
+	if [ -n "${config_blist}" ]; then
+
+		echo "${script_name}: configuration blacklist:"
+		echo "${script_name}:   ${config_blist}"
+	fi
+
+
+	# -- Find a C++ compiler ---------------------------------------------------
+
+	# Acquire the default C++ compiler search order. This will vary based on
+	# os_name.
+	cxx_search_list=$(get_cxx_search_list)
+
+	# Select a C compiler from the default list, or from CC if it refers to a
+	# valid binary.
+	select_tool_w_env "${cxx_search_list}" "${CXX}" "CXX" \
+	                  "C++ compiler" "no" found_cxx
+
+
+	# -- Find a Fortran compiler -----------------------------------------------
+
+	# Acquire the default Fortran compiler search order.
+	fc_search_list=$(get_fc_search_list)
+
+	# Select a Fortran compiler from the default list, or from FC if it refers
+	# to a valid binary.
+	# NOTE: A Fortran compiler is not necessary for building BLIS. The only
+	# reason we might want to query it is to detect the style of returning
+	# complex values from functions. The 'gnu' style returns complex values
+	# from functions normally, via the C language return statement, while the
+	# 'intel' style returns them in a "hidden" parameter (inserted by the
+	# compiler) that precedes all other function parameters.
+	select_tool_w_env "${fc_search_list}" "${FC}" "FC" \
+	                  "Fortran compiler" "no" found_fc
+
+
+	# -- Find a static library archiver ----------------------------------------
+
+	# Acquire the default archiver search order.
+	ar_search_list=$(get_ar_search_list)
+
+	# Select an archiver from the default list, or from AR if it refers
+	# to a valid binary.
+	select_tool_w_env "${ar_search_list}" "${AR}" "AR" \
+	                  "library archiver" "yes" found_ar
+
+
+	# -- Find an archive indexer -----------------------------------------------
+
+	# Acquire the default archive indexer search order.
+	ranlib_search_list=$(get_ranlib_search_list)
+
+	# Select an archive indexer from the default list, or from RANLIB if it
+	# refers to a valid binary.
+	select_tool_w_env "${ranlib_search_list}" "${RANLIB}" "RANLIB" \
+	                  "archive indexer" "yes" found_ranlib
+}
+
+create_makefile_fragment()
+{
+	local recursive
+	recursive="-r"
+	if [ "$4" = "false" ]; then
+		recursive=""
+	fi
+	echo "${script_name}: creating makefile fragments in $3"
+	"${gen_make_frags_sh}"                       \
+		-h ${recursive} -v0                      \
+		-o "${script_name}"                      \
+		-p "$1" "$2" "$3"                        \
+		"${gen_make_frags_dirpath}/fragment.mk"  \
+		"${gen_make_frags_dirpath}/suffix_list"  \
+		"${gen_make_frags_dirpath}/ignore_list"
+}
+
+
+#
+# -- blis_main function -------------------------------------------------------------
+#
+
+blis_main()
+{
+	#declare -A config_registry
+	#declare -A kernel_registry
+	#declare -A kconfig_registry
+
+	# -- Basic names and paths --
+
+	# The name of the script, stripped of any preceeding path.
+	script_name=${0##*/}
+
+	# The path to the script. We need this to find the top-level directory
+	# of the source distribution in the event that the user has chosen to
+	# build elsewhere.
+	dist_path=${0%"/${script_name}"}
+
+	# The path to the directory in which we are building. We do this to
+	# make explicit that we distinguish between the top-level directory
+	# of the distribution and the directory in which we are building.
+	cur_dirpath="."
+
+	# The name of and path to the directory named "build" in the top-level
+	# directory of the source distribution.
+	build_dir='build'
+	build_dirpath="${dist_path}/${build_dir}"
+
+	# The name/path to the registry (master list) of supported configurations.
+	registry_file="config_registry"
+	registry_filepath=${dist_path}/${registry_file}
+
+	# The names/paths for the template config.mk.in and its instantiated
+	# counterpart.
+	config_mk_in='config.mk.in'
+	config_mk_out='config.mk'
+	config_mk_in_path="${build_dirpath}/${config_mk_in}"
+	config_mk_out_path="${cur_dirpath}/${config_mk_out}"
+
+	# The names/paths for the template bli_config.h.in and its instantiated
+	# counterpart.
+	bli_config_h_in='bli_config.h.in'
+	bli_config_h_out='bli_config.h'
+	bli_config_h_in_path="${build_dirpath}/${bli_config_h_in}"
+	bli_config_h_out_path="${cur_dirpath}/${bli_config_h_out}"
+
+	# The names/paths for the template bli_addon.h.in and its instantiated
+	# counterpart.
+	bli_addon_h_in='bli_addon.h.in'
+	bli_addon_h_out='bli_addon.h'
+	bli_addon_h_in_path="${build_dirpath}/${bli_addon_h_in}"
+	bli_addon_h_out_path="${cur_dirpath}/${bli_addon_h_out}"
+
+	# Path to 'mirror-tree.sh' script.
+	mirror_tree_sh="${build_dirpath}/mirror-tree.sh"
+
+	# Path to 'gen-make-frags.sh' script and directory.
+	gen_make_frags_dirpath="${build_dirpath}/gen-make-frags"
+	gen_make_frags_sh="${gen_make_frags_dirpath}/gen-make-frag.sh"
+
+	# The name of the (top-level) configuration directory.
+	config_dir='config'
+	config_dirpath="${dist_path}/${config_dir}"
+
+	# The name of the (top-level) kernels directory.
+	kernels_dir='kernels'
+	kernels_dirpath="${dist_path}/${kernels_dir}"
+
+	# The name of the (top-level) reference kernels directory.
+	refkern_dir='ref_kernels'
+	refkern_dirpath="${dist_path}/${refkern_dir}"
+
+	# The root directory of the BLIS framework.
+	frame_dir='frame'
+	frame_dirpath="${dist_path}/${frame_dir}"
+
+	# The names of the addons.
+	addon_dir='addon'
+	addon_dirpath="${dist_path}/${addon_dir}"
+
+	# The name of the sandbox directory.
+	sandbox_dir='sandbox'
+	sandbox_dirpath="${dist_path}/${sandbox_dir}"
+
+	# The name of the directory in which object files will be kept.
+	obj_dir='obj'
+	obj_dirpath="${cur_dirpath}/${obj_dir}"
+
+	# The name of the directory in which libraries will be kept.
+	lib_dir='lib'
+	lib_dirpath="${cur_dirpath}/${lib_dir}"
+
+	# The name of the directory in which headers will be kept.
+	include_dir='include'
+	include_dirpath="${cur_dirpath}/${include_dir}"
+
+	# The name of the directory in which the BLAS test suite is kept.
+	blastest_dir='blastest'
+
+	# The name of the directory in which the BLIS test suite is kept.
+	testsuite_dir='testsuite'
+
+	# -- Version-related --
+
+	# The file in which the version string is kept.
+	version_file="version"
+	version_filepath="${build_dirpath}/${version_file}"
+
+	# The shared library (.so) version file.
+	so_version_file='so_version'
+	so_version_filepath="${build_dirpath}/${so_version_file}"
+
+	# The major and minor/build .so version numbers.
+	so_version_major=''
+	so_version_minorbuild=''
+
+	# -- configure options --
+
+	# Define the default prefix so that the print_usage() function can
+	# output it in the --help text.
+	prefix_def='/usr/local'
+
+	# The installation prefix, assigned its default value, and a flag to
+	# track whether or not it was given by the user.
+	prefix=${prefix_def}
+	prefix_flag=''
+
+	# The installation exec_prefix, assigned its default value, and a flag to
+	# track whether or not it was given by the user. Double-escaping the
+	# variable is necessary because it will pass through 'eval' twice.
+	# shellcheck disable=2016
+	exec_prefix='\\\${prefix}'
+	exec_prefix_flag=''
+
+	# The installation libdir, assigned its default value, and a flag to
+	# track whether or not it was given by the user. Double-escaping the
+	# variable is necessary because it will pass through 'eval' twice.
+	# shellcheck disable=2016
+	libdir='\\\${exec_prefix}/lib'
+	libdir_flag=''
+
+	# The installation includedir, assigned its default value, and a flag to
+	# track whether or not it was given by the user. Double-escaping the
+	# variable is necessary because it will pass through 'eval' twice.
+	# shellcheck disable=2016
+	includedir='\\\${prefix}/include'
+	includedir_flag=''
+
+	# The installation sharedir, assigned its default value, and a flag to
+	# track whether or not it was given by the user. Double-escaping the
+	# variable is necessary because it will pass through 'eval' twice.
+	# shellcheck disable=2016
+	sharedir='\\\${prefix}/share'
+	sharedir_flag=''
+
+	# The preset value of CFLAGS and LDFLAGS (ie: compiler and linker flags
+	# to use in addition to those determined by the build system).
+	cflags_preset=''
+	ldflags_preset=''
+
+	# The user-given debug type and a flag indicating it was given.
+	debug_type=''
+	debug_flag=''
+	enable_debug='no'
+
+	# A flag indicating whether AddressSanitizer should be used.
+	enable_asan='no'
+
+	# The system flag.
+	enable_system='yes'
+
+	# The thread-local storage flag.
+	enable_tls='yes'
+
+	# The threading flag.
+	threading_model='off'
+
+	# The method of assigning micropanels to threads in the JR and JR loops.
+	thread_part_jrir='slab'
+
+	# Option variables.
+	quiet_flag=''
+	show_config_list=''
+
 	# Additional flags.
 	enable_verbose='no'
 	enable_arg_max_hack='no'
@@ -2617,408 +2994,6 @@
 	blas_int_type_size=32
 	enable_blas='yes'
 	enable_cblas='no'
-	enable_sup_handling='yes'
-	enable_amd_frame_tweaks='no'
-	enable_memkind='' # The default memkind value is determined later on.
-	enable_trsm_preinversion='yes'
-	force_version='no'
-	complex_return='default'
-=======
-		# Then confirm that the current sub-configuration directory exists.
-		if [ ! -d "${config_dirpath}/${conf}" ]; then
-			echo "..but does NOT exist!"
-			echo "${script_name}: "
-			echo "${script_name}: *** Cannot continue with nonexistent configuration '${conf}'. ***"
-			echo "${script_name}: "
-			exit 1;
-		else
-			echo "..and exists."
-		fi
-	done
->>>>>>> aa62b3dd
-
-
-	echo "${script_name}: checking sub-configurations' requisite kernels:"
-
-	# Also, let's verify that the requisite kernel sets associated with
-	# the config name all correspond to directories that exist.
-	for kernel in ${kernel_list}; do
-
-		echo -n "${script_name}:   '${kernel}' kernels..."
-
-		# Confirm that the current kernel sub-directory exists.
-		if [ ! -d "${kernels_dirpath}/${kernel}" ]; then
-			echo "do NOT exist!"
-			echo "${script_name}: "
-			echo "${script_name}: *** Cannot continue with nonexistent kernel '${kernel}'. ***"
-			echo "${script_name}: "
-			exit 1;
-		else
-			echo "exist."
-		fi
-	done
-}
-
-check_build_tools()
-{
-	# -- Check the operating system --------------------------------------------
-
-	os_name=$(uname -s)
-	os_vers=$(uname -r)
-	echo "${script_name}: detected ${os_name} kernel version ${os_vers}."
-
-	# Define a single variable off of which we can branch to tell if we are
-	# building for Windows.
-	is_win=no
-	if [[ $os_name == MSYS* ]] || \
-	   [[ $os_name == MINGW* ]]  || \
-	   [[ $os_name == CYGWIN* ]] ; then
-		is_win=yes
-	fi
-
-
-	# -- Find a python interpreter ---------------------------------------------
-
-	# Acquire the default python search order.
-	python_search_list=$(get_python_search_list)
-
-	# Select a python interpreter from the default list, or from PYTHON if it
-	# refers to a valid binary.
-	# shellcheck disable=2153
-	select_tool_w_env "${python_search_list}" "${PYTHON}" "PYTHON" \
-	                  "python interpreter" "yes" found_python
-
-	# -- Check the python version ----------------------------------------------
-
-	# Check the python interpreter's version.
-	get_python_version
-	check_python
-
-
-	# -- Find a C compiler -----------------------------------------------------
-
-	# Acquire the default compiler search order. This will vary based on os_name.
-	cc_search_list=$(get_cc_search_list)
-
-	# Select a C compiler from the default list, or from CC if it refers to a
-	# valid binary.
-	select_tool_w_env "${cc_search_list}" "${CC}" "CC" \
-	                  "C compiler" "yes" found_cc
-
-	# Also check the compiler to see if we are (cross-)compiling for Windows
-	if "${found_cc}" -dM -E - < /dev/null 2> /dev/null | grep -q _WIN32; then
-		is_win=yes
-	fi
-	is_msvc=no
-	if "${found_cc}" -dM -E - < /dev/null 2> /dev/null | grep -q _MSC_VER; then
-		is_msvc=yes
-	fi
-
-
-	# -- Check the compiler version --------------------------------------------
-
-	# Initialize the blacklist to empty.
-	blacklist_init
-
-	# Check the compiler's version. Certain versions of certain compilers
-	# will preclude building certain sub-configurations, which are added
-	# to a blacklist. We also make note of certain version ranges that
-	# will be useful to know about later.
-	get_compiler_version
-	check_compiler
-	check_compiler_version_ranges
-
-	# Now check the assembler's ability to assemble code. Older versions
-	# of binutils may not be aware of certain instruction sets. Those
-	# sub-configurations employing kernels that use such instruction sets
-	# will also be blacklisted.
-	get_binutils_version
-	check_assembler
-
-	# Check if there is any incompatibility due to the operating system.
-	check_os
-
-	# Remove duplicates and whitespace from the blacklist.
-	blacklist_cleanup
-
-	if [ -n "${config_blist}" ]; then
-
-		echo "${script_name}: configuration blacklist:"
-		echo "${script_name}:   ${config_blist}"
-	fi
-
-
-	# -- Find a C++ compiler ---------------------------------------------------
-
-	# Acquire the default C++ compiler search order. This will vary based on
-	# os_name.
-	cxx_search_list=$(get_cxx_search_list)
-
-	# Select a C compiler from the default list, or from CC if it refers to a
-	# valid binary.
-	select_tool_w_env "${cxx_search_list}" "${CXX}" "CXX" \
-	                  "C++ compiler" "no" found_cxx
-
-
-	# -- Find a Fortran compiler -----------------------------------------------
-
-	# Acquire the default Fortran compiler search order.
-	fc_search_list=$(get_fc_search_list)
-
-	# Select a Fortran compiler from the default list, or from FC if it refers
-	# to a valid binary.
-	# NOTE: A Fortran compiler is not necessary for building BLIS. The only
-	# reason we might want to query it is to detect the style of returning
-	# complex values from functions. The 'gnu' style returns complex values
-	# from functions normally, via the C language return statement, while the
-	# 'intel' style returns them in a "hidden" parameter (inserted by the
-	# compiler) that precedes all other function parameters.
-	select_tool_w_env "${fc_search_list}" "${FC}" "FC" \
-	                  "Fortran compiler" "no" found_fc
-
-
-	# -- Find a static library archiver ----------------------------------------
-
-	# Acquire the default archiver search order.
-	ar_search_list=$(get_ar_search_list)
-
-	# Select an archiver from the default list, or from AR if it refers
-	# to a valid binary.
-	select_tool_w_env "${ar_search_list}" "${AR}" "AR" \
-	                  "library archiver" "yes" found_ar
-
-
-	# -- Find an archive indexer -----------------------------------------------
-
-	# Acquire the default archive indexer search order.
-	ranlib_search_list=$(get_ranlib_search_list)
-
-	# Select an archive indexer from the default list, or from RANLIB if it
-	# refers to a valid binary.
-	select_tool_w_env "${ranlib_search_list}" "${RANLIB}" "RANLIB" \
-	                  "archive indexer" "yes" found_ranlib
-}
-
-create_makefile_fragment()
-{
-	local recursive
-	recursive="-r"
-	if [ "$4" = "false" ]; then
-		recursive=""
-	fi
-	echo "${script_name}: creating makefile fragments in $3"
-	"${gen_make_frags_sh}"                       \
-		-h ${recursive} -v0                      \
-		-o "${script_name}"                      \
-		-p "$1" "$2" "$3"                        \
-		"${gen_make_frags_dirpath}/fragment.mk"  \
-		"${gen_make_frags_dirpath}/suffix_list"  \
-		"${gen_make_frags_dirpath}/ignore_list"
-}
-
-
-#
-# -- blis_main function -------------------------------------------------------------
-#
-
-blis_main()
-{
-	#declare -A config_registry
-	#declare -A kernel_registry
-	#declare -A kconfig_registry
-
-	# -- Basic names and paths --
-
-	# The name of the script, stripped of any preceeding path.
-	script_name=${0##*/}
-
-	# The path to the script. We need this to find the top-level directory
-	# of the source distribution in the event that the user has chosen to
-	# build elsewhere.
-	dist_path=${0%"/${script_name}"}
-
-	# The path to the directory in which we are building. We do this to
-	# make explicit that we distinguish between the top-level directory
-	# of the distribution and the directory in which we are building.
-	cur_dirpath="."
-
-	# The name of and path to the directory named "build" in the top-level
-	# directory of the source distribution.
-	build_dir='build'
-	build_dirpath="${dist_path}/${build_dir}"
-
-	# The name/path to the registry (master list) of supported configurations.
-	registry_file="config_registry"
-	registry_filepath=${dist_path}/${registry_file}
-
-	# The names/paths for the template config.mk.in and its instantiated
-	# counterpart.
-	config_mk_in='config.mk.in'
-	config_mk_out='config.mk'
-	config_mk_in_path="${build_dirpath}/${config_mk_in}"
-	config_mk_out_path="${cur_dirpath}/${config_mk_out}"
-
-	# The names/paths for the template bli_config.h.in and its instantiated
-	# counterpart.
-	bli_config_h_in='bli_config.h.in'
-	bli_config_h_out='bli_config.h'
-	bli_config_h_in_path="${build_dirpath}/${bli_config_h_in}"
-	bli_config_h_out_path="${cur_dirpath}/${bli_config_h_out}"
-
-	# The names/paths for the template bli_addon.h.in and its instantiated
-	# counterpart.
-	bli_addon_h_in='bli_addon.h.in'
-	bli_addon_h_out='bli_addon.h'
-	bli_addon_h_in_path="${build_dirpath}/${bli_addon_h_in}"
-	bli_addon_h_out_path="${cur_dirpath}/${bli_addon_h_out}"
-
-	# Path to 'mirror-tree.sh' script.
-	mirror_tree_sh="${build_dirpath}/mirror-tree.sh"
-
-	# Path to 'gen-make-frags.sh' script and directory.
-	gen_make_frags_dirpath="${build_dirpath}/gen-make-frags"
-	gen_make_frags_sh="${gen_make_frags_dirpath}/gen-make-frag.sh"
-
-	# The name of the (top-level) configuration directory.
-	config_dir='config'
-	config_dirpath="${dist_path}/${config_dir}"
-
-	# The name of the (top-level) kernels directory.
-	kernels_dir='kernels'
-	kernels_dirpath="${dist_path}/${kernels_dir}"
-
-	# The name of the (top-level) reference kernels directory.
-	refkern_dir='ref_kernels'
-	refkern_dirpath="${dist_path}/${refkern_dir}"
-
-	# The root directory of the BLIS framework.
-	frame_dir='frame'
-	frame_dirpath="${dist_path}/${frame_dir}"
-
-	# The names of the addons.
-	addon_dir='addon'
-	addon_dirpath="${dist_path}/${addon_dir}"
-
-	# The name of the sandbox directory.
-	sandbox_dir='sandbox'
-	sandbox_dirpath="${dist_path}/${sandbox_dir}"
-
-	# The name of the directory in which object files will be kept.
-	obj_dir='obj'
-	obj_dirpath="${cur_dirpath}/${obj_dir}"
-
-	# The name of the directory in which libraries will be kept.
-	lib_dir='lib'
-	lib_dirpath="${cur_dirpath}/${lib_dir}"
-
-	# The name of the directory in which headers will be kept.
-	include_dir='include'
-	include_dirpath="${cur_dirpath}/${include_dir}"
-
-	# The name of the directory in which the BLAS test suite is kept.
-	blastest_dir='blastest'
-
-	# The name of the directory in which the BLIS test suite is kept.
-	testsuite_dir='testsuite'
-
-	# -- Version-related --
-
-	# The file in which the version string is kept.
-	version_file="version"
-	version_filepath="${build_dirpath}/${version_file}"
-
-	# The shared library (.so) version file.
-	so_version_file='so_version'
-	so_version_filepath="${build_dirpath}/${so_version_file}"
-
-	# The major and minor/build .so version numbers.
-	so_version_major=''
-	so_version_minorbuild=''
-
-	# -- configure options --
-
-	# Define the default prefix so that the print_usage() function can
-	# output it in the --help text.
-	prefix_def='/usr/local'
-
-	# The installation prefix, assigned its default value, and a flag to
-	# track whether or not it was given by the user.
-	prefix=${prefix_def}
-	prefix_flag=''
-
-	# The installation exec_prefix, assigned its default value, and a flag to
-	# track whether or not it was given by the user. Double-escaping the
-	# variable is necessary because it will pass through 'eval' twice.
-	# shellcheck disable=2016
-	exec_prefix='\\\${prefix}'
-	exec_prefix_flag=''
-
-	# The installation libdir, assigned its default value, and a flag to
-	# track whether or not it was given by the user. Double-escaping the
-	# variable is necessary because it will pass through 'eval' twice.
-	# shellcheck disable=2016
-	libdir='\\\${exec_prefix}/lib'
-	libdir_flag=''
-
-	# The installation includedir, assigned its default value, and a flag to
-	# track whether or not it was given by the user. Double-escaping the
-	# variable is necessary because it will pass through 'eval' twice.
-	# shellcheck disable=2016
-	includedir='\\\${prefix}/include'
-	includedir_flag=''
-
-	# The installation sharedir, assigned its default value, and a flag to
-	# track whether or not it was given by the user. Double-escaping the
-	# variable is necessary because it will pass through 'eval' twice.
-	# shellcheck disable=2016
-	sharedir='\\\${prefix}/share'
-	sharedir_flag=''
-
-	# The preset value of CFLAGS and LDFLAGS (ie: compiler and linker flags
-	# to use in addition to those determined by the build system).
-	cflags_preset=''
-	ldflags_preset=''
-
-	# The user-given debug type and a flag indicating it was given.
-	debug_type=''
-	debug_flag=''
-	enable_debug='no'
-
-	# A flag indicating whether AddressSanitizer should be used.
-	enable_asan='no'
-
-	# The system flag.
-	enable_system='yes'
-
-	# The thread-local storage flag.
-	enable_tls='yes'
-
-	# The threading flag.
-	threading_model='off'
-
-	# The method of assigning micropanels to threads in the JR and JR loops.
-	thread_part_jrir='slab'
-
-	# Option variables.
-	quiet_flag=''
-	show_config_list=''
-
-	# Additional flags.
-	enable_verbose='no'
-	enable_arg_max_hack='no'
-	enable_static='yes'
-	enable_shared='yes'
-	enable_rpath='no'
-	export_shared='public'
-	enable_pba_pools='yes'
-	enable_sba_pools='yes'
-	enable_mem_tracing='no'
-	int_type_size=0
-	blas_int_type_size=32
-	enable_blas='yes'
-	enable_cblas='no'
-	enable_mixed_dt='yes'
-	enable_mixed_dt_extra_mem='yes'
 	enable_sup_handling='yes'
 	enable_amd_frame_tweaks='no'
 	enable_memkind='' # The default memkind value is determined later on.
@@ -3986,24 +3961,6 @@
 	else
 		echo "${script_name}: the CBLAS compatibility layer is disabled."
 		enable_cblas_01=0
-	fi
-	if [[ ${enable_mixed_dt} = yes ]]; then
-		echo "${script_name}: mixed datatype support is enabled."
-
-		if [[ ${enable_mixed_dt_extra_mem} = yes ]]; then
-			echo "${script_name}: mixed datatype optimizations requiring extra memory are enabled."
-			enable_mixed_dt_extra_mem_01=1
-		else
-			echo "${script_name}: mixed datatype optimizations requiring extra memory are disabled."
-			enable_mixed_dt_extra_mem_01=0
-		fi
-
-		enable_mixed_dt_01=1
-	else
-		echo "${script_name}: mixed datatype support is disabled."
-
-		enable_mixed_dt_extra_mem_01=0
-		enable_mixed_dt_01=0
 	fi
 	if [[ ${enable_sup_handling} = yes ]]; then
 		echo "${script_name}: sup (skinny/unpacked) matrix handling is enabled."
@@ -4325,8 +4282,6 @@
 	add_config_var enable_mem_tracing        enable_mem_tracing_01
 	add_config_var int_type_size
 	add_config_var blas_int_type_size
-	add_config_var enable_mixed_dt           enable_mixed_dt_01
-	add_config_var enable_mixed_dt_extra_mem enable_mixed_dt_extra_mem_01
 	add_config_var enable_sup_handling       enable_sup_handling_01
 	add_config_var enable_trsm_preinversion  enable_trsm_preinversion_01
 	add_config_var enable_pragma_omp_simd    enable_pragma_omp_simd_01
@@ -4540,22 +4495,6 @@
 		create_makefile_fragment SANDBOX "${sandbox_dirpath}/${sandbox}" \
 		                         "${obj_sandbox_dirpath}/${sandbox}"
 	fi
-<<<<<<< HEAD
-	if [[ ${enable_sup_handling} = yes ]]; then
-		echo "${script_name}: sup (skinny/unpacked) matrix handling is enabled."
-		enable_sup_handling_01=1
-	else
-		echo "${script_name}: sup (skinny/unpacked) matrix handling is disabled."
-		enable_sup_handling_01=0
-	fi
-	if [[ ${enable_trsm_preinversion} = yes ]]; then
-		echo "${script_name}: trsm diagonal element pre-inversion is enabled."
-		enable_trsm_preinversion_01=1
-	else
-		echo "${script_name}: trsm diagonal element pre-inversion is disabled."
-		enable_trsm_preinversion_01=0
-	fi
-=======
 
 
 	# -- Handle out-of-tree builds ---------------------------------------------
@@ -4579,7 +4518,6 @@
 				exit 1
 			fi
 		done
->>>>>>> aa62b3dd
 
 		echo "${script_name}: configured to build outside of source distribution."
 	else
@@ -4928,123 +4866,12 @@
 	found=true
 	while [[ $found = true ]]; do
 
-<<<<<<< HEAD
-	# -- Instantiate config.mk file from template ------------------------------
-
-	# Begin substituting information into the config_mk_in file, outputting
-	# to config_mk_out.
-	echo "${script_name}: creating ${config_mk_out_path} from ${config_mk_in_path}"
-	sed <"${config_mk_in_path}" >"${config_mk_out_path}"          \
-	-e "s/@version@/${version_esc}/g"                             \
-	-e "s/@so_version_major@/${so_version_major}/g"               \
-	-e "s/@so_version_minorbuild@/${so_version_minorbuild}/g"     \
-	-e "s/@config_name@/${config_name}/g"                         \
-	-e "s/@config_list@/${config_list}/g"                         \
-	-e "s/@kernel_list@/${kernel_list}/g"                         \
-	-e "s/@kconfig_map@/${kconfig_map}/g"                         \
-	-e "s/@os_name@/${os_name_esc}/g"                             \
-	-e "s/@is_win@/${is_win}/g"                                   \
-	-e "s/@is_msvc@/${is_msvc}/g"                                 \
-	-e "s/@dist_path@/${dist_path_esc}/g"                         \
-	-e "s/@CC_VENDOR@/${cc_vendor}/g"                             \
-	-e "s/@gcc_older_than_4_9_0@/${gcc_older_than_4_9_0}/g"       \
-	-e "s/@gcc_older_than_6_1_0@/${gcc_older_than_6_1_0}/g"       \
-	-e "s/@gcc_older_than_9_1_0@/${gcc_older_than_9_1_0}/g"       \
-	-e "s/@gcc_older_than_10_3_0@/${gcc_older_than_10_3_0}/g"     \
-	-e "s/@clang_older_than_9_0_0@/${clang_older_than_9_0_0}/g"   \
-	-e "s/@clang_older_than_12_0_0@/${clang_older_than_12_0_0}/g" \
-	-e "s/@aocc_older_than_2_0_0@/${aocc_older_than_2_0_0}/g"     \
-	-e "s/@aocc_older_than_3_0_0@/${aocc_older_than_3_0_0}/g"     \
-	-e "s/@CC@/${cc_esc}/g"                                       \
-	-e "s/@CXX@/${cxx_esc}/g"                                     \
-	-e "s/@AR@/${ar_esc}/g"                                       \
-	-e "s/@RANLIB@/${ranlib_esc}/g"                               \
-	-e "s/@PYTHON@/${python_esc}/g"                               \
-	-e "s/@libpthread@/${libpthread_esc}/g"                       \
-	-e "s/@cflags_preset@/${cflags_preset_esc}/g"                 \
-	-e "s/@ldflags_preset@/${ldflags_preset_esc}/g"               \
-	-e "s/@enable_asan@/${enable_asan}/g"                         \
-	-e "s/@debug_type@/${debug_type}/g"                           \
-	-e "s/@enable_debug@/${enable_debug}/g"                       \
-	-e "s/@enable_system@/${enable_system}/g"                     \
-	-e "s/@threading_model@/${threading_model}/g"                 \
-	-e "s/@prefix@/${prefix_esc}/g"                               \
-	-e "s/@exec_prefix@/${exec_prefix_esc}/g"                     \
-	-e "s/@libdir@/${libdir_esc}/g"                               \
-	-e "s/@includedir@/${includedir_esc}/g"                       \
-	-e "s/@sharedir@/${sharedir_esc}/g"                           \
-	-e "s/@enable_verbose@/${enable_verbose}/g"                   \
-	-e "s/@configured_oot@/${configured_oot}/g"                   \
-	-e "s/@enable_arg_max_hack@/${enable_arg_max_hack}/g"         \
-	-e "s/@enable_static@/${enable_static}/g"                     \
-	-e "s/@enable_shared@/${enable_shared}/g"                     \
-	-e "s/@enable_rpath@/${enable_rpath}/g"                       \
-	-e "s/@export_shared@/${export_shared}/g"                     \
-	-e "s/@enable_blas@/${enable_blas}/g"                         \
-	-e "s/@enable_cblas@/${enable_cblas}/g"                       \
-	-e "s/@enable_amd_frame_tweaks@/${enable_amd_frame_tweaks}/g" \
-	-e "s/@enable_memkind@/${enable_memkind}/g"                   \
-	-e "s/@pragma_omp_simd@/${pragma_omp_simd}/g"                 \
-	-e "s/@addon_list@/${addon_list}/g"                           \
-	-e "s/@sandbox@/${sandbox}/g"
-
-	# -- Instantiate bli_config.h file from template ---------------------------
-
-	# Begin substituting information into the bli_config_h_in file, outputting
-	# to bli_config_h_out. NOTE: We use perl instead of sed because the version
-	# of sed used on OS X is old and does not handle the '\n' character
-	# intuitively, which was used when constructing ${config_name_define},
-	# ${config_list_defines}, and ${kernel_list_defines}.
-	echo "${script_name}: creating ${bli_config_h_out_path} from ${bli_config_h_in_path}"
-	<"${bli_config_h_in_path}" perl -p                                   \
-	-e "s/\@config_name_define\@/${config_name_define}/g;"               \
-	-e "s/\@config_list_defines\@/${config_list_defines}/g;"             \
-	-e "s/\@kernel_list_defines\@/${kernel_list_defines}/g;"             \
-	| sed >"${bli_config_h_out_path}"                                    \
-	-e "s/@version@/${version_esc}/g"                                    \
-	-e "s/@enable_system@/${enable_system_01}/g"                         \
-	-e "s/@enable_tls@/${enable_tls_01}/g"                               \
-	-e "s/@enable_openmp@/${enable_openmp_01}/g"                         \
-	-e "s/@enable_openmp_as_def@/${enable_openmp_as_def_01}/g"           \
-	-e "s/@enable_pthreads@/${enable_pthreads_01}/g"                     \
-	-e "s/@enable_pthreads_as_def@/${enable_pthreads_as_def_01}/g"       \
-	-e "s/@enable_hpx@/${enable_hpx_01}/g"                               \
-	-e "s/@enable_hpx_as_def@/${enable_hpx_as_def_01}/g"                 \
-	-e "s/@enable_jrir_rr@/${enable_jrir_rr_01}/g"                       \
-	-e "s/@enable_jrir_slab@/${enable_jrir_slab_01}/g"                   \
-	-e "s/@enable_jrir_tlb@/${enable_jrir_tlb_01}/g"                     \
-	-e "s/@enable_pba_pools@/${enable_pba_pools_01}/g"                   \
-	-e "s/@enable_sba_pools@/${enable_sba_pools_01}/g"                   \
-	-e "s/@enable_mem_tracing@/${enable_mem_tracing_01}/g"               \
-	-e "s/@int_type_size@/${int_type_size}/g"                            \
-	-e "s/@blas_int_type_size@/${blas_int_type_size}/g"                  \
-	-e "s/@enable_blas@/${enable_blas_01}/g"                             \
-	-e "s/@enable_cblas@/${enable_cblas_01}/g"                           \
-	-e "s/@enable_sup_handling@/${enable_sup_handling_01}/g"             \
-	-e "s/@enable_memkind@/${enable_memkind_01}/g"                       \
-	-e "s/@enable_trsm_preinversion@/${enable_trsm_preinversion_01}/g"   \
-	-e "s/@enable_pragma_omp_simd@/${enable_pragma_omp_simd_01}/g"       \
-	-e "s/@enable_sandbox@/${enable_sandbox_01}/g"                       \
-	-e "s/@enable_shared@/${enable_shared_01}/g"                         \
-	-e "s/@complex_return_intel@/${complex_return_intel01}/g"
-
-	# -- Instantiate bli_addon.h file from template ----------------------------
-
-	# Begin substituting information into the bli_addon_h_in file, outputting
-	# to bli_addon_h_out. NOTE: We use perl instead of sed because the version
-	# of sed used on OS X is old and does not handle the '\n' character
-	# intuitively, which was used when constructing ${addon_list_includes}.
-	echo "${script_name}: creating ${bli_addon_h_out_path} from ${bli_addon_h_in_path}"
-	perl -pe "s/\@addon_list_includes\@/${addon_list_includes}/g" "${bli_addon_h_in_path}" \
-	| sed -e "s/@enable_addons@/${enable_addons_01}/g" > "${bli_addon_h_out_path}"
-=======
 		# Process our command line options.
 		unset OPTIND
 		while getopts ":hcd:e:qf-:" opt; do
 			case $opt in
 				-)
 					case "$OPTARG" in
->>>>>>> aa62b3dd
 
 						help)
 							print_usage_plugin
