--- conflicted
+++ resolved
@@ -247,13 +247,9 @@
 	echo "   RANLIB        Specifies the ranlib executable to use."
 	echo "   AR            Specifies the archiver to use."
 	echo "   CFLAGS        Specifies additional compiler flags to use (prepended)."
-<<<<<<< HEAD
     echo "   LDFLAGS       Specifies additional linker flags to use (prepended)."
     echo "   LIBPTHREAD    Pthreads library to use."
-=======
-	echo "   LDFLAGS       Specifies additional linker flags to use (prepended)."
 	echo "   PYTHON        Specifies the python interpreter to use."
->>>>>>> 4e38a8d4
 	echo " "
 	echo "   Environment variables may also be specified as command line"
 	echo "   options, e.g.:"
