--- conflicted
+++ resolved
@@ -5,11 +5,7 @@
 #  libraries.
 #
 #  Copyright (C) 2014, The University of Texas at Austin
-<<<<<<< HEAD
-#  Copyright (C) 2020-2022, Advanced Micro Devices, Inc.
-=======
 #  Copyright (C) 2020 - 2025, Advanced Micro Devices, Inc. All rights reserved.
->>>>>>> fb2a6827
 #
 #  Redistribution and use in source and binary forms, with or without
 #  modification, are permitted provided that the following conditions are
@@ -51,411 +47,6 @@
 	fi
 
 	# Echo usage info.
-<<<<<<< HEAD
-	cat <<EOF
-
- ${script_name} (BLIS ${version})
-
- Configure BLIS's build system for compilation using a specified
- configuration directory.
-
- Usage:
-
-   ${script_name} [options] [env. vars.] confname
-
- Arguments:
-
-   confname      The name of the sub-directory inside of the 'config'
-                 directory containing the desired BLIS configuration.
-                 Note that confname MUST be specified; if it is not,
-                 configure will complain. To build a completely generic
-                 implementation, use the 'generic' configuration
-
- Options:
-
-   -p PREFIX, --prefix=PREFIX
-
-                 The common installation prefix for all files. If given,
-                 this option effectively implies:
-                   --libdir=EXECPREFIX/lib
-                   --includedir=PREFIX/include
-                   --sharedir=PREFIX/share
-                 where EXECPREFIX defaults to PREFIX. If this option is
-                 not given, PREFIX defaults to '${prefix_def}'. If PREFIX
-                 refers to a directory that does not exist, it will be
-                 created.
-
-   --exec-prefix=EXECPREFIX
-
-                 The installation prefix for libraries. Specifically, if
-                 given, this option effectively implies:
-                   --libdir=EXECPREFIX/lib
-                 If not given, EXECPREFIX defaults to PREFIX, which may be
-                 modified by the --prefix option. If EXECPREFIX refers to
-                 a directory that does not exist, it will be created.
-
-   --libdir=LIBDIR
-
-                 The path to which make will install libraries. If not
-                 given, LIBDIR defaults to PREFIX/lib. If LIBDIR refers to
-                 a directory that does not exist, it will be created.
-
-   --includedir=INCDIR
-
-                 The path to which make will install development header
-                 files. If not given, INCDIR defaults to PREFIX/include.
-                 If INCDIR refers to a directory that does not exist, it
-                 will be created.
-
-   --sharedir=SHAREDIR
-
-                 The path to which make will makefile fragments containing
-                 make variables determined by configure (e.g. CC, CFLAGS,
-                 and LDFLAGS). These files allow certain BLIS makefiles,
-                 such as those in the examples or testsuite directories, to
-                 operate on an installed copy of BLIS rather than a local
-                 (and possibly uninstalled) copy. If not given, SHAREDIR
-                 defaults to PREFIX/share. If SHAREDIR refers to a
-                 directory that does not exist, it will be created.
-
-   --enable-verbose-make, --disable-verbose-make
-
-                 Enable (disabled by default) verbose compilation output
-                 during make.
-
-   --enable-arg-max-hack --disable-arg-max-hack
-
-                 Enable (disabled by default) build system logic that
-                 will allow archiving/linking the static/shared library
-                 even if the command plus command line arguments exceeds
-                 the operating system limit (ARG_MAX).
-
-   -d DEBUG, --enable-debug[=DEBUG]
-
-                 Enable debugging symbols in the library. If argument
-                 DEBUG is given as 'opt', then optimization flags are
-                 kept in the framework, otherwise optimization is
-                 turned off.
-
-   --disable-static, --enable-static
-
-                 Disable (enabled by default) building BLIS as a static
-                 library. If the static library build is disabled, the
-                 shared library build must remain enabled.
-
-   --disable-shared, --enable-shared
-
-                 Disable (enabled by default) building BLIS as a shared
-                 library. If the shared library build is disabled, the
-                 static library build must remain enabled.
-
-   --enable-rpath, --disable-rpath
-
-                 Enable (disabled by default) setting an install_name for
-                 dynamic libraries on macOS which starts with @rpath rather
-                 than the absolute install path.
-
-   -e SYMBOLS, --export-shared[=SYMBOLS]
-
-                 Specify the subset of library symbols that are exported
-                 within a shared library. Valid values for SYMBOLS are:
-                 'public' (the default) and 'all'. By default, only
-                 functions and variables that belong to public APIs are
-                 exported in shared libraries. However, the user may
-                 instead export all symbols in BLIS, even those that were
-                 intended for internal use only. Note that the public APIs
-                 encompass all functions that almost any user would ever
-                 want to call, including the BLAS/CBLAS compatibility APIs
-                 as well as the basic and expert interfaces to the typed
-                 and object APIs that are unique to BLIS. Also note that
-                 changing this option to 'all' will have no effect in some
-                 environments, such as when compiling with clang on
-                 Windows.
-
-   -t MODEL, --enable-threading[=MODEL], --disable-threading
-
-                 Enable threading in the library, using threading model(s)
-                 MODEL={single,openmp,pthreads,hpx,auto}. If multiple values
-                 are specified within MODEL, they will all be compiled into
-                 BLIS, and the choice of which to use will be determined at
-                 runtime. If the user does not express a preference (by
-                 setting the BLIS_THREAD_IMPL environment variable to
-                 'single', 'openmp', 'pthreads', or 'hpx'; by calling the
-                 global runtime API bli_thread_set_thread_impl(); or by
-                 encoding a choice on a per-call basis within a rntm_t
-                 passed into the expert API), then the first model listed
-                 in MODEL will be used by default. Note that 'single' is
-                 silently appended to whatever the user specifies in MODEL,
-                 meaning that single-threaded functionality will always be
-                 available, even if it is not requested and even if it is
-                 not enabled by default. Even --disable-threading is
-                 actually shorthand for --enable-threading=single (which is
-                 the default when the option is not specified).
-
-   --enable-system, --disable-system
-
-                 Enable conventional operating system support, such as
-                 pthreads for thread-safety. The default state is enabled.
-                 However, in rare circumstances you may wish to configure
-                 BLIS for use with a minimal or nonexistent operating
-                 system (e.g. hardware simulators). In these situations,
-                 --disable-system may be used to jettison all compile-time
-                 and link-time dependencies outside of the standard C
-                 library. When disabled, this option also forces the use
-                 of --disable-threading.
-
-   --enable-tls, --disable-tls
-
-                 Enable thread-local storage (TLS) for static variables
-                 in BLIS. The default state is enabled. However, like with
-                 --disable-system, there may be rare situations, such as
-                 when --disable-system is appropriate, where thread-local
-                 storage is unsupported by the compiler. In those cases,
-                 disabling TLS may be a suitable workaround.
-		         WARNING: DISABLING TLS IS DANGEROUS AND MAY CAUSE RACE
-                 CONDITIONS! Please try combining --disable-tls with
-                 --disable-threading if you suspect any correctness or
-                 deadlock issues.
-
-   --disable-pba-pools, --enable-pba-pools
-   --disable-sba-pools, --enable-sba-pools
-
-                 Disable (enabled by default) use of internal memory pools
-                 within the packing block allocator (pba) and/or the small
-                 block allocator (sba). The former is used to allocate
-                 memory used to pack submatrices while the latter is used
-                 to allocate control/thread tree nodes and thread
-                 communicators. Both allocations take place in the context
-                 of level-3 operations. When the pba is disabled, the
-                 malloc()-like function specified by BLIS_MALLOC_POOL is
-                 called on-demand whenever a packing block is needed, and
-                 when the sba is disabled, the malloc()-like function
-                 specified by BLIS_MALLOC_INTL is called whenever a small
-                 block is needed, with the two allocators calling free()-
-                 like functions BLIS_FREE_POOL and BLIS_FREE_INTL,
-                 respectively when blocks are released. When enabled,
-                 either or both pools are populated via the same functions
-                 mentioned previously, and henceforth blocks are checked
-                 out and in. The library quickly reaches a state in which
-                 it no longer needs to call malloc() or free(), even
-                 across many separate level-3 operation invocations.
-
-   --enable-mem-tracing, --disable-mem-tracing
-
-                 Enable (disabled by default) output to stdout that traces
-                 the allocation and freeing of memory, including the names
-                 of the functions that triggered the allocation/freeing.
-                 Enabling this option WILL NEGATIVELY IMPACT PERFORMANCE.
-                 Please use only for informational/debugging purposes.
-
-   --enable-asan, --disable-asan
-
-                 Enable (disabled by default) compiling and linking BLIS
-                 framework code with the AddressSanitizer (ASan) library.
-                 Optimized kernels are NOT compiled with ASan support due
-                 to limitations of register assignment in inline assembly.
-                 WARNING: ENABLING THIS OPTION WILL NEGATIVELY IMPACT
-                 PERFORMANCE. Please use only for informational/debugging
-                 purposes.
-
-   -i SIZE, --int-size=SIZE
-
-                 Set the size (in bits) of internal BLIS integers and
-                 integer types used in native BLIS interfaces. The
-                 default integer type size is architecture dependent.
-                 (Hint: You can always find this value printed at the
-                 beginning of the testsuite output.)
-
-   -b SIZE, --blas-int-size=SIZE
-
-                 Set the size (in bits) of integer types in external
-                 BLAS and CBLAS interfaces, if enabled. The default
-                 integer type size used in BLAS/CBLAS is 32 bits.
-
-   --disable-blas, --enable-blas
-
-                 Disable (enabled by default) building the BLAS
-                 compatibility layer.
-
-   --enable-cblas, --disable-cblas
-
-                 Enable (disabled by default) building the CBLAS
-                 compatibility layer. This automatically enables the
-                 BLAS compatibility layer as well.
-
-   --disable-mixed-dt, --enable-mixed-dt
-
-                 Disable (enabled by default) support for mixing the
-                 storage domain and/or storage precision of matrix
-                 operands for the gemm operation, as well as support
-                 for computing in a precision different from one or
-                 both of matrices A and B.
-
-   --disable-mixed-dt-extra-mem, --enable-mixed-dt-extra-mem
-
-                 Disable (enabled by default) support for additional
-                 mixed datatype optimizations that require temporarily
-                 allocating extra memory--specifically, a single m x n
-                 matrix (per application thread) whose storage datatype
-                 is equal to the computation datatype. This option may
-                 only be enabled when mixed domain/precision support is
-                 enabled.
-
-   --disable-sup-handling, --enable-sup-handling
-
-                 Disable (enabled by default) handling of small/skinny
-                 matrix problems via separate code branches. When disabled,
-                 these small/skinny level-3 operations will be performed by
-                 the conventional implementation, which is optimized for
-                 medium and large problems. Note that what qualifies as
-                 "small" depends on thresholds that may vary by sub-
-                 configuration.
-
-   --enable-amd-frame-tweaks, --disable-amd-frame-tweaks
-
-                 Enable building with certain framework files that have
-                 been customized by AMD for Zen-based microarchitectures.
-                 The default counterparts of these files must be portable,
-                 and so these customized files may provide some (typically
-                 modest) performance improvement for some select operations
-                 and/or APIs, though there may a few (tiny dimension) cases
-                 where the improvement is more pronounced. Note that the
-                 target configuration must be Zen-based (or 'amd64') for
-                 this option to have any effect. (Also note that this
-                 option is NOT to be confused with enabling AMD *kernels*,
-                 which are determined by the BLIS subconfiguration used at
-                 runtime.) By default, these customized files are disabled.
-
-   -a NAME --enable-addon=NAME
-
-                 Enable the code provided by an addon. An addon consists
-                 of a separate directory of code that provides additional
-                 APIs, implementations, and/or operations that would
-                 otherwise not be present within a build of BLIS. This
-                 option may be used multiple times to specify the inclusion
-                 of multiple addons. By default, no addons are enabled.
-
-   -s NAME --enable-sandbox=NAME
-
-                 Enable a separate sandbox implementation of gemm. This
-                 option disables BLIS's conventional gemm implementation
-                 (which shares common infrastructure with other level-3
-                 operations) and instead compiles and uses the code in
-                 the NAME directory, which is expected to be a sub-
-                 directory of 'sandbox'. By default, no sandboxes are
-                 enabled.
-
-   --with-memkind, --without-memkind
-
-                 Forcibly enable or disable the use of libmemkind's
-                 hbw_malloc() and hbw_free() as substitutes for malloc()
-                 and free(), respectively, when allocating memory for
-                 BLIS's memory pools, which are used to manage buffers
-                 into which matrices are packed. The default behavior
-                 for this option is environment-dependent; if configure
-                 detects the presence of libmemkind, libmemkind is used
-                 by default, and otherwise it is not used by default.
-
-   -r METHOD, --thread-part-jrir=METHOD
-
-                 Select a strategy for partitioning computation in JR and
-                 IR loops and assigning that computation to threads. Valid
-                 values for METHOD are 'rr', 'slab', and 'tlb':
-                  'rr':   Assign the computation associated with whole
-                          columns of microtiles to threads in a round-
-                          robin fashion. When selected, round-robin
-                          assignment is also employed during packing.
-                  'slab': Partition the computation into N contiguous
-                          regions, where each region contains a whole
-                          number of microtile columns, and assign one
-                          region to each thread. For some operations, the
-                          number of microtile columns contained within a
-                          given region may differ from that of other
-                          regions, depending on how much work is implied
-                          by each region. When selected, slab assignment
-                          is also employed during packing.
-                  'tlb':  Tile-level load balancing is similar to slab,
-                          except that regions will be divided at a more
-                          granular level (individual microtiles instead
-                          of whole columns of microtiles) to ensure more
-                          equitable assignment of work to threads. When
-                          selected, tlb will only be employed for level-3
-                          operations except trsm; due to practical and
-                          algorithmic limitations, slab partitioning will
-                          be used instead during packing and for trsm.
-                 The default strategy is 'slab'. NOTE: Specifying this
-                 option constitutes a request, which may be ignored in
-                 select situations if implementation has a good reason to
-                 do so. (See description of 'tlb' above for an example of
-                 this.)
-
-   --disable-trsm-preinversion, --enable-trsm-preinversion
-
-                 Disable (enabled by default) pre-inversion of triangular
-                 matrix diagonals when performing trsm. When pre-inversion
-                 is enabled, diagonal elements are inverted outside of the
-                 microkernel (e.g. during packing) so that the microkernel
-                 can use multiply instructions. When disabled, division
-                 instructions are used within the microkernel. Executing
-                 these division instructions within the microkernel will
-                 incur a performance penalty, but numerical robustness will
-                 improve for certain cases involving denormal numbers that
-                 would otherwise result in overflow in the pre-inverted
-                 values.
-
-   --force-version=STRING
-
-                 Force configure to use an arbitrary version string
-                 STRING. This option may be useful when repackaging
-                 custom versions of BLIS by outside organizations.
-
-   -c, --show-config-lists
-
-                 Print the config and kernel lists, and kernel-to-config
-                 map after they are read from file. This can be useful
-                 when debugging certain configuration issues, and/or as
-                 a sanity check to make sure these lists are constituted
-                 as expected.
-
-   --complex-return=gnu|intel
-
-                 Specify the way in which complex numbers are returned
-                 from Fortran functions, either "gnu" (return in
-                 registers) or "intel" (return via hidden argument).
-                 If not specified and the environment variable FC is set,
-                 attempt to determine the return type from the compiler.
-                 Otherwise, the default is "gnu".
-
-   -q, --quiet   Suppress informational output. By default, configure
-                 is verbose. (NOTE: -q is not yet implemented)
-
-   -h, --help    Output this information and quit.
-
- Environment Variables:
-
-   CC            Specifies the C compiler to use.
-   CXX           Specifies the C++ compiler to use (sandbox only).
-   FC            Specifies the Fortran compiler to use (only to determine --complex-return).
-   AR            Specifies the static library archiver to use.
-   RANLIB        Specifies the ranlib (library indexer) executable to use.
-   PYTHON        Specifies the python interpreter to use.
-   CFLAGS        Specifies additional compiler flags to use (prepended).
-   LDFLAGS       Specifies additional linker flags to use (prepended).
-   LIBPTHREAD    Pthreads library to use.
-
-   Environment variables are traditionally set prior to running configure:
-
-     CC=gcc ./configure [options] haswell
-
-   However, they may also be specified as command line options, e.g.:
-
-     ./configure [options] CC=gcc haswell
-
-   Note that not all compilers are compatible with a given
-   configuration.
-
-EOF
-=======
 	echo " "
 	echo " ${script_name} (BLIS ${version})"
 	#echo " "
@@ -883,7 +474,6 @@
 	echo "   Note that not all compilers are compatible with a given"
 	echo "   configuration."
 	echo " "
->>>>>>> fb2a6827
 
 	# Exit with non-zero exit status
 	exit 1
@@ -1677,13 +1267,9 @@
 	# NOTE: -D_GNU_SOURCE is needed to enable POSIX extensions to
 	# pthreads (i.e., barriers).
 
-<<<<<<< HEAD
-	cmd="${cc} \
-=======
 	double_quote_open=\"\\\"
 	double_quote_close=\\\"\"
 	cmd="${cc} ${config_defines} \
->>>>>>> fb2a6827
 	      -DBLIS_CONFIGURETIME_CPUID \
 	      -D__blis_arch_type_name=${double_quote_open}${rename_blis_arch_type}${double_quote_close} \
 	      -D__blis_model_type_name=${double_quote_open}${rename_blis_model_type}${double_quote_close} \
@@ -2172,11 +1758,7 @@
 				blacklistcc_add "zen"
 			fi
 		fi
-<<<<<<< HEAD
-		if [[ ${cc_major} -lt 5 ]]; then
-=======
 		if [[ ${cc_major} -lt 5 ]] || [[ ${cc_major} -gt 14 ]]; then
->>>>>>> fb2a6827
 			blacklistcc_add "knl"
 		fi
 		if [[ ${cc_major} -lt 6 ]]; then
@@ -2332,18 +1914,7 @@
 	gcc_older_than_4_9_0='no'
 	gcc_older_than_6_1_0='no'
 	gcc_older_than_9_1_0='no'
-<<<<<<< HEAD
-	gcc_older_than_10_3_0='no'
-
-	clang_older_than_9_0_0='no'
-	clang_older_than_12_0_0='no'
-
-	aocc_older_than_2_0_0='no'
-	aocc_older_than_3_0_0='no'
-
-=======
 	gcc_older_than_11_2_0='no'
->>>>>>> fb2a6827
 	echo "${script_name}: checking ${cc} ${cc_version} against known consequential version ranges."
 
 	# gcc
@@ -2369,12 +1940,6 @@
 			gcc_older_than_9_1_0='yes'
 		fi
 
-<<<<<<< HEAD
-		# Check for gcc < 10.3.0 (ie: 10.2 or older).
-		if [[ ( ${cc_major} -lt 10 ) || ( ${cc_major} -eq 10 && ${cc_minor} -lt 3 ) ]]; then
-			echo "${script_name}: note: found ${cc} version older than 10.3."
-			gcc_older_than_10_3_0='yes'
-=======
 		# Check for gcc < 11.2.0 (ie: 11.2 or older).
 		if [ ${cc_major} -lt 11 ]; then
 			echo "${script_name}: note: found ${cc} version older than 11.2.0."
@@ -2386,7 +1951,6 @@
 					gcc_older_than_11_2_0='yes'
 				fi
 			fi
->>>>>>> fb2a6827
 		fi
 	fi
 
@@ -2555,59 +2119,8 @@
 
 	echo "${script_name}: determining default version string."
 
-<<<<<<< HEAD
-	# Check if the .git dir exists; if it does not, we do nothing.
-	if [ -d "${dist_path}/${gitdir}" ]; then
-
-		echo "${script_name}: found '${gitdir}' directory; assuming git clone."
-
-		echo "${script_name}: executing: git describe --tags."
-
-		gd_stderr="git_describe_stderr.txt"
-
-		# Query git for the version string, which is simply the current tag,
-		# followed by a number signifying how many commits have transpired
-		# since the tag, followed by a 'g' and a shortened hash tab. Capture
-		# stderr to a file.
-		git_describe_str=$(git -C "${dist_path}" describe --tags 2> "${gd_stderr}")
-
-		# Pull in whatever error message was generated, if any, and delete
-		# the file.
-		git_error=$(<"${gd_stderr}")
-
-		# Remove the stderr file.
-		rm -f "${gd_stderr}"
-
-		# If git returned an error, don't do anything.
-		if [ -n "${git_error}" ]; then
-
-			echo "${script_name}: git returned an error: '${git_error}'."
-			echo "${script_name}: using string from unmodified version file."
-
-			# Use what's in the version file as-is.
-			version=$(<"${version_file}")
-		else
-
-			echo "${script_name}: got back ${git_describe_str}."
-
-			# Strip off the commit hash label.
-			new_version_str=$(echo "${git_describe_str}" | cut -d- -f-2)
-
-			echo "${script_name}: truncating to ${new_version_str}."
-
-			# Write the new version string to the version file.
-			#echo "${new_version_str}" > ${version_file}
-
-			# Set the version variable.
-			version="${new_version_str}"
-		fi
-	else
-
-		echo "${script_name}: could not find '${gitdir}' directory; using unmodified version file."
-
-		# Use what's in the version file as-is.
-		version=$(<"${version_file}")
-	fi
+	# Use what's in the version file as-is.
+	version="AOCL-BLAS $(cat "${version_file}") Build $(date +%Y%m%d)"
 }
 
 select_tool_w_env()
@@ -2824,10 +2337,6 @@
 
 	# Return the error code.
 	echo "${rval}"
-=======
-	# Use what's in the version file as-is.
-	version="AOCL-BLAS $(cat "${version_file}") Build $(date +%Y%m%d)"
->>>>>>> fb2a6827
 }
 
 
@@ -2910,12 +2419,9 @@
 	frame_dir='frame'
 	frame_dirpath="${dist_path}/${frame_dir}"
 
-<<<<<<< HEAD
-=======
 	# The root directory of the BLIS framework.
 	aocldtl_dir='aocl_dtl'
 	aocldtl_dirpath="${dist_path}/${aocldtl_dir}"
->>>>>>> fb2a6827
 	# The names of the addons.
 	addon_dir='addon'
 	addon_dirpath="${dist_path}/${addon_dir}"
@@ -3041,12 +2547,7 @@
 	enable_tiny_matrix='yes'
 	enable_small_matrix='yes'
 	enable_sup_handling='yes'
-<<<<<<< HEAD
-	enable_amd_frame_tweaks='no'
-	enable_memkind='' # The default memkind value is determined later on.
-=======
 	enable_small_matrix_trsm='yes'
->>>>>>> fb2a6827
 	enable_trsm_preinversion='yes'
 
 	enable_memkind='' # The default memkind value is determined later on.
@@ -3251,10 +2752,6 @@
 						disable-mem-tracing)
 							enable_mem_tracing='no'
 							;;
-<<<<<<< HEAD
-
-=======
->>>>>>> fb2a6827
 						enable-addon=*)
 							addon_flag=1
 							addon_name=${OPTARG#*=}
@@ -3264,10 +2761,6 @@
 						disable-addon)
 							addon_flag=''
 							;;
-<<<<<<< HEAD
-
-=======
->>>>>>> fb2a6827
 						enable-sandbox=*)
 							sandbox_flag=1
 							sandbox=${OPTARG#*=}
@@ -3311,11 +2804,6 @@
 						disable-mixed-dt-extra-mem)
 							enable_mixed_dt_extra_mem='no'
 							;;
-<<<<<<< HEAD
-
-						sup)
-							enable_sup_handling='yes'
-=======
 						enable-mnk1-matrix)
 							enable_mnk1_matrix='yes'
 							;;
@@ -3333,7 +2821,6 @@
 							;;
 						disable-small-matrix)
 							enable_small_matrix='no'
->>>>>>> fb2a6827
 							;;
 						enable-sup-handling)
 							enable_sup_handling='yes'
@@ -3344,23 +2831,12 @@
 						disable-sup-handling)
 							enable_sup_handling='no'
 							;;
-<<<<<<< HEAD
-
-						enable-amd-frame-tweaks)
-							enable_amd_frame_tweaks='yes'
-							;;
-						disable-amd-frame-tweaks)
-							enable_amd_frame_tweaks='no'
-							;;
-
-=======
 						enable-small-matrix-trsm)
 							enable_small_matrix_trsm='yes'
 							;;
 						disable-small-matrix-trsm)
 							enable_small_matrix_trsm='no'
 							;;
->>>>>>> fb2a6827
 						with-memkind)
 							enable_memkind='yes'
 							;;
@@ -3374,9 +2850,6 @@
 						disable-trsm-preinversion)
 							enable_trsm_preinversion='no'
 							;;
-<<<<<<< HEAD
-
-=======
 						enable-aocl-dynamic)
 							enable_aocl_dynamic='yes'
 							;;
@@ -3389,7 +2862,6 @@
 						disable-security-flags)
 							enable_security_flags='no'
 							;;
->>>>>>> fb2a6827
 						force-version=*)
 							force_version=${OPTARG#*=}
 							;;
@@ -3401,9 +2873,6 @@
 						complex-return=*)
 							complex_return=${OPTARG#*=}
 							;;
-<<<<<<< HEAD
-
-=======
 						enable-blis-arch-type)
 							disable_blis_arch_type='no'
 							;;
@@ -3425,7 +2894,6 @@
 						aocl-dtl-trace-level=*)
 							aocl_dtl_trace_level_number=${OPTARG#*=}
 							;;
->>>>>>> fb2a6827
 						*)
 							print_usage
 							;;
@@ -4461,18 +3929,7 @@
 		echo "${script_name}: compiler appears to not support #pragma omp simd."
 		enable_pragma_omp_simd_01=0
 	fi
-<<<<<<< HEAD
-	if [[ ${enable_blas} = yes ]]; then
-		echo "${script_name}: the BLAS compatibility layer is enabled."
-		enable_blas_01=1
-	else
-		echo "${script_name}: the BLAS compatibility layer is disabled."
-		enable_blas_01=0
-	fi
-	if [[ ${enable_cblas} = yes ]]; then
-=======
 	if [ "x${enable_cblas}" = "xyes" ]; then
->>>>>>> fb2a6827
 		echo "${script_name}: the CBLAS compatibility layer is enabled."
 		enable_cblas_01=1
 		# Force BLAS layer when CBLAS is enabled
@@ -4481,9 +3938,6 @@
 		echo "${script_name}: the CBLAS compatibility layer is disabled."
 		enable_cblas_01=0
 	fi
-<<<<<<< HEAD
-	if [[ ${enable_mixed_dt} = yes ]]; then
-=======
 	if [ "x${enable_blas}" = "xyes" ]; then
 		echo "${script_name}: the BLAS compatibility layer is enabled."
 		enable_blas_01=1
@@ -4492,7 +3946,6 @@
 		enable_blas_01=0
 	fi
 	if [ "x${enable_mixed_dt}" = "xyes" ]; then
->>>>>>> fb2a6827
 		echo "${script_name}: mixed datatype support is enabled."
 
 		if [[ ${enable_mixed_dt_extra_mem} = yes ]]; then
@@ -4510,16 +3963,6 @@
 		enable_mixed_dt_extra_mem_01=0
 		enable_mixed_dt_01=0
 	fi
-<<<<<<< HEAD
-	if [[ ${enable_sup_handling} = yes ]]; then
-		echo "${script_name}: sup (skinny/unpacked) matrix handling is enabled."
-		enable_sup_handling_01=1
-	else
-		echo "${script_name}: sup (skinny/unpacked) matrix handling is disabled."
-		enable_sup_handling_01=0
-	fi
-	if [[ ${enable_trsm_preinversion} = yes ]]; then
-=======
 	if [ "x${enable_mnk1_matrix}" = "xyes" ]; then
 		echo "${script_name}: M,N,K=1 matrix handling is enabled."
 		enable_mnk1_matrix_01=1
@@ -4556,7 +3999,6 @@
 		enable_small_matrix_trsm_01=0
 	fi
 	if [ "x${enable_trsm_preinversion}" = "xyes" ]; then
->>>>>>> fb2a6827
 		echo "${script_name}: trsm diagonal element pre-inversion is enabled."
 		enable_trsm_preinversion_01=1
 	else
@@ -4625,30 +4067,6 @@
 		exit 1
 	fi
 
-<<<<<<< HEAD
-	# Check whether we should use AMD-customized versions of certain framework
-	# files.
-	if [[ ${enable_amd_frame_tweaks} = yes ]]; then
-
-		echo "${script_name}: AMD-specific framework files will be considered."
-		echo "${script_name}:   checking eligibility of target configuration."
-
-		# Make sure we are targeting either one of the zen subconfigs or the
-		# amd64 umbrella family.
-		if [[ ${config_name} != *zen* && ${config_name} != *amd64* ]]; then
-			echo "${script_name}:   target configuration '${config_name}' is not eligible."
-			echo "${script_name}:   disabling AMD-specific framework files."
-			enable_amd_frame_tweaks='no'
-		else
-			echo "${script_name}:   target configuration '${config_name}' is eligible."
-			echo "${script_name}:   enabling AMD-specific framework files."
-		fi
-	else
-		echo "${script_name}: AMD-specific framework files will not be considered."
-	fi
-
-=======
->>>>>>> fb2a6827
 	# Check if addons were given.
 	if [ -n "${addon_flag}" ]; then
 
@@ -4888,61 +4306,6 @@
 	# Begin substituting information into the config_mk_in file, outputting
 	# to config_mk_out.
 	echo "${script_name}: creating ${config_mk_out_path} from ${config_mk_in_path}"
-<<<<<<< HEAD
-	sed <"${config_mk_in_path}" >"${config_mk_out_path}"          \
-	-e "s/@version@/${version_esc}/g"                             \
-	-e "s/@so_version_major@/${so_version_major}/g"               \
-	-e "s/@so_version_minorbuild@/${so_version_minorbuild}/g"     \
-	-e "s/@config_name@/${config_name}/g"                         \
-	-e "s/@config_list@/${config_list}/g"                         \
-	-e "s/@kernel_list@/${kernel_list}/g"                         \
-	-e "s/@kconfig_map@/${kconfig_map}/g"                         \
-	-e "s/@os_name@/${os_name_esc}/g"                             \
-	-e "s/@is_win@/${is_win}/g"                                   \
-	-e "s/@is_msvc@/${is_msvc}/g"                                 \
-	-e "s/@dist_path@/${dist_path_esc}/g"                         \
-	-e "s/@CC_VENDOR@/${cc_vendor}/g"                             \
-	-e "s/@gcc_older_than_4_9_0@/${gcc_older_than_4_9_0}/g"       \
-	-e "s/@gcc_older_than_6_1_0@/${gcc_older_than_6_1_0}/g"       \
-	-e "s/@gcc_older_than_9_1_0@/${gcc_older_than_9_1_0}/g"       \
-	-e "s/@gcc_older_than_10_3_0@/${gcc_older_than_10_3_0}/g"     \
-	-e "s/@clang_older_than_9_0_0@/${clang_older_than_9_0_0}/g"   \
-	-e "s/@clang_older_than_12_0_0@/${clang_older_than_12_0_0}/g" \
-	-e "s/@aocc_older_than_2_0_0@/${aocc_older_than_2_0_0}/g"     \
-	-e "s/@aocc_older_than_3_0_0@/${aocc_older_than_3_0_0}/g"     \
-	-e "s/@CC@/${cc_esc}/g"                                       \
-	-e "s/@CXX@/${cxx_esc}/g"                                     \
-	-e "s/@AR@/${ar_esc}/g"                                       \
-	-e "s/@RANLIB@/${ranlib_esc}/g"                               \
-	-e "s/@PYTHON@/${python_esc}/g"                               \
-	-e "s/@libpthread@/${libpthread_esc}/g"                       \
-	-e "s/@cflags_preset@/${cflags_preset_esc}/g"                 \
-	-e "s/@ldflags_preset@/${ldflags_preset_esc}/g"               \
-	-e "s/@enable_asan@/${enable_asan}/g"                         \
-	-e "s/@debug_type@/${debug_type}/g"                           \
-	-e "s/@enable_debug@/${enable_debug}/g"                       \
-	-e "s/@enable_system@/${enable_system}/g"                     \
-	-e "s/@threading_model@/${threading_model}/g"                 \
-	-e "s/@prefix@/${prefix_esc}/g"                               \
-	-e "s/@exec_prefix@/${exec_prefix_esc}/g"                     \
-	-e "s/@libdir@/${libdir_esc}/g"                               \
-	-e "s/@includedir@/${includedir_esc}/g"                       \
-	-e "s/@sharedir@/${sharedir_esc}/g"                           \
-	-e "s/@enable_verbose@/${enable_verbose}/g"                   \
-	-e "s/@configured_oot@/${configured_oot}/g"                   \
-	-e "s/@enable_arg_max_hack@/${enable_arg_max_hack}/g"         \
-	-e "s/@enable_static@/${enable_static}/g"                     \
-	-e "s/@enable_shared@/${enable_shared}/g"                     \
-	-e "s/@enable_rpath@/${enable_rpath}/g"                       \
-	-e "s/@export_shared@/${export_shared}/g"                     \
-	-e "s/@enable_blas@/${enable_blas}/g"                         \
-	-e "s/@enable_cblas@/${enable_cblas}/g"                       \
-	-e "s/@enable_amd_frame_tweaks@/${enable_amd_frame_tweaks}/g" \
-	-e "s/@enable_memkind@/${enable_memkind}/g"                   \
-	-e "s/@pragma_omp_simd@/${pragma_omp_simd}/g"                 \
-	-e "s/@addon_list@/${addon_list}/g"                           \
-	-e "s/@sandbox@/${sandbox}/g"
-=======
 	cat "${config_mk_in_path}" \
 		| sed -e "s/@version@/${version_esc}/g" \
 		| sed -e "s/@so_version_major@/${so_version_major}/g" \
@@ -4998,7 +4361,6 @@
 		| sed -e "s/@blas_int_type_size@/${blas_int_type_size}/g" \
 		| sed   -e "s/\@enable_aocl_zen\@/${enable_aocl_zen}/g" \
 		> "${config_mk_out_path}"
->>>>>>> fb2a6827
 
 	# -- Instantiate bli_config.h file from template ---------------------------
 
@@ -5008,41 +4370,6 @@
 	# intuitively, which was used when constructing ${config_name_define},
 	# ${config_list_defines}, and ${kernel_list_defines}.
 	echo "${script_name}: creating ${bli_config_h_out_path} from ${bli_config_h_in_path}"
-<<<<<<< HEAD
-	<"${bli_config_h_in_path}" perl -p                                   \
-	-e "s/\@config_name_define\@/${config_name_define}/g;"               \
-	-e "s/\@config_list_defines\@/${config_list_defines}/g;"             \
-	-e "s/\@kernel_list_defines\@/${kernel_list_defines}/g;"             \
-	| sed >"${bli_config_h_out_path}"                                    \
-	-e "s/@version@/${version_esc}/g"                                    \
-	-e "s/@enable_system@/${enable_system_01}/g"                         \
-	-e "s/@enable_tls@/${enable_tls_01}/g"                               \
-	-e "s/@enable_openmp@/${enable_openmp_01}/g"                         \
-	-e "s/@enable_openmp_as_def@/${enable_openmp_as_def_01}/g"           \
-	-e "s/@enable_pthreads@/${enable_pthreads_01}/g"                     \
-	-e "s/@enable_pthreads_as_def@/${enable_pthreads_as_def_01}/g"       \
-	-e "s/@enable_hpx@/${enable_hpx_01}/g"                               \
-	-e "s/@enable_hpx_as_def@/${enable_hpx_as_def_01}/g"                 \
-	-e "s/@enable_jrir_rr@/${enable_jrir_rr_01}/g"                       \
-	-e "s/@enable_jrir_slab@/${enable_jrir_slab_01}/g"                   \
-	-e "s/@enable_jrir_tlb@/${enable_jrir_tlb_01}/g"                     \
-	-e "s/@enable_pba_pools@/${enable_pba_pools_01}/g"                   \
-	-e "s/@enable_sba_pools@/${enable_sba_pools_01}/g"                   \
-	-e "s/@enable_mem_tracing@/${enable_mem_tracing_01}/g"               \
-	-e "s/@int_type_size@/${int_type_size}/g"                            \
-	-e "s/@blas_int_type_size@/${blas_int_type_size}/g"                  \
-	-e "s/@enable_blas@/${enable_blas_01}/g"                             \
-	-e "s/@enable_cblas@/${enable_cblas_01}/g"                           \
-	-e "s/@enable_mixed_dt@/${enable_mixed_dt_01}/g"                     \
-	-e "s/@enable_mixed_dt_extra_mem@/${enable_mixed_dt_extra_mem_01}/g" \
-	-e "s/@enable_sup_handling@/${enable_sup_handling_01}/g"             \
-	-e "s/@enable_memkind@/${enable_memkind_01}/g"                       \
-	-e "s/@enable_trsm_preinversion@/${enable_trsm_preinversion_01}/g"   \
-	-e "s/@enable_pragma_omp_simd@/${enable_pragma_omp_simd_01}/g"       \
-	-e "s/@enable_sandbox@/${enable_sandbox_01}/g"                       \
-	-e "s/@enable_shared@/${enable_shared_01}/g"                         \
-	-e "s/@complex_return_intel@/${complex_return_intel01}/g"
-=======
 	cat "${bli_config_h_in_path}" \
 		| perl -pe "s/\@config_name_define\@/${config_name_define}/g" \
 		| perl -pe "s/\@config_list_defines\@/${config_list_defines}/g" \
@@ -5081,7 +4408,6 @@
 		| sed   -e "s/@enable_aocl_dtl_log@/${enable_aocl_dtl_log_01}/g" \
 		| sed   -e "s/@aocl_dtl_trace_level_number@/${aocl_dtl_trace_level_number}/g" \
 		> "${bli_config_h_out_path}"
->>>>>>> fb2a6827
 
 	# -- Instantiate bli_addon.h file from template ----------------------------
 
@@ -5090,15 +4416,10 @@
 	# of sed used on OS X is old and does not handle the '\n' character
 	# intuitively, which was used when constructing ${addon_list_includes}.
 	echo "${script_name}: creating ${bli_addon_h_out_path} from ${bli_addon_h_in_path}"
-<<<<<<< HEAD
-	perl -pe "s/\@addon_list_includes\@/${addon_list_includes}/g" "${bli_addon_h_in_path}" \
-	| sed -e "s/@enable_addons@/${enable_addons_01}/g" > "${bli_addon_h_out_path}"
-=======
 	cat "${bli_addon_h_in_path}" \
 		| perl -pe "s/\@addon_list_includes\@/${addon_list_includes}/g" \
 		| sed   -e "s/@enable_addons@/${enable_addons_01}/g" \
 		> "${bli_addon_h_out_path}"
->>>>>>> fb2a6827
 
 	# -- Create top-level object directories -----------------------------------
 
@@ -5111,11 +4432,7 @@
 
 	obj_config_dirpath="${base_obj_dirpath}/${config_dir}"
 
-<<<<<<< HEAD
-	mkdir -p "${obj_config_dirpath}"
-=======
 	mkdir -p ${obj_config_dirpath}
->>>>>>> fb2a6827
 	for conf in ${config_list}; do
 		echo "${script_name}: creating ${obj_config_dirpath}/${conf}"
 		mkdir -p "${obj_config_dirpath}/${conf}"
@@ -5124,11 +4441,7 @@
 
 	obj_kernels_dirpath="${base_obj_dirpath}/${kernels_dir}"
 
-<<<<<<< HEAD
-	mkdir -p "${obj_kernels_dirpath}"
-=======
 	mkdir -p ${obj_kernels_dirpath}
->>>>>>> fb2a6827
 	for kern in ${kernel_list}; do
 		echo "${script_name}: creating ${obj_kernels_dirpath}/${kern}"
 		mkdir -p "${obj_kernels_dirpath}/${kern}"
@@ -5137,11 +4450,7 @@
 
 	obj_refkern_dirpath="${base_obj_dirpath}/${refkern_dir}"
 
-<<<<<<< HEAD
-	mkdir -p "${obj_refkern_dirpath}"
-=======
 	mkdir -p ${obj_refkern_dirpath}
->>>>>>> fb2a6827
 	for conf in ${config_list}; do
 		echo "${script_name}: creating ${obj_refkern_dirpath}/${conf}"
 		mkdir -p "${obj_refkern_dirpath}/${conf}"
