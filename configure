#!/usr/bin/env bash
#
#  BLIS
#  An object-based framework for developing high-performance BLAS-like
#  libraries.
#
#  Copyright (C) 2014, The University of Texas at Austin
#  Copyright (C) 2020-2022, Advanced Micro Devices, Inc.
#
#  Redistribution and use in source and binary forms, with or without
#  modification, are permitted provided that the following conditions are
#  met:
#   - Redistributions of source code must retain the above copyright
#     notice, this list of conditions and the following disclaimer.
#   - Redistributions in binary form must reproduce the above copyright
#     notice, this list of conditions and the following disclaimer in the
#     documentation and/or other materials provided with the distribution.
#   - Neither the name(s) of the copyright holder(s) nor the names of its
#     contributors may be used to endorse or promote products derived
#     from this software without specific prior written permission.
#
#  THIS SOFTWARE IS PROVIDED BY THE COPYRIGHT HOLDERS AND CONTRIBUTORS
#  "AS IS" AND ANY EXPRESS OR IMPLIED WARRANTIES, INCLUDING, BUT NOT
#  LIMITED TO, THE IMPLIED WARRANTIES OF MERCHANTABILITY AND FITNESS FOR
#  A PARTICULAR PURPOSE ARE DISCLAIMED. IN NO EVENT SHALL THE COPYRIGHT
#  HOLDER OR CONTRIBUTORS BE LIABLE FOR ANY DIRECT, INDIRECT, INCIDENTAL,
#  SPECIAL, EXEMPLARY, OR CONSEQUENTIAL DAMAGES (INCLUDING, BUT NOT
#  LIMITED TO, PROCUREMENT OF SUBSTITUTE GOODS OR SERVICES; LOSS OF USE,
#  DATA, OR PROFITS; OR BUSINESS INTERRUPTION) HOWEVER CAUSED AND ON ANY
#  THEORY OF LIABILITY, WHETHER IN CONTRACT, STRICT LIABILITY, OR TORT
#  (INCLUDING NEGLIGENCE OR OTHERWISE) ARISING IN ANY WAY OUT OF THE USE
#  OF THIS SOFTWARE, EVEN IF ADVISED OF THE POSSIBILITY OF SUCH DAMAGE.
#
#
# shellcheck disable=2001,2249,2034,2154,2181,2312,2250,2292

#
# -- Helper functions ----------------------------------------------------------
#

print_usage()
{
	# Use the version string in the 'version' file since we don't have
	# the patched version string yet.
	if [ -z "${version}" ]; then
		version=$(<"${version_filepath}")
	fi

	# Echo usage info.
	cat <<EOF

 ${script_name} (BLIS ${version})

 Configure BLIS's build system for compilation using a specified
 configuration directory.

 Usage:

   ${script_name} [options] [env. vars.] confname

 Arguments:

   confname      The name of the sub-directory inside of the 'config'
                 directory containing the desired BLIS configuration.
                 Note that confname MUST be specified; if it is not,
                 configure will complain. To build a completely generic
                 implementation, use the 'generic' configuration

 Options:

   -p PREFIX, --prefix=PREFIX

                 The common installation prefix for all files. If given,
                 this option effectively implies:
                   --libdir=EXECPREFIX/lib
                   --includedir=PREFIX/include
                   --sharedir=PREFIX/share
                 where EXECPREFIX defaults to PREFIX. If this option is
                 not given, PREFIX defaults to '${prefix_def}'. If PREFIX
                 refers to a directory that does not exist, it will be
                 created.

   --exec-prefix=EXECPREFIX

                 The installation prefix for libraries. Specifically, if
                 given, this option effectively implies:
                   --libdir=EXECPREFIX/lib
                 If not given, EXECPREFIX defaults to PREFIX, which may be
                 modified by the --prefix option. If EXECPREFIX refers to
                 a directory that does not exist, it will be created.

   --libdir=LIBDIR

                 The path to which make will install libraries. If not
                 given, LIBDIR defaults to PREFIX/lib. If LIBDIR refers to
                 a directory that does not exist, it will be created.

   --includedir=INCDIR

                 The path to which make will install development header
                 files. If not given, INCDIR defaults to PREFIX/include.
                 If INCDIR refers to a directory that does not exist, it
                 will be created.

   --sharedir=SHAREDIR

                 The path to which make will makefile fragments containing
                 make variables determined by configure (e.g. CC, CFLAGS,
                 and LDFLAGS). These files allow certain BLIS makefiles,
                 such as those in the examples or testsuite directories, to
                 operate on an installed copy of BLIS rather than a local
                 (and possibly uninstalled) copy. If not given, SHAREDIR
                 defaults to PREFIX/share. If SHAREDIR refers to a
                 directory that does not exist, it will be created.

   --enable-verbose-make, --disable-verbose-make

                 Enable (disabled by default) verbose compilation output
                 during make.

   --enable-arg-max-hack --disable-arg-max-hack

                 Enable (disabled by default) build system logic that
                 will allow archiving/linking the static/shared library
                 even if the command plus command line arguments exceeds
                 the operating system limit (ARG_MAX).

   -d DEBUG, --enable-debug[=DEBUG]

                 Enable debugging symbols in the library. If argument
                 DEBUG is given as 'opt', then optimization flags are
                 kept in the framework, otherwise optimization is
                 turned off.

   --disable-static, --enable-static

                 Disable (enabled by default) building BLIS as a static
                 library. If the static library build is disabled, the
                 shared library build must remain enabled.

   --disable-shared, --enable-shared

                 Disable (enabled by default) building BLIS as a shared
                 library. If the shared library build is disabled, the
                 static library build must remain enabled.

   --enable-rpath, --disable-rpath

                 Enable (disabled by default) setting an install_name for
                 dynamic libraries on macOS which starts with @rpath rather
                 than the absolute install path.

   -e SYMBOLS, --export-shared[=SYMBOLS]

                 Specify the subset of library symbols that are exported
                 within a shared library. Valid values for SYMBOLS are:
                 'public' (the default) and 'all'. By default, only
                 functions and variables that belong to public APIs are
                 exported in shared libraries. However, the user may
                 instead export all symbols in BLIS, even those that were
                 intended for internal use only. Note that the public APIs
                 encompass all functions that almost any user would ever
                 want to call, including the BLAS/CBLAS compatibility APIs
                 as well as the basic and expert interfaces to the typed
                 and object APIs that are unique to BLIS. Also note that
                 changing this option to 'all' will have no effect in some
                 environments, such as when compiling with clang on
                 Windows.

   -t MODEL, --enable-threading[=MODEL], --disable-threading

                 Enable threading in the library, using threading model(s)
                 MODEL={single,openmp,pthreads,hpx,auto}. If multiple values
                 are specified within MODEL, they will all be compiled into
                 BLIS, and the choice of which to use will be determined at
                 runtime. If the user does not express a preference (by
                 setting the BLIS_THREAD_IMPL environment variable to
                 'single', 'openmp', 'pthreads', or 'hpx'; by calling the
                 global runtime API bli_thread_set_thread_impl(); or by
                 encoding a choice on a per-call basis within a rntm_t
                 passed into the expert API), then the first model listed
                 in MODEL will be used by default. Note that 'single' is
                 silently appended to whatever the user specifies in MODEL,
                 meaning that single-threaded functionality will always be
                 available, even if it is not requested and even if it is
                 not enabled by default. Even --disable-threading is
                 actually shorthand for --enable-threading=single (which is
                 the default when the option is not specified).

   --enable-system, --disable-system

                 Enable conventional operating system support, such as
                 pthreads for thread-safety. The default state is enabled.
                 However, in rare circumstances you may wish to configure
                 BLIS for use with a minimal or nonexistent operating
                 system (e.g. hardware simulators). In these situations,
                 --disable-system may be used to jettison all compile-time
                 and link-time dependencies outside of the standard C
                 library. When disabled, this option also forces the use
                 of --disable-threading.

   --enable-tls, --disable-tls

                 Enable thread-local storage (TLS) for static variables
                 in BLIS. The default state is enabled. However, like with
                 --disable-system, there may be rare situations, such as
                 when --disable-system is appropriate, where thread-local
                 storage is unsupported by the compiler. In those cases,
                 disabling TLS may be a suitable workaround.
		         WARNING: DISABLING TLS IS DANGEROUS AND MAY CAUSE RACE
                 CONDITIONS! Please try combining --disable-tls with
                 --disable-threading if you suspect any correctness or
                 deadlock issues.

   --disable-pba-pools, --enable-pba-pools
   --disable-sba-pools, --enable-sba-pools

                 Disable (enabled by default) use of internal memory pools
                 within the packing block allocator (pba) and/or the small
                 block allocator (sba). The former is used to allocate
                 memory used to pack submatrices while the latter is used
                 to allocate control/thread tree nodes and thread
                 communicators. Both allocations take place in the context
                 of level-3 operations. When the pba is disabled, the
                 malloc()-like function specified by BLIS_MALLOC_POOL is
                 called on-demand whenever a packing block is needed, and
                 when the sba is disabled, the malloc()-like function
                 specified by BLIS_MALLOC_INTL is called whenever a small
                 block is needed, with the two allocators calling free()-
                 like functions BLIS_FREE_POOL and BLIS_FREE_INTL,
                 respectively when blocks are released. When enabled,
                 either or both pools are populated via the same functions
                 mentioned previously, and henceforth blocks are checked
                 out and in. The library quickly reaches a state in which
                 it no longer needs to call malloc() or free(), even
                 across many separate level-3 operation invocations.

   --enable-mem-tracing, --disable-mem-tracing

                 Enable (disabled by default) output to stdout that traces
                 the allocation and freeing of memory, including the names
                 of the functions that triggered the allocation/freeing.
                 Enabling this option WILL NEGATIVELY IMPACT PERFORMANCE.
                 Please use only for informational/debugging purposes.

   --enable-asan, --disable-asan

                 Enable (disabled by default) compiling and linking BLIS
                 framework code with the AddressSanitizer (ASan) library.
                 Optimized kernels are NOT compiled with ASan support due
                 to limitations of register assignment in inline assembly.
                 WARNING: ENABLING THIS OPTION WILL NEGATIVELY IMPACT
                 PERFORMANCE. Please use only for informational/debugging
                 purposes.

   -i SIZE, --int-size=SIZE

                 Set the size (in bits) of internal BLIS integers and
                 integer types used in native BLIS interfaces. The
                 default integer type size is architecture dependent.
                 (Hint: You can always find this value printed at the
                 beginning of the testsuite output.)

   -b SIZE, --blas-int-size=SIZE

                 Set the size (in bits) of integer types in external
                 BLAS and CBLAS interfaces, if enabled. The default
                 integer type size used in BLAS/CBLAS is 32 bits.

   --disable-blas, --enable-blas

                 Disable (enabled by default) building the BLAS
                 compatibility layer.

   --enable-cblas, --disable-cblas

                 Enable (disabled by default) building the CBLAS
                 compatibility layer. This automatically enables the
                 BLAS compatibility layer as well.

   --disable-mixed-dt, --enable-mixed-dt

                 Disable (enabled by default) support for mixing the
                 storage domain and/or storage precision of matrix
                 operands for the gemm operation, as well as support
                 for computing in a precision different from one or
                 both of matrices A and B.

   --disable-mixed-dt-extra-mem, --enable-mixed-dt-extra-mem

                 Disable (enabled by default) support for additional
                 mixed datatype optimizations that require temporarily
                 allocating extra memory--specifically, a single m x n
                 matrix (per application thread) whose storage datatype
                 is equal to the computation datatype. This option may
                 only be enabled when mixed domain/precision support is
                 enabled.

   --disable-sup-handling, --enable-sup-handling

                 Disable (enabled by default) handling of small/skinny
                 matrix problems via separate code branches. When disabled,
                 these small/skinny level-3 operations will be performed by
                 the conventional implementation, which is optimized for
                 medium and large problems. Note that what qualifies as
                 "small" depends on thresholds that may vary by sub-
                 configuration.

   --enable-amd-frame-tweaks, --disable-amd-frame-tweaks

                 Enable building with certain framework files that have
                 been customized by AMD for Zen-based microarchitectures.
                 The default counterparts of these files must be portable,
                 and so these customized files may provide some (typically
                 modest) performance improvement for some select operations
                 and/or APIs, though there may a few (tiny dimension) cases
                 where the improvement is more pronounced. Note that the
                 target configuration must be Zen-based (or 'amd64') for
                 this option to have any effect. (Also note that this
                 option is NOT to be confused with enabling AMD *kernels*,
                 which are determined by the BLIS subconfiguration used at
                 runtime.) By default, these customized files are disabled.

   -a NAME --enable-addon=NAME

                 Enable the code provided by an addon. An addon consists
                 of a separate directory of code that provides additional
                 APIs, implementations, and/or operations that would
                 otherwise not be present within a build of BLIS. This
                 option may be used multiple times to specify the inclusion
                 of multiple addons. By default, no addons are enabled.

   -s NAME --enable-sandbox=NAME

                 Enable a separate sandbox implementation of gemm. This
                 option disables BLIS's conventional gemm implementation
                 (which shares common infrastructure with other level-3
                 operations) and instead compiles and uses the code in
                 the NAME directory, which is expected to be a sub-
                 directory of 'sandbox'. By default, no sandboxes are
                 enabled.

   --with-memkind, --without-memkind

                 Forcibly enable or disable the use of libmemkind's
                 hbw_malloc() and hbw_free() as substitutes for malloc()
                 and free(), respectively, when allocating memory for
                 BLIS's memory pools, which are used to manage buffers
                 into which matrices are packed. The default behavior
                 for this option is environment-dependent; if configure
                 detects the presence of libmemkind, libmemkind is used
                 by default, and otherwise it is not used by default.

   -r METHOD, --thread-part-jrir=METHOD

                 Select a strategy for partitioning computation in JR and
                 IR loops and assigning that computation to threads. Valid
                 values for METHOD are 'rr', 'slab', and 'tlb':
                  'rr':   Assign the computation associated with whole
                          columns of microtiles to threads in a round-
                          robin fashion. When selected, round-robin
                          assignment is also employed during packing.
                  'slab': Partition the computation into N contiguous
                          regions, where each region contains a whole
                          number of microtile columns, and assign one
                          region to each thread. For some operations, the
                          number of microtile columns contained within a
                          given region may differ from that of other
                          regions, depending on how much work is implied
                          by each region. When selected, slab assignment
                          is also employed during packing.
                  'tlb':  Tile-level load balancing is similar to slab,
                          except that regions will be divided at a more
                          granular level (individual microtiles instead
                          of whole columns of microtiles) to ensure more
                          equitable assignment of work to threads. When
                          selected, tlb will only be employed for level-3
                          operations except trsm; due to practical and
                          algorithmic limitations, slab partitioning will
                          be used instead during packing and for trsm.
                 The default strategy is 'slab'. NOTE: Specifying this
                 option constitutes a request, which may be ignored in
                 select situations if implementation has a good reason to
                 do so. (See description of 'tlb' above for an example of
                 this.)

   --disable-trsm-preinversion, --enable-trsm-preinversion

                 Disable (enabled by default) pre-inversion of triangular
                 matrix diagonals when performing trsm. When pre-inversion
                 is enabled, diagonal elements are inverted outside of the
                 microkernel (e.g. during packing) so that the microkernel
                 can use multiply instructions. When disabled, division
                 instructions are used within the microkernel. Executing
                 these division instructions within the microkernel will
                 incur a performance penalty, but numerical robustness will
                 improve for certain cases involving denormal numbers that
                 would otherwise result in overflow in the pre-inverted
                 values.

   --force-version=STRING

                 Force configure to use an arbitrary version string
                 STRING. This option may be useful when repackaging
                 custom versions of BLIS by outside organizations.

   -c, --show-config-lists

                 Print the config and kernel lists, and kernel-to-config
                 map after they are read from file. This can be useful
                 when debugging certain configuration issues, and/or as
                 a sanity check to make sure these lists are constituted
                 as expected.

   --complex-return=gnu|intel

                 Specify the way in which complex numbers are returned
                 from Fortran functions, either "gnu" (return in
                 registers) or "intel" (return via hidden argument).
                 If not specified and the environment variable FC is set,
                 attempt to determine the return type from the compiler.
                 Otherwise, the default is "gnu".

   -q, --quiet   Suppress informational output. By default, configure
                 is verbose. (NOTE: -q is not yet implemented)

   -h, --help    Output this information and quit.

 Environment Variables:

   CC            Specifies the C compiler to use.
   CXX           Specifies the C++ compiler to use (sandbox only).
   FC            Specifies the Fortran compiler to use (only to determine --complex-return).
   AR            Specifies the static library archiver to use.
   RANLIB        Specifies the ranlib (library indexer) executable to use.
   PYTHON        Specifies the python interpreter to use.
   CFLAGS        Specifies additional compiler flags to use (prepended).
   LDFLAGS       Specifies additional linker flags to use (prepended).
   LIBPTHREAD    Pthreads library to use.

   Environment variables are traditionally set prior to running configure:

     CC=gcc ./configure [options] haswell

   However, they may also be specified as command line options, e.g.:

     ./configure [options] CC=gcc haswell

   Note that not all compilers are compatible with a given
   configuration.

EOF

	# Exit with non-zero exit status
	exit 1
}

query_array()
{
	local arr key var_name

	arr="$1"
	key="$2"

	var_name="${arr}_${key}"

	echo "${!var_name}"
}

assign_key_value()
{
	local arr key val

	arr="$1"
	key="$2"
	val="$3"

	printf -v "${arr}_${key}" %s "${val}"
}

#
# FGVZ: This commented-out function is being kept as an example how how
# to effectively "pass by reference" in bash. That is, pass the name of
# a variable, instead of its conents, and then let the function use the
# variable by prepending a $, at which time it can evaluate the string
# as if it were a literal variable occurance.
#
#filteradd_to_list()
#{
#	local dlist ditem list_c item_c is_blacklisted
#
#	# Add $1 to the list identified by $2, but only if $1 is not
#	# found in a blacklist.
#
#	# Note: $2 can actually be a list of items.
#	ditem=\$"$1"
#	dlist=\$"$2"
#
#	# Acquire the contents of $dlist and $ditem and store them in list_c
#	# and item_c, respectively.
#	list_c=$(eval "expr \"$dlist\" ")
#	item_c=$(eval "expr \"$ditem\" ")
#
#	# Iterate over $item_c in case it is actually multiple items.
#	for cur_item in $item_c; do
#
#		is_blacklisted=$(is_in_list "${cur_item}" "${config_blist}")
#		if [ ${is_blacklisted} == "false" ]; then
#
#			# If cur_item is not blacklisted, add it to list_c.
#			list_c="${list_c} ${cur_item}"
#		fi
#	done
#
#	# Update the argument.
#	eval "$2=\"${list_c}\""
#}

pass_config_kernel_registries()
{
	local filename passnum
	local all_blist
	local curline list item config kernels
	local cname clist klist

	# Read function arguments:
	# first argument: the file containing the configuration registry.
	# second argument: the pass number: 0 or 1. Pass 0 builds the
	# indirect config blacklist (indirect_blist) ONLY. Pass 1 actually
	# begins populating the config and kernel registries, and assumes
	# the indirect_blist has already been created.
	filename="$1"
	passnum="$2"

	# Initialize a list of indirect blacklisted configurations for the
	# current iteration. These are configurations that are invalidated by
	# the removal of blacklisted configurations. For example, if haswell
	# is registered as needing the 'haswell' and 'zen' kernel sets:
	#
	#    haswell: haswell/haswell/zen
	#
	# and 'zen' was blacklisted because of the compiler version, then the
	# 'haswell' configuration must be omitted from the registry, as it no
	# longer has all of the kernel sets it was expecting.
	if [ "${passnum}" == "0" ]; then
		indirect_blist=""
	fi

	# For convenience, merge the original and indirect blacklists.
	# NOTE: During pass 0, all_blist is equal to config_blist, since
	# indirect_blist is still empty.
	all_blist="${config_blist} ${indirect_blist}"

	# Disable support for indirect blacklisting by returning early during
	# pass 0. See issue #214 for details [1]. Basically, I realized that
	# indirect blacklisting is not needed in the use case that I envisioned
	# in the real-life example above. If a subconfiguration such as haswell
	# is defined to require the zen kernel set, it implies that the zen
	# kernels can be compiled with haswell compiler flags. That is, just
	# because the zen subconfig (and its compiler flags) is blacklisted
	# does not mean that the haswell subconfig cannot compile the zen
	# kernels with haswell-specific flags.
	#
	# [1] https://github.com/flame/blis/issues/214
	#
	if [ "${passnum}" == "0" ]; then
		return
	fi

	while read -r line
	do
		curline="${line}"

		# Remove everything after comment character '#'.
		curline=${curline%%#*}

		# We've stripped out leading whitespace and trailing comments. If
		# the line is now empty, then we can skip it altogether.
		if [[ -z ${curline} ]]; then
			continue;
		fi

		# Read the config name and config list for the current line.
		cname=${curline%%:*}
		list=${curline##*:}

		# If we encounter a slash, it means the name of the configuration
		# and the kernel set needed by that configuration are different.
		if [[ ${list} = */* ]]; then

			#echo "Slash found."
			klist=""
			clist=""

			for item in ${list}; do

				# The sub-configuration name is always the first sub-word in
				# the slash-separated compound word.
				config=${item%%/*}

				# Delete the sub-configuration name from the front of the
				# string, leaving the slash-separated kernel names (or just
				# the kernel name, if there is only one).
				kernels=${list#*/}

				# Replace the slashes with spaces to transform the string
				# into a space-separated list of kernel names.
				kernels=$(echo -e "${kernels}" | sed -e "s/\// /g")

				clist="${clist} ${config}"
				klist="${klist} ${kernels}"
			done
		else

			#echo "Slash not found."
			clist=${list}
			klist=${list}
		fi

		# Strip out whitespace from the config name and config/kernel list
		# on each line.
		cname=$(canonicalize_ws "${cname}")
		clist=$(canonicalize_ws "${clist}")
		klist=$(canonicalize_ws "${klist}")

		# Next, we prepare to:
		# - pass 0: inspect klist for blacklisted configurations, which may
		#   reveal configurations as needing to be indirectly blacklisted.
		# - pass 1: compare cname to the blacklists and commit clist/klist
		#   to their respective registries, as appropriate.

		# Handle singleton and umbrella configuration entries separately.
		if [[ $(is_singleton_family "${cname}" "${clist}") == "true" ]]; then

			# Singleton configurations/families.
			# Note: for singleton families, clist contains one item, which
			# always equals cname, but klist could contain more than one
			# item.

			# Only consider updating the indirect blacklist (pass 0) or
			# committing clist and klist to the registries (pass 1) if the
			# configuration name (cname) is not blacklisted.
			if [[ $(is_in_list "${cname}" "${all_blist}") == "false" ]]; then

				if [ "${passnum}" == "0" ]; then
					# Even if the cname isn't blacklisted, one of the requisite
					# kernels might be, so we need to check klist for blacklisted
					# items. If we find one, we must assume that the entire entry
					# must be thrown out. (Ideally, we would simply fall back to
					# reference code for the blacklisted kernels, but that is not
					# at all straightforward under the current configuration
					# system architecture.) Thus, we add cname to the indirect
					# blacklist.
					for item in ${klist}; do
						if [[ $(is_in_list "${item}" "${config_blist}") == "true" ]]; then
							indirect_blist="${indirect_blist} ${cname}"
							break
						fi
					done
				fi

				if [ "${passnum}" == "1" ]; then
					# Store the clist to the cname key of the config registry.
					#config_registry[${cname}]=${clist}
					#printf -v "config_registry_${cname}" %s "${clist}"
					assign_key_value "config_registry" "${cname}" "${clist}"
				fi
			fi

			if [ "${passnum}" == "1" ]; then
				# Store the klist to the cname key of the kernel registry.
				#kernel_registry[${cname}]=${klist}
				#printf -v "kernel_registry_${cname}" %s "${klist}"
				assign_key_value "kernel_registry" "${cname}" "${klist}"
			fi

		else
			# Umbrella configurations/families.

			# First we check cname, which should generally not be blacklisted
			# for umbrella families, but we check anyway just to be safe.
			if [[ $(is_in_list "${cname}" "${all_blist}") == "false" ]]; then

				if [ "${passnum}" == "1" ]; then

					# Check each item in the clist and klist. (At this point,
					# clist == klist.) If any sub-config is blacklisted, we
					# omit it from clist and klist.
					for item in ${clist}; do

						if [[ $(is_in_list "${item}" "${all_blist}") == "true" ]]; then
							clist=$(remove_from_list "${item}" "${clist}")
							klist=$(remove_from_list "${item}" "${klist}")
						fi
					done

					# Store the config and kernel lists to entries that
					# corresponds to the config name.
					#config_registry[${cname}]=${clist}
					#kernel_registry[${cname}]=${klist}
					#printf -v "config_registry_${cname}" %s "${clist}"
					#printf -v "kernel_registry_${cname}" %s "${klist}"
					assign_key_value "config_registry" "${cname}" "${clist}"
					assign_key_value "kernel_registry" "${cname}" "${klist}"
				fi
			fi
		fi

	done < "${filename}"

	if [ "${passnum}" == "0" ]; then
		# Assign the final indirect blacklist (with whitespace removed).
		indirect_blist=$(canonicalize_ws "${indirect_blist}")
	fi
}

read_registry_file()
{
	local filename
	local clist klist
	local iterate_again config
	local cr_var mem mems_mem newclist
	local kr_var ker kers_ker newklist

	filename="$1"

	# Execute an initial pass through the config_registry file so that
	# we can accumulate a list of indirectly blacklisted configurations,
	# if any.
	pass_config_kernel_registries "${filename}" "0"

	# Now that the indirect_blist has been created, make a second pass
	# through the 'config_registry' file, this time creating the actual
	# config and kernel registry data structures.
	pass_config_kernel_registries "${filename}" "1"

	# Now we must go back through the config_registry and subsitute any
	# configuration families with their constituents' members. Each time
	# one of these substitutions occurs, we set a flag that causes us to
	# make one more pass. (Subsituting a singleton definition does not
	# prompt additional iterations.) This process stops when a full pass
	# does not result in any subsitution.

	iterate_again="1"
	while [ "${iterate_again}" == "1" ]; do

		iterate_again="0"

		#for config in "${!config_registry[@]}"; do
		for cr_var in ${!config_registry_*}; do

			config=${cr_var##config_registry_}

			clist=$(query_array "config_registry" "${config}")

			# The entries that define singleton families should never need
			# any substitution.
			if [[ $(is_singleton_family "${config}" "${clist}") == "true" ]]; then
				continue
			fi

			#for mem in ${config_registry[$config]}; do
			#for mem in ${!cr_var}; do
			for mem in ${clist}; do

				#mems_mem="${config_registry[${mem}]}"
				mems_mem=$(query_array "config_registry" "${mem}")

				# If mems_mem is empty string, then mem was not found as a key
				# in the config list associative array. In that case, we continue
				# and will echo an error later in the script.
				if [ "${mems_mem}" == "" ]; then
					#echo "  config for ${mem} is empty string! no entry in config list."
					continue;
				fi

				if [ "${mem}" != "${mems_mem}" ]; then

					#clist="${config_registry[$config]}"
					clisttmp=$(query_array "config_registry" "${config}")

					# Replace the current config with its constituent config set,
					# canonicalize whitespace, and then remove duplicate config
					# set names, if they exist. Finally, update the config registry
					# with the new config list.
					# NOTE: WE must use substitute_words() rather than a simple sed
					# expression because we need to avoid matching partial strings.
					# For example, if clist above contains "foo bar barsk" and we use
					# sed to substitute "bee boo" as the members of "bar", the
					# result would (incorrectly) be "foo bee boo bee boosk",
					# which would then get reduced, via rm_duplicate_words(), to
					# "foo bee boo boosk".
					#newclist=$(echo -e "${clist}" | sed -e "s/${mem}/${mems_mem}/g")
					newclist=$(substitute_words "${mem}" "${mems_mem}" "${clisttmp}")
					newclist=$(canonicalize_ws "${newclist}")
					newclist=$(rm_duplicate_words "${newclist}")

					#config_registry[${config}]=${newclist}
					#printf -v "config_registry_${config}" %s "${newclist}"
					assign_key_value "config_registry" "${config}" "${newclist}"

					# Since we performed a substitution and changed the config
					# list, mark the iteration flag to continue another round,
					# but only if the config (mem) value is NOT present
					# in the list of sub-configs. If it is present, then further
					# substitution may not necessarily be needed this round.
					if [[ $(is_in_list "${mem}" "${mems_mem}") == "false" ]]; then
						iterate_again="1"
					fi
				fi
			done
		done
	done

	# Similar to what we just did for the config_registry, we now iterate
	# through the kernel_registry and substitute any configuration families
	# in the kernel list (right side of ':') with the members of that
	# family's kernel set. This process continues iteratively, as before,
	# until all families have been replaced with singleton configurations'
	# kernel sets.

	iterate_again="1"
	while [ "${iterate_again}" == "1" ]; do

		iterate_again="0"

		#for config in "${!kernel_registry[@]}"; do
		for kr_var in ${!kernel_registry_*}; do

			config=${kr_var##kernel_registry_}

			klist=$(query_array "kernel_registry" "${config}")

			# The entries that define singleton families should never need
			# any substitution. In the kernel registry, we know it's a
			# singleton entry when the cname occurs somewhere in the klist.
			# (This is slightly different than the same test in the config
			# registry, where we test that clist is one word and that
			# clist == cname.)
			if [[ $(is_in_list "${config}" "${klist}") == "true" ]]; then
				#echo "debug: '${config}' not found in '${klist}'; skipping."
				continue
			fi

			#for ker in ${kernel_registry[$config]}; do
			#for ker in ${!kr_var}; do
			for ker in ${klist}; do

				#kers_ker="${kernel_registry[${ker}]}"
				kers_ker=$(query_array "kernel_registry" "${ker}")

				# If kers_ker is empty string, then ker was not found as a key
				# in the kernel registry. While not common, this can happen
				# when ker identifies a kernel set that does not correspond to
				# any configuration. (Example: armv7a and armv8a kernel sets are
				# used by cortexa* configurations, but do not corresond to their
				# own configurations.)
				if [ "${kers_ker}" == "" ]; then
					#echo "debug: ${ker} not found in kernel registry."
					continue
				fi

				# If the current config/kernel (ker) differs from its singleton kernel
				# entry (kers_ker), then that singleton entry was specified to use
				# a different configuration's kernel set. Thus, we need to replace the
				# occurrence in the current config/kernel name with that of the kernel
				# set it needs.
				if [ "${ker}" != "${kers_ker}" ]; then

					#klisttmp="${kernel_registry[$config]}"
					klisttmp=$(query_array "kernel_registry" "${config}")

					# Replace the current config with its requisite kernels,
					# canonicalize whitespace, and then remove duplicate kernel
					# set names, if they exist. Finally, update the kernel registry
					# with the new kernel list.
					# NOTE: WE must use substitute_words() rather than a simple sed
					# expression because we need to avoid matching partial strings.
					# For example, if klist above contains "foo bar barsk" and we use
					# sed to substitute "bee boo" as the members of "bar", the
					# result would (incorrectly) be "foo bee boo bee boosk",
					# which would then get reduced, via rm_duplicate_words(), to
					# "foo bee boo boosk".
					#newklist=$(echo -e "${klisttmp}" | sed -e "s/${ker}/${kers_ker}/g")
					newklist=$(substitute_words "${ker}" "${kers_ker}" "${klisttmp}")
					newklist=$(canonicalize_ws "${newklist}")
					newklist=$(rm_duplicate_words "${newklist}")

					#kernel_registry[${config}]=${newklist}
					#printf -v "kernel_registry_${config}" %s "${newklist}"
					assign_key_value "kernel_registry" "${config}" "${newklist}"

					# Since we performed a substitution and changed the kernel
					# list, mark the iteration flag to continue another round,
					# unless we just substituted using a singleton family
					# definition, in which case we don't necessarily need to
					# iterate further this round.
					if [[ $(is_in_list "${ker}" "${kers_ker}") == "false" ]]; then
						iterate_again="1"
					fi
				fi
			done
		done
	done
}

substitute_words()
{
	local word new_words list newlist

	word="$1"
	new_words="$2"
	list="$3"

	for str in ${list}; do

		if [ "${str}" == "${word}" ]; then
			newlist="${newlist} ${new_words}"
		else
			newlist="${newlist} ${str}"
		fi
	done

	echo "${newlist}"
}

build_kconfig_registry()
{
	local familyname clist config kernels kernel cur_configs newvalue

	familyname="$1"

	#clist="${config_registry[${familyname}]}"
	clist=$(query_array "config_registry" "${familyname}")

	for config in ${clist}; do

		# Look up the kernels for the current sub-configuration.
		#kernels="${kernel_registry[${config}]}"
		kernels=$(query_array "kernel_registry" "${config}")

		for kernel in ${kernels}; do

			# Add the sub-configuration to the list associated with the
			# kernel.

			# Query the current sub-configs for the current ${kernel}.
			#cur_configs="${kconfig_registry[${kernel}]}"
			cur_configs=$(query_array "kconfig_registry" "${kernel}")

			# Add the current sub-configuration to the list of sub-configs
			# we just queried.
			newvalue=$(canonicalize_ws "${cur_configs} ${config}")

			# Update the array.
			#kconfig_registry[${kernel}]="${newvalue}"
			#printf -v "kconfig_registry_${kernel}" %s "${newvalue}"
			assign_key_value "kconfig_registry" "${kernel}" "${newvalue}"

		done

	done
}

is_in_list()
{
	local word list rval item

	word="$1"
	list="$2"
	rval="false"

	for item in ${list}; do

		if [ "${item}" == "${word}" ]; then
			rval="true"
			break
		fi
	done

	echo "${rval}"
}

is_singleton()
{
	local list rval count_str item

	list="$1"
	rval="false"

	count_str=""
	for item in ${list}; do

		count_str="${count_str}x"
	done

	if [ "${count_str}" == "x" ]; then
		rval="true"
	fi

	echo "${rval}"
}

is_singleton_family()
{
	local familyname memberlist rval

	familyname="$1"
	memberlist="$2"

	rval="false"

	if [[ -n $(is_singleton "${memberlist}") ]]; then

		if [ "${memberlist}" == "${familyname}" ]; then
			rval="true"
		fi
	fi

	echo "${rval}"
}

remove_from_list()
{
	local strike_list list flist item

	strike_words="$1"
	list="$2"
	flist=""

	for item in ${list}; do

		# Filter out any list item that matches any of the strike words.
		if [[ $(is_in_list "${item}" "${strike_words}") == "false" ]]; then
			flist="${flist} ${item}"
		fi
	done

	flist=$(canonicalize_ws "${flist}")

	# Return the filtered list.
	echo "${flist}"
}

canonicalize_ws()
{
	local str

	str="$1"

	# Remove leading and trailing whitespace.
	str=$(echo -e "${str}" | sed -e 's/^[[:space:]]*//' -e 's/[[:space:]]*$//')

	# Remove duplicate spaces between words.
	str=$(echo -e "${str}" | tr -s " ")

	# Update the input argument.
	echo "${str}"
}

rm_duplicate_words_simple()
{
	local str revstr revres res

	str="$1"

	# Remote duplicates, keeping the first occurrence.
	res=$(echo "${str}" | awk '{for (i=1;i<=NF;i++) if (!a[$i]++) printf("%s%s",$i,FS)}{printf("\n")}')

	echo "${res}"
}

rm_duplicate_words()
{
	local str revstr revres res

	str="$1"

	# We reverse the initial string, THEN remove duplicates, then reverse
	# the de-duplicated result so that only the last instance is kept after
	# removing duplicates (rather than keeping only the first). This is
	# totally unnecessary but works well for the kinds of duplicates that
	# show up in certain use cases of the config and kernel registries.
	# For example, these gymnastics allow us to keep only the last instance
	# of the 'generic' configuration in a configuration family that
	# includes it twice or more.
	revstr=$(echo "${str}" | awk '{ for (i=NF; i>1; i--) printf("%s ",$i); print $1; }')
	revres=$(echo "${revstr}" | awk '{for (i=1;i<=NF;i++) if (!a[$i]++) printf("%s%s",$i,FS)}{printf("\n")}')
	res=$(echo "${revres}" | awk '{ for (i=NF; i>1; i--) printf("%s ",$i); print $1; }')

	echo "${res}"
}

get_cc_search_list()
{
	local list

	# For Linux, Darwin (OS X), and generic OSes, prioritize gcc.
	list="gcc clang cc"

	# For OpenBSD and FreeBSD, prioritize cc and clang over gcc.
	if   [ "${os_name}" = "OpenBSD" ]; then
		list="cc clang gcc"
	elif [ "${os_name}" = "FreeBSD" ]; then
		list="cc clang gcc"
	fi

	echo "${list}"
}

get_cxx_search_list()
{
	local list

	# For Linux, Darwin (OS X), and generic OSes, prioritize g++.
	list="g++ clang++ c++"

	# For OpenBSD and FreeBSD, prioritize cc and clang over gcc.
	if   [ "${os_name}" = "OpenBSD" ]; then
		list="c++ clang++ g++"
	elif [ "${os_name}" = "FreeBSD" ]; then
		list="c++ clang++ g++"
	fi

	echo "${list}"
}

get_fc_search_list()
{
	local list

	list="gfortran ifort"

	echo "${list}"
}

get_ar_search_list()
{
	local list

	list="ar"

	echo "${list}"
}

get_ranlib_search_list()
{
	local list

	list="ranlib"

	echo "${list}"
}

auto_detect()
{
	local cc cflags config_defines detected_config rval cmd

	# Use the same compiler that was found earlier.
	cc="${found_cc}"

	# For debugging: reveal what compiler was chosen for auto-detection.
	#touch "${cc}.txt"

	# Tweak the flags we use based on the compiler. This is mostly just
	# an opportunity to turn off annoying warnings that some compilers
	# may throw off.
	if [ "${cc}" == "clang" ]; then
		cflags="-Wno-tautological-compare"
	else
		cflags=
	fi

	# Accumulate a list of source files we'll need to compile along with
	# the top-level (root) directory in which they are located.
	c_src_pairs=""
	c_src_pairs="${c_src_pairs} frame:bli_arch.c"
	c_src_pairs="${c_src_pairs} frame:bli_cpuid.c"
	c_src_pairs="${c_src_pairs} frame:bli_env.c"
	c_src_pairs="${c_src_pairs} build:config_detect.c"

	# Accumulate a list of full filepaths to the source files listed above.
	c_src_filepaths=""
	for pair in ${c_src_pairs}; do

		filename=${pair#*:}
		rootdir=${pair%:*}

		filepath=$(find "${dist_path}/${rootdir}" -name "${filename}")
		c_src_filepaths="${c_src_filepaths} ${filepath}"
	done

	# Accumulate a list of header files we'll need to locate along with
	# the top-level (root) directory in which they are located.
	c_hdr_pairs=""
	c_hdr_pairs="${c_hdr_pairs} frame:bli_system.h"
	c_hdr_pairs="${c_hdr_pairs} frame:bli_type_defs.h"
	c_hdr_pairs="${c_hdr_pairs} frame:bli_arch.h"
	c_hdr_pairs="${c_hdr_pairs} frame:bli_cpuid.h"
	c_hdr_pairs="${c_hdr_pairs} frame:bli_env.h"
	# NOTE: These headers are needed by bli_type_defs.h.
	c_hdr_pairs="${c_hdr_pairs} frame:bli_malloc.h"
	c_hdr_pairs="${c_hdr_pairs} frame:bli_pthread.h"

	# Accumulate a list of full paths to the header files listed above.
	# While we are at it, we include the "-I" compiler option to indicate
	# adding the path to the list of directories to search when encountering
	# #include directives.
	c_hdr_paths=""
	for pair in ${c_hdr_pairs}; do

		filename=${pair#*:}
		rootdir=${pair%:*}

		filepath=$(find "${dist_path}/${rootdir}" -name "${filename}")
		path=${filepath%/*}
		c_hdr_paths="${c_hdr_paths} -I${path}"
	done

	# Define the executable name.
	autodetect_x="auto-detect.x"

	# Create #defines for all of the BLIS_CONFIG_ macros in bli_cpuid.c.
	bli_cpuid_c_filepath=$(find "${dist_path}/frame" -name "bli_cpuid.c")
	config_defines=$(grep BLIS_CONFIG_ "${bli_cpuid_c_filepath}" \
	                 | sed -Ee 's/#ifdef[[:space:]]+/-D/g')

	# Set the linker flags. We typically need pthreads (or BLIS's homerolled
	# equiavlent) because it is needed for parts of bli_arch.c unrelated to
	# bli_arch_string(), which is called by the main() function in ${main_c}.
	if [[ "$is_msvc" == "no" ]]; then
		ldflags="${LIBPTHREAD--lpthread}"
	fi

	# However, if --disable-system was given, we override the choice made above
	# and do not use any pthread link flags.
	if [[ "$enable_system" == "no" ]]; then
		ldflags=
	fi

	# Compile the auto-detect program using source code inside the
	# framework.
	# NOTE: -D_GNU_SOURCE is needed to enable POSIX extensions to
	# pthreads (i.e., barriers).

	cmd="${cc} ${config_defines} \
	      -DBLIS_CONFIGURETIME_CPUID \
	      ${c_hdr_paths} \
	      -std=c99 -D_GNU_SOURCE \
	      ${cflags} \
	      ${c_src_filepaths} \
	      ${ldflags} \
	      -o ${autodetect_x}"

	if [ "${debug_auto_detect}" == "no" ]; then

		# Execute the compilation command.
		# shellcheck disable=2086
		eval ${cmd}

	else

		# Debugging stuff. Instead of executing ${cmd}, join the lines together
		# with tr and trim excess whitespace via awk.
		cmd=$(echo "${cmd}" | tr '\n' ' ' | awk '{$1=$1;print}')
		echo "${cmd}"
		return
	fi

	# Run the auto-detect program.
	detected_config=$("./${autodetect_x}")

	# Remove the executable file.
	rm -f "./${autodetect_x}"

	# Return the detected sub-configuration name.
	echo "${detected_config}"
}

has_libmemkind()
{
	local main_c main_c_filepath LDFLAGS_mk binname rval

	# Path to libmemkind detection source file.
	main_c="libmemkind_detect.c"
	main_c_filepath=$(find "${dist_path}/build" -name "${main_c}")

	# Add libmemkind to LDFLAGS.
	LDFLAGS_mk="${LDFLAGS} -lmemkind"

	# Binary executable filename.
	binname="libmemkind-detect.x"

	# Attempt to compile a simple main() program that contains a call
	# to hbw_malloc() and that links to libmemkind.
	# shellcheck disable=2086
	"${found_cc}" -o "${binname}" "${main_c_filepath}" ${LDFLAGS_mk} 2> /dev/null

	# Depending on the return code from the compile step above, we set
	# enable_memkind accordingly.
	if [ "$?" == 0 ]; then
		rval='yes'
	else
		rval='no'
	fi

	# Remove the executable generated above.
	rm -f "./${binname}"

	echo "${rval}"
}

has_pragma_omp_simd()
{
	local main_c main_c_filepath binname rval

	# Path to omp-simd detection source file.
	main_c="omp_simd_detect.c"
	main_c_filepath=$(find "${dist_path}/build" -name "${main_c}")

	# Binary executable filename.
	binname="omp_simd-detect.x"

	# Attempt to compile a simple main() program that contains a
	# #pragma omp simd.
	"${found_cc}" -std=c99 -O3 -march=native -fopenmp-simd \
	            -o "${binname}" "${main_c_filepath}" 2> /dev/null

	# Depending on the return code from the compile step above, we set
	# enable_memkind accordingly.
	if [ "$?" == 0 ]; then
		rval='yes'
	else
		rval='no'
	fi

	# Remove the executable generated above.
	rm -f "./${binname}"

	echo "${rval}"
}

echoerr()
{
	printf "${script_name}: error: %s\n" "$*" #>&2;
}

echowarn()
{
	printf "${script_name}: warning: %s\n" "$*" #>&2;
}

blacklistcc_add()
{
	# Check whether we've already blacklisted the given sub-config so
	# we don't output redundant messages.
	if [[ $(is_in_list "$1" "${config_blist}") == "false" ]]; then

		echowarn "${cc_vendor} ${cc_version} does not support '$1'; adding to blacklist."
		config_blist="${config_blist} $1"
	fi
}

blacklistbu_add()
{
	# Check whether we've already blacklisted the given sub-config so
	# we don't output redundant messages.
	if [[ $(is_in_list "$1" "${config_blist}") == "false" ]]; then

		echowarn "assembler ('as' ${bu_version}) does not support '$1'; adding to blacklist."
		config_blist="${config_blist} $1"
	fi
}

blacklistos_add()
{
	# Check whether we've already blacklisted the given sub-config so
	# we don't output redundant messages.
	if [[ $(is_in_list "$1" "${config_blist}") == "false" ]]; then

		echowarn "The operating system does not support building '$1'; adding to blacklist."
		config_blist="${config_blist} $1"
	fi
}

blacklist_init()
{
	config_blist=""
}

blacklist_cleanup()
{
	# Remove duplicates and whitespace from the blacklist.
	config_blist=$(rm_duplicate_words "${config_blist}")
	config_blist=$(canonicalize_ws "${config_blist}")
}

echoerr_unsupportedcc()
{
	echoerr "${script_name}: *** Unsupported compiler version: ${cc_vendor} ${cc_version}."
	exit 1
}

echoerr_unsupportedpython()
{
	echoerr "${script_name}: *** Unsupported python version: ${python_version}."
	exit 1
}

get_binutils_version()
{
	binutil=${AS:-as}

	# Query the full binutils version string output. This includes the
	# version string along with (potentially) a bunch of other textual
	# clutter.
	if [ "$(uname -s)" == "Darwin" ]; then
		# The default OS X assembler uses a trifecta of brain-dead
		# conventions: responding only to '-v', hanging indefinitely if
		# not given an argument, and outputing the result to stderr.
		# (And if you still weren't convinced, it creates an 'a.out'
		# by default. So yeah.)
		bu_string=$(${binutil} -v /dev/null -o /dev/null 2>&1)
	else
		bu_string=$(${binutil} --version 2>/dev/null)
	fi

	# Query the binutils version number.
	# The last part ({ read first rest ; echo $first ; }) is a workaround
	# to OS X's egrep only returning the first match.
	bu_version=$(echo "${bu_string}" | grep -oE '[0-9]+\.[0-9]+\.?[0-9]*' |
	             { read -r first rest ; echo "${first}"; })

	# Parse the version number into its major, minor, and revision
	# components.
	bu_major=$(echo "${bu_version}" | cut -d. -f1)
	bu_minor=$(echo "${bu_version}" | cut -d. -f2)
	bu_revision=$(echo "${bu_version}" | cut -d. -f3)

	echo "${script_name}: found assembler ('as') version ${bu_version} (maj: ${bu_major}, min: ${bu_minor}, rev: ${bu_revision})."
}

get_python_search_list()
{
	local list

	# For Linux, Darwin (OS X), and generic OSes, prioritize 'python'.
	list="python python3 python2"

	echo "${list}"
}

get_python_version()
{
	local python vendor_string

	python="${found_python}"

	# Query the python version. This includes the version number along
	# with other text, such as "Python ".
	# NOTE: Python seems to echo its version info to stderr, not
	# stdout, and thus we redirect stderr to stdout and capture that.
	vendor_string="$(${python} --version 2>&1)"

	# Drop any preceding text and save only the first numbers and what
	# comes after.
	python_version=$(echo "${vendor_string}" | sed -e "s/[a-zA-Z_ ]* \([0-9]*\..*\)/\1/g")
	# Parse the version number into its major, minor, and revision
	# components.
	python_major=$(echo "${python_version}" | cut -d. -f1)
	python_minor=$(echo "${python_version}" | cut -d. -f2)
	python_revision=$(echo "${python_version}" | cut -d. -f3)

	echo "${script_name}: found python version ${python_version} (maj: ${python_major}, min: ${python_minor}, rev: ${python_revision})."
}

check_python()
{
	local python

	python="${found_python}"

	#
	# Python requirements
	#
	# python1: no versions supported
	# python2: 2.7+
	# python3: 3.4+
	#
	# NOTE: It's actually unclear whether python 3.0 through 3.3.x would work.
	# Python 3.5 is the oldest python3 that I have available to test with, and
	# I only know that 3.4 will work thanks to feedback from Dave Love. So it's
	# quite possible that some of those "unsupported" python3 versions are
	# sufficient. -FGVZ
	#

	# Python 1.x is unsupported.
	if [[ ${python_major} -eq 1 ]]; then
		echoerr_unsupportedpython
	fi

	# Python 2.6.x or older is unsupported.
	if [[ ${python_major} -eq 2 ]]; then
		if [[ ${python_minor} -lt 7 ]]; then
			echoerr_unsupportedpython
		fi
	fi

	# Python 3.3.x or older is unsupported.
	if [[ ${python_major} -eq 3 ]]; then
		if [[ ${python_minor} -lt 4 ]]; then
			echoerr_unsupportedpython
		fi
	fi

	echo "${script_name}: python ${python_version} appears to be supported."
}

get_compiler_version()
{
	local cc vendor_string

	cc="${found_cc}"

	# Query the full vendor version string output. This includes the
	# version number along with (potentially) a bunch of other textual
	# clutter.
	# NOTE: This maybe should use merged stdout/stderr rather than only
	# stdout. But it works for now.
	vendor_string="$(${cc} --version 2>/dev/null)"

	# Query the compiler "vendor" (ie: the compiler's simple name) and
	# isolate the version number.
	# The last part ({ read first rest ; echo $first ; }) is a workaround
	# to OS X's egrep only returning the first match.
<<<<<<< HEAD
	cc_vendor=$(echo "${vendor_string}" | egrep -o 'icc|gcc|nvc|clang|emcc|pnacl|IBM|oneAPI|crosstool-NG|GCC' | { read first rest ; echo $first ; })
=======
	cc_vendor=$(echo "${vendor_string}" |
	            grep -oE 'icc|gcc|clang|emcc|pnacl|IBM|oneAPI|crosstool-NG|GCC' |
	            { read -r first rest ; echo "${first}"; })
>>>>>>> 259f6847

	# AOCC version strings contain both "clang" and "AOCC" substrings, and
	# so we have perform a follow-up check to make sure cc_vendor gets set
	# correctly.
	if [[ ${vendor_string} = *AOCC* ]]; then
		cc_vendor="aocc"
	fi

	# Detect armclang, which doesn't have a nice, unambiguous, one-word tag
	if [[ ${vendor_string} = *'Arm C/C++/Fortran Compiler'* ]]; then
		cc_vendor="armclang"
	fi

	# Begin parsing cc_vendor for the version string.

	if [ "${cc_vendor}" = "GCC" ]; then
		# Conda gcc sometimes has GCC (all caps) in the version string
		cc_vendor="gcc"
	fi
	if [ "${cc_vendor}" = "crosstool-NG" ]; then
		# Treat compilers built by crosstool-NG (for eg: conda) as gcc.
		cc_vendor="gcc"
	fi
	if [[ ${cc_vendor} = icc || ${cc_vendor} = gcc ]]; then

		cc_version=$(${cc} -dumpversion)

	elif [ "${cc_vendor}" = "armclang" ]; then

		# Treat armclang as regular clang.
		cc_vendor="clang"
		cc_version=$(echo "${vendor_string}" \
		             | grep -oE 'based on LLVM [0-9]+\.[0-9]+\.?[0-9]*' \
		             | grep -oE               '[0-9]+\.[0-9]+\.?[0-9]*')

	elif [ "${cc_vendor}" = "clang" ]; then

		cc_version=$(echo "${vendor_string}" \
		             | grep -oE '(clang|LLVM) version [0-9]+\.[0-9]+\.?[0-9]*' \
		             | grep -oE                      '[0-9]+\.[0-9]+\.?[0-9]*')

	elif [ "${cc_vendor}" = "aocc" ]; then

		# Versions 2.0 and 2.1 had different version string formats from
		# 2.2 and later, so we have to handle them separately.
		# Examples:
		# AOCC.LLVM.2.0.0.B191.2019_07_19 clang version 8.0.0 (CLANG: Jenkins AOCC_2_0_0-Build#191) (based on LLVM AOCC.LLVM.2.0.0.B191.2019_07_19)
		# AOCC.LLVM.2.1.0.B1030.2019_11_12 clang version 9.0.0 (CLANG: Build#1030) (based on LLVM AOCC.LLVM.2.1.0.B1030.2019_11_12)
		# AMD clang version 10.0.0 (CLANG: AOCC_2.2.0-Build#93 2020_06_25) (based on LLVM Mirror.Version.10.0.0)
		# AMD clang version 11.0.0 (CLANG: AOCC_2.3.0-Build#85 2020_11_10) (based on LLVM Mirror.Version.11.0.0)
		# AMD clang version 12.0.0 (CLANG: AOCC_3.0.0-Build#2 2020_11_05) (based on LLVM Mirror.Version.12.0.0)

		if [[ ${vendor_string} = *AOCC.LLVM.2* ]]; then

			# Grep for the AOCC.LLVM.x.y.z substring first, and then isolate the
			# version number. Also, the string may contain multiple instances of
			# the version number, so only use the first occurrence.
			cc_version=$(echo "${vendor_string}" \
			             | grep -oE 'AOCC.LLVM.[0-9]+\.[0-9]+\.?[0-9]*' \
			             | grep -oE           '[0-9]+\.[0-9]+\.?[0-9]*' \
			             | { read -r first rest ; echo "${first}"; })
		else

			# Grep for the AOCC_x.y.z substring first, and then isolate the
			# version number. As of this writing, these version strings don't
			# include multiple instances of the version, but we nonetheless
			# take only the first occurrence as a future-oriented safety
			# measure.
			cc_version=$(echo "${vendor_string}" \
			             | grep -oE 'AOCC_[0-9]+\.[0-9]+\.?[0-9]*' \
			             | grep -oE      '[0-9]+\.[0-9]+\.?[0-9]*' \
			             | { read -r first rest ; echo "${first}"; })
		fi

	elif [ "${cc_vendor}" = "oneAPI" ]; then

		# Treat Intel oneAPI's clang as clang, not icc.
		cc_vendor="clang"
		cc_version=$(echo "${vendor_string}" \
		             | grep -oE '[0-9]+\.[0-9]+\.[0-9]+\.?[0-9]*' \
		             | { read -r first rest ; echo "${first}"; })

	else

		cc_version=$(echo "${vendor_string}" \
		             | grep -oE '[0-9]+\.[0-9]+\.?[0-9]*' \
		             | { read -r first rest ; echo "${first}"; })
	fi

	# Parse the version number into its major, minor, and revision
	# components.
	cc_major=$(echo "${cc_version}" | cut -d. -f1)
	cc_minor=$(echo "${cc_version}" | cut -d. -f2)
	cc_revision=$(echo "${cc_version}" | cut -d. -f3)

	# gcc 7 introduced new behavior to -dumpversion whereby only the major
	# version component is output. However, as part of this change, gcc 7
	# also introduced a new option, -dumpfullversion, which is guaranteed to
	# always output the major, minor, and revision numbers. Thus, if we're
	# using gcc and its version is 7 or later, we re-query and re-parse the
	# version string.
	if [[ ${cc_vendor} = "gcc" && ${cc_major} -ge 7 ]]; then

		# Re-query the version number using -dumpfullversion.
		cc_version=$(${cc} -dumpfullversion)

		# And parse the result.
		cc_major=$(echo "${cc_version}" | cut -d. -f1)
		cc_minor=$(echo "${cc_version}" | cut -d. -f2)
		cc_revision=$(echo "${cc_version}" | cut -d. -f3)
	fi

	echo "${script_name}: found ${cc_vendor} version ${cc_version} (maj: ${cc_major}, min: ${cc_minor}, rev: ${cc_revision})."
}

check_compiler()
{
	local cc

	cc="${found_cc}"

	#
	# Compiler requirements
	#
	# General:
	#
	#   icc 15+, gcc 4.7+, clang 3.3+
	#
	# Specific:
	#
	#   skx: icc 15.0.1+, gcc 6.0+, clang 3.9+
	#   knl: icc 14.0.1+, gcc 5.0+, clang 3.9+
	#   haswell: any
	#   sandybridge: any
	#   penryn: any
	#
	#   zen: gcc 6.0+[1], clang 4.0+
	#   zen2: gcc 6.0+[1], clang 4.0+
	#   zen3: gcc 6.0+[1], clang 4.0+
	#   excavator: gcc 4.9+, clang 3.5+
	#   steamroller: any
	#   piledriver: any
	#   bulldozer: any
	#
	#   cortexa57: any
	#   cortexa15: any
	#   cortexa9: any
	#
	#   armsve: clang11+, gcc10+
	#
	#   generic: any
	#
	# Note: These compiler requirements were originally modeled after similar
	# requirements encoded into TBLIS's configure.ac [2].
	#
	# [1] While gcc 6.0 or newer is needed for zen support (-march=znver1),
	#     we relax this compiler version constraint a bit by targeting bdver4
	#     and then disabling the instruction sets that were removed in the
	#     transition from bdver4 to znver1. (See config/zen/make_defs.mk for
	#     the specific compiler flags used.)
	# [2] https://github.com/devinamatthews/tblis/
	#

	echo "${script_name}: checking for blacklisted configurations due to ${cc} ${cc_version}."

	# Fixme: check on a64fx, neoverse, and others

	# gcc
	if [[ ${cc_vendor} = gcc ]]; then

		if [[ ${cc_major} -lt 4 ]]; then
			echoerr_unsupportedcc
		fi
		if [[ ${cc_major} -eq 4 ]]; then
			blacklistcc_add "knl"
			if [[ ${cc_minor} -lt 7 ]]; then
				echoerr_unsupportedcc
			fi
			if [[ ${cc_minor} -lt 9 ]]; then
				blacklistcc_add "excavator"
				blacklistcc_add "zen"
			fi
		fi
		if [[ ${cc_major} -lt 5 ]]; then
			blacklistcc_add "knl"
		fi
		if [[ ${cc_major} -lt 6 ]]; then
			# Normally, zen would be blacklisted for gcc prior to 6.0.
			# However, we have a workaround in place in the zen
			# configuration's make_defs.mk file that starts with bdver4
			# and disables the instructions that were removed in znver1.
			# Thus, this "blacklistcc_add" statement has been moved above.
			#blacklistcc_add "zen"
			blacklistcc_add "skx"
			# gcc 5.x may support POWER9 but it is unverified.
			blacklistcc_add "power9"
		fi
		if [[ ${cc_major} -lt 10 ]]; then
			blacklistcc_add "armsve"
		fi
	fi

	# icc
	if [[ ${cc_vendor} = icc ]]; then

		if [[ ${cc_major} -lt 15 ]]; then
			echoerr_unsupportedcc
		fi
		if [[ ${cc_major} -eq 15 ]]; then
			if [[ ${cc_revision} -lt 1 ]]; then
				blacklistcc_add "skx"
			fi
		fi
		if [[ ${cc_major} -eq 18 ]]; then
			echo "${script_name}: ${cc} ${cc_version} is known to cause erroneous results. See https://github.com/flame/blis/issues/371 for details."
			blacklistcc_add "knl"
			blacklistcc_add "skx"
		fi
		if [[ ${cc_major} -ge 19 ]]; then
			echo "${script_name}: ${cc} ${cc_version} is known to cause erroneous results. See https://github.com/flame/blis/issues/371 for details."
			echoerr_unsupportedcc
		fi
	fi

	# clang
	if [[ ${cc_vendor} = clang ]]; then
		if [[ ${vendor_string} = *Apple* ]]; then
			if [[ ${cc_major} -lt 5 ]]; then
				echoerr_unsupportedcc
			fi
			# See https://en.wikipedia.org/wiki/Xcode#Toolchain_versions
			if [[ ${cc_major} -eq 5 ]]; then
				# Apple clang 5.0 is clang 3.4svn
				blacklistcc_add "excavator"
				blacklistcc_add "zen"
			fi
			if [[ ${cc_major} -lt 7 ]]; then
				blacklistcc_add "knl"
				blacklistcc_add "skx"
			fi
		else
			if [[ ${cc_major} -lt 3 ]]; then
				echoerr_unsupportedcc
			fi
			if [[ ${cc_major} -eq 3 ]]; then
				if [[ ${cc_minor} -lt 3 ]]; then
					echoerr_unsupportedcc
				fi
				if [[ ${cc_minor} -lt 5 ]]; then
					blacklistcc_add "excavator"
					blacklistcc_add "zen"
				fi
				if [[ ${cc_minor} -lt 9 ]]; then
					blacklistcc_add "knl"
					blacklistcc_add "skx"
				fi
			fi
			if [[ ${cc_major} -lt 4 ]]; then
				# See comment above regarding zen support.
				#blacklistcc_add "zen"
				: # explicit no-op since bash can't handle empty loop bodies.
			fi
			if [[ ${cc_major} -lt 11 ]]; then
				blacklistcc_add "armsve"
			fi
		fi
	fi
}

check_compiler_version_ranges()
{
	local cc

	cc="${found_cc}"

	#
	# We check for various compiler version ranges that may cause us
	# issues in properly supporting those compiler versions within the
	# BLIS build system.
	#
	# range: gcc < 4.9.0 (ie: 4.8.5 or older)
	# variable: gcc_older_than_4_9_0
	# comments:
	#   These older versions of gcc may support microarchitectures such as
	#   sandybridge, but the '-march=' flag uses a different label syntax.
	#   In newer versions, '-march=sandybridge' is the preferred syntax [1].
	#   However, in older versions, the syntax for the same compiler option
	#   is '-march=corei7-avx' [2].
	#
	#   [1] https://gcc.gnu.org/onlinedocs/gcc-4.9.0/gcc/i386-and-x86-64-Options.html#i386-and-x86-64-Options
	#   [2] https://gcc.gnu.org/onlinedocs/gcc-4.8.5/gcc/i386-and-x86-64-Options.html#i386-and-x86-64-Options
	#
	# range: gcc < 6.1 (ie: 5.5 or older)
	# variable: gcc_older_than_6_1_0
	# comments:
	#   These older versions of gcc do not explicitly support the Zen (Zen1)
	#   microarchitecture; the newest microarchitectural value understood by
	#   these versions is '-march=bdver4' [3]. However, basic support for these
	#   older versions can be attained in a roundabout way by starting with the
	#   instruction sets enabled by '-march=bdver4' and then disabling the
	#   instruction sets that were removed in the transition from Excavator to
	#   Zen, namely: FMA4, TBM, XOP, and LWP. Newer versions of gcc support Zen
	#   via the '-march=znver1' option [4].
	#
	#   [3] https://gcc.gnu.org/onlinedocs/gcc-5.5.0/gcc/x86-Options.html#x86-Options
	#   [4] https://gcc.gnu.org/onlinedocs/gcc-6.1.0/gcc/x86-Options.html#x86-Options
	#
	# range: gcc < 9.1 (ie: 8.3 or older)
	# variable: gcc_older_than_9_1_0
	# comments:
	#   These older versions of gcc do not explicitly support the Zen2
	#   microarchitecture; the newest microarchitectural value understood by
	#   these versions is either '-march=znver1' (if !gcc_older_than_6_1_0) [5]
	#   or '-march=bdver4' (if gcc_older_than_6_1_0) [3]. If gcc is 6.1 or
	#   newer, '-march=znver1' may be used (since the instruction sets it
	#   enables are a subset of those enabled by '-march=znver2'); otherwise,
	#   '-march=bdver4' must be used in conjuction with disabling the
	#   instruction sets that were removed in the transition from Excavator to
	#   Zen, as described in the section above for gcc_older_than_6_1_0.
	#   Newer versions of gcc support Zen2 via the '-march=znver2' option [6].
	#
	#   [5] https://gcc.gnu.org/onlinedocs/gcc-8.3.0/gcc/x86-Options.html#x86-Options
	#   [6] https://gcc.gnu.org/onlinedocs/gcc-9.4.0/gcc/x86-Options.html#x86-Options
	#
	# range: gcc < 10.3 (ie: 9.4 or older)
	# variable: gcc_older_than_10_3_0
	# comments:
	#   These older versions of gcc do not explicitly support the Zen3
	#   microarchitecture; the newest microarchitectural value understood by
	#   these versions is '-march=znver2' (if !gcc_older_than_9_1_0) [7].
	#   Newer versions of gcc support Zen3 via the '-march=znver3' option [8].
	#
	#   [7] https://gcc.gnu.org/onlinedocs/gcc-9.4.0/gcc/x86-Options.html#x86-Options
	#   [8] https://gcc.gnu.org/onlinedocs/gcc-10.3.0/gcc/x86-Options.html#x86-Options
	#

	gcc_older_than_4_9_0='no'
	gcc_older_than_6_1_0='no'
	gcc_older_than_9_1_0='no'
	gcc_older_than_10_3_0='no'

	clang_older_than_9_0_0='no'
	clang_older_than_12_0_0='no'

	aocc_older_than_2_0_0='no'
	aocc_older_than_3_0_0='no'

	echo "${script_name}: checking ${cc} ${cc_version} against known consequential version ranges."

	# gcc
	if [[ ${cc_vendor} = gcc ]]; then

		# Check for gcc < 4.9.0 (ie: 4.8.5 or older).
		if [[ ${cc_major} -eq 4 ]]; then
			if [[ ${cc_minor} -lt 9 ]]; then
				echo "${script_name}: note: found ${cc} version older than 4.9.0."
				gcc_older_than_4_9_0='yes'
			fi
		fi

		# Check for gcc < 6.1.0 (ie: 5.5 or older).
		if [[ ${cc_major} -lt 6 ]]; then
			echo "${script_name}: note: found ${cc} version older than 6.1."
			gcc_older_than_6_1_0='yes'
		fi

		# Check for gcc < 9.1.0 (ie: 8.3 or older).
		if [[ ${cc_major} -lt 9 ]]; then
			echo "${script_name}: note: found ${cc} version older than 9.1."
			gcc_older_than_9_1_0='yes'
		fi

		# Check for gcc < 10.3.0 (ie: 10.2 or older).
		if [[ ( ${cc_major} -lt 10 ) || ( ${cc_major} -eq 10 && ${cc_minor} -lt 3 ) ]]; then
			echo "${script_name}: note: found ${cc} version older than 10.3."
			gcc_older_than_10_3_0='yes'
		fi
	fi

	# icc
	if [[ ${cc_vendor} = icc ]]; then
		:
	fi

	# clang
	if [[ ${cc_vendor} = clang ]]; then

		# Check for clang < 9.0.0.
		if [[ ${cc_major} -lt 9 ]]; then
			echo "${script_name}: note: found ${cc} version older than 9.0."
			clang_older_than_9_0_0='yes'
		fi

		# Check for clang < 12.0.0.
		if [[ ${cc_major} -lt 12 ]]; then
			echo "${script_name}: note: found ${cc} version older than 12.0."
			clang_older_than_12_0_0='yes'
		fi
	fi

	# aocc
	if [[ ${cc_vendor} = aocc ]]; then

		# Check for aocc < 2.0.0.
		if [[ ${cc_major} -lt 2 ]]; then
			echo "${script_name}: note: found ${cc} version older than 2.0."
			aocc_older_than_2_0_0='yes'
		fi

		# Check for aocc < 3.0.0.
		if [[ ${cc_major} -lt 3 ]]; then
			echo "${script_name}: note: found ${cc} version older than 3.0."
			aocc_older_than_3_0_0='yes'
		fi
	fi
}

check_assembler()
{
	local cc asm_dir cflags asm_fp

	cc="${found_cc}"

	# The directory where the assembly files will be.
	asm_dir="${dist_path}/build"

	# Most of the time, we won't need any additional compiler flags.
	cflags=""

	echo "${script_name}: checking for blacklisted configurations due to as ${bu_version}."

	#
	# Check support for FMA4 (amd: bulldozer).
	#
	asm_fp=$(find "${asm_dir}" -name "fma4.s")
	knows_fma4=$(try_assemble "${cc}" "${cflags}" "${asm_fp}")

	if [[ ${knows_fma4} = no ]]; then
		blacklistbu_add "bulldozer"
	fi

	#
	# Check support for AVX (intel: sandybridge+, amd: piledriver+).
	#
	asm_fp=$(find "${asm_dir}" -name "avx.s")
	knows_avx=$(try_assemble "${cc}" "${cflags}" "${asm_fp}")

	if [[ ${knows_avx} = no ]]; then
		blacklistbu_add "sandybridge"
	fi

	#
	# Check support for FMA3 (intel: haswell+, amd: piledriver+).
	#
	asm_fp=$(find "${asm_dir}" -name "fma3.s")
	knows_fma3=$(try_assemble "${cc}" "${cflags}" "${asm_fp}")

	if [[ ${knows_fma3} = no ]]; then
		blacklistbu_add "haswell"
		blacklistbu_add "piledriver"
		blacklistbu_add "steamroller"
		blacklistbu_add "excavator"
		blacklistbu_add "skx"
	fi

	#
	# Check support for AVX-512f (knl, skx).
	#

	# The assembler on OS X won't recognize AVX-512 without help.
	if [ "${cc_vendor}" == "clang" ]; then
		cflags="-march=knl"
	fi

	asm_fp=$(find "${asm_dir}" -name "avx512f.s")
	knows_avx512f=$(try_assemble "${cc}" "${cflags}" "${asm_fp}")

	if [[ ${knows_avx512f} = no ]]; then
		blacklistbu_add "knl"
		blacklistbu_add "skx"
	fi

	#
	# Check support for AVX-512dq (skx).
	#

	# The assembler on OS X won't recognize AVX-512 without help.
	if [ "${cc_vendor}" == "clang" ]; then
		cflags="-march=skylake-avx512"
	fi

	asm_fp=$(find "${asm_dir}" -name "avx512dq.s")
	knows_avx512dq=$(try_assemble "${cc}" "${cflags}" "${asm_fp}")

	if [[ ${knows_avx512dq} = no ]]; then
		blacklistbu_add "skx"
	fi
}

check_os()
{
	if [[ "$(uname -s)" == "Darwin" && "$(uname -m)" == "arm64" ]]; then
		blacklistos_add "armsve"
	fi
}

try_assemble()
{
	local cc cflags asm_src asm_base asm_bin rval

	cc="$1"
	cflags="$2"
	asm_src="$3"

	# Construct the filename to the .o file corresponding to asm_src.
	# (Strip the filepath, then the file extension, and then add ".o".)
	asm_base=${asm_src##*/}
	asm_base=${asm_base%.*}
	asm_bin="${asm_base}.o"

	# Try to assemble the file.
	# shellcheck disable=2086
	"${cc}" ${cflags} -c "${asm_src}" -o "${asm_bin}" > /dev/null 2>&1

	if [ "$?" == 0 ]; then
		rval='yes'
	else
		rval='no'
	fi

	# Remove the object file.
	rm -f "${asm_bin}"

	# Return the result.
	echo "${rval}"
}

set_default_version()
{
	local gitdir version_file gd_stderr git_describe_str git_error new_version_str

	gitdir='.git'

	# The path to the version file.
	version_file=$1

	echo "${script_name}: determining default version string."

	# Check if the .git dir exists; if it does not, we do nothing.
	if [ -d "${dist_path}/${gitdir}" ]; then

		echo "${script_name}: found '${gitdir}' directory; assuming git clone."

		echo "${script_name}: executing: git describe --tags."

		gd_stderr="git_describe_stderr.txt"

		# Query git for the version string, which is simply the current tag,
		# followed by a number signifying how many commits have transpired
		# since the tag, followed by a 'g' and a shortened hash tab. Capture
		# stderr to a file.
		git_describe_str=$(git -C "${dist_path}" describe --tags 2> "${gd_stderr}")

		# Pull in whatever error message was generated, if any, and delete
		# the file.
		git_error=$(<"${gd_stderr}")

		# Remove the stderr file.
		rm -f "${gd_stderr}"

		# If git returned an error, don't do anything.
		if [ -n "${git_error}" ]; then

			echo "${script_name}: git returned an error: '${git_error}'."
			echo "${script_name}: using string from unmodified version file."

			# Use what's in the version file as-is.
			version=$(<"${version_file}")
		else

			echo "${script_name}: got back ${git_describe_str}."

			# Strip off the commit hash label.
			new_version_str=$(echo "${git_describe_str}" | cut -d- -f-2)

			echo "${script_name}: truncating to ${new_version_str}."

			# Write the new version string to the version file.
			#echo "${new_version_str}" > ${version_file}

			# Set the version variable.
			version="${new_version_str}"
		fi
	else

		echo "${script_name}: could not find '${gitdir}' directory; using unmodified version file."

		# Use what's in the version file as-is.
		version=$(<"${version_file}")
	fi
}

select_tool_w_env()
{
	local search_list env_var env_str tool_str found_var
	local _the_tool

	# Example calling sequence:
	#
	#  select_tool_w_env "${cc_search_list}" "${CC}" "CC" "C compiler" "yes" found_cc
	#

	search_list="$1" # the tool's default search list.
	env_var="$2"     # the value of the environment variable for this tool.
	env_str="$3"     # a string naming the source of env_var.
	tool_str="$4"    # a human-readable string identifying the tool.
	is_required="$5" # is it fatal if env_var doesn't exist/work? (yes or no)
	found_var="$6"   # the variable into which to save the selected tool.

	# If the environment variable contains something, verify that it exists. If
	# it is unset or empty, we proceed with the default search list.
	if [ -n "${env_var}" ]; then

		echo "${script_name}: user specified a ${tool_str} via ${env_str} (${env_var})."

		# See if the binary specified by env_var exists.
		_the_tool=$(select_tool "${env_var}" "${env_str}")

		# Copy the result into the variable specified by found_var.
		eval "${found_var}=\"${_the_tool}\""

		# If the tool specified by env_var doesn't exist, throw a tantrum.
		if [ -z "${_the_tool}" ]; then

			echo "${script_name}: *** Could not find the ${tool_str} specified via ${env_str} ('${env_var}')."

			# Whether the tantrum is fatal depends on the is_required argument.
			if [ "${is_required}" == "yes" ]; then
				echo "${script_name}: *** A working ${tool_str} is required. Please set ${env_str}"
				echo "${script_name}: *** to a ${tool_str} that exists (or unset ${env_str})."
				exit 1
			else
				echo "${script_name}: *** Note that a ${tool_str} will not be available."

				# Set the found_var variable to *something* so that the output
				# makefile fragment contains a record that the tool wasn't found.
				eval "${found_var}=\"${env_str}\"-not-found"
			fi
		else
			# The user-specified tool was found.
			echo "${script_name}: ${_the_tool} exists and appears to work."
			echo "${script_name}: using '${_the_tool}' as ${tool_str}."
		fi

	else

		echo "${script_name}: ${tool_str} search list is: ${search_list}."

		# Search for a working tool from the search list.
		_the_tool=$(select_tool "${search_list}" "${env_str}")

		# Copy the result into the variable specified by found_var.
		eval "${found_var}=\"${_the_tool}\""

		# If we didn't find a working tool from the search list, throw a tantrum.
		if [ -z "${_the_tool}" ]; then

			echo "${script_name}: *** Could not find a ${tool_str} from the search list."

			# Whether the tantrum is fatal depends on the is_required argument.
			if [ "${is_required}" == "yes" ]; then
				echo "${script_name}: *** A working ${tool_str} is required. Cannot continue."
				exit 1
			else
				echo "${script_name}: *** Note that a ${tool_str} will not be available."

				# Set the found_var variable to *something* so that the output
				# makefile fragment contains a record that the tool wasn't found.
				eval "${found_var}=\"${env_str}-not-found\""
			fi
		else
			# A tool from the search list was found.
			echo "${script_name}: found '${_the_tool}'."
			echo "${script_name}: using '${_the_tool}' as ${tool_str}."
		fi
	fi
}

select_tool()
{
	local search_list env_str
	local the_tool tool the_flags rval

	# This is the list of tools to search for, and the order in which
	# to search for them.
	search_list="$1"

	# This is the name of the environment variable associated with the tool. For
	# example, if search_list is a list of C compilers, env_str will be "CC".
	env_str="$2"

	# Initialize our selected tool to empty.
	the_tool=""

	# Try each tool in the list and select the first one we find that works.
	for tool in ${search_list}; do

		# Map each tool (via its canonical environment variable form) to the set
		# of options we should use to check that it is working and available.
		the_flags=$(get_tool_checkflags "${env_str}")

		# Check that the tool works with at least one of the flags in the_flags
		# the_flags (or, if the_flags is empty, check that the tool exists).
		rval=$(check_tool "${tool}" "${the_flags}")

		# If check_tool() returns 0, we're done.
		if [ "${rval}" == "0" ]; then
			the_tool=${tool}
			break
		fi
	done

	# Return the selected tool.
	echo "${the_tool}"
}

get_tool_checkflags()
{
	local env_str
	local allflags flaglist

	# The tool for which we will determine the flag/option to pass in
	# when testing that the tool works. Notice that it's not actually
	# the tool but rather its equivalent environment variable.
	env_str="${1}"

	# The default list of flags to use in most circumstances.
	allflags="--version -V -h"

	if [ "${os_name}" = "Linux" ]; then

		# If we are on Linux, it is very likely that all the tools will respond
		# to at least one of the usual flags.
		flaglist="${allflags}"

	else

		# If we are on Darwin/OSX/BSD or something else, we sometimes skip flag
		# checks. (Note that when the list of flags to check is empty, we end
		# up testing for the existence of the tool instead.)
		if   [[ ${env_str} = AR || ${env_str} = RANLIB ]]; then

			# AR, RANLIB may not respond to the normal flags on Darwin/OSX/BSD,
			# so all we can really do is check for their existence.
			flaglist=""
		else
			# Even on Darwin/OSX/BSD, we expect that CC, CXX, FC, PYTHON will
			# respond to the typical flag checklist.
			flaglist="${allflags}"
		fi
	fi

	echo "${flaglist}"
}

check_tool()
{
	local tool the_flags
	local rval opt toolpath

	# This is the name, or filepath, of the tool to check for.
	tool="$1"

	# Some command line options to try to determine that the tool works.
	the_flags="$2"

	# Start with the assuming that the tool doesn't work/exist.
	rval=1

	if [ -n "${the_flags}" ]; then

		# If the list of flags to check non-empty, we will iterate through the
		# list in search of a flag that works. Failure to find one that works
		# means the tool doesn't work (or, if the user specified the tool via
		# its environment variable, failure might mean that the tool doesn't
		# even exist).

		# Try each flag in the list of flags.
		for opt in ${the_flags}; do

			# See if the tool responds to the current flag.
			"${tool}" "${opt}" > /dev/null 2>&1

			# If the tool responded to the flag with a nominal error code of
			# 0, we found one that works and set rval accoringly.
			if [ "$?" == 0 ]; then
				rval=0
				break
			fi
		done
	else

		# If the list of flags to check is empty, we interpret this as a
		# request to instead check for the existence of the tool.

		# Use 'which' to determine if the tool exists.
		toolpath="$(command -v "${tool}" 2> /dev/null)"

		# If the tool doesn't exist, we set rval accordingly.
		if [ -n "${toolpath}" ]; then
			rval=0
		fi
	fi

	# Return the error code.
	echo "${rval}"
}



#
# -- main function -------------------------------------------------------------
#

main()
{
	#declare -A config_registry
	#declare -A kernel_registry
	#declare -A kconfig_registry

	# -- Basic names and paths --

	# The name of the script, stripped of any preceeding path.
	script_name=${0##*/}

	# The path to the script. We need this to find the top-level directory
	# of the source distribution in the event that the user has chosen to
	# build elsewhere.
	dist_path=${0%"/${script_name}"}

	# The path to the directory in which we are building. We do this to
	# make explicit that we distinguish between the top-level directory
	# of the distribution and the directory in which we are building.
	cur_dirpath="."

	# The name of and path to the directory named "build" in the top-level
	# directory of the source distribution.
	build_dir='build'
	build_dirpath="${dist_path}/${build_dir}"

	# The name/path to the registry (master list) of supported configurations.
	registry_file="config_registry"
	registry_filepath=${dist_path}/${registry_file}

	# The names/paths for the template config.mk.in and its instantiated
	# counterpart.
	config_mk_in='config.mk.in'
	config_mk_out='config.mk'
	config_mk_in_path="${build_dirpath}/${config_mk_in}"
	config_mk_out_path="${cur_dirpath}/${config_mk_out}"

	# The names/paths for the template bli_config.h.in and its instantiated
	# counterpart.
	bli_config_h_in='bli_config.h.in'
	bli_config_h_out='bli_config.h'
	bli_config_h_in_path="${build_dirpath}/${bli_config_h_in}"
	bli_config_h_out_path="${cur_dirpath}/${bli_config_h_out}"

	# The names/paths for the template bli_addon.h.in and its instantiated
	# counterpart.
	bli_addon_h_in='bli_addon.h.in'
	bli_addon_h_out='bli_addon.h'
	bli_addon_h_in_path="${build_dirpath}/${bli_addon_h_in}"
	bli_addon_h_out_path="${cur_dirpath}/${bli_addon_h_out}"

	# Path to 'mirror-tree.sh' script.
	mirror_tree_sh="${build_dirpath}/mirror-tree.sh"

	# Path to 'gen-make-frags.sh' script and directory.
	gen_make_frags_dirpath="${build_dirpath}/gen-make-frags"
	gen_make_frags_sh="${gen_make_frags_dirpath}/gen-make-frag.sh"

	# The name of the (top-level) configuration directory.
	config_dir='config'
	config_dirpath="${dist_path}/${config_dir}"

	# The name of the (top-level) kernels directory.
	kernels_dir='kernels'
	kernels_dirpath="${dist_path}/${kernels_dir}"

	# The name of the (top-level) reference kernels directory.
	refkern_dir='ref_kernels'
	refkern_dirpath="${dist_path}/${refkern_dir}"

	# The root directory of the BLIS framework.
	frame_dir='frame'
	frame_dirpath="${dist_path}/${frame_dir}"

	# The names of the addons.
	addon_dir='addon'
	addon_dirpath="${dist_path}/${addon_dir}"

	# The name of the sandbox directory.
	sandbox_dir='sandbox'
	sandbox_dirpath="${dist_path}/${sandbox_dir}"

	# The name of the directory in which object files will be kept.
	obj_dir='obj'
	obj_dirpath="${cur_dirpath}/${obj_dir}"

	# The name of the directory in which libraries will be kept.
	lib_dir='lib'
	lib_dirpath="${cur_dirpath}/${lib_dir}"

	# The name of the directory in which headers will be kept.
	include_dir='include'
	include_dirpath="${cur_dirpath}/${include_dir}"

	# The name of the directory in which the BLAS test suite is kept.
	blastest_dir='blastest'

	# The name of the directory in which the BLIS test suite is kept.
	testsuite_dir='testsuite'

	# -- Version-related --

	# The file in which the version string is kept.
	version_file="version"
	version_filepath="${build_dirpath}/${version_file}"

	# The shared library (.so) version file.
	so_version_file='so_version'
	so_version_filepath="${build_dirpath}/${so_version_file}"

	# The major and minor/build .so version numbers.
	so_version_major=''
	so_version_minorbuild=''

	# -- configure options --

	# Define the default prefix so that the print_usage() function can
	# output it in the --help text.
	prefix_def='/usr/local'

	# The installation prefix, assigned its default value, and a flag to
	# track whether or not it was given by the user.
	prefix=${prefix_def}
	prefix_flag=''

	# The installation exec_prefix, assigned its default value, and a flag to
	# track whether or not it was given by the user.
	# shellcheck disable=2016
	exec_prefix='${prefix}'
	exec_prefix_flag=''

	# The installation libdir, assigned its default value, and a flag to
	# track whether or not it was given by the user.
	# shellcheck disable=2016
	libdir='${exec_prefix}/lib'
	libdir_flag=''

	# The installation includedir, assigned its default value, and a flag to
	# track whether or not it was given by the user.
	# shellcheck disable=2016
	includedir='${prefix}/include'
	includedir_flag=''

	# The installation sharedir, assigned its default value, and a flag to
	# track whether or not it was given by the user.
	# shellcheck disable=2016
	sharedir='${prefix}/share'
	sharedir_flag=''

	# The preset value of CFLAGS and LDFLAGS (ie: compiler and linker flags
	# to use in addition to those determined by the build system).
	cflags_preset=''
	ldflags_preset=''

	# The user-given debug type and a flag indicating it was given.
	debug_type=''
	debug_flag=''
	enable_debug='no'

	# A flag indicating whether AddressSanitizer should be used.
	enable_asan='no'

	# The system flag.
	enable_system='yes'

	# The thread-local storage flag.
	enable_tls='yes'

	# The threading flag.
	threading_model='off'

	# The method of assigning micropanels to threads in the JR and JR loops.
	thread_part_jrir='slab'

	# Option variables.
	quiet_flag=''
	show_config_list=''

	# Additional flags.
	enable_verbose='no'
	enable_arg_max_hack='no'
	enable_static='yes'
	enable_shared='yes'
	enable_rpath='no'
	export_shared='public'
	enable_pba_pools='yes'
	enable_sba_pools='yes'
	enable_mem_tracing='no'
	int_type_size=0
	blas_int_type_size=32
	enable_blas='yes'
	enable_cblas='no'
	enable_mixed_dt='yes'
	enable_mixed_dt_extra_mem='yes'
	enable_sup_handling='yes'
	enable_amd_frame_tweaks='no'
	enable_memkind='' # The default memkind value is determined later on.
	enable_trsm_preinversion='yes'
	force_version='no'
	complex_return='default'

	# The addon flag and names.
	addon_flag=''
	addon_list=''

	# The sandbox flag and name.
	sandbox_flag=''
	sandbox=''

	# -- Configuration registry --

	# The name of the chosen configuration (the configuration "family").
	config_name=''

	# The list of sub-configurations associated with config_name.
	config_list=''

	# The list of kernel sets that will be needed by the sub-configurations
	# in config_list..
	kernel_list=''

	# The list of kernel:sub-configuration pairs for all kernels contained
	# in kernel_list.
	kconfig_map=''

	# -- Out-of-tree --

	# Whether we are building out-of-tree.
	configured_oot="no"

	# Dummy file. Used to check whether the cwd is the same as the top-level
	# source distribution directory.
	dummy_file='_blis_dir_detect.tmp'

	# -- Debugging --

	# A global flag to help debug the compilation command for the executable
	# that configure builds on-the-fly to perform hardware auto-detection.
	debug_auto_detect="no"



	# -- Command line option/argument parsing ----------------------------------

	found=true
	while [[ $found = true ]]; do

		# Process our command line options.
		unset OPTIND
		while getopts ":hp:d:e:a:s:t:r:qci:b:-:" opt; do
			case $opt in
				-)
					case "$OPTARG" in

						help)
							print_usage
							;;

						quiet)
							quiet_flag=1
							;;

						prefix=*)
							prefix_flag=1
							prefix=${OPTARG#*=}
							;;
						exec-prefix=*)
							exec_prefix_flag=1
							exec_prefix=${OPTARG#*=}
							;;
						libdir=*)
							libdir_flag=1
							libdir=${OPTARG#*=}
							;;
						includedir=*)
							includedir_flag=1
							includedir=${OPTARG#*=}
							;;
						sharedir=*)
							sharedir_flag=1
							sharedir=${OPTARG#*=}
							;;

						enable-debug)
							debug_flag=1
							debug_type=noopt
							;;
						enable-debug=*)
							debug_flag=1
							debug_type=${OPTARG#*=}
							;;
						disable-debug)
							debug_flag=0
							;;

						enable-asan)
							enable_asan='yes'
							;;
						disable-asan)
							enable_asan='no'
							;;

						enable-verbose-make)
							enable_verbose='yes'
							;;
						disable-verbose-make)
							enable_verbose='no'
							;;

						enable-arg-max-hack)
							enable_arg_max_hack='yes'
							;;
						disable-arg-max-hack)
							enable_arg_max_hack='no'
							;;

						enable-static)
							enable_static='yes'
							;;
						disable-static)
							enable_static='no'
							;;

						enable-shared)
							enable_shared='yes'
							;;
						disable-shared)
							enable_shared='no'
							;;

						enable-rpath)
							enable_rpath='yes'
							;;
						disable-rpath)
							enable_rpath='no'
							;;

						export-shared=*)
							export_shared=${OPTARG#*=}
							;;

						enable-system)
							enable_system='yes'
							;;
						disable-system)
							enable_system='no'
							;;

						enable-tls)
							enable_tls='yes'
							;;
						disable-tls)
							enable_tls='no'
							;;

						enable-threading=*)
							threading_model=${OPTARG#*=}
							;;
						disable-threading)
							threading_model='single'
							;;

						thread-part-jrir=*)
							thread_part_jrir=${OPTARG#*=}
							;;

						enable-pba-pools)
							enable_pba_pools='yes'
							;;
						disable-pba-pools)
							enable_pba_pools='no'
							;;

						enable-sba-pools)
							enable_sba_pools='yes'
							;;
						disable-sba-pools)
							enable_sba_pools='no'
							;;

						enable-mem-tracing)
							enable_mem_tracing='yes'
							;;
						disable-mem-tracing)
							enable_mem_tracing='no'
							;;

						enable-addon=*)
							addon_flag=1
							addon_name=${OPTARG#*=}
							# Append the addon name to the list.
							addon_list="${addon_list} ${addon_name}"
							;;
						disable-addon)
							addon_flag=''
							;;

						enable-sandbox=*)
							sandbox_flag=1
							sandbox=${OPTARG#*=}
							;;
						disable-sandbox)
							sandbox_flag=''
							;;

						int-size=*)
							int_type_size=${OPTARG#*=}
							;;

						blas-int-size=*)
							blas_int_type_size=${OPTARG#*=}
							;;

						enable-blas)
							enable_blas='yes'
							;;
						disable-blas)
							enable_blas='no'
							;;

						enable-cblas)
							enable_cblas='yes'
							;;
						disable-cblas)
							enable_cblas='no'
							;;

						enable-mixed-dt)
							enable_mixed_dt='yes'
							;;
						disable-mixed-dt)
							enable_mixed_dt='no'
							;;

						enable-mixed-dt-extra-mem)
							enable_mixed_dt_extra_mem='yes'
							;;
						disable-mixed-dt-extra-mem)
							enable_mixed_dt_extra_mem='no'
							;;

						sup)
							enable_sup_handling='yes'
							;;
						enable-sup-handling)
							enable_sup_handling='yes'
							;;
						nosup)
							enable_sup_handling='no'
							;;
						disable-sup-handling)
							enable_sup_handling='no'
							;;

						enable-amd-frame-tweaks)
							enable_amd_frame_tweaks='yes'
							;;
						disable-amd-frame-tweaks)
							enable_amd_frame_tweaks='no'
							;;

						with-memkind)
							enable_memkind='yes'
							;;
						without-memkind)
							enable_memkind='no'
							;;

						enable-trsm-preinversion)
							enable_trsm_preinversion='yes'
							;;
						disable-trsm-preinversion)
							enable_trsm_preinversion='no'
							;;

						force-version=*)
							force_version=${OPTARG#*=}
							;;

						show-config-list)
							show_config_list=1
							;;

						complex-return=*)
							complex_return=${OPTARG#*=}
							;;

						*)
							print_usage
							;;
					esac;;
				h)
					print_usage
					;;
				p)
					prefix_flag=1
					prefix=$OPTARG
					;;
				d)
					debug_flag=1
					debug_type=$OPTARG
					;;
				e)
					export_shared=$OPTARG
					;;
				a)
					addon_flag=1
					addon_name=$OPTARG
					# Append the addon name to the list.
					addon_list="${addon_list} ${addon_name}"
					;;
				s)
					sandbox_flag=1
					sandbox=$OPTARG
					;;
				q)
					quiet_flag=1
					;;
				t)
					threading_model=$OPTARG
					;;
				r)
					thread_part_jrir=$OPTARG
					;;
				i)
					int_type_size=$OPTARG
					;;
				b)
					blas_int_type_size=$OPTARG
					;;
				c)
					show_config_list=1
					;;
				\?)
					print_usage
					;;
			esac
		done
		shift $((OPTIND - 1))

		# Parse environment variables
		found=false
		while [ $# -gt 0 ]; do
			case $1 in
				*=*)
					var=$(expr "$1" : '\([^=]*\)=')
					value=$(expr "$1" : '[^=]*=\(.*\)')
					eval "export $var=\$value"
					shift
					found=true
					;;
				*)
					break
					;;
			esac
		done
	done


	# -- Check the operating system --------------------------------------------

	os_name=$(uname -s)
	os_vers=$(uname -r)
	echo "${script_name}: detected ${os_name} kernel version ${os_vers}."

	# Define a single variable off of which we can branch to tell if we are
	# building for Windows.
	is_win=no
	if [[ $os_name == MSYS* ]] || \
	   [[ $os_name == MINGW* ]]  || \
	   [[ $os_name == CYGWIN* ]] ; then
		is_win=yes
	fi


	# -- Find a python interpreter ---------------------------------------------

	# Acquire the default python search order.
	python_search_list=$(get_python_search_list)

	# Select a python interpreter from the default list, or from PYTHON if it
	# refers to a valid binary.
	# shellcheck disable=2153
	select_tool_w_env "${python_search_list}" "${PYTHON}" "PYTHON" \
	                  "python interpreter" "yes" found_python

	# -- Check the python version ----------------------------------------------

	# Check the python interpreter's version.
	get_python_version
	check_python


	# -- Find a C compiler -----------------------------------------------------

	# Acquire the default compiler search order. This will vary based on os_name.
	cc_search_list=$(get_cc_search_list)

	# Select a C compiler from the default list, or from CC if it refers to a
	# valid binary.
	select_tool_w_env "${cc_search_list}" "${CC}" "CC" \
	                  "C compiler" "yes" found_cc

	# Also check the compiler to see if we are (cross-)compiling for Windows
	if "${found_cc}" -dM -E - < /dev/null 2> /dev/null | grep -q _WIN32; then
		is_win=yes
	fi
	is_msvc=no
	if "${found_cc}" -dM -E - < /dev/null 2> /dev/null | grep -q _MSC_VER; then
		is_msvc=yes
	fi


	# -- Check the compiler version --------------------------------------------

	# Initialize the blacklist to empty.
	blacklist_init

	# Check the compiler's version. Certain versions of certain compilers
	# will preclude building certain sub-configurations, which are added
	# to a blacklist. We also make note of certain version ranges that
	# will be useful to know about later.
	get_compiler_version
	check_compiler
	check_compiler_version_ranges

	# Now check the assembler's ability to assemble code. Older versions
	# of binutils may not be aware of certain instruction sets. Those
	# sub-configurations employing kernels that use such instruction sets
	# will also be blacklisted.
	get_binutils_version
	check_assembler

	# Check if there is any incompatibility due to the operating system.
	check_os

	# Remove duplicates and whitespace from the blacklist.
	blacklist_cleanup

	if [ -n "${config_blist}" ]; then

		echo "${script_name}: configuration blacklist:"
		echo "${script_name}:   ${config_blist}"
	fi


	# -- Find a C++ compiler ---------------------------------------------------

	# Acquire the default C++ compiler search order. This will vary based on
	# os_name.
	cxx_search_list=$(get_cxx_search_list)

	# Select a C compiler from the default list, or from CC if it refers to a
	# valid binary.
	select_tool_w_env "${cxx_search_list}" "${CXX}" "CXX" \
	                  "C++ compiler" "no" found_cxx


	# -- Find a Fortran compiler -----------------------------------------------

	# Acquire the default Fortran compiler search order.
	fc_search_list=$(get_fc_search_list)

	# Select a Fortran compiler from the default list, or from FC if it refers
	# to a valid binary.
	# NOTE: A Fortran compiler is not necessary for building BLIS. The only
	# reason we might want to query it is to detect the style of returning
	# complex values from functions. The 'gnu' style returns complex values
	# from functions normally, via the C language return statement, while the
	# 'intel' style returns them in a "hidden" parameter (inserted by the
	# compiler) that precedes all other function parameters.
	select_tool_w_env "${fc_search_list}" "${FC}" "FC" \
	                  "Fortran compiler" "no" found_fc


	# -- Find a static library archiver ----------------------------------------

	# Acquire the default archiver search order.
	ar_search_list=$(get_ar_search_list)

	# Select an archiver from the default list, or from AR if it refers
	# to a valid binary.
	select_tool_w_env "${ar_search_list}" "${AR}" "AR" \
	                  "library archiver" "yes" found_ar


	# -- Find an archive indexer -----------------------------------------------

	# Acquire the default archive indexer search order.
	ranlib_search_list=$(get_ranlib_search_list)

	# Select an archive indexer from the default list, or from RANLIB if it
	# refers to a valid binary.
	select_tool_w_env "${ranlib_search_list}" "${RANLIB}" "RANLIB" \
	                  "archive indexer" "yes" found_ranlib


	# -- Read the configuration registry ---------------------------------------

	# Make sure the config registry file exists and can be opened.
	if [ ! -f "${registry_filepath}" ]; then

		echo "${script_name}: could not open '${registry_file}' file; cannot continue."
		echo "${script_name}: BLIS distribution appears to be incomplete."
		echo "${script_name}: *** Please verify source distribution."

		exit 1
	fi

	# Read the registered configuration names and lists into associative
	# arrays.
	echo -n "${script_name}: reading configuration registry..."
	read_registry_file "${registry_filepath}"
	echo "done."

	# Report if additional configurations needed to be blacklisted.
	# NOTE: This branch should never execute so long as indirect blacklisting
	# is disabled. See comment regarding issue #214 in the definition of
	# pass_config_kernel_registries().
	if [ -n "${indirect_blist}" ]; then
		echo "${script_name}: needed to indirectly blacklist additional configurations:"
		echo "${script_name}:   ${indirect_blist}"
	fi


	# -- Acquire the BLIS version ----------------------------------------------

	# Set the 'version' variable to the default value (the 'git describe'
	# augmented instance of whatever is in the 'version' file if this is a git
	# clone, or whatever is in the 'version' file unmodified if it is a bare
	# source release).
	set_default_version "${version_filepath}"

	# Initial message.
	echo "${script_name}: starting configuration of BLIS ${version}."

	# Check if the user requested a custom version string.
	if [[ ${force_version} = no ]]; then
		echo "${script_name}: configuring with official version string."
	else
		echo "${script_name}: configuring with custom version string '${force_version}'."
		version="${force_version}"
	fi


	# -- Acquire the shared library (.so) versions -----------------------------

	# The first line of the 'so_version' file contains the .so major version.
	so_version_major=$(sed -n "1p" < "${so_version_filepath}")

	# The second line contains the minor and build .so version numbers
	# (separated by a '.').
	so_version_minorbuild=$(sed -n "2p" < "${so_version_filepath}")

	echo "${script_name}: found shared library .so version '${so_version_major}.${so_version_minorbuild}'."
	echo "${script_name}:   .so major version: ${so_version_major}"
	echo "${script_name}:   .so minor.build version: ${so_version_minorbuild}"


	# -- Various pre-configuration checks --------------------------------------

	# Set config_name based on the number of arguments leftover (after command
	# line option processing).
	if [ $# = "0" ]; then

		#configs_avail="auto "$(ls ${config_dirpath})

		echo "${script_name}: "
		echo "${script_name}: *** No configuration given! ***"
		echo "${script_name}: "
		echo "${script_name}: Default configuration behavior is not implemented (for your"
		echo "${script_name}: own safety). Please re-run '${script_name}' and specify one"
		echo "${script_name}: of the existing configurations in the source distribution's"
		echo "${script_name}  '${registry_file}' file:"
		echo "${script_name}: "
		#for k in "${!config_registry[@]}"; do
		for cr_var in ${!config_registry_*}; do

			#v=${config_registry[$k]}
			k=${cr_var##config_registry_}; v=${!cr_var}

			echo "${script_name}:   $k (${v})"
		done
		echo "${script_name}: "

		exit 1

	elif [ $# != "1" ]; then   # more than one configuration argument given.

		print_usage

	fi

	if [[ $1 = auto ]]; then

		echo "${script_name}: automatic configuration requested."

		# Call the auto_detect() function and save the returned string in
		# config_name.
		config_name=$(auto_detect)

		# Debugging stuff. When confirming the behavior of auto_detect(),
		# it is useful to output ${config_name}, which in theory could be
		# set temoprarily to something other than the config_name, such as
		# the compilation command.
		if [ "${debug_auto_detect}" = "yes" ]; then
			echo "auto-detect program compilation command: ${config_name}"
			exit 1
		fi

		echo "${script_name}: hardware detection driver returned '${config_name}'."

		# If the auto-detect code returned the "generic" string, it means we
		# were unable to automatically detect the user's hardware type. While
		# this is going to be a rare event, it will likely lead the user to
		# experience much lower performance than expected, and thus we will
		# warn them about it at the end of the configure output (to increase
		# the chances that they see it).
		if [ "${config_name}" = "generic" ]; then

			warn_user_generic=1
		else
			warn_user_generic=0
		fi
	else

		# Use the command line argument as the configuration name.
		config_name=$1

		echo "${script_name}: manual configuration requested; configuring with '${config_name}'."

	fi

	# Use the selected config name to look up the list of configurations
	# and kernels associated with that name.
	#config_list=${config_registry[${config_name}]}
	#kernel_list=${kernel_registry[${config_name}]}
	config_list=$(query_array "config_registry" "${config_name}")
	kernel_list=$(query_array "kernel_registry" "${config_name}")

	# Use the config_registry and kernel_registry to build a kconfig_registry
	# for the selected config_name.
	build_kconfig_registry "${config_name}"

	# Print the configuration list and kernel list, if requested.
	if [ "${show_config_list}" == "1" ]; then

		echo "${script_name}: configuration list:"
		#for k in "${!config_registry[@]}"; do
		for cr_var in ${!config_registry_*}; do

			#v=${config_registry[$k]}
			k=${cr_var##config_registry_}; v=${!cr_var}

			echo "${script_name}:   $k: ${v}"
		done

		echo "${script_name}: kernel list:"
		#for k in "${!kernel_registry[@]}"; do
		for kr_var in ${!kernel_registry_*}; do

			#v=${kernel_registry[$k]}
			k=${kr_var##kernel_registry_}; v=${!kr_var}

			echo "${script_name}:   $k: ${v}"
		done

		echo "${script_name}: kernel-to-config map for '${config_name}':"
		#for k in "${!kconfig_registry[@]}"; do
		for kc_var in ${!kconfig_registry_*}; do

			#v=${kconfig_registry[$k]}
			k=${kc_var##kconfig_registry_}; v=${!kc_var}

			echo "${script_name}:   $k: ${v}"
		done
	fi

	# For each kernel in the kernel list, reduce the list of associated
	# sub-configurations (in the kconfig_registry) to a singleton using
	# the following rules:
	# 1. If the list is a singleton, use that name.
	# 2. If the list contains a sub-configuration name that matches the
	#    kernel name, use that name.
	# 3. Otherwise, use the first name in the list.
	# We use the chosen singleton to ceate a "kernel:subconfig" pair, which
	# we accumulate into a list. This list is the kernel-to-config map, or
	# kconfig_map.

	# We use a sorted version of kernel_list so that it ends up matching the
	# display order of the kconfig_registry above.
	# shellcheck disable=2086
	kernel_list_sort=$(echo ${kernel_list} | xargs -n1 | sort -u)

	kconfig_map=""
	for kernel in ${kernel_list_sort}; do

		#configs="${kconfig_registry[$kernel]}"
		configs=$(query_array "kconfig_registry" "${kernel}")

		has_one_kernel=$(is_singleton "${configs}")
		contains_kernel=$(is_in_list "${kernel}" "${configs}")

		# Check if the list is a singleton.
		if [ "${has_one_kernel}" == "true" ]; then

			reducedclist="${configs}"

		# Check if the list contains a sub-config name that matches the kernel.
		elif [ "${contains_kernel}" == "true" ]; then

			reducedclist="${kernel}"

		# Otherwise, use the last name.
		else

			last_config=${configs##* }
			reducedclist="${last_config}"
		fi

		# Create a new "kernel:subconfig" pair and add it to the kconfig_map
		# list, removing whitespace.
		new_pair="${kernel}:${reducedclist}"
		kconfig_map=$(canonicalize_ws "${kconfig_map} ${new_pair}")
	done

	if [ "${show_config_list}" == "1" ]; then

		echo "${script_name}: kernel-to-config map for '${config_name}' (chosen pairs):"
		for k in ${kconfig_map}; do
			echo "${script_name}:   $k"
		done
	fi


	echo "${script_name}: checking configuration against contents of '${registry_file}'."

	# First, ensure that the config name is registered (ie: it is present
	# in the config_registry file).
	if [ -z "${config_list}" ]; then

		# NOTE: This branch should never execute when using auto-detection,
		# but we have it here just in case.
		if [[ $1 = auto ]]; then

			echo "${script_name}: 'auto-detected configuration '${config_name}' is NOT registered!"
			echo "${script_name}: "
			echo "${script_name}: *** Cannot continue with unregistered configuration '${config_name}'. ***"
			echo "${script_name}: "
			exit 1;

		else

			# At this point, we know: (a) config_list is empty; and (b) the user
			# requested manual configuration. If the config_name given by the
			# user is present in the configuration blacklist (config_blist),
			# then we can deduce why the config_list is empty: because the only
			# subconfig implied by config_name is blacklisted. Thus, we cannot
			# proceed.

			if [[ $(is_in_list "${config_name}" "${config_blist}") = true ]]; then

				echo "${script_name}: 'user-specified configuration '${config_name}' is blacklisted!"
				echo "${script_name}: "
				echo "${script_name}: *** Cannot continue with blacklisted configuration '${config_name}'. ***"
				echo "${script_name}: *** Try updating your compiler and/or assembler (binutils) versions. ***"
				echo "${script_name}: "
				exit 1;
			else

				# If config_name is NOT present in config_blist, then we know
				# that config_list is empty simply because config_name is
				# unregistered.

				echo "${script_name}: 'user-specified configuration '${config_name}' is NOT registered!"
				echo "${script_name}: "
				echo "${script_name}: *** Cannot continue with unregistered configuration '${config_name}'. ***"
				echo "${script_name}: "
				exit 1;
			fi
		fi
	else

		# This branch executes when the configuration is found to be present
		# (i.e. registered) in the config_registry file.

		echo "${script_name}: configuration '${config_name}' is registered."
		echo "${script_name}: '${config_name}' is defined as having the following sub-configurations:"
		echo "${script_name}:    ${config_list}"
		echo "${script_name}: which collectively require the following kernels:"
		echo "${script_name}:    ${kernel_list}"

	fi


	echo "${script_name}: checking sub-configurations:"

	# Now, verify that the constituent configurations associated with the
	# config name are all valid.
	for conf in ${config_list}; do

		# First confirm that the current configuration is registered.
		#this_clist=${config_registry[${conf}]}
		this_clist=$(query_array "config_registry" "${conf}")

		# If the config_list associated with conf is empty, then it was
		# never entered into the config_registry to begin with. Thus,
		# conf must be unregistered.
		if [ -z "${this_clist}" ]; then
			echo "${script_name}: '${conf}' is NOT registered!"
			echo "${script_name}: "
			echo "${script_name}: *** Cannot continue with unregistered configuration '${conf}'. ***"
			echo "${script_name}: "
			exit 1;
		else
			echo -n "${script_name}:   '${conf}' is registered."
		fi

		# Then confirm that the current sub-configuration directory exists.
		if [ ! -d "${config_dirpath}/${conf}" ]; then
			echo "..but does NOT exist!"
			echo "${script_name}: "
			echo "${script_name}: *** Cannot continue with nonexistent configuration '${conf}'. ***"
			echo "${script_name}: "
			exit 1;
		else
			echo "..and exists."
		fi
	done


	echo "${script_name}: checking sub-configurations' requisite kernels:"

	# Also, let's verify that the requisite kernel sets associated with
	# the config name all correspond to directories that exist.
	for kernel in ${kernel_list}; do

		echo -n "${script_name}:   '${kernel}' kernels..."

		# Confirm that the current kernel sub-directory exists.
		if [ ! -d "${kernels_dirpath}/${kernel}" ]; then
			echo "do NOT exist!"
			echo "${script_name}: "
			echo "${script_name}: *** Cannot continue with nonexistent kernel '${kernel}'. ***"
			echo "${script_name}: "
			exit 1;
		else
			echo "exist."
		fi
	done

	# In order to determine the default behavior of the --with[out]-memkind
	# option, we try to detect whether libmemkind is available. If it is,
	# the default implied option will be --with-memkind; otherwise, will be
	# --without-memkind.
	has_memkind=$(has_libmemkind)

	# Try to determine whether the chosen compiler supports #pragma omp simd.
	pragma_omp_simd=$(has_pragma_omp_simd)


	# -- Prepare variables for subsitution into template files -----------------

	# Parse the status of the prefix option and echo feedback.
	if [ -n "${prefix_flag}" ]; then
		echo "${script_name}: detected --prefix='${prefix}'."
	else
		echo "${script_name}: no install prefix option given; defaulting to '${prefix}'."
	fi

	# Parse the status of the exec_prefix option and echo feedback.
	if [ -n "${exec_prefix_flag}" ]; then
		echo "${script_name}: detected --exec-prefix='${exec_prefix}'."
	else
		echo "${script_name}: no install exec_prefix option given; defaulting to PREFIX."
	fi

	# Parse the status of the libdir option and echo feedback.
	if [ -n "${libdir_flag}" ]; then
		echo "${script_name}: detected --libdir='${libdir}'."
	else
		echo "${script_name}: no install libdir option given; defaulting to EXECPREFIX/lib."
	fi

	# Parse the status of the includedir option and echo feedback.
	if [ -n "${includedir_flag}" ]; then
		echo "${script_name}: detected --includedir='${includedir}'."
	else
		echo "${script_name}: no install includedir option given; defaulting to PREFIX/include."
	fi

	# Parse the status of the sharedir option and echo feedback.
	if [ -n "${sharedir_flag}" ]; then
		echo "${script_name}: detected --sharedir='${sharedir}'."
	else
		echo "${script_name}: no install sharedir option given; defaulting to PREFIX/share."
	fi

	# Echo the installation directories that we settled on.
	echo "${script_name}: final installation directories:"
	echo "${script_name}:   prefix:      $(eval echo "${prefix}")"
	echo "${script_name}:   exec_prefix: $(eval echo "${exec_prefix}")"
	echo "${script_name}:   libdir:      $(eval echo "$(eval echo "${libdir}")")"
	echo "${script_name}:   includedir:  $(eval echo "${includedir}")"
	echo "${script_name}:   sharedir:    $(eval echo "${sharedir}")"
	echo "${script_name}: NOTE: the variables above can be overridden when running make."

	# Check if CFLAGS is non-empty.
	if [ -n "${CFLAGS}" ]; then
		cflags_preset="${CFLAGS}"
		echo "${script_name}: detected preset CFLAGS; prepending:"
		echo "${script_name}:   ${cflags_preset}"
	else
		cflags_preset=''
		echo "${script_name}: no preset CFLAGS detected."
	fi

	# Check if LDFLAGS is non-empty.
	if [ -n "${LDFLAGS}" ]; then
		ldflags_preset="${LDFLAGS}"
		echo "${script_name}: detected preset LDFLAGS; prepending:"
		echo "${script_name}:   ${ldflags_preset}"
	else
		ldflags_preset=''
		echo "${script_name}: no preset LDFLAGS detected."
	fi

	# Check if the verbose make flag was specified.
	if [[ ${enable_verbose} = yes ]]; then
		echo "${script_name}: enabling verbose make output. (disable with 'make V=0'.)"
	else
		echo "${script_name}: disabling verbose make output. (enable with 'make V=1'.)"
	fi

	# Check if the ARG_MAX hack was requested.
	if [[ ${enable_arg_max_hack} = yes ]]; then
		echo "${script_name}: enabling ARG_MAX hack."
	else
		echo "${script_name}: disabling ARG_MAX hack."
	fi

	# Check if the debug flag was specified.
	if [[ -n ${debug_flag} ]]; then
		if [[ ${debug_type} = opt ]]; then
			echo "${script_name}: enabling debug symbols with optimizations."
		elif [[ ${debug_type} = sde ]]; then
			debug_type='sde'
			echo "${script_name}: enabling SDE processor emulation."
		else
			debug_type='noopt'
			echo "${script_name}: enabling debug symbols; optimizations disabled."
		fi
		enable_debug='yes'
	else
		debug_type='off'
		enable_debug='no'
		echo "${script_name}: debug symbols disabled."
	fi

	# Check if the AddressSanitizer flag was specified.
	if [[ ${enable_asan} = yes ]]; then
		echo "${script_name}: enabling AddressSanitizer support (except for optimized kernels)."
	else
		enable_asan='no'
		echo "${script_name}: AddressSanitizer support disabled."
	fi

	# Check if the static lib flag was specified.
	if   [[ ${enable_static} = yes && ${enable_shared} = yes ]]; then
		echo "${script_name}: building BLIS as both static and shared libraries."
		enable_shared_01=1
	elif [[ ${enable_static} = no && ${enable_shared} = yes ]]; then
		echo "${script_name}: building BLIS as a shared library (static library disabled)."
		enable_shared_01=1
	elif [[ ${enable_static} = yes && ${enable_shared} = no ]]; then
		echo "${script_name}: building BLIS as a static library (shared library disabled)."
		enable_shared_01=0
	else
		echo "${script_name}: Both static and shared libraries were disabled."
		echo "${script_name}: *** Please enable one (or both) to continue."
		exit 1
	fi

	# Check if the "export shared" flag was specified.
	if [[ ${export_shared} = all ]]; then
		if [[ ${enable_shared} = yes ]]; then
			echo "${script_name}: exporting all symbols within shared library."
		else
			echo "${script_name}: ignoring request to export all symbols within shared library."
		fi
	elif [[ ${export_shared} = public ]]; then
		if [[ ${enable_shared} = yes ]]; then
			echo "${script_name}: exporting only public symbols within shared library."
		fi
	else
		echo "${script_name}: *** Invalid argument '${export_shared}' to --export-shared option given."
		echo "${script_name}: *** Please use 'public' or 'all'."
		exit 1
	fi

	# Check if we are building with or without operating system support.
	if [[ ${enable_system} = yes ]]; then
		echo "${script_name}: enabling operating system support."
		enable_system_01=1
	else
		echo "${script_name}: disabling operating system support."
		echo "${script_name}: WARNING: disabling OS support forcibly disables all threading!"
		enable_system_01=0

		# Force threading to be disabled.
		threading_model='off'
	fi

	# Check if we are building with or without thread-local storage support.
	if [[ ${enable_tls} = yes ]]; then
		echo "${script_name}: enabling thread-local storage (TLS) support."
		enable_tls_01=1
	else
		echo "${script_name}: disabling thread-local storage (TLS) support."
		echo "${script_name}: WARNING: THIS IS DANGEROUS! Disabling TLS may cause race conditions!"
		echo "${script_name}: WARNING: Please try --disable-threading if you suspect any correctness"
		echo "${script_name}: WARNING: or deadlock issues."
		enable_tls_01=0
	fi

	# Check the threading model flag and standardize its value, if needed.
	# Note that single-threaded mode will always be enabled, but not necessarily
	# by default.
	enable_single='yes'
	enable_openmp='no'
	enable_pthreads='no'
	enable_hpx='no'
	enable_single_01=1
	enable_openmp_01=0
	enable_pthreads_01=0
	enable_hpx_01=0
	parsed_tm=''
	first_tm=''
	enable_single_as_def_01=0
	enable_openmp_as_def_01=0
	enable_pthreads_as_def_01=0
	enable_hpx_as_def_01=0

	# Convert whatever reasonable separator the user may have used into a space.
	threading_model_list=$(echo "${threading_model}" | sed -e "s/[,+]/ /g")

	# Search for all recognized values and standardize them to one of four
	# strings: 'single', 'openmp', 'pthreads', 'auto'. Notice that we keep
	# the strings in the same order as they originally appeared.
	for word in ${threading_model_list}; do

		if [[ ${word} = single ]] ||
		   [[ ${word} = none   ]] ||
		   [[ ${word} = off    ]] ||
		   [[ ${word} = no     ]]; then

			parsed_tm="${parsed_tm} single"

		elif [[ ${word} = openmp ]] ||
			 [[ ${word} = omp    ]]; then

			parsed_tm="${parsed_tm} openmp"

		elif [[ ${word} = pthreads ]] ||
			 [[ ${word} = pthread  ]] ||
			 [[ ${word} = posix    ]]; then

			parsed_tm="${parsed_tm} pthreads"

		elif [[ ${word} = hpx ]]; then

			parsed_tm="${parsed_tm} hpx"

		elif [[ ${word} = auto ]]; then

			parsed_tm="${parsed_tm} auto"

		else

			echo "${script_name}: *** Unsupported threading model: ${word}."
			exit 1
		fi
	done

	# Always enable single-threaded behavior. If the user explicitly
	# requested 'single' as well as other modes, the first occurrence will
	# be kept when duplicates are removed, which will preserve the order
	# for purposes of determining which mode will be the default (absent
	# any explicit choice at runtime).
	parsed_tm="${parsed_tm} single"

	# Remove duplicates, if they exist.
	parsed_tm=$(rm_duplicate_words_simple "${parsed_tm}")

	#echo "parsed_tm0: _${parsed_tm}_"

	# If parsed_tm contains 'auto', substitute in the automatic choice
	# based on which compiler family is being used.
	if [ "$(is_in_list "auto" "${parsed_tm}")" = "true" ]; then

		# If 'auto' was found in the threading model string, we ignore any
		# other choice that may have been expressed and leave everything
		# disabled. (The Makefile will automatically choose a model based
		# on information such as the compiler.)
		echo "${script_name}: determining the threading model automatically."

		# Use OpenMP for gcc and icc, but pthreads for clang.
		if   [ "${cc_vendor}" = "gcc" ]; then

			selected_tm="openmp"
			echo "${script_name}:   automatically selected OpenMP."

		elif [ "${cc_vendor}" = "icc" ]; then

			selected_tm="openmp"
			echo "${script_name}:   automatically selected OpenMP."

		elif [ "${cc_vendor}" = "clang" ]; then

			selected_tm="pthreads"
			echo "${script_name}:   automatically selected pthreads."
		fi

		# Substitute the selected threading model for 'auto' in parsed_tm.
		parsed_tm=$(substitute_words "auto" "${selected_tm}" "${parsed_tm}")
	fi

	#echo "parsed_tm1: _${parsed_tm}_"

	# Remove any extra whitespace.
	parsed_tm=$(canonicalize_ws "${parsed_tm}")

	#echo "parsed_tm2: _${parsed_tm}_"

	# Find the first word. This will be the default threading model.
	first_tm=${parsed_tm%% *}

	#echo "first_tm0:  _${first_tm}_"

	# Now that we've standardized the list, removed duplicates, and handled
	# the possibility of 'auto' being among the listed threading models, we can
	# proceed to formally processing each threading model to enable. Since
	# 'auto' has been converted to 'openmp' or 'pthreads', we only need to
	# handle the remaining three options (openmp, pthreads, and single) going
	# forward.
	for word in ${parsed_tm}; do

		if [[ ${word} = single ]]; then

			echo "${script_name}: enabling support for single-threading."
			enable_single='yes'
			enable_single_01=1

		elif [[ ${word} = openmp ]]; then

			echo "${script_name}: enabling support for threading via OpenMP."
			enable_openmp='yes'
			enable_openmp_01=1

		elif [[ ${word} = pthreads ]]; then

			echo "${script_name}: enabling support for threading via pthreads."
			enable_pthreads='yes'
			enable_pthreads_01=1

		elif [[ ${word} = hpx ]]; then

			echo "${script_name}: enabling support for threading via HPX."
			enable_hpx='yes'
			enable_hpx_01=1

		fi

	done

	# Define boolean variables that can easily be interpreted with #ifdef
	# directives.
	if [[ ${first_tm} = single ]]; then

		enable_single_as_def_01=1
		enable_openmp_as_def_01=0
		enable_pthreads_as_def_01=0
		enable_hpx_as_def_01=0

	elif [[ ${first_tm} = openmp ]]; then

		enable_single_as_def_01=0
		enable_openmp_as_def_01=1
		enable_pthreads_as_def_01=0
		enable_hpx_as_def_01=0

	elif [[ ${first_tm} = pthreads ]]; then

		enable_single_as_def_01=0
		enable_openmp_as_def_01=0
		enable_pthreads_as_def_01=1
		enable_hpx_as_def_01=0

	elif [[ ${first_tm} = hpx ]]; then

		enable_single_as_def_01=0
		enable_openmp_as_def_01=0
		enable_pthreads_as_def_01=0
		enable_hpx_as_def_01=1

	fi

	# If OpenMP, pthreads, or HPX was enabled, given that single-threaded mode is
	# also always enabled, remind the user which one will serve as the default
	# (that is, absent any explicit choice at runtime).
	if [[ ${enable_openmp}   = yes ]] ||
	   [[ ${enable_pthreads} = yes ]] ||
	   [[ ${enable_hpx}      = yes ]]; then

		if   [[ ${first_tm}   = single ]]; then
			echo "${script_name}: threading will default to single-threaded."
		elif [[ ${first_tm}   = openmp ]]; then
			echo "${script_name}: threading will default to OpenMP."
		elif [[ ${first_tm}   = pthreads ]]; then
			echo "${script_name}: threading will default to pthreads."
		elif [[ ${first_tm}   = hpx ]]; then
			echo "${script_name}: threading will default to HPX."
		fi
	fi

	# Copy the final parsed threading model list back to the original variable.
	threading_model="${parsed_tm}"

	#echo "parsed_tm: _${parsed_tm}_"
	#echo "first_tm:  _${first_tm}_"

	# Check the method of assigning micropanels to threads in the JR and IR
	# loops.
	enable_jrir_rr_01=0
	enable_jrir_slab_01=0
	enable_jrir_tlb_01=0
	if   [[ ${thread_part_jrir} = rr ]]; then
		echo "${script_name}: requesting round-robin (rr) work partitioning in jr and/or ir loops."
		enable_jrir_rr_01=1
	elif [[ ${thread_part_jrir} = slab ]]; then
		echo "${script_name}: requesting slab work partitioning in jr and/or ir loops."
		enable_jrir_slab_01=1
	elif [[ ${thread_part_jrir} = tlb ]]; then
		echo "${script_name}: requesting tile-level load balancing (tlb) in unified jr+ir loop."
		enable_jrir_tlb_01=1
	else
		echo "${script_name}: *** Unsupported method of work partitioning in jr/ir loops: ${thread_part_jrir}."
		exit 1
	fi

	# Convert 'yes' and 'no' flags to booleans.
	if [[ ${enable_pba_pools} = yes ]]; then
		echo "${script_name}: internal memory pools for packing blocks are enabled."
		enable_pba_pools_01=1
	else
		echo "${script_name}: internal memory pools for packing blocks are disabled."
		enable_pba_pools_01=0
	fi
	if [[ ${enable_sba_pools} = yes ]]; then
		echo "${script_name}: internal memory pools for small blocks are enabled."
		enable_sba_pools_01=1
	else
		echo "${script_name}: internal memory pools for small blocks are disabled."
		enable_sba_pools_01=0
	fi
	if [[ ${enable_mem_tracing} = yes ]]; then
		echo "${script_name}: memory tracing output is enabled."
		enable_mem_tracing_01=1
	else
		echo "${script_name}: memory tracing output is disabled."
		enable_mem_tracing_01=0
	fi
	if [[ ${has_memkind} = yes ]]; then
		if [[ -z ${enable_memkind} ]]; then
			# If no explicit option was given for libmemkind one way or the other,
			# we use the value returned previously by has_libmemkind(), in this
			# case "yes", to determine the default.
			echo "${script_name}: libmemkind found; default is to enable use."
			enable_memkind="yes"
			enable_memkind_01=1
		else
			if [[ ${enable_memkind} = yes ]]; then
				echo "${script_name}: received explicit request to enable libmemkind."
				enable_memkind="yes"
				enable_memkind_01=1
			else
				echo "${script_name}: received explicit request to disable libmemkind."
				enable_memkind="no"
				enable_memkind_01=0
			fi
		fi
	else
		echo "${script_name}: libmemkind not found; disabling."
		if [[ ${enable_memkind} = yes ]]; then
			echo "${script_name}: cannot honor explicit request to enable libmemkind."
		fi
		enable_memkind="no"
		enable_memkind_01=0
	fi
	if [[ ${pragma_omp_simd} = yes ]]; then
		echo "${script_name}: compiler appears to support #pragma omp simd."
		enable_pragma_omp_simd_01=1
	else
		echo "${script_name}: compiler appears to not support #pragma omp simd."
		enable_pragma_omp_simd_01=0
	fi
	if [[ ${enable_blas} = yes ]]; then
		echo "${script_name}: the BLAS compatibility layer is enabled."
		enable_blas_01=1
	else
		echo "${script_name}: the BLAS compatibility layer is disabled."
		enable_blas_01=0
	fi
	if [[ ${enable_cblas} = yes ]]; then
		echo "${script_name}: the CBLAS compatibility layer is enabled."
		enable_cblas_01=1
		# Force BLAS layer when CBLAS is enabled
		enable_blas='yes'
	else
		echo "${script_name}: the CBLAS compatibility layer is disabled."
		enable_cblas_01=0
	fi
	if [[ ${enable_mixed_dt} = yes ]]; then
		echo "${script_name}: mixed datatype support is enabled."

		if [[ ${enable_mixed_dt_extra_mem} = yes ]]; then
			echo "${script_name}: mixed datatype optimizations requiring extra memory are enabled."
			enable_mixed_dt_extra_mem_01=1
		else
			echo "${script_name}: mixed datatype optimizations requiring extra memory are disabled."
			enable_mixed_dt_extra_mem_01=0
		fi

		enable_mixed_dt_01=1
	else
		echo "${script_name}: mixed datatype support is disabled."

		enable_mixed_dt_extra_mem_01=0
		enable_mixed_dt_01=0
	fi
	if [[ ${enable_sup_handling} = yes ]]; then
		echo "${script_name}: sup (skinny/unpacked) matrix handling is enabled."
		enable_sup_handling_01=1
	else
		echo "${script_name}: sup (skinny/unpacked) matrix handling is disabled."
		enable_sup_handling_01=0
	fi
	if [[ ${enable_trsm_preinversion} = yes ]]; then
		echo "${script_name}: trsm diagonal element pre-inversion is enabled."
		enable_trsm_preinversion_01=1
	else
		echo "${script_name}: trsm diagonal element pre-inversion is disabled."
		enable_trsm_preinversion_01=0
	fi

	# Report integer sizes.
	if [[ ${int_type_size} = 32 ]]; then
		echo "${script_name}: the BLIS API integer size is 32-bit."
	elif [[ ${int_type_size} = 64 ]]; then
		echo "${script_name}: the BLIS API integer size is 64-bit."
	else
		echo "${script_name}: the BLIS API integer size is automatically determined."
	fi
	if [[ ${blas_int_type_size} = 32 ]]; then
		echo "${script_name}: the BLAS/CBLAS API integer size is 32-bit."
	elif [[ ${blas_int_type_size} = 64 ]]; then
		echo "${script_name}: the BLAS/CBLAS API integer size is 64-bit."
	else
		echo "${script_name}: the BLAS/CBLAS API integer size is automatically determined."
	fi

	# Disallow the simultaneous use of 64-bit integers in the BLAS and
	# 32-bit integers in BLIS.
	if [[ ${blas_int_type_size} = 64 && ${int_type_size} = 32 ]]; then
		echo "${script_name}: *** To avoid the possibility of truncation, we do not allow use of 64-bit integers in the BLAS API with 32-bit integers in BLIS. Please use a different configuration of integers."
		exit 1
	fi

	# Check whether we should use AMD-customized versions of certain framework
	# files.
	if [[ ${enable_amd_frame_tweaks} = yes ]]; then

		echo "${script_name}: AMD-specific framework files will be considered."
		echo "${script_name}:   checking eligibility of target configuration."

		# Make sure we are targeting either one of the zen subconfigs or the
		# amd64 umbrella family.
		if [[ ${config_name} != *zen* && ${config_name} != *amd64* ]]; then
			echo "${script_name}:   target configuration '${config_name}' is not eligible."
			echo "${script_name}:   disabling AMD-specific framework files."
			enable_amd_frame_tweaks='no'
		else
			echo "${script_name}:   target configuration '${config_name}' is eligible."
			echo "${script_name}:   enabling AMD-specific framework files."
		fi
	else
		echo "${script_name}: AMD-specific framework files will not be considered."
	fi

	# Check if addons were given.
	if [ -n "${addon_flag}" ]; then

		# Remove duplicates in the addon list, if they exist.
		addon_list=$(rm_duplicate_words_simple "${addon_list}")

		echo "${script_name}: configuring with addons:"

		for addon in ${addon_list}; do

			echo "${script_name}:   ${addon_dir}/${addon}"

			addon_fullpath="${addon_dirpath}/${addon}"

			if [ ! -d "${addon_fullpath}" ]; then
				echo "${script_name}: requested addon sub-directory does not exist! Cannot continue."
				echo "${script_name}: *** Please verify addon existence and name."
				exit 1
			fi
		done

		enable_addons_01=1
	else
		echo "${script_name}: configuring with no addons."

		enable_addons_01=0
	fi

	# Check if a sandbox was given.
	if [ -n "${sandbox_flag}" ]; then

		#sandbox_relpath="${sandbox_dir}/${sandbox}"

		echo "${script_name}: configuring for alternate gemm implementation:"
		echo "${script_name}:   ${sandbox_dir}/${sandbox}"

		sandbox_fullpath="${sandbox_dirpath}/${sandbox}"

		if [ ! -d "${sandbox_fullpath}" ]; then
			echo "${script_name}: requested sandbox sub-directory does not exist! Cannot continue."
			echo "${script_name}: *** Please verify sandbox existence and name."
			exit 1
		fi

		enable_sandbox_01=1
	else
		echo "${script_name}: configuring for conventional gemm implementation."

		enable_sandbox_01=0
	fi

	# Check the method used for returning complex numbers.
	if [[ ${complex_return} = default ]]; then

		# If we prevoiusly found a Fortran compiler, let's query it to see what
		# kind of complex return type it uses (gnu or intel). The 'gnu' style
		# returns complex values from functions normally, via the C language
		# return statement, while the 'intel' style returns them in a "hidden"
		# parameter (inserted by the compiler) that precedes all other function
		# parameters.
		if [ -n "${found_fc}" ]; then

			# Query the full vendor version string output. This includes the
			# version number along with (potentially) a bunch of other textual
			# clutter.
			# NOTE: This maybe should use merged stdout/stderr rather than only
			# stdout. But it works for now.
			vendor_string="$(${FC} --version 2>/dev/null || :)"

			# Query the compiler "vendor" (ie: the compiler's simple name).
			# The last part ({ read first rest ; echo $first ; }) is a workaround
			# to OS X's egrep only returning the first match.
			fc_vendor=$(echo "${vendor_string}" | grep -oE 'IFORT|GNU' |
			            { read -r first rest ; echo "${first}"; })

			if [[ ${fc_vendor} = IFORT ]]; then
				complex_return='intel'
			elif [[ ${fc_vendor} = GNU ]]; then
				complex_return='gnu'
			else
				echo "${script_name}: unable to determine Fortran compiler vendor!"
				complex_return='gnu'
			fi
		else
			complex_return='gnu'
		fi
	fi

	if [[ ${complex_return} = gnu ]]; then
		complex_return_intel01='0'
	elif [[ ${complex_return} = intel ]]; then
		complex_return_intel01='1'
	else
		echo "${script_name}: unknown complex return type \"${complex_return}\"! Cannot continue."
		echo "${script_name}: *** Acceptable values are \"gnu\" and \"intel\"."
		exit 1
	fi

	echo "${script_name}: configuring complex return type as \"${complex_return}\"."

	# Variables that may contain forward slashes, such as paths, need extra
	# escaping when used in sed commands. We insert those extra escape
	# characters here so that the sed commands below do the right thing.
	os_name_esc=$(echo     "${os_name}"      | sed 's/\//\\\//g')
	prefix_esc=$(echo      "${prefix}"       | sed 's/\//\\\//g')
	exec_prefix_esc=$(echo "${exec_prefix}"  | sed 's/\//\\\//g')
	libdir_esc=$(echo      "${libdir}"       | sed 's/\//\\\//g')
	includedir_esc=$(echo  "${includedir}"   | sed 's/\//\\\//g')
	sharedir_esc=$(echo    "${sharedir}"     | sed 's/\//\\\//g')
	dist_path_esc=$(echo   "${dist_path}"    | sed 's/\//\\\//g')
	cc_esc=$(echo          "${found_cc}"     | sed 's/\//\\\//g')
	cxx_esc=$(echo         "${found_cxx}"    | sed 's/\//\\\//g')
	ar_esc=$(echo          "${found_ar}"     | sed 's/\//\\\//g')
	ranlib_esc=$(echo      "${found_ranlib}" | sed 's/\//\\\//g')
	python_esc=$(echo      "${found_python}" | sed 's/\//\\\//g')

	libpthread_esc=$(echo "${LIBPTHREAD--lpthread}" | sed 's/\//\\\//g')
	cflags_preset_esc=$(echo "${cflags_preset}" | sed 's/\//\\\//g')
	ldflags_preset_esc=$(echo "${ldflags_preset}" | sed 's/\//\\\//g')

	# For Windows builds, clear the libpthread_esc variable so that
	# no pthreads library is substituted into config.mk. (Windows builds
	# employ an implementation of pthreads that is internal to BLIS.)
	if [[ "$is_win" == "yes" && "$cc_vendor" == "clang" ]]; then
		libpthread_esc=
	fi

	# We also clear the libpthread_esc variable for systemless builds
	# (--disable-system).
	if [[ "$enable_system" == "no" ]]; then
		libpthread_esc=
	fi

	# Typically, there are no slashes in the version variable. However,
	# downstream maintainers (such as those for Debian) may create custom
	# tags in their local clones such as "upstream/0.4.1", which obviously
	# contain slashes. This line, and subsequent use of the escaped variable
	# for the version string, accommodates those use cases.
	version_esc=$(echo "${version}" | sed 's/\//\\\//g')

	# Create a #define for the configuration family (config_name).
	uconf=$(echo "${config_name}" | tr '[:lower:]' '[:upper:]')
	config_name_define="#define BLIS_FAMILY_${uconf}\n"

	# Create a list of #defines, one for each configuration in config_list.
	config_list_defines=""
	for conf in ${config_list}; do

		# Convert the current config name to uppercase.
		uconf=$(echo "${conf}" | tr '[:lower:]' '[:upper:]')

		# Create a #define and add it to the running list.
		config_define="BLIS_CONFIG_${uconf}"
		config_list_defines="${config_list_defines}#define ${config_define}\n"
	done

	# Create a list of #defines, one for each kernel set in kernel_list.
	kernel_list_defines=""
	for kern in ${kernel_list}; do

		# Convert the current config name to uppercase.
		uconf=$(echo "${kern}" | tr '[:lower:]' '[:upper:]')

		# Create a #define and add it to the running list.
		kernel_define="BLIS_KERNELS_${uconf}"
		kernel_list_defines="${kernel_list_defines}#define ${kernel_define}\n"
	done

	# Create a list of #includes, one for each addon in addon_list.
	addon_list_includes=""
	for addon in ${addon_list}; do

		# Create a #define and add it to the running list.
		addon_header="\"${addon}.h\""
		addon_list_includes="${addon_list_includes}#include ${addon_header}\n"
	done


	# -- Determine whether we are performing an out-of-tree build --------------

	if [ "${dist_path}" != "./" ]; then

		# At this point, we know the user did not run "./configure". But we
		# have not yet ruled out "<fullpath>/configure" or some # equivalent
		# that uses relative paths. To further rule out these possibilities,
		# we create a dummy file in the current build directory.
		touch "./${dummy_file}"

		# If the dummy file we just created in the current directory does not
		# appear in the source distribution path, then we are in a different
		# directory and thus we must create a symbolic link.
		if [ ! -f "${dist_path}/${dummy_file}" ]; then
			configured_oot="yes"
			#echo "${script_name}: detected out-of-tree build directory."
		else
			configured_oot="no"
			#echo "${script_name}: detected in-tree build directory."
		fi

		# Remove the dummy file.
		rm -f "./${dummy_file}"
	fi


	# -- Instantiate config.mk file from template ------------------------------

	# Begin substituting information into the config_mk_in file, outputting
	# to config_mk_out.
	echo "${script_name}: creating ${config_mk_out_path} from ${config_mk_in_path}"
	sed <"${config_mk_in_path}" >"${config_mk_out_path}"          \
	-e "s/@version@/${version_esc}/g"                             \
	-e "s/@so_version_major@/${so_version_major}/g"               \
	-e "s/@so_version_minorbuild@/${so_version_minorbuild}/g"     \
	-e "s/@config_name@/${config_name}/g"                         \
	-e "s/@config_list@/${config_list}/g"                         \
	-e "s/@kernel_list@/${kernel_list}/g"                         \
	-e "s/@kconfig_map@/${kconfig_map}/g"                         \
	-e "s/@os_name@/${os_name_esc}/g"                             \
	-e "s/@is_win@/${is_win}/g"                                   \
	-e "s/@is_msvc@/${is_msvc}/g"                                 \
	-e "s/@dist_path@/${dist_path_esc}/g"                         \
	-e "s/@CC_VENDOR@/${cc_vendor}/g"                             \
	-e "s/@gcc_older_than_4_9_0@/${gcc_older_than_4_9_0}/g"       \
	-e "s/@gcc_older_than_6_1_0@/${gcc_older_than_6_1_0}/g"       \
	-e "s/@gcc_older_than_9_1_0@/${gcc_older_than_9_1_0}/g"       \
	-e "s/@gcc_older_than_10_3_0@/${gcc_older_than_10_3_0}/g"     \
	-e "s/@clang_older_than_9_0_0@/${clang_older_than_9_0_0}/g"   \
	-e "s/@clang_older_than_12_0_0@/${clang_older_than_12_0_0}/g" \
	-e "s/@aocc_older_than_2_0_0@/${aocc_older_than_2_0_0}/g"     \
	-e "s/@aocc_older_than_3_0_0@/${aocc_older_than_3_0_0}/g"     \
	-e "s/@CC@/${cc_esc}/g"                                       \
	-e "s/@CXX@/${cxx_esc}/g"                                     \
	-e "s/@AR@/${ar_esc}/g"                                       \
	-e "s/@RANLIB@/${ranlib_esc}/g"                               \
	-e "s/@PYTHON@/${python_esc}/g"                               \
	-e "s/@libpthread@/${libpthread_esc}/g"                       \
	-e "s/@cflags_preset@/${cflags_preset_esc}/g"                 \
	-e "s/@ldflags_preset@/${ldflags_preset_esc}/g"               \
	-e "s/@enable_asan@/${enable_asan}/g"                         \
	-e "s/@debug_type@/${debug_type}/g"                           \
	-e "s/@enable_debug@/${enable_debug}/g"                       \
	-e "s/@enable_system@/${enable_system}/g"                     \
	-e "s/@threading_model@/${threading_model}/g"                 \
	-e "s/@prefix@/${prefix_esc}/g"                               \
	-e "s/@exec_prefix@/${exec_prefix_esc}/g"                     \
	-e "s/@libdir@/${libdir_esc}/g"                               \
	-e "s/@includedir@/${includedir_esc}/g"                       \
	-e "s/@sharedir@/${sharedir_esc}/g"                           \
	-e "s/@enable_verbose@/${enable_verbose}/g"                   \
	-e "s/@configured_oot@/${configured_oot}/g"                   \
	-e "s/@enable_arg_max_hack@/${enable_arg_max_hack}/g"         \
	-e "s/@enable_static@/${enable_static}/g"                     \
	-e "s/@enable_shared@/${enable_shared}/g"                     \
	-e "s/@enable_rpath@/${enable_rpath}/g"                       \
	-e "s/@export_shared@/${export_shared}/g"                     \
	-e "s/@enable_blas@/${enable_blas}/g"                         \
	-e "s/@enable_cblas@/${enable_cblas}/g"                       \
	-e "s/@enable_amd_frame_tweaks@/${enable_amd_frame_tweaks}/g" \
	-e "s/@enable_memkind@/${enable_memkind}/g"                   \
	-e "s/@pragma_omp_simd@/${pragma_omp_simd}/g"                 \
	-e "s/@addon_list@/${addon_list}/g"                           \
	-e "s/@sandbox@/${sandbox}/g"

	# -- Instantiate bli_config.h file from template ---------------------------

	# Begin substituting information into the bli_config_h_in file, outputting
	# to bli_config_h_out. NOTE: We use perl instead of sed because the version
	# of sed used on OS X is old and does not handle the '\n' character
	# intuitively, which was used when constructing ${config_name_define},
	# ${config_list_defines}, and ${kernel_list_defines}.
	echo "${script_name}: creating ${bli_config_h_out_path} from ${bli_config_h_in_path}"
	<"${bli_config_h_in_path}" perl -p                                   \
	-e "s/\@config_name_define\@/${config_name_define}/g;"               \
	-e "s/\@config_list_defines\@/${config_list_defines}/g;"             \
	-e "s/\@kernel_list_defines\@/${kernel_list_defines}/g;"             \
	| sed >"${bli_config_h_out_path}"                                    \
	-e "s/@version@/${version_esc}/g"                                    \
	-e "s/@enable_system@/${enable_system_01}/g"                         \
	-e "s/@enable_tls@/${enable_tls_01}/g"                               \
	-e "s/@enable_openmp@/${enable_openmp_01}/g"                         \
	-e "s/@enable_openmp_as_def@/${enable_openmp_as_def_01}/g"           \
	-e "s/@enable_pthreads@/${enable_pthreads_01}/g"                     \
	-e "s/@enable_pthreads_as_def@/${enable_pthreads_as_def_01}/g"       \
	-e "s/@enable_hpx@/${enable_hpx_01}/g"                               \
	-e "s/@enable_hpx_as_def@/${enable_hpx_as_def_01}/g"                 \
	-e "s/@enable_jrir_rr@/${enable_jrir_rr_01}/g"                       \
	-e "s/@enable_jrir_slab@/${enable_jrir_slab_01}/g"                   \
	-e "s/@enable_jrir_tlb@/${enable_jrir_tlb_01}/g"                     \
	-e "s/@enable_pba_pools@/${enable_pba_pools_01}/g"                   \
	-e "s/@enable_sba_pools@/${enable_sba_pools_01}/g"                   \
	-e "s/@enable_mem_tracing@/${enable_mem_tracing_01}/g"               \
	-e "s/@int_type_size@/${int_type_size}/g"                            \
	-e "s/@blas_int_type_size@/${blas_int_type_size}/g"                  \
	-e "s/@enable_blas@/${enable_blas_01}/g"                             \
	-e "s/@enable_cblas@/${enable_cblas_01}/g"                           \
	-e "s/@enable_mixed_dt@/${enable_mixed_dt_01}/g"                     \
	-e "s/@enable_mixed_dt_extra_mem@/${enable_mixed_dt_extra_mem_01}/g" \
	-e "s/@enable_sup_handling@/${enable_sup_handling_01}/g"             \
	-e "s/@enable_memkind@/${enable_memkind_01}/g"                       \
	-e "s/@enable_trsm_preinversion@/${enable_trsm_preinversion_01}/g"   \
	-e "s/@enable_pragma_omp_simd@/${enable_pragma_omp_simd_01}/g"       \
	-e "s/@enable_sandbox@/${enable_sandbox_01}/g"                       \
	-e "s/@enable_shared@/${enable_shared_01}/g"                         \
	-e "s/@complex_return_intel@/${complex_return_intel01}/g"

	# -- Instantiate bli_addon.h file from template ----------------------------

	# Begin substituting information into the bli_addon_h_in file, outputting
	# to bli_addon_h_out. NOTE: We use perl instead of sed because the version
	# of sed used on OS X is old and does not handle the '\n' character
	# intuitively, which was used when constructing ${addon_list_includes}.
	echo "${script_name}: creating ${bli_addon_h_out_path} from ${bli_addon_h_in_path}"
	perl -pe "s/\@addon_list_includes\@/${addon_list_includes}/g" "${bli_addon_h_in_path}" \
	| sed -e "s/@enable_addons@/${enable_addons_01}/g" > "${bli_addon_h_out_path}"

	# -- Create top-level object directories -----------------------------------

	# Create obj sub-directories (if they do not already exist).
	base_obj_dirpath="${obj_dirpath}/${config_name}"

	echo "${script_name}: creating ${base_obj_dirpath}"
	mkdir -p "${base_obj_dirpath}"


	obj_config_dirpath="${base_obj_dirpath}/${config_dir}"

	mkdir -p "${obj_config_dirpath}"
	for conf in ${config_list}; do
		echo "${script_name}: creating ${obj_config_dirpath}/${conf}"
		mkdir -p "${obj_config_dirpath}/${conf}"
	done


	obj_kernels_dirpath="${base_obj_dirpath}/${kernels_dir}"

	mkdir -p "${obj_kernels_dirpath}"
	for kern in ${kernel_list}; do
		echo "${script_name}: creating ${obj_kernels_dirpath}/${kern}"
		mkdir -p "${obj_kernels_dirpath}/${kern}"
	done


	obj_refkern_dirpath="${base_obj_dirpath}/${refkern_dir}"

	mkdir -p "${obj_refkern_dirpath}"
	for conf in ${config_list}; do
		echo "${script_name}: creating ${obj_refkern_dirpath}/${conf}"
		mkdir -p "${obj_refkern_dirpath}/${conf}"
	done


	obj_frame_dirpath="${base_obj_dirpath}/${frame_dir}"

	echo "${script_name}: creating ${obj_frame_dirpath}"
	mkdir -p "${obj_frame_dirpath}"


	if [ -n "${addon_flag}" ]; then

		obj_addon_dirpath="${base_obj_dirpath}/${addon_dir}"

		for addon in ${addon_list}; do
			echo "${script_name}: creating ${obj_addon_dirpath}/${addon}"
			mkdir -p "${obj_addon_dirpath}/${addon}"
		done
	fi


	if [ -n "${sandbox_flag}" ]; then

		obj_sandbox_dirpath="${base_obj_dirpath}/${sandbox_dir}"

		echo "${script_name}: creating ${obj_sandbox_dirpath}/${sandbox}"
		mkdir -p "${obj_sandbox_dirpath}/${sandbox}"
	fi


	obj_blastest_dirpath="${base_obj_dirpath}/${blastest_dir}"

	echo "${script_name}: creating ${obj_blastest_dirpath}"
	mkdir -p "${obj_blastest_dirpath}"


	obj_testsuite_dirpath="${base_obj_dirpath}/${testsuite_dir}"

	echo "${script_name}: creating ${obj_testsuite_dirpath}"
	mkdir -p "${obj_testsuite_dirpath}"


	# Create lib directory (if it does not already exist).
	base_lib_dirpath="${lib_dirpath}/${config_name}"

	echo "${script_name}: creating ${base_lib_dirpath}"
	mkdir -p "${base_lib_dirpath}"


	# Create include directory (if it does not already exist).
	base_include_dirpath="${include_dirpath}/${config_name}"

	echo "${script_name}: creating ${base_include_dirpath}"
	mkdir -p "${base_include_dirpath}"


	# -- Mirror source directory hierarchies to object directories -------------

	# Combine the config_list with the config_name and then remove duplicates.
	config_list_plus_name=$(rm_duplicate_words "${config_list} ${config_name}")

	# Mirror each of the sub-configuration directories to the object directory.
	for conf in ${config_list_plus_name}; do

		echo "${script_name}: mirroring ${config_dirpath}/${conf} to ${obj_config_dirpath}/${conf}"
		"${mirror_tree_sh}" "${config_dirpath}/${conf}" "${obj_config_dirpath}/${conf}"
	done

	# Mirror optimized kernels source tree to its object sub-directory.
	# We perform the mirroring on each configuration/kernel sub-directory
	# within 'kernels'.
	for kern in ${kernel_list}; do

		# Only mirror the optimized kernels source directory if it exists.
		# There are occasions where one of the sub-configurations in the
		# config_list does not correspond to a kernels sub-directory, such
		# as when architecture B is so close to architecture A that B can
		# use A's kernel source code unmodified (though perhaps with
		# different blocksizes).
		#if [ -d "${kernels_dirpath}/${conf}" ]; then

		echo "${script_name}: mirroring ${kernels_dirpath}/${kern} to ${obj_kernels_dirpath}/${kern}"
		${mirror_tree_sh} "${kernels_dirpath}/${kern}" "${obj_kernels_dirpath}/${kern}"
		#else
		#	echo "${script_name}: mirroring ${kernels_dirpath}/${conf} skipped... directory does not exist"
		#fi
	done

	# Mirror reference kernel source tree to its object sub-directory.
	echo "${script_name}: mirroring ${refkern_dirpath} to ${obj_refkern_dirpath}"
	"${mirror_tree_sh}" "${refkern_dirpath}" "${obj_refkern_dirpath}"

	# Mirror reference kernels source tree to its object sub-directory.
	for conf in ${config_list}; do

		echo "${script_name}: mirroring ${refkern_dirpath} to ${obj_refkern_dirpath}/${conf}"
		"${mirror_tree_sh}" "${refkern_dirpath}" "${obj_refkern_dirpath}/${conf}"
	done

	# Mirror framework source tree to its object sub-directory.
	echo "${script_name}: mirroring ${frame_dirpath} to ${obj_frame_dirpath}"
	"${mirror_tree_sh}" "${frame_dirpath}" "${obj_frame_dirpath}"

	# Mirror the chosen addon source tree to its object sub-directory.
	if [[ -n ${addon_flag} ]]; then

		for addon in ${addon_list}; do

			echo "${script_name}: mirroring ${addon_dirpath}/${addon} to ${obj_addon_dirpath}/${addon}"
			"${mirror_tree_sh}" "${addon_dirpath}/${addon}" "${obj_addon_dirpath}/${addon}"
		done
	fi

	# Mirror the chosen sandbox source tree to its object sub-directory.
	if [[ -n ${sandbox_flag} ]]; then

		echo "${script_name}: mirroring ${sandbox_dirpath}/${sandbox} to ${obj_sandbox_dirpath}/${sandbox}"
		"${mirror_tree_sh}" "${sandbox_dirpath}/${sandbox}" "${obj_sandbox_dirpath}/${sandbox}"
	fi


	# -- Generate makefile fragements ------------------------------------------

	create_makefile_fragment() {
		echo "${script_name}: creating makefile fragments in $3"
		"${gen_make_frags_sh}"                           \
			-h -r -v0                                \
			-o "${script_name}"                      \
			-p "$1" "$2" "$3"                        \
			"${gen_make_frags_dirpath}/fragment.mk"  \
			"${gen_make_frags_dirpath}/suffix_list"  \
			"${gen_make_frags_dirpath}/ignore_list"
	}

	clist_contains_cname=$(is_in_list "${config_name}" "${config_list}")

	# If the config_list does not already contain the config_name (i.e.,
	# if config_name is an umbrella family), generate makefiles in that
	# directory. (In the next step, we will loop over the actual sub-
	# configurations and create fragments there as well.)
	if [[ ${clist_contains_cname} = false ]]; then
		create_makefile_fragment CONFIG "${config_dirpath}/${config_name}" \
		                         "${obj_config_dirpath}/${config_name}"
	fi

	# Generate makefile fragments for each of the sub-configurations present
	# in the configuration list.
	for conf in ${config_list}; do
		create_makefile_fragment CONFIG "${config_dirpath}/${conf}" \
		                         "${obj_config_dirpath}/${conf}"
	done

	# Generate makefile fragments for each of the kernel sets required by
	# the configuration list (in the kernel list).
	for kern in ${kernel_list}; do
		create_makefile_fragment KERNELS "${kernels_dirpath}/${kern}" \
		                         "${obj_kernels_dirpath}/${kern}"
	done

	# Generate makefile fragments in the reference kernels directory.
	create_makefile_fragment REFKERN "${refkern_dirpath}" \
	                         "${obj_refkern_dirpath}"

	# Generate makefile fragments in the framework directory.
	create_makefile_fragment FRAME "${frame_dirpath}" \
	                         "${obj_frame_dirpath}"

	# Generate makefile fragments in the addon sub-directory.
	if [[ -n ${addon_flag} ]]; then
		for addon in ${addon_list}; do
			create_makefile_fragment ADDON "${addon_dirpath}/${addon}" \
			                         "${obj_addon_dirpath}/${addon}"
		done
	fi

	# Generate makefile fragments in the sandbox sub-directory.
	if [[ -n ${sandbox_flag} ]]; then
		create_makefile_fragment SANDBOX "${sandbox_dirpath}/${sandbox}" \
		                         "${obj_sandbox_dirpath}/${sandbox}"
	fi


	# -- Handle out-of-tree builds ---------------------------------------------

	# Under some circumstances, we need to create some symbolic links to
	# properly handle out-of-tree builds.
	if [[ ${configured_oot} = yes ]]; then
		for file in Makefile blis.pc.in common.mk config; do
			# If symlink does not already exist in the current
			# directory, create a symbolic link to it. If one does exist, we
			# use -f to force creation of a new link.
			if [[ ! -e ${file} ]]; then
				echo "${script_name}: creating symbolic link to ${file}."
				ln -s "${dist_path}/${file}" .
			elif [[ -h ${file} ]]; then
				echo "${script_name}: symbolic link to ${file} already exists; forcing creation of new link."
				ln -sf "${dist_path}/${file}" .
			else
				echo "${script_name}: Non-symbolic link file or directory '${file}' blocks creation of symlink."
				echo "${script_name}: *** Please remove this entity and re-run configure."
				exit 1
			fi
		done

		echo "${script_name}: configured to build outside of source distribution."
	else

		echo "${script_name}: configured to build within top-level directory of source distribution."
	fi

	if [ "${warn_user_generic}" = "1" ]; then

		echo "${script_name}: "
		echo "${script_name}: *** Unable to automatically detect hardware type! ***"
		echo "${script_name}: "
		echo "${script_name}: NOTE: configure was unable to identify a subconfiguration"
		echo "${script_name}: optimized for your hardware. As a result, the 'generic'"
		echo "${script_name}: subconfiguration (with low-performance reference kernels)"
		echo "${script_name}: will be used. For support, please open an issue on GitHub"
		echo "${script_name}: at https://github.com/flame/blis/issues."
		echo "${script_name}: "
	fi

	# Exit peacefully.
	return 0
}


# The script's main entry point, passing all parameters given.
main "$@"<|MERGE_RESOLUTION|>--- conflicted
+++ resolved
@@ -1533,13 +1533,9 @@
 	# isolate the version number.
 	# The last part ({ read first rest ; echo $first ; }) is a workaround
 	# to OS X's egrep only returning the first match.
-<<<<<<< HEAD
-	cc_vendor=$(echo "${vendor_string}" | egrep -o 'icc|gcc|nvc|clang|emcc|pnacl|IBM|oneAPI|crosstool-NG|GCC' | { read first rest ; echo $first ; })
-=======
 	cc_vendor=$(echo "${vendor_string}" |
-	            grep -oE 'icc|gcc|clang|emcc|pnacl|IBM|oneAPI|crosstool-NG|GCC' |
+	            grep -oE 'icc|gcc|clang|nvc|emcc|pnacl|IBM|oneAPI|crosstool-NG|GCC' |
 	            { read -r first rest ; echo "${first}"; })
->>>>>>> 259f6847
 
 	# AOCC version strings contain both "clang" and "AOCC" substrings, and
 	# so we have perform a follow-up check to make sure cc_vendor gets set
