--- conflicted
+++ resolved
@@ -121,8 +121,8 @@
 \
 	/* Query the number of threads and thread ids from the current thread's
 	   packm thrinfo_t node. */ \
-	const dim_t nt  = bli_thrinfo_n_way( thread ); \
-	const dim_t tid = bli_thrinfo_work_id( thread ); \
+	const dim_t nt  = bli_thrinfo_num_threads( thread ); \
+	const dim_t tid = bli_thrinfo_thread_id( thread ); \
 \
 	/* Suppress warnings in case tid isn't used (ie: as in slab partitioning). */ \
 	( void )nt; \
@@ -134,11 +134,7 @@
 	   packm thrinfo_t node. NOTE: The definition of bli_thread_range_slrr()
 	   will depend on whether slab or round-robin partitioning was requested
 	   at configure-time. */ \
-<<<<<<< HEAD
-	bli_thread_range_jrir( tid, nt, n_iter, 1, FALSE, &it_start, &it_end, &it_inc ); \
-=======
-	bli_thread_range_slrr( thread, n_iter, 1, FALSE, &it_start, &it_end, &it_inc ); \
->>>>>>> 9a366b14
+	bli_thread_range_slrr( tid, nt, n_iter, 1, FALSE, &it_start, &it_end, &it_inc ); \
 \
 	/* Iterate over every logical micropanel in the source matrix. */ \
 	for ( ic  = ic0,    it  = 0; it < n_iter; \
