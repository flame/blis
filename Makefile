#
#
#  BLIS
#  An object-based framework for developing high-performance BLAS-like
#  libraries.
#
#  Copyright (C) 2014, The University of Texas at Austin
<<<<<<< HEAD
#  Copyright (C) 2022, Advanced Micro Devices, Inc.
=======
#  Copyright (C) 2022 - 2025, Advanced Micro Devices, Inc. All rights reserved.
>>>>>>> fb2a6827
#
#  Redistribution and use in source and binary forms, with or without
#  modification, are permitted provided that the following conditions are
#  met:
#   - Redistributions of source code must retain the above copyright
#     notice, this list of conditions and the following disclaimer.
#   - Redistributions in binary form must reproduce the above copyright
#     notice, this list of conditions and the following disclaimer in the
#     documentation and/or other materials provided with the distribution.
#   - Neither the name(s) of the copyright holder(s) nor the names of its
#     contributors may be used to endorse or promote products derived
#     from this software without specific prior written permission.
#
#  THIS SOFTWARE IS PROVIDED BY THE COPYRIGHT HOLDERS AND CONTRIBUTORS
#  "AS IS" AND ANY EXPRESS OR IMPLIED WARRANTIES, INCLUDING, BUT NOT
#  LIMITED TO, THE IMPLIED WARRANTIES OF MERCHANTABILITY AND FITNESS FOR
#  A PARTICULAR PURPOSE ARE DISCLAIMED. IN NO EVENT SHALL THE COPYRIGHT
#  HOLDER OR CONTRIBUTORS BE LIABLE FOR ANY DIRECT, INDIRECT, INCIDENTAL,
#  SPECIAL, EXEMPLARY, OR CONSEQUENTIAL DAMAGES (INCLUDING, BUT NOT
#  LIMITED TO, PROCUREMENT OF SUBSTITUTE GOODS OR SERVICES; LOSS OF USE,
#  DATA, OR PROFITS; OR BUSINESS INTERRUPTION) HOWEVER CAUSED AND ON ANY
#  THEORY OF LIABILITY, WHETHER IN CONTRACT, STRICT LIABILITY, OR TORT
#  (INCLUDING NEGLIGENCE OR OTHERWISE) ARISING IN ANY WAY OUT OF THE USE
#  OF THIS SOFTWARE, EVEN IF ADVISED OF THE POSSIBILITY OF SUCH DAMAGE.
#
#

#
# Makefile
#
# Field G. Van Zee
#
# Top-level makefile for libflame linear algebra library.
#
#

#
# --- Makefile PHONY target definitions ----------------------------------------
#

.PHONY: all \
        libs libblis \
        check-env check-env-mk check-env-fragments check-env-make-defs \
        flat-header flat-cblas-header \
        test \
        testblas blastest-f2c blastest-bin blastest-run \
        testsuite testsuite-bin \
        testsuite-run testsuite-run-fast testsuite-run-md testsuite-run-salt \
        testblis testblis-fast testblis-md testblis-salt \
        check checkblas \
        checkblis checkblis-fast checkblis-md checkblis-salt \
        install-headers install-libs install-lib-symlinks \
        showconfig \
        clean cleanmk cleanh cleanlib distclean \
        cleantest cleanblastest cleanblistest \
        changelog \
        symbols \
        install uninstall uninstall-old \
        uninstall-libs uninstall-lib-symlinks uninstall-headers \
        uninstall-old-libs uninstall-lib-symlinks uninstall-old-headers

#
# --- Determine makefile fragment location -------------------------------------
#

# Comments:
# - We don't need to define DIST_PATH, LIB_PATH, INC_PATH, or SHARE_PATH since
#   the defaults in common.mk (and config.mk) are designed to work with the
#   top-level Makefile.
#DIST_PATH  := .
#LIB_PATH    = ./lib/$(CONFIG_NAME)
#INC_PATH    = ./include/$(CONFIG_NAME)
#SHARE_PATH := .


#
# --- Include common makefile definitions --------------------------------------
#

# Define the name of the common makefile.
COMMON_MK_FILE    := common.mk

# Include the configuration file.
-include $(COMMON_MK_FILE)

# Detect whether we actually got the configuration file. If we didn't, then
# it is likely that the user has not yet generated it (via configure).
ifeq ($(strip $(COMMON_MK_INCLUDED)),yes)
COMMON_MK_PRESENT := yes
else
COMMON_MK_PRESENT := no
endif



#
# --- Main target variable definitions -----------------------------------------
#

# --- Object file paths ---

# Construct the base object file path for the current configuration.
BASE_OBJ_PATH          := ./$(OBJ_DIR)/$(CONFIG_NAME)

# Construct base object file paths corresponding to the four locations
# of source code.
BASE_OBJ_CONFIG_PATH   := $(BASE_OBJ_PATH)/$(CONFIG_DIR)
BASE_OBJ_FRAME_PATH    := $(BASE_OBJ_PATH)/$(FRAME_DIR)
BASE_OBJ_AOCLDTL_PATH  := $(BASE_OBJ_PATH)/$(AOCLDTL_DIR)
BASE_OBJ_REFKERN_PATH  := $(BASE_OBJ_PATH)/$(REFKERN_DIR)
BASE_OBJ_KERNELS_PATH  := $(BASE_OBJ_PATH)/$(KERNELS_DIR)
BASE_OBJ_ADDON_PATH    := $(BASE_OBJ_PATH)/$(ADDON_DIR)
BASE_OBJ_SANDBOX_PATH  := $(BASE_OBJ_PATH)/$(SANDBOX_DIR)

# --- Define install target names for static libraries ---

LIBBLIS_A_INST            := $(INSTALL_LIBDIR)/$(LIBBLIS_A)

# --- Define install target names for shared libraries ---

LIBBLIS_SO_INST           := $(INSTALL_LIBDIR)/$(LIBBLIS_SO)
LIBBLIS_SO_MAJ_INST       := $(INSTALL_LIBDIR)/$(LIBBLIS_SONAME)

ifeq ($(IS_WIN),yes)
# The 'install' target does not create symlinks for Windows builds, so we don't
# bother defining LIBBLIS_SO_MMB_INST.
LIBBLIS_SO_MMB_INST       :=
else
LIBBLIS_SO_MMB_INST       := $(INSTALL_LIBDIR)/$(LIBBLIS).$(LIBBLIS_SO_MMB_EXT)
endif

# --- Determine which libraries to build ---

MK_LIBS                   :=
MK_LIBS_INST              :=
MK_LIBS_SYML              :=

ifeq ($(MK_ENABLE_STATIC),yes)
MK_LIBS                   += $(LIBBLIS_A_PATH)
MK_LIBS_INST              += $(LIBBLIS_A_INST)
MK_LIBS_SYML              +=
endif
ifeq ($(MK_ENABLE_SHARED),yes)
MK_LIBS                   += $(LIBBLIS_SO_PATH) \
                             $(LIBBLIS_SO_MAJ_PATH)
MK_LIBS_INST              += $(LIBBLIS_SO_MMB_INST)
MK_LIBS_SYML              += $(LIBBLIS_SO_INST) \
                             $(LIBBLIS_SO_MAJ_INST)
endif

# Strip leading, internal, and trailing whitespace.
MK_LIBS_INST              := $(strip $(MK_LIBS_INST))
MK_LIBS_SYML              := $(strip $(MK_LIBS_SYML))

# --- Define install directory for headers ---

# Set the path to the subdirectory of the include installation directory.
MK_INCL_DIR_INST          := $(INSTALL_INCDIR)/blis

# --- Define install directory for public makefile fragments ---

# Set the path to the subdirectory of the share installation directory.
MK_SHARE_DIR_INST         := $(INSTALL_SHAREDIR)/blis

PC_SHARE_DIR_INST         := $(INSTALL_SHAREDIR)/pkgconfig


#
# --- Library object definitions -----------------------------------------------
#

# In this section, we will isolate the relevant source code filepaths and
# convert them to lists of object filepaths. Relevant source code falls into
# four categories: configuration source; architecture-specific kernel source;
# reference kernel source; and general framework source.

# $(call gen-obj-paths-from-src file_exts, src_files, base_src_path, base_obj_path)
gen-obj-paths-from-src = $(foreach ch, $(1), \
                             $(patsubst $(3)/%.$(ch), \
                                        $(4)/%.o, \
                                        $(filter %.$(ch), $(2)) ) )

# Generate object file paths for source code found in the sub-configuration
# directories.
MK_CONFIG_OBJS      := $(call gen-obj-paths-from-src,$(CONFIG_SRC_SUFS),$(MK_CONFIG_SRC),$(CONFIG_PATH),$(BASE_OBJ_CONFIG_PATH))

MK_KERNELS_LPGEMM_SRC   := $(filter  ./kernels/zen/lpgemm/%.c, $(MK_KERNELS_SRC))
MK_KERNELS_LPGEMM_SRC   += $(filter  ./kernels/zen4/lpgemm/%.c, $(MK_KERNELS_SRC))
MK_KERNELS_SRC          := $(filter-out $(MK_KERNELS_LPGEMM_SRC),$(MK_KERNELS_SRC))
ifeq ($(filter aocl_gemm, $(ADDON_LIST)), aocl_gemm)
  MK_KERNELS_LPGEMM_OBJS  := $(call gen-obj-paths-from-src,$(KERNELS_SRC_SUFS),$(MK_KERNELS_LPGEMM_SRC),$(KERNELS_PATH),$(BASE_OBJ_KERNELS_PATH))
endif

# Generate object file paths for architecture-specific kernel source code.
# We target only .c, .s, and .S files. Note that MK_KERNELS_SRC is already
# limited to the kernel source corresponding to the kernel sets in
# KERNEL_LIST. This is because the configure script only propogated makefile
# fragments into those specific kernel subdirectories.
MK_KERNELS_OBJS     := $(call gen-obj-paths-from-src,$(KERNELS_SRC_SUFS),$(MK_KERNELS_SRC),$(KERNELS_PATH),$(BASE_OBJ_KERNELS_PATH))

# Generate object file paths for reference kernels, with one set of object
# files for each sub-configuration in CONFIG_LIST. Note that due to the
# nuances of naming the reference kernel files, we can't use the function
# gen-obj-paths-from-src as we do above and below.
MK_REFKERN_C        := $(filter %.c, $(MK_REFKERN_SRC))
MK_REFKERN_OBJS     := $(foreach arch, $(CONFIG_LIST), \
                           $(patsubst $(REFKERN_PATH)/%_$(REFNM).c, \
                                 $(BASE_OBJ_REFKERN_PATH)/$(arch)/%_$(arch)_$(REFNM).o, \
                                 $(MK_REFKERN_C) \
                            ) \
                        )

# Generate object file paths for all of the portable framework source code.
MK_FRAME_OBJS       := $(call gen-obj-paths-from-src,$(FRAME_SRC_SUFS),$(MK_FRAME_SRC),$(FRAME_PATH),$(BASE_OBJ_FRAME_PATH))

# Generate object file paths for the addon source code. If one or more addons
# were not enabled a configure-time, these variable will we empty.
# NOTE: We separate the source and objects into kernel and non-kernel lists.
MK_ADDON_KERS_SRC   := $(foreach addon, $(ADDON_LIST), \
                           $(filter $(ADDON_PATH)/$(addon)/$(KERNELS_DIR)/%, \
                                    $(MK_ADDON_SRC)) \
                        )
<<<<<<< HEAD
MK_ADDON_OTHER_SRC  := $(foreach addon, $(ADDON_LIST), \
                           $(filter-out $(ADDON_PATH)/$(addon)/$(KERNELS_DIR)/%, \
                                        $(MK_ADDON_SRC)) \
                        )
MK_ADDON_KERS_OBJS  := $(call gen-obj-paths-from-src,$(ADDON_SRC_SUFS),$(MK_ADDON_KERS_SRC),$(ADDON_PATH),$(BASE_OBJ_ADDON_PATH))
MK_ADDON_OTHER_OBJS := $(call gen-obj-paths-from-src,$(ADDON_SRC_SUFS),$(MK_ADDON_OTHER_SRC),$(ADDON_PATH),$(BASE_OBJ_ADDON_PATH))
MK_ADDON_OBJS       := $(MK_ADDON_KERS_OBJS) $(MK_ADDON_OTHER_OBJS)
=======

# Generate non-kernel list for all addons except aocl_gemm
# We process aocl_gemma addon separately.
MK_ADDON_OTHER_SRC  := $(foreach addon, $(ADDON_LIST), \
                            $(if $(filter-out aocl_gemm,$(addon)), \
                                $(filter-out $(ADDON_PATH)/$(addon)/$(KERNELS_DIR)/%, \
                                             $(MK_ADDON_SRC))) \
                        )

# Pick the .cpp files present in JIT folder only in the following conditions
# 1. when gcc version is older than 11.2
# 2. when aocl_gemm addon is enabled.
ifeq ($(filter aocl_gemm, $(ADDON_LIST)), aocl_gemm)
    ifeq ($(GCC_OT_11_2_0),no)
        MK_AOCL_GEMM_OTHER_SRC := $(filter-out $(ADDON_PATH)/$(aocl_gemm)/$(KERNELS_DIR)/%, \
                                               $(MK_ADDON_SRC))
        MK_ADDON_OTHER_SRC  := $(filter %.c,$(MK_AOCL_GEMM_OTHER_SRC))
    else
        MK_ADDON_OTHER_SRC  := $(filter-out $(ADDON_PATH)/$(aocl_gemm)/$(KERNELS_DIR)/%, \
                                            $(MK_ADDON_SRC))
    endif
endif

MK_ADDON_KERS_OBJS  := $(call gen-obj-paths-from-src,$(ADDON_SRC_SUFS),$(MK_ADDON_KERS_SRC),$(ADDON_PATH),$(BASE_OBJ_ADDON_PATH))
MK_ADDON_OTHER_OBJS := $(call gen-obj-paths-from-src,$(ADDON_SRC_SUFS),$(MK_ADDON_OTHER_SRC),$(ADDON_PATH),$(BASE_OBJ_ADDON_PATH))
MK_ADDON_OBJS       := $(MK_ADDON_KERS_OBJS) $(MK_ADDON_OTHER_OBJS)
# AMD has optimized some of the framework files, these optimizations
# may not be compatible with other platforms.
#
# In order to keep main framework code independent of AMD changes,
# AMD has duplicated the files and updated them for example
# frame/compact/bla_gemm.c : generic framework file
# frame/compact/bla_gemm_amd.c : AMD optimized framework file
# Based on the archiecture we choose correct files

ifeq ($(MK_IS_ARCH_ZEN),yes)
# Build is being done for AMD platforms, remove the objects which
# don't have amd suffix (for which exists AMD specific implementation).
MK_FRAME_AMD_OBJS  := $(filter $(BASE_OBJ_FRAME_PATH)/%amd.o, $(MK_FRAME_OBJS))
FILES_TO_REMOVE := $(subst _amd.o,.o, $(MK_FRAME_AMD_OBJS))
MK_FRAME_OBJS := $(filter-out $(FILES_TO_REMOVE), $(MK_FRAME_OBJS))
else
# Build is done for non AMD platforms, remove the amd specific objects
MK_FRAME_AMD_OBJS  := $(filter $(BASE_OBJ_FRAME_PATH)/%amd.o, $(MK_FRAME_OBJS))
MK_FRAME_OBJS := $(filter-out $(MK_FRAME_AMD_OBJS), $(MK_FRAME_OBJS))
endif

# Generate object file paths for all of the debgu and trace logger.
MK_AOCLDTL_OBJS       := $(call gen-obj-paths-from-src,$(AOCLDTL_SRC_SUFS),$(MK_AOCLDTL_SRC),$(AOCLDTL_PATH),$(BASE_OBJ_AOCLDTL_PATH))
>>>>>>> fb2a6827

# Generate object file paths for the sandbox source code. If a sandbox was not
# enabled a configure-time, this variable will we empty.
MK_SANDBOX_OBJS     := $(call gen-obj-paths-from-src,$(SANDBOX_SRC_SUFS),$(MK_SANDBOX_SRC),$(SANDBOX_PATH),$(BASE_OBJ_SANDBOX_PATH))

# AMD has chosen to introduce AOCL-specific optimizations to certain BLIS
# framework files that are otherwise intended to remain generic. Upstream
# developers of vanilla BLIS have agreed to integrate some of these
# optimizations, but in a way that keeps the AOCL-specific code segregated
# in separate files containing the suffix '_amd'. For example, the BLAS
# compatibility layer in vanilla BLIS contains a generic file named
# 'bla_gemm.c'. AMD's version of this file is named 'bla_gemm_amd.c'.
# Only one or the other is ever built and included in libblis. Currently,
# these files are chosen automatically based on the target configuration.
ifeq ($(ENABLE_AMD_FRAME_TWEAKS),yes)
# Build is being done for AMD platforms; remove the objects which DO NOT have
# an "_amd" suffix.
MK_FRAME_AMD_OBJS  := $(filter $(BASE_OBJ_FRAME_PATH)/%amd.o, $(MK_FRAME_OBJS))
FILES_TO_REMOVE := $(subst _amd.o,.o, $(MK_FRAME_AMD_OBJS))
MK_FRAME_OBJS := $(filter-out $(FILES_TO_REMOVE), $(MK_FRAME_OBJS))
else
# Build is being done for non-AMD platforms; remove the objects which DO have
# an "_amd" suffix.
MK_FRAME_AMD_OBJS  := $(filter $(BASE_OBJ_FRAME_PATH)/%amd.o, $(MK_FRAME_OBJS))
MK_FRAME_OBJS := $(filter-out $(MK_FRAME_AMD_OBJS), $(MK_FRAME_OBJS))
endif

# Combine all of the object files into some readily-accessible variables.
MK_BLIS_OBJS        := $(MK_CONFIG_OBJS) \
                       $(MK_KERNELS_OBJS) \
                       $(MK_REFKERN_OBJS) \
                       $(MK_FRAME_OBJS) \
<<<<<<< HEAD
=======
                       $(MK_AOCLDTL_OBJS) \
>>>>>>> fb2a6827
                       $(MK_ADDON_OBJS) \
                       $(MK_SANDBOX_OBJS)

ifeq ($(filter aocl_gemm, $(ADDON_LIST)), aocl_gemm)
  MK_BLIS_OBJS      += $(MK_KERNELS_LPGEMM_OBJS)
endif

# Optionally filter out the BLAS and CBLAS compatibility layer object files.
# This is not actually necessary, since each affected file is guarded by C
# preprocessor macros, but it but prevents "empty" object files from being
# added into the library (and reduces compilation time).
BASE_OBJ_BLAS_PATH  := $(BASE_OBJ_FRAME_PATH)/compat
BASE_OBJ_CBLAS_PATH := $(BASE_OBJ_FRAME_PATH)/compat/cblas
ifeq ($(MK_ENABLE_CBLAS),no)
MK_BLIS_OBJS        := $(filter-out $(BASE_OBJ_CBLAS_PATH)/%.o, $(MK_BLIS_OBJS) )
endif
# Include bla_ files so that we get the *_blis_impl interfaces. Actual BLAS
# interfaces will not be included from these files when MK_ENABLE_BLAS is no.
##ifeq ($(MK_ENABLE_BLAS),no)
##MK_BLIS_OBJS        := $(filter-out $(BASE_OBJ_BLAS_PATH)/%.o,  $(MK_BLIS_OBJS) )
##endif



#
# --- Monolithic header definitions --------------------------------------------
#

# Define a list of headers to install. The default is to only install blis.h.
HEADERS_TO_INSTALL := $(BLIS_H_FLAT)

# If CBLAS is enabled, we also install cblas.h so the user does not need to
# change their source code to #include "blis.h" in order to access the CBLAS
# function prototypes and enums.
ifeq ($(MK_ENABLE_CBLAS),yes)
HEADERS_TO_INSTALL += $(CBLAS_H_FLAT)
endif

# Include AMD's C++ template header files in the list of headers
# to install.
HEADERS_TO_INSTALL += $(wildcard $(VEND_CPP_PATH)/*.hh)

#
# --- public makefile fragment definitions -------------------------------------
#

# Define a list of makefile fragments to install.
FRAGS_TO_INSTALL := $(CONFIG_MK_FILE) \
                    $(COMMON_MK_FILE)



#
# --- BLAS test drivers definitions --------------------------------------------
#

# The location of the BLAS test suite's input files.
BLASTEST_INPUT_PATH    := $(DIST_PATH)/$(BLASTEST_DIR)/input

# The location of the BLAS test suite object directory.
BASE_OBJ_BLASTEST_PATH := $(BASE_OBJ_PATH)/$(BLASTEST_DIR)
BASE_EXE_BLASTEST_PATH := $(BASE_OBJ_BLASTEST_PATH)/$(MK_USE_LIB)

# The locations of the BLAS test suite source code (f2c and drivers).
BLASTEST_F2C_SRC_PATH  := $(DIST_PATH)/$(BLASTEST_DIR)/f2c
BLASTEST_DRV_SRC_PATH  := $(DIST_PATH)/$(BLASTEST_DIR)/src

# The paths to object files we will create (f2c and drivers).
BLASTEST_F2C_OBJS      := $(sort \
                          $(patsubst $(BLASTEST_F2C_SRC_PATH)/%.c, \
                                     $(BASE_OBJ_BLASTEST_PATH)/%.o, \
                                     $(wildcard $(BLASTEST_F2C_SRC_PATH)/*.c)) \
                           )

BLASTEST_DRV_OBJS      := $(sort \
                          $(patsubst $(BLASTEST_DRV_SRC_PATH)/%.c, \
                                     $(BASE_OBJ_BLASTEST_PATH)/%.o, \
                                     $(wildcard $(BLASTEST_DRV_SRC_PATH)/*.c)) \
                           )

# libf2c name and location.
BLASTEST_F2C_LIB_NAME  := libf2c.a
BLASTEST_F2C_LIB       := $(BASE_OBJ_BLASTEST_PATH)/$(BLASTEST_F2C_LIB_NAME)

# The base names of each driver source file (ie: filename minus suffix).
BLASTEST_DRV_BASES     := $(basename $(notdir $(BLASTEST_DRV_OBJS)))

# The binary executable driver names.
BLASTEST_DRV_BINS      := $(addsuffix .x,$(BLASTEST_DRV_BASES))
BLASTEST_DRV_BIN_PATHS := $(addprefix $(BASE_EXE_BLASTEST_PATH)/,$(BLASTEST_DRV_BINS))

# Binary executable driver "run-" names
BLASTEST_DRV_BINS_R    := $(addprefix run-,$(BLASTEST_DRV_BASES))

# Filter level-1, level-2, and level-3 names to different variables.
BLASTEST_DRV1_BASES    := $(filter %1,$(BLASTEST_DRV_BASES))
BLASTEST_DRV2_BASES    := $(filter %2,$(BLASTEST_DRV_BASES))
BLASTEST_DRV3_BASES    := $(filter %3,$(BLASTEST_DRV_BASES))

# Define some CFLAGS that we'll only use when compiling BLAS test suite
# files.
BLAT_CFLAGS            := -Wno-parentheses \
                          -I$(BLASTEST_F2C_SRC_PATH) \
                          -I. -DHAVE_BLIS_H

# Suppress warnings about possibly uninitialized variables for the BLAS
# test driver code (as output from f2c), which is riddled with such
# variables, but only if the option to do so is supported.
ifeq ($(CC_VENDOR),gcc)
BLAT_CFLAGS            += -Wno-maybe-uninitialized
endif

# The location of the script that checks the BLAS test output.
BLASTEST_CHECK_PATH    := $(DIST_PATH)/$(BLASTEST_DIR)/$(BLASTEST_CHECK)


#
# --- BLIS testsuite definitions -----------------------------------------------
#

# The location of the test suite's general and operations-specific
# input/configuration files.
TESTSUITE_CONF_GEN_PATH := $(DIST_PATH)/$(TESTSUITE_DIR)/$(TESTSUITE_CONF_GEN)
TESTSUITE_CONF_OPS_PATH := $(DIST_PATH)/$(TESTSUITE_DIR)/$(TESTSUITE_CONF_OPS)
TESTSUITE_FAST_GEN_PATH := $(DIST_PATH)/$(TESTSUITE_DIR)/$(TESTSUITE_FAST_GEN)
TESTSUITE_FAST_OPS_PATH := $(DIST_PATH)/$(TESTSUITE_DIR)/$(TESTSUITE_FAST_OPS)
TESTSUITE_MIXD_GEN_PATH := $(DIST_PATH)/$(TESTSUITE_DIR)/$(TESTSUITE_MIXD_GEN)
TESTSUITE_MIXD_OPS_PATH := $(DIST_PATH)/$(TESTSUITE_DIR)/$(TESTSUITE_MIXD_OPS)
TESTSUITE_SALT_GEN_PATH := $(DIST_PATH)/$(TESTSUITE_DIR)/$(TESTSUITE_SALT_GEN)
TESTSUITE_SALT_OPS_PATH := $(DIST_PATH)/$(TESTSUITE_DIR)/$(TESTSUITE_SALT_OPS)

# The locations of the test suite source directory and the local object
# directory.
TESTSUITE_SRC_PATH      := $(DIST_PATH)/$(TESTSUITE_DIR)/src
BASE_OBJ_TESTSUITE_PATH := $(BASE_OBJ_PATH)/$(TESTSUITE_DIR)
BASE_EXE_TESTSUITE_PATH := $(BASE_OBJ_PATH)/$(TESTSUITE_DIR)/$(MK_USE_LIB)

# Convert source file paths to object file paths by replacing the base source
# directories with the base object directories, and also replacing the source
# file suffix (eg: '.c') with '.o'.
MK_TESTSUITE_OBJS       := $(sort \
                           $(patsubst $(TESTSUITE_SRC_PATH)/%.c, \
                                      $(BASE_OBJ_TESTSUITE_PATH)/%.o, \
                                      $(wildcard $(TESTSUITE_SRC_PATH)/*.c)) \
                            )

# The test suite binary executable filename.
# NOTE: The TESTSUITE_WRAPPER variable defaults to the empty string if it
# is not already set, in which case it has no effect lateron when the
# testsuite binary is executed via lines such as
#
#   $(TESTSUITE_WRAPPER) ./$(TESTSUITE_BIN) ... > $(TESTSUITE_OUT_FILE)
#
# The reason TESTSUITE_WRAPPER is employed in this way is so that some
# unusual environments (e.g. ARM) can run the testsuite through some other
# binary. See .travis.yml for details on how the variable is employed in
# practice.
TESTSUITE_BIN           := $(BASE_EXE_TESTSUITE_PATH)/test_$(LIBBLIS).x
TESTSUITE_WRAPPER       ?=

# The location of the script that checks the BLIS testsuite output.
TESTSUITE_CHECK_PATH    := $(DIST_PATH)/$(TESTSUITE_DIR)/$(TESTSUITE_CHECK)



#
# --- Uninstall definitions ----------------------------------------------------
#

ifeq ($(IS_CONFIGURED),yes)

# These shell commands gather the filepaths to any library in the current
# LIBDIR that might be left over from an old installation. We start with
# including nothing for static libraries, since older static libraries are
# always overwritten by newer ones. Then we add shared libraries, which are
# named with three .so version numbers.
UNINSTALL_OLD_LIBS    :=

UNINSTALL_OLD_LIBS    += $(filter-out $(INSTALL_LIBDIR)/$(LIBBLIS).$(LIBBLIS_SO_MMB_EXT),$(wildcard $(INSTALL_LIBDIR)/$(LIBBLIS_SO).?.?.?))

# These shell commands gather the filepaths to any library symlink in the
# current LIBDIR that might be left over from an old installation. We start
# with symlinks named using the .so major version number.
UNINSTALL_OLD_SYML    := $(filter-out $(INSTALL_LIBDIR)/$(LIBBLIS_SO).$(SO_MAJOR),$(wildcard $(INSTALL_LIBDIR)/$(LIBBLIS_SO).?))

# We also prepare to uninstall older-style symlinks whose names contain the
# BLIS version number and configuration family.
UNINSTALL_OLD_SYML    += $(wildcard $(INSTALL_LIBDIR)/$(LIBBLIS)-*.a)
UNINSTALL_OLD_SYML    += $(wildcard $(INSTALL_LIBDIR)/$(LIBBLIS)-*.$(SHLIB_EXT))

# This shell command grabs all files named "*.h" that are not blis.h or cblas.h
# in the installation directory. We consider this set of headers to be "old" and
# eligible for removal upon running of the uninstall-old-headers target.
UNINSTALL_OLD_HEADERS := $(filter-out $(BLIS_H),$(filter-out $(CBLAS_H),$(wildcard $(INSTALL_INCDIR)/blis/*.h)))

endif # IS_CONFIGURED


#
# --- Targets/rules ------------------------------------------------------------
#

# --- Primary targets ---

all: libs

libs: libblis

test: checkblis checkblas

check: checkblis-fast checkblas

checkcpp: checkbliscpp

install: libs install-libs install-lib-symlinks install-headers install-share

uninstall: uninstall-libs uninstall-lib-symlinks uninstall-headers uninstall-share

uninstall-old: uninstall-old-libs uninstall-old-symlinks uninstall-old-headers

clean: cleanh cleanlib


# --- Environment check rules ---

check-env: check-env-make-defs check-env-fragments check-env-mk

check-env-mk:
ifeq ($(CONFIG_MK_PRESENT),no)
	$(error Cannot proceed: config.mk not detected! Run configure first)
endif

check-env-fragments: check-env-mk
ifeq ($(MAKEFILE_FRAGMENTS_PRESENT),no)
	$(error Cannot proceed: makefile fragments not detected! Run configure first)
endif

check-env-make-defs: check-env-fragments
ifeq ($(ALL_MAKE_DEFS_MK_PRESENT),no)
	$(error Cannot proceed: Some make_defs.mk files not found or mislabeled!)
endif


# --- Shared/dynamic libblis symbol file creation/refresh ---

symbols: check-env $(SYM_FILE)

$(SYM_FILE): $(HEADERS_TO_INSTALL)
ifeq ($(ENABLE_VERBOSE),yes)
	$(GEN_SYMS) > $(SYM_FILE)
else
	@echo "Updating $(SYM_FILE)"
	@$(GEN_SYMS) > $(SYM_FILE)
endif


# --- Consolidated blis.h header creation ---

flat-header: check-env $(BLIS_H_FLAT)

$(BLIS_H_FLAT): $(ALL_H99_FILES)
ifeq ($(ENABLE_VERBOSE),yes)
	$(FLATTEN_H) -l -v1 $(BLIS_H_SRC_PATH) $@ "./$(INCLUDE_DIR)" "$(ALL_H99_DIRPATHS)"
else
	@echo -n "Generating monolithic blis.h"
	@$(FLATTEN_H) -l -v1 $(BLIS_H_SRC_PATH) $@ "./$(INCLUDE_DIR)" "$(ALL_H99_DIRPATHS)"
	@echo "Generated $@"
endif

# --- Consolidated cblas.h header creation ---

flat-cblas-header: check-env $(CBLAS_H_FLAT)

$(CBLAS_H_FLAT): $(FRAME_H99_FILES)
ifeq ($(ENABLE_VERBOSE),yes)
	$(FLATTEN_H) -l -v1 $(CBLAS_H_SRC_PATH) $@ "./$(INCLUDE_DIR)" "$(ALL_H99_DIRPATHS)"
else
	@echo -n "Generating monolithic cblas.h"
	@$(FLATTEN_H) -l -v1 $(CBLAS_H_SRC_PATH) $@ "./$(INCLUDE_DIR)" "$(ALL_H99_DIRPATHS)"
	@echo "Generated $@"
endif


# --- General source code / object code rules ---

# FGVZ: Add support for compiling .s and .S files in 'config'/'kernels'
# directories.
#  - May want to add an extra foreach loop around function eval/call.

# first argument: a configuration name from config_list, used to look up the
# CFLAGS to use during compilation.
define make-config-rule
$(BASE_OBJ_CONFIG_PATH)/$(1)/%.o: $(CONFIG_PATH)/$(1)/%.c $(BLIS_H_FLAT) $(MAKE_DEFS_MK_PATHS)
ifeq ($(ENABLE_VERBOSE),yes)
	$(CC) $(call get-config-cflags-for,$(1)) -c $$< -o $$@
else
	@echo "Compiling $$@" $(call get-config-text-for,$(1))
	@$(CC) $(call get-config-cflags-for,$(1)) -c $$< -o $$@
endif
endef

# first argument: a configuration name from the union of config_list and
# config_name, used to look up the CFLAGS to use during compilation.
define make-frame-rule
$(BASE_OBJ_FRAME_PATH)/%.o: $(FRAME_PATH)/%.c $(BLIS_H_FLAT) $(MAKE_DEFS_MK_PATHS)
ifeq ($(ENABLE_VERBOSE),yes)
	$(CC) $(call get-frame-cflags-for,$(1)) -c $$< -o $$@
else
	@echo "Compiling $$@" $(call get-frame-text-for,$(1))
	@$(CC) $(call get-frame-cflags-for,$(1)) -c $$< -o $$@
endif

ifneq ($(findstring hpx,$(THREADING_MODEL)),)
$(BASE_OBJ_FRAME_PATH)/%.o: $(FRAME_PATH)/%.cpp $(BLIS_H_FLAT) $(MAKE_DEFS_MK_PATHS)
ifeq ($(ENABLE_VERBOSE),yes)
	$(CXX) $(call get-frame-cxxflags-for,$(1)) -c $$< -o $$@
else
	@echo "Compiling $$@" $(call get-frame-cxxtext-for,$(1))
	@$(CXX) $(call get-frame-cxxflags-for,$(1)) -c $$< -o $$@
endif
endif
endef

# first argument: a configuration name from the union of config_list and
# config_name, used to look up the CFLAGS to use during compilation.
define make-aocldtl-rule
$(BASE_OBJ_AOCLDTL_PATH)/%.o: $(AOCLDTL_PATH)/%.c $(BLIS_H_FLAT) $(MAKE_DEFS_MK_PATHS)
ifeq ($(ENABLE_VERBOSE),yes)
	$(CC) $(call get-aocldtl-cflags-for,$(1)) -c $$< -o $$@
else
	@echo "Compiling $$@" $(call get-aocldtl-text-for,$(1))
	@$(CC) $(call get-aocldtl-cflags-for,$(1)) -c $$< -o $$@
endif
endef

# first argument: a kernel set (name) being targeted (e.g. haswell).
define make-refinit-rule
$(BASE_OBJ_REFKERN_PATH)/$(1)/bli_cntx_$(1)_ref.o: $(REFKERN_PATH)/bli_cntx_ref.c $(BLIS_H_FLAT) $(MAKE_DEFS_MK_PATHS)
ifeq ($(ENABLE_VERBOSE),yes)
	$(CC) $(call get-refinit-cflags-for,$(1)) -c $$< -o $$@
else
	@echo "Compiling $$@" $(call get-refinit-text-for,$(1))
	@$(CC) $(call get-refinit-cflags-for,$(1)) -c $$< -o $$@
endif
endef

# first argument: a kernel set (name) being targeted (e.g. haswell).
define make-refkern-rule
$(BASE_OBJ_REFKERN_PATH)/$(1)/%_$(1)_ref.o: $(REFKERN_PATH)/%_ref.c $(BLIS_H_FLAT) $(MAKE_DEFS_MK_PATHS)
ifeq ($(ENABLE_VERBOSE),yes)
	$(CC) $(call get-refkern-cflags-for,$(1)) -c $$< -o $$@
else
	@echo "Compiling $$@" $(call get-refkern-text-for,$(1))
	@$(CC) $(call get-refkern-cflags-for,$(1)) -c $$< -o $$@
endif
endef

# first argument: a kernel set (name) being targeted (e.g. haswell).
# second argument: the configuration whose CFLAGS we should use in compilation.
# third argument: the kernel file suffix being considered.
define make-kernels-rule
$(BASE_OBJ_KERNELS_PATH)/$(1)/%.o: $(KERNELS_PATH)/$(1)/%.$(3) $(BLIS_H_FLAT) $(MAKE_DEFS_MK_PATHS)
ifeq ($(ENABLE_VERBOSE),yes)
	$(CC) $(call get-kernel-cflags-for,$(2)) -c $$< -o $$@
else
	@echo "Compiling $$@" $(call get-kernel-text-for,$(2))
	@$(CC) $(call get-kernel-cflags-for,$(2)) -c $$< -o $$@
endif
endef

# first argument: a kernel set (name) being targeted (e.g. haswell).
# second argument: the configuration whose CFLAGS we should use in compilation.
# third argument: the kernel file suffix being considered.
define make-kernels-lpgemm-rule
$(BASE_OBJ_KERNELS_PATH)/$(1)/%.o: $(KERNELS_PATH)/$(1)/%.$(3) $(BLIS_H_FLAT) $(MAKE_DEFS_MK_PATHS)
ifeq ($(ENABLE_VERBOSE),yes)
        # disable AVX-512F instructions from being generated by the compiler for zen/lpgemm folder.
        ifeq ($(findstring zen/lpgemm, $(1)), zen/lpgemm)
	     $(CC) $(call get-kernel-lpgemm-cflags-for,$(2)) -mno-avx512f -c $$< -o $$@
        else
	     $(CC) $(call get-kernel-lpgemm-cflags-for,$(2)) -c $$< -o $$@
        endif
else
        ifeq ($(findstring zen/lpgemm, $(1)), zen/lpgemm)
	     @echo "Compiling $$@" $(call get-kernel-lpgemm-text-for,$(2)) -mno-avx512f
	     @$(CC) $(call get-kernel-lpgemm-cflags-for,$(2)) -mno-avx512f -c $$< -o $$@
        else
	     @echo "Compiling $$@" $(call get-kernel-lpgemm-text-for,$(2))
	     @$(CC) $(call get-kernel-lpgemm-cflags-for,$(2)) -c $$< -o $$@
        endif
endif
endef

# first argument: a configuration name from the union of config_list and
# config_name, used to look up the CFLAGS to use during compilation.
# second argument: the C99 addon file suffix being considered.
define make-c99-addon-rule
$(BASE_OBJ_ADDON_PATH)/%.o: $(ADDON_PATH)/%.$(2) $(BLIS_H_FLAT) $(ADDON_H99_FILES) $(MAKE_DEFS_MK_PATHS)
ifeq ($(ENABLE_VERBOSE),yes)
	$(CC) $(call get-addon-c99flags-for,$(1)) -c $$< -o $$@
else
	@echo "Compiling $$@" $(call get-addon-c99text-for,$(1))
	@$(CC) $(call get-addon-c99flags-for,$(1)) -c $$< -o $$@
endif
endef

# first argument: a configuration name from the union of config_list and
# config_name, used to look up the CFLAGS to use during compilation.
# second argument: the C99 addon file suffix being considered.
# third argument: the name of the addon being considered.
define make-c99-addon-kers-rule
$(BASE_OBJ_ADDON_PATH)/$(3)/$(KERNELS_DIR)/%.o: $(ADDON_PATH)/$(3)/$(KERNELS_DIR)/%.$(2) $(BLIS_H_FLAT) $(ADDON_H99_FILES) $(MAKE_DEFS_MK_PATHS)
ifeq ($(ENABLE_VERBOSE),yes)
	$(CC) $(call get-addon-kernel-c99flags-for,$(1)) -c $$< -o $$@
else
	@echo "Compiling $$@" $(call get-addon-kernel-text-for,$(1))
	@$(CC) $(call get-addon-kernel-c99flags-for,$(1)) -c $$< -o $$@
endif
endef

# first argument: a configuration name from the union of config_list and
# config_name, used to look up the CFLAGS to use during compilation.
# second argument: the C++ addon file suffix being considered.
define make-cxx-addon-rule
$(BASE_OBJ_ADDON_PATH)/%.o: $(ADDON_PATH)/%.$(2) $(BLIS_H_FLAT) $(ADDON_HXX_FILES) $(MAKE_DEFS_MK_PATHS)
ifeq ($(ENABLE_VERBOSE),yes)
	$(CXX) $(call get-addon-cxxflags-for,$(1)) -c $$< -o $$@
else
	@echo "Compiling $$@" $(call get-addon-cxxtext-for,$(1))
	@$(CXX) $(call get-addon-cxxflags-for,$(1)) -c $$< -o $$@
endif
endef

# first argument: a configuration name from the union of config_list and
# config_name, used to look up the CFLAGS to use during compilation.
# second argument: the C99 sandbox file suffix being considered.
define make-c99-sandbox-rule
$(BASE_OBJ_SANDBOX_PATH)/%.o: $(SANDBOX_PATH)/%.$(2) $(BLIS_H_FLAT) $(SANDBOX_H99_FILES) $(MAKE_DEFS_MK_PATHS)
ifeq ($(ENABLE_VERBOSE),yes)
	$(CC) $(call get-sandbox-c99flags-for,$(1)) -c $$< -o $$@
else
	@echo "Compiling $$@" $(call get-sandbox-c99text-for,$(1))
	@$(CC) $(call get-sandbox-c99flags-for,$(1)) -c $$< -o $$@
endif
endef

# first argument: a configuration name from the union of config_list and
# config_name, used to look up the CFLAGS to use during compilation.
# second argument: the C++ sandbox file suffix being considered.
define make-cxx-sandbox-rule
$(BASE_OBJ_SANDBOX_PATH)/%.o: $(SANDBOX_PATH)/%.$(2) $(BLIS_H_FLAT) $(SANDBOX_HXX_FILES) $(MAKE_DEFS_MK_PATHS)
ifeq ($(ENABLE_VERBOSE),yes)
	$(CXX) $(call get-sandbox-cxxflags-for,$(1)) -c $$< -o $$@
else
	@echo "Compiling $$@" $(call get-sandbox-cxxtext-for,$(1))
	@$(CXX) $(call get-sandbox-cxxflags-for,$(1)) -c $$< -o $$@
endif
endef

# Define functions to choose the correct sub-configuration name for the
# given kernel set. This function is called when instantiating the
# make-kernels-rule.
get-config-for-kset = $(lastword $(subst :, ,$(filter $(1):%,$(KCONFIG_MAP))))

# Instantiate the build rule for files in the configuration directory for
# each of the sub-configurations in CONFIG_LIST with the CFLAGS designated
# for that sub-configuration.
$(foreach conf, $(CONFIG_LIST), $(eval $(call make-config-rule,$(conf))))

# Instantiate the build rule for framework files. Use the CFLAGS for the
# configuration family, which exists in the directory whose name is equal to
# CONFIG_NAME. Note that this doesn't need to be in a loop since we expect
# CONFIG_NAME to only ever contain a single name. (BTW: If CONFIG_NAME refers
# to a singleton family, then CONFIG_LIST contains CONFIG_NAME as its only
# item.)
$(foreach conf, $(CONFIG_NAME), $(eval $(call make-frame-rule,$(conf))))

# Instantiate the build rule for debug and trace log. Use the CFLAGS for the
# configuration family, which exists in the directory whose name is equal to
# CONFIG_NAME. Note that this doesn't need to be in a loop since we expect
# CONFIG_NAME to only ever contain a single name. (BTW: If CONFIG_NAME refers
# to a singleton family, then CONFIG_LIST contains CONFIG_NAME as its only
# item.)
$(foreach conf, $(CONFIG_NAME), $(eval $(call make-aocldtl-rule,$(conf))))

# Instantiate the build rule for reference kernel initialization and
# reference kernels for each of the sub-configurations in CONFIG_LIST with
# the CFLAGS designated for that sub-configuration.
$(foreach conf, $(CONFIG_LIST), $(eval $(call make-refinit-rule,$(conf))))
$(foreach conf, $(CONFIG_LIST), $(eval $(call make-refkern-rule,$(conf))))

# Instantiate the build rule for optimized kernels for each of the kernel
# sets in KERNEL_LIST with the CFLAGS designated for the sub-configuration
# specified by the KCONFIG_MAP.
$(foreach suf, $(KERNELS_SRC_SUFS), \
$(foreach kset, $(KERNEL_LIST), $(eval $(call make-kernels-rule,$(kset),$(call get-config-for-kset,$(kset)),$(suf)))))

<<<<<<< HEAD
=======
ifeq ($(filter aocl_gemm, $(ADDON_LIST)), aocl_gemm)
  $(foreach suf, $(KERNELS_SRC_SUFS), \
  $(foreach kset, $(KERNEL_LIST), $(eval $(call make-kernels-lpgemm-rule,$(kset)/lpgemm,$(call get-config-for-kset,$(kset)),$(suf)))))
endif
>>>>>>> fb2a6827
# Instantiate the build rule for C addon files. Use the CFLAGS for the
# configuration family.
$(foreach suf, $(ADDON_C99_SUFS), \
$(foreach conf, $(CONFIG_NAME), $(eval $(call make-c99-addon-rule,$(conf),$(suf)))))

# Instantiate the build rule for C addon/kernels files. Use the CFLAGS for the
# configuration family.
$(foreach addon, $(ADDON_LIST), \
$(foreach suf, $(ADDON_C99_SUFS), \
$(foreach conf, $(CONFIG_NAME), $(eval $(call make-c99-addon-kers-rule,$(conf),$(suf),$(addon))))))

# Instantiate the build rule for C++ addon files. Use the CFLAGS for the
# configuration family.
$(foreach suf, $(ADDON_CXX_SUFS), \
$(foreach conf, $(CONFIG_NAME), $(eval $(call make-cxx-addon-rule,$(conf),$(suf)))))

# Instantiate the build rule for C sandbox files. Use the CFLAGS for the
# configuration family.
$(foreach suf, $(SANDBOX_C99_SUFS), \
$(foreach conf, $(CONFIG_NAME), $(eval $(call make-c99-sandbox-rule,$(conf),$(suf)))))

# Instantiate the build rule for C++ sandbox files. Use the CXXFLAGS for the
# configuration family.
$(foreach suf, $(SANDBOX_CXX_SUFS), \
$(foreach conf, $(CONFIG_NAME), $(eval $(call make-cxx-sandbox-rule,$(conf),$(suf)))))


# --- All-purpose library rule (static and shared) ---

libblis: check-env $(MK_LIBS)


# --- Static library archiver rules ---

$(LIBBLIS_A_PATH): $(MK_BLIS_OBJS)
ifeq ($(ENABLE_VERBOSE),yes)
ifeq ($(ARG_MAX_HACK),yes)
	$(file > $@.in,$^)
	$(AR) $(ARFLAGS) $@ @$@.in
	$(RM_F) $@.in
	$(RANLIB) $@
else
	$(AR) $(ARFLAGS) $@ $?
	$(RANLIB) $@
endif
else # ifeq ($(ENABLE_VERBOSE),no)
ifeq ($(ARG_MAX_HACK),yes)
	@echo "Archiving $@"
	@$(file > $@.in,$^)
	@$(AR) $(ARFLAGS) $@ @$@.in
	@$(RM_F) $@.in
	@$(RANLIB) $@
else
	@echo "Archiving $@"
	@$(AR) $(ARFLAGS) $@ $?
	@$(RANLIB) $@
endif
endif


# --- Shared library linker rules ---

$(LIBBLIS_SO_PATH): $(MK_BLIS_OBJS)
ifeq ($(ENABLE_VERBOSE),yes)
ifeq ($(ARG_MAX_HACK),yes)
	$(file > $@.in,$^)
	$(LINKER) $(SOFLAGS) -o $(LIBBLIS_SO_OUTPUT_NAME) @$@.in $(LDFLAGS)
	$(RM_F) $@.in
else
	$(LINKER) $(SOFLAGS) -o $(LIBBLIS_SO_OUTPUT_NAME) $^ $(LDFLAGS)
endif
else # ifeq ($(ENABLE_VERBOSE),no)
ifeq ($(ARG_MAX_HACK),yes)
	@echo "Dynamically linking $@"
	@$(file > $@.in,$^)
	@$(LINKER) $(SOFLAGS) -o $(LIBBLIS_SO_OUTPUT_NAME) @$@.in $(LDFLAGS)
	@$(RM_F) $@.in
else
	@echo "Dynamically linking $@"
	@$(LINKER) $(SOFLAGS) -o $(LIBBLIS_SO_OUTPUT_NAME) $^ $(LDFLAGS)
endif
endif

# Local symlink for shared library.
# NOTE: We use a '.loc' suffix to avoid filename collisions in case this
# rule is executed concurrently with the install-lib-symlinks rule, which
# also creates symlinks in the current directory (before installing them).
# NOTE: We don't create any symlinks during Windows builds.
$(LIBBLIS_SO_MAJ_PATH): $(LIBBLIS_SO_PATH)
ifeq ($(IS_WIN),no)
ifeq ($(ENABLE_VERBOSE),yes)
	$(SYMLINK) $(<F) $(@F).loc
	$(MV) $(@F).loc $(BASE_LIB_PATH)/$(@F)
else # ifeq ($(ENABLE_VERBOSE),no)
	@echo "Creating symlink $@"
	@$(SYMLINK) $(<F) $(@F).loc
	@$(MV) $(@F).loc $(BASE_LIB_PATH)/$(@F)
endif
endif


# --- BLAS test suite rules ---

testblas: blastest-run

blastest-f2c: check-env $(BLASTEST_F2C_LIB)

blastest-bin: check-env blastest-f2c $(BLASTEST_DRV_BIN_PATHS)

blastest-run: $(BLASTEST_DRV_BINS_R)

# f2c object file rule.
$(BASE_OBJ_BLASTEST_PATH)/%.o: $(BLASTEST_F2C_SRC_PATH)/%.c $(BLIS_H_FLAT)
ifeq ($(ENABLE_VERBOSE),yes)
	$(CC) $(call get-user-cflags-for,$(CONFIG_NAME)) $(BLAT_CFLAGS) -c $< -o $@
else
	@echo "Compiling $@"
	@$(CC) $(call get-user-cflags-for,$(CONFIG_NAME)) $(BLAT_CFLAGS) -c $< -o $@
endif

# driver object file rule.
$(BASE_OBJ_BLASTEST_PATH)/%.o: $(BLASTEST_DRV_SRC_PATH)/%.c $(BLIS_H_FLAT)
ifeq ($(ENABLE_VERBOSE),yes)
	$(CC) $(call get-user-cflags-for,$(CONFIG_NAME)) $(BLAT_CFLAGS) -c $< -o $@
else
	@echo "Compiling $@"
	@$(CC) $(call get-user-cflags-for,$(CONFIG_NAME)) $(BLAT_CFLAGS) -c $< -o $@
endif

# libf2c library archive rule.
$(BLASTEST_F2C_LIB): $(BLASTEST_F2C_OBJS)
ifeq ($(ENABLE_VERBOSE),yes)
	$(AR) $(ARFLAGS) $@ $?
	$(RANLIB) $@
else
	@echo "Archiving $@"
	@$(AR) $(ARFLAGS) $@ $?
	@$(RANLIB) $@
endif

$(BASE_EXE_BLASTEST_PATH)/%.x: $(BASE_OBJ_BLASTEST_PATH)/%.o $(BLASTEST_F2C_LIB) $(LIBBLIS_LINK)
	@mkdir -p $(BASE_EXE_BLASTEST_PATH)
ifeq ($(ENABLE_VERBOSE),yes)
	$(LINKER) $< $(BLASTEST_F2C_LIB) $(LIBBLIS_LINK) $(LDFLAGS) -o $@
else
	@echo "Linking $@ against '$(notdir $(BLASTEST_F2C_LIB)) $(LIBBLIS_LINK) "$(LDFLAGS)"'"
	@$(LINKER) $< $(BLASTEST_F2C_LIB) $(LIBBLIS_LINK) $(LDFLAGS) -o $@
endif

# A rule to run ?blat1.x driver files.
define make-run-blat1-rule
run-$(1): $(BASE_EXE_BLASTEST_PATH)/$(1).x
ifeq ($(ENABLE_VERBOSE),yes)
	$(TESTSUITE_WRAPPER) $(BASE_EXE_BLASTEST_PATH)/$(1).x > out.$(1)
else
	@echo "Running $(1).x > 'out.$(1)'"
	@$(TESTSUITE_WRAPPER) $(BASE_EXE_BLASTEST_PATH)/$(1).x > out.$(1)
endif
endef

# Instantiate the rule above for each level-1 driver file.
$(foreach name, $(BLASTEST_DRV1_BASES), $(eval $(call make-run-blat1-rule,$(name))))

# A rule to run ?blat2.x and ?blat3.x driver files.
define make-run-blat23-rule
run-$(1): $(BASE_EXE_BLASTEST_PATH)/$(1).x
ifeq ($(ENABLE_VERBOSE),yes)
	$(TESTSUITE_WRAPPER) $(BASE_EXE_BLASTEST_PATH)/$(1).x < $(BLASTEST_INPUT_PATH)/$(1).in
else
	@echo "Running $(1).x < '$(BLASTEST_INPUT_PATH)/$(1).in' (output to 'out.$(1)')"
	@$(TESTSUITE_WRAPPER) $(BASE_EXE_BLASTEST_PATH)/$(1).x < $(BLASTEST_INPUT_PATH)/$(1).in
endif
endef

# Instantiate the rule above for each level-2 driver file.
$(foreach name, $(BLASTEST_DRV2_BASES), $(eval $(call make-run-blat23-rule,$(name))))

# Instantiate the rule above for each level-3 driver file.
$(foreach name, $(BLASTEST_DRV3_BASES), $(eval $(call make-run-blat23-rule,$(name))))

# Check the results of the BLAS test suite drivers.
checkblas: blastest-run
ifeq ($(ENABLE_VERBOSE),yes)
	- $(BLASTEST_CHECK_PATH)
else
	@- $(BLASTEST_CHECK_PATH)
endif

# --- BLIS test suite rules ---

testblis: testsuite

testblis-fast: testsuite-run-fast

testblis-md: testsuite-run-md

testblis-salt: testsuite-run-salt

testsuite: testsuite-run

testsuite-bin: check-env $(TESTSUITE_BIN)

# Object file rule.
$(BASE_OBJ_TESTSUITE_PATH)/%.o: $(TESTSUITE_SRC_PATH)/%.c $(BLIS_H_FLAT)
ifeq ($(ENABLE_VERBOSE),yes)
	$(CC) $(call get-user-cflags-for,$(CONFIG_NAME)) -c $< -o $@
else
	@echo "Compiling $@"
	@$(CC) $(call get-user-cflags-for,$(CONFIG_NAME)) -c $< -o $@
endif

# Testsuite binary rule.
$(TESTSUITE_BIN): $(MK_TESTSUITE_OBJS) $(LIBBLIS_LINK)
	@mkdir -p $(BASE_EXE_TESTSUITE_PATH)
ifeq ($(ENABLE_VERBOSE),yes)
	$(LINKER) $(MK_TESTSUITE_OBJS) $(LIBBLIS_LINK) $(LDFLAGS) -o $@
else
	@echo "Linking $@ against '$(LIBBLIS_LINK) "$(LDFLAGS)"'"
	@$(LINKER) $(MK_TESTSUITE_OBJS) $(LIBBLIS_LINK) $(LDFLAGS) -o $@
endif

# A rule to run the testsuite using the normal input.* files.
testsuite-run: testsuite-bin
ifeq ($(ENABLE_VERBOSE),yes)
	$(TESTSUITE_WRAPPER) $(TESTSUITE_BIN) -g $(TESTSUITE_CONF_GEN_PATH) \
	                   -o $(TESTSUITE_CONF_OPS_PATH) \
	                    > $(TESTSUITE_OUT_FILE)

else
	@echo "Running $(TESTSUITE_BIN) with output redirected to '$(TESTSUITE_OUT_FILE)'"
	@$(TESTSUITE_WRAPPER) $(TESTSUITE_BIN) -g $(TESTSUITE_CONF_GEN_PATH) \
	                    -o $(TESTSUITE_CONF_OPS_PATH) \
	                     > $(TESTSUITE_OUT_FILE)
endif

# A rule to run the testsuite using the input.*.fast files, which
# run a set of tests designed to finish much more quickly.
testsuite-run-fast: testsuite-bin
ifeq ($(ENABLE_VERBOSE),yes)
	$(TESTSUITE_WRAPPER) ./$(TESTSUITE_BIN) -g $(TESTSUITE_FAST_GEN_PATH) \
	                   -o $(TESTSUITE_FAST_OPS_PATH) \
	                    > $(TESTSUITE_OUT_FILE)

else
	@echo "Running $(TESTSUITE_BIN) (fast) with output redirected to '$(TESTSUITE_OUT_FILE)'"
	@$(TESTSUITE_WRAPPER) ./$(TESTSUITE_BIN) -g $(TESTSUITE_FAST_GEN_PATH) \
	                    -o $(TESTSUITE_FAST_OPS_PATH) \
	                     > $(TESTSUITE_OUT_FILE)
endif

# A rule to run the testsuite using the input.*.md files, which
# run a set of tests designed to only exercise mixed-datatype gemm.
testsuite-run-md: testsuite-bin
ifeq ($(ENABLE_VERBOSE),yes)
	$(TESTSUITE_WRAPPER) ./$(TESTSUITE_BIN) -g $(TESTSUITE_MIXD_GEN_PATH) \
	                   -o $(TESTSUITE_MIXD_OPS_PATH) \
	                    > $(TESTSUITE_OUT_FILE)

else
	@echo "Running $(TESTSUITE_BIN) (mixed dt) with output redirected to '$(TESTSUITE_OUT_FILE)'"
	@$(TESTSUITE_WRAPPER) ./$(TESTSUITE_BIN) -g $(TESTSUITE_MIXD_GEN_PATH) \
	                    -o $(TESTSUITE_MIXD_OPS_PATH) \
	                     > $(TESTSUITE_OUT_FILE)
endif

# A rule to run the testsuite using the input.*.salt files, which
# simulates application-level threading across operation tests.
testsuite-run-salt: testsuite-bin
ifeq ($(ENABLE_VERBOSE),yes)
	$(TESTSUITE_WRAPPER) ./$(TESTSUITE_BIN) -g $(TESTSUITE_SALT_GEN_PATH) \
	                   -o $(TESTSUITE_SALT_OPS_PATH) \
	                    > $(TESTSUITE_OUT_FILE)

else
	@echo "Running $(TESTSUITE_BIN) (salt) with output redirected to '$(TESTSUITE_OUT_FILE)'"
	@$(TESTSUITE_WRAPPER) ./$(TESTSUITE_BIN) -g $(TESTSUITE_SALT_GEN_PATH) \
	                    -o $(TESTSUITE_SALT_OPS_PATH) \
	                     > $(TESTSUITE_OUT_FILE)
endif

# Check results of BLIS CPP Template tests
checkbliscpp:
	$(MAKE) -C $(VEND_TESTCPP_DIR)

# Check the results of the BLIS testsuite.
checkblis: testsuite-run
ifeq ($(ENABLE_VERBOSE),yes)
	- $(TESTSUITE_CHECK_PATH) $(TESTSUITE_OUT_FILE)
else
	@- $(TESTSUITE_CHECK_PATH) $(TESTSUITE_OUT_FILE)
endif

# Check the results of the BLIS testsuite (fast).
checkblis-fast: testsuite-run-fast
ifeq ($(ENABLE_VERBOSE),yes)
	- $(TESTSUITE_CHECK_PATH) $(TESTSUITE_OUT_FILE)
else
	@- $(TESTSUITE_CHECK_PATH) $(TESTSUITE_OUT_FILE)
endif

# Check the results of the BLIS testsuite (mixed-datatype).
checkblis-md: testsuite-run-md
ifeq ($(ENABLE_VERBOSE),yes)
	- $(TESTSUITE_CHECK_PATH) $(TESTSUITE_OUT_FILE)
else
	@- $(TESTSUITE_CHECK_PATH) $(TESTSUITE_OUT_FILE)
endif

# Check the results of the BLIS testsuite (salt).
checkblis-salt: testsuite-run-salt
ifeq ($(ENABLE_VERBOSE),yes)
	- $(TESTSUITE_CHECK_PATH) $(TESTSUITE_OUT_FILE)
else
	@- $(TESTSUITE_CHECK_PATH) $(TESTSUITE_OUT_FILE)
endif


# --- AMD's C++ template header test rules ---

# NOTE: The targets below won't work as intended for an out-of-tree build,
# and so it's disabled for now.

#testcpp: testvendcpp

# Recursively run the test for AMD's C++ template header.
#testvendcpp:
#	$(MAKE) -C $(VEND_TESTCPP_PATH)


# --- Install header rules ---

install-headers: check-env $(MK_INCL_DIR_INST)

$(MK_INCL_DIR_INST): $(HEADERS_TO_INSTALL) $(CONFIG_MK_FILE)
ifeq ($(ENABLE_VERBOSE),yes)
	$(MKDIR) $(@)
	$(INSTALL) -m 0644 $(HEADERS_TO_INSTALL) $(@)
else
	@$(MKDIR) $(@)
	@echo "Installing $(notdir $(HEADERS_TO_INSTALL)) into $(@)/"
	@$(INSTALL) -m 0644 $(HEADERS_TO_INSTALL) $(@)
endif


# --- Install share rules ---

install-share: check-env $(MK_SHARE_DIR_INST) $(PC_SHARE_DIR_INST)

$(MK_SHARE_DIR_INST): $(FRAGS_TO_INSTALL) $(CONFIG_MK_FILE)
ifeq ($(ENABLE_VERBOSE),yes)
	$(MKDIR) $(@)
	$(INSTALL) -m 0644 $(FRAGS_TO_INSTALL) $(@)
	$(MKDIR) -p $(@)/$(CONFIG_DIR)/$(CONFIG_NAME)
	$(INSTALL) -m 0644 $(CONFIG_DIR)/$(CONFIG_NAME)/$(MAKE_DEFS_FILE) \
	              $(@)/$(CONFIG_DIR)/$(CONFIG_NAME)
else
	@$(MKDIR) $(@)
	@echo "Installing $(notdir $(FRAGS_TO_INSTALL)) into $(@)/"
	@$(INSTALL) -m 0644 $(FRAGS_TO_INSTALL) $(@)
	@$(MKDIR) -p $(@)/$(CONFIG_DIR)/$(CONFIG_NAME)
	@echo "Installing $(CONFIG_DIR)/$(CONFIG_NAME)/$(MAKE_DEFS_FILE) into $(@)/$(CONFIG_DIR)/$(CONFIG_NAME)"
	@$(INSTALL) -m 0644 $(CONFIG_DIR)/$(CONFIG_NAME)/$(MAKE_DEFS_FILE) \
	               $(@)/$(CONFIG_DIR)/$(CONFIG_NAME)/
endif

# BLIS library in pkg-configure blis.pc.in file.
ifeq ($(THREADING_MODEL),off)
AOCLLIB            := blis
PC_IN_FILE         := blis.pc.in
PC_OUT_FILE        := blis.pc
else
AOCLLIB            := blis-mt
PC_IN_FILE         := blis-mt.pc.in
PC_OUT_FILE        := blis-mt.pc
endif

$(PC_SHARE_DIR_INST):  $(PC_IN_FILE)
	$(MKDIR) $(@)
ifeq ($(ENABLE_VERBOSE),no)
	@echo "Installing $(PC_OUT_FILE) into $(@)/"
endif
	$(shell cat "$(PC_IN_FILE)" \
	| sed -e "s#@PACKAGE_VERSION@#$(VERSION)#g" \
	| sed -e "s#@AOCLLIB@#$(AOCLLIB)#g" \
	| sed -e "s#@prefix@#$(prefix)#g" \
	| sed -e "s#@exec_prefix@#$(exec_prefix)#g" \
	| sed -e "s#@libdir@#$(libdir)#g" \
	| sed -e "s#@includedir@#$(includedir)#g" \
	| sed -e "s#@LDFLAGS@#$(LDFLAGS)#g" \
	> "$(PC_OUT_FILE)" )
	$(INSTALL) -m 0644 $(PC_OUT_FILE) $(@)

# --- Install library rules ---

install-libs: check-env $(MK_LIBS_INST)

# Install static library.
$(INSTALL_LIBDIR)/%.a: $(BASE_LIB_PATH)/%.a $(CONFIG_MK_FILE)
ifeq ($(ENABLE_VERBOSE),yes)
	$(MKDIR) $(@D)
	$(INSTALL) -m 0644 $< $@
else
	@echo "Installing $(@F) into $(INSTALL_LIBDIR)/"
	@$(MKDIR) $(@D)
	@$(INSTALL) -m 0644 $< $@
endif

# Install shared library containing .so major, minor, and build versions.
# Note: Installation rules for Windows does not include major, minor, and
# build version numbers.
ifeq ($(IS_WIN),no)

# Linux/OSX library (.so OR .dylib) installation rules.
$(INSTALL_LIBDIR)/%.$(LIBBLIS_SO_MMB_EXT): $(BASE_LIB_PATH)/%.$(SHLIB_EXT) $(CONFIG_MK_FILE)
ifeq ($(ENABLE_VERBOSE),yes)
	$(MKDIR) $(@D)
	$(INSTALL) -m 0755 $< $@
else
	@echo "Installing $(@F) into $(INSTALL_LIBDIR)/"
	@$(MKDIR) $(@D)
	@$(INSTALL) -m 0755 $< $@
endif

else # ifeq ($(IS_WIN),yes)

# Windows library (.dll and .lib) installation rules.
$(INSTALL_LIBDIR)/%.$(SHLIB_EXT): $(BASE_LIB_PATH)/%.$(SHLIB_EXT)
ifeq ($(ENABLE_VERBOSE),yes)
	@$(MKDIR) $(@D)
	@$(INSTALL) -m 0644 $(BASE_LIB_PATH)/$(@F) $@
else
	@echo "Installing $(@F) into $(INSTALL_LIBDIR)/"
	@$(MKDIR) $(@D)
	@$(INSTALL) -m 0644 $(BASE_LIB_PATH)/$(@F) $@
endif

$(INSTALL_LIBDIR)/%.$(LIBBLIS_SO_MAJ_EXT): $(BASE_LIB_PATH)/%.$(LIBBLIS_SO_MAJ_EXT)
ifeq ($(ENABLE_VERBOSE),yes)
	@$(MKDIR) $(@D)
	@$(INSTALL) -m 0644 $(BASE_LIB_PATH)/$(@F) $@
else
	@echo "Installing $(@F) into $(INSTALL_LIBDIR)/"
	@$(MKDIR) $(@D)
	@$(INSTALL) -m 0644 $(BASE_LIB_PATH)/$(@F) $@
endif

endif # ifeq ($(IS_WIN),no)

# --- Install-symlinks rules ---

install-lib-symlinks: check-env $(MK_LIBS_SYML)

# Note: Symlinks are not installed on Windows.
ifeq ($(IS_WIN),no)

# Install generic shared library symlink.
$(INSTALL_LIBDIR)/%.$(SHLIB_EXT): $(INSTALL_LIBDIR)/%.$(LIBBLIS_SO_MMB_EXT)
ifeq ($(ENABLE_VERBOSE),yes)
	$(SYMLINK) $(<F) $(@F)
	$(MV) $(@F) $(INSTALL_LIBDIR)/
else
	@echo "Installing symlink $(@F) into $(INSTALL_LIBDIR)/"
	@$(SYMLINK) $(<F) $(@F)
	@$(MV) $(@F) $(INSTALL_LIBDIR)/
endif

# Install shared library symlink containing only .so major version.
$(INSTALL_LIBDIR)/%.$(LIBBLIS_SO_MAJ_EXT): $(INSTALL_LIBDIR)/%.$(LIBBLIS_SO_MMB_EXT)
ifeq ($(ENABLE_VERBOSE),yes)
	$(SYMLINK) $(<F) $(@F)
	$(MV) $(@F) $(INSTALL_LIBDIR)/
else
	@echo "Installing symlink $(@F) into $(INSTALL_LIBDIR)/"
	@$(SYMLINK) $(<F) $(@F)
	@$(MV) $(@F) $(INSTALL_LIBDIR)/
endif

endif # ifeq ($(IS_WIN),no)

# --- Query current configuration ---

showconfig: check-env
<<<<<<< HEAD
	@echo "configuration family:       $(CONFIG_NAME)"
	@echo "sub-configurations:         $(CONFIG_LIST)"
	@echo "requisite kernels sets:     $(KERNEL_LIST)"
	@echo "kernel-to-config map:       $(KCONFIG_MAP)"
	@echo "-------------------------"
	@echo "BLIS version string:        $(VERSION)"
	@echo ".so major version:          $(SO_MAJOR)"
	@echo ".so minor.build vers:       $(SO_MINORB)"
	@echo "install libdir:             $(INSTALL_LIBDIR)"
	@echo "install includedir:         $(INSTALL_INCDIR)"
	@echo "install sharedir:           $(INSTALL_SHAREDIR)"
	@echo "debugging status:           $(DEBUG_TYPE)"
	@echo "enable AddressSanitizer?    $(MK_ENABLE_ASAN)"
	@echo "enabled threading model(s): $(THREADING_MODEL)"
	@echo "enable BLAS API?            $(MK_ENABLE_BLAS)"
	@echo "enable CBLAS API?           $(MK_ENABLE_CBLAS)"
	@echo "build static library?       $(MK_ENABLE_STATIC)"
	@echo "build shared library?       $(MK_ENABLE_SHARED)"
	@echo "ARG_MAX hack enabled?       $(ARG_MAX_HACK)"
=======
	@echo "configuration family:        $(CONFIG_NAME)"
	@echo "sub-configurations:          $(CONFIG_LIST)"
	@echo "requisite kernels sets:      $(KERNEL_LIST)"
	@echo "kernel-to-config map:        $(KCONFIG_MAP)"
	@echo "-------------------------"
	@echo "BLIS version string:         $(VERSION)"
	@echo ".so major version:           $(SO_MAJOR)"
	@echo ".so minor.build vers:        $(SO_MINORB)"
	@echo "install libdir:              $(INSTALL_LIBDIR)"
	@echo "install includedir:          $(INSTALL_INCDIR)"
	@echo "install sharedir:            $(INSTALL_SHAREDIR)"
	@echo "debugging status:            $(DEBUG_TYPE)"
	@echo "multithreading status:       $(THREADING_MODEL)"
	@echo "enable BLAS API?             $(MK_ENABLE_BLAS)"
	@echo "enable CBLAS API?            $(MK_ENABLE_CBLAS)"
	@echo "build static library?        $(MK_ENABLE_STATIC)"
	@echo "build shared library?        $(MK_ENABLE_SHARED)"
	@echo "ARG_MAX hack enabled?        $(ARG_MAX_HACK)"
	@echo "complex return scheme:       $(MK_COMPLEX_RETURN_SCHEME)"
	@echo "enable trsm preinversion:    $(MK_ENABLE_TRSM_PREINVERSION)"
	@echo "enable AOCL dynamic threads: $(MK_ENABLE_AOCL_DYNAMIC)"
	@echo "BLAS Integer size(LP/ILP):   $(MK_BLAS_INT_TYPE_SIZE)"

>>>>>>> fb2a6827


# --- Clean rules ---

cleanmk:
ifeq ($(IS_CONFIGURED),yes)
ifeq ($(ENABLE_VERBOSE),yes)
	- $(FIND) $(CONFIG_FRAG_PATH) -name "$(FRAGMENT_MK)" | $(XARGS) $(RM_F)
	- $(FIND) $(FRAME_FRAG_PATH) -name "$(FRAGMENT_MK)" | $(XARGS) $(RM_F)
	- $(FIND) $(AOCLDTL_FRAG_PATH) -name "$(FRAGMENT_MK)" | $(XARGS) $(RM_F)
	- $(FIND) $(REFKERN_FRAG_PATH) -name "$(FRAGMENT_MK)" | $(XARGS) $(RM_F)
	- $(FIND) $(KERNELS_FRAG_PATH) -name "$(FRAGMENT_MK)" | $(XARGS) $(RM_F)
ifneq ($(ADDON_LIST),)
	- $(FIND) $(ADDON_FRAG_PATH) -name "$(FRAGMENT_MK)" | $(XARGS) $(RM_F)
endif
ifneq ($(SANDBOX),)
	- $(FIND) $(SANDBOX_FRAG_PATH) -name "$(FRAGMENT_MK)" | $(XARGS) $(RM_F)
endif
else
	@echo "Removing makefile fragments from $(CONFIG_FRAG_PATH)"
	@- $(FIND) $(CONFIG_FRAG_PATH) -name "$(FRAGMENT_MK)" | $(XARGS) $(RM_F)
	@echo "Removing makefile fragments from $(FRAME_FRAG_PATH)"
	@- $(FIND) $(FRAME_FRAG_PATH) -name "$(FRAGMENT_MK)" | $(XARGS) $(RM_F)
	@echo "Removing makefile fragments from $(AOCLDTL_FRAG_PATH)"
	@- $(FIND) $(AOCLDTL_FRAG_PATH) -name "$(FRAGMENT_MK)" | $(XARGS) $(RM_F)
	@echo "Removing makefile fragments from $(REFKERN_FRAG_PATH)"
	@- $(FIND) $(REFKERN_FRAG_PATH) -name "$(FRAGMENT_MK)" | $(XARGS) $(RM_F)
	@echo "Removing makefile fragments from $(KERNELS_FRAG_PATH)"
	@- $(FIND) $(KERNELS_FRAG_PATH) -name "$(FRAGMENT_MK)" | $(XARGS) $(RM_F)
ifneq ($(ADDON_LIST),)
	@echo "Removing makefile fragments from $(ADDON_FRAG_PATH)"
	@- $(FIND) $(ADDON_FRAG_PATH) -name "$(FRAGMENT_MK)" | $(XARGS) $(RM_F)
endif
ifneq ($(SANDBOX),)
	@echo "Removing makefile fragments from $(SANDBOX_FRAG_PATH)"
	@- $(FIND) $(SANDBOX_FRAG_PATH) -name "$(FRAGMENT_MK)" | $(XARGS) $(RM_F)
endif
endif
endif

cleanh:
ifeq ($(IS_CONFIGURED),yes)
ifeq ($(ENABLE_VERBOSE),yes)
	$(RM_F) $(BLIS_H_FLAT)
	$(RM_F) $(CBLAS_H_FLAT)
else
	@echo "Removing flattened header files from $(BASE_INC_PATH)"
	@$(RM_F) $(BLIS_H_FLAT)
	@$(RM_F) $(CBLAS_H_FLAT)
endif
endif

cleanlib:
ifeq ($(IS_CONFIGURED),yes)
ifeq ($(ENABLE_VERBOSE),yes)
	- $(FIND) $(BASE_OBJ_PATH) -name "*.o" | $(XARGS) $(RM_F)
	- $(RM_F) $(LIBBLIS_A_PATH)
	- $(RM_F) $(LIBBLIS_SO_PATH)
else
	@echo "Removing object files from $(BASE_OBJ_PATH)"
	@- $(FIND) $(BASE_OBJ_PATH) -name "*.o" | $(XARGS) $(RM_F)
	@echo "Removing libraries from $(BASE_LIB_PATH)"
	@- $(RM_F) $(LIBBLIS_A_PATH)
	@- $(RM_F) $(LIBBLIS_SO_PATH)
endif
endif

cleantest: cleanblastest cleanblistest

ifeq ($(BUILDING_OOT),no)
cleanblastest: cleanblastesttop cleanblastestdir
else
cleanblastest: cleanblastesttop
endif

cleanblastesttop:
ifeq ($(IS_CONFIGURED),yes)
ifeq ($(ENABLE_VERBOSE),yes)
	- $(RM_F) $(BLASTEST_F2C_OBJS) $(BLASTEST_DRV_OBJS)
	- $(RM_F) $(BLASTEST_F2C_LIB)
	- $(RM_RF) $(BASE_OBJ_BLASTEST_PATH)/{shared,static}
	- $(RM_F) $(addprefix out.,$(BLASTEST_DRV_BASES))
else
	@echo "Removing object files from $(BASE_OBJ_BLASTEST_PATH)"
	@- $(RM_F) $(BLASTEST_F2C_OBJS) $(BLASTEST_DRV_OBJS)
	@echo "Removing libf2c.a from $(BASE_OBJ_BLASTEST_PATH)"
	@- $(RM_F) $(BLASTEST_F2C_LIB)
	@echo "Removing binaries from $(BASE_OBJ_BLASTEST_PATH)"
	@- $(RM_RF) $(BASE_OBJ_BLASTEST_PATH)/{shared,static}
	@echo "Removing driver output files 'out.*'"
	@- $(RM_F) $(addprefix out.,$(BLASTEST_DRV_BASES))
endif # ENABLE_VERBOSE
endif # IS_CONFIGURED

cleanblastestdir:
ifeq ($(IS_CONFIGURED),yes)
ifeq ($(ENABLE_VERBOSE),yes)
	- $(FIND) $(BLASTEST_DIR)/$(OBJ_DIR) -name "*.o" | $(XARGS) $(RM_F)
	- $(FIND) $(BLASTEST_DIR) -name "*.x" | $(XARGS) $(RM_F)
	- $(RM_F) $(BLASTEST_DIR)/$(BLASTEST_F2C_LIB_NAME)
	- $(RM_F) $(addprefix $(BLASTEST_DIR)/out.,$(BLASTEST_DRV_BASES))
else
	@echo "Removing object files from ./$(BLASTEST_DIR)/$(OBJ_DIR)"
	@- $(FIND) $(BLASTEST_DIR)/$(OBJ_DIR) -name "*.o" | $(XARGS) $(RM_F)
	@echo "Removing libf2c.a from ./$(BLASTEST_DIR)"
	@- $(RM_F) $(BLASTEST_DIR)/$(BLASTEST_F2C_LIB_NAME)
	@echo "Removing binaries from ./$(BLASTEST_DIR)"
	@- $(FIND) $(BLASTEST_DIR) -name "*.x" | $(XARGS) $(RM_F)
	@echo "Removing driver output files 'out.*' from ./$(BLASTEST_DIR)"
	@- $(RM_F) $(addprefix $(BLASTEST_DIR)/out.,$(BLASTEST_DRV_BASES))
endif # ENABLE_VERBOSE
endif # IS_CONFIGURED

ifeq ($(BUILDING_OOT),no)
cleanblistest: cleanblistesttop cleanblistestdir
else
cleanblistest: cleanblistesttop
endif

cleanblistesttop:
ifeq ($(IS_CONFIGURED),yes)
ifeq ($(ENABLE_VERBOSE),yes)
	- $(RM_F) $(MK_TESTSUITE_OBJS)
	- $(RM_RF) $(BASE_OBJ_TESTSUITE_PATH)/{shared,static}
	- $(RM_F) $(TESTSUITE_OUT_FILE)
else
	@echo "Removing object files from $(BASE_OBJ_TESTSUITE_PATH)"
	@- $(RM_F) $(MK_TESTSUITE_OBJS)
	@echo "Removing binary $(TESTSUITE_BIN)"
	@- $(RM_RF) $(BASE_OBJ_TESTSUITE_PATH)/{shared,static}
	@echo "Removing $(TESTSUITE_OUT_FILE)"
	@- $(RM_F) $(TESTSUITE_OUT_FILE)
endif # ENABLE_VERBOSE
endif # IS_CONFIGURED

cleanblistestdir:
ifeq ($(IS_CONFIGURED),yes)
ifeq ($(ENABLE_VERBOSE),yes)
	- $(FIND) $(TESTSUITE_DIR)/$(OBJ_DIR) -name "*.o" | $(XARGS) $(RM_F)
	- $(RM_RF) $(BASE_OBJ_TESTSUITE_PATH)/{shared,static}
	- $(MAKE) -C $(VEND_TESTCPP_DIR) clean
else
	@echo "Removing object files from $(TESTSUITE_DIR)/$(OBJ_DIR)"
	@- $(FIND) $(TESTSUITE_DIR)/$(OBJ_DIR) -name "*.o" | $(XARGS) $(RM_F)
	@echo "Removing binary $(TESTSUITE_BIN)"
	@- $(RM_RF) $(BASE_OBJ_TESTSUITE_PATH)/{shared,static}
	@$(MAKE) -C $(VEND_TESTCPP_DIR) clean
endif # ENABLE_VERBOSE
endif # IS_CONFIGURED

distclean: cleanmk cleanh cleanlib cleantest
ifeq ($(IS_CONFIGURED),yes)
ifeq ($(ENABLE_VERBOSE),yes)
	- $(RM_F) $(BLIS_ADDON_H)
	- $(RM_F) $(BLIS_CONFIG_H)
	- $(RM_F) $(CONFIG_MK_FILE)
	- $(RM_F) $(PC_OUT_FILE)
	- $(RM_RF) $(OBJ_DIR)
	- $(RM_RF) $(LIB_DIR)
	- $(RM_RF) $(INCLUDE_DIR)
else
	@echo "Removing $(BLIS_ADDON_H)"
	@$(RM_F) $(BLIS_ADDON_H)
	@echo "Removing $(BLIS_CONFIG_H)"
	@$(RM_F) $(BLIS_CONFIG_H)
	@echo "Removing $(CONFIG_MK_FILE)"
	@- $(RM_F) $(CONFIG_MK_FILE)
	@echo "Removing $(PC_OUT_FILE)"
	@- $(RM_F) $(PC_OUT_FILE)
	@echo "Removing $(OBJ_DIR)"
	@- $(RM_RF) $(OBJ_DIR)
	@echo "Removing $(LIB_DIR)"
	@- $(RM_RF) $(LIB_DIR)
	@echo "Removing $(INCLUDE_DIR)"
	@- $(RM_RF) $(INCLUDE_DIR)
endif
endif


# --- CHANGELOG rules ---

changelog:
	@echo "Updating '$(DIST_PATH)/$(CHANGELOG)' via '$(GIT_LOG)'"
	@$(GIT_LOG) > $(DIST_PATH)/$(CHANGELOG)


# --- Uninstall rules ---

# NOTE: We can't write these uninstall rules directly in terms of targets
# $(MK_LIBS_VERS_CONF_INST), $(MK_LIBS_INST), and $(MK_INCL_DIR_INST)
# because those targets are already defined in terms of rules that *build*
# those products.

uninstall-libs: check-env
ifeq ($(ENABLE_VERBOSE),yes)
	- $(RM_F) $(MK_LIBS_INST)
else
	@echo "Uninstalling libraries $(notdir $(MK_LIBS_INST)) from $(dir $(firstword $(MK_LIBS_INST)))"
	@- $(RM_F) $(MK_LIBS_INST)
endif

uninstall-lib-symlinks: check-env
ifeq ($(ENABLE_VERBOSE),yes)
	- $(RM_F) $(MK_LIBS_SYML)
else
	@echo "Uninstalling symlinks $(notdir $(MK_LIBS_SYML)) from $(dir $(firstword $(MK_LIBS_SYML)))"
	@- $(RM_F) $(MK_LIBS_SYML)
endif

uninstall-headers: check-env
ifeq ($(ENABLE_VERBOSE),yes)
	- $(RM_RF) $(MK_INCL_DIR_INST)
else
	@echo "Uninstalling directory '$(notdir $(MK_INCL_DIR_INST))' from $(dir $(MK_INCL_DIR_INST))"
	@- $(RM_RF) $(MK_INCL_DIR_INST)
endif

uninstall-share: check-env
ifeq ($(ENABLE_VERBOSE),yes)
	- $(RM_RF) $(MK_SHARE_DIR_INST)
else
	@echo "Uninstalling directory '$(notdir $(MK_SHARE_DIR_INST))' from $(dir $(MK_SHARE_DIR_INST))"
	@- $(RM_RF) $(MK_SHARE_DIR_INST)
endif

# --- Uninstall old rules ---

uninstall-old-libs: $(UNINSTALL_OLD_LIBS) check-env

uninstall-old-symlinks: $(UNINSTALL_OLD_SYML) check-env

uninstall-old-headers: $(UNINSTALL_OLD_HEADERS) check-env

$(UNINSTALL_OLD_LIBS) $(UNINSTALL_OLD_SYML) $(UNINSTALL_OLD_HEADERS): check-env
ifeq ($(ENABLE_VERBOSE),yes)
	- $(RM_F) $@
else
	@echo "Uninstalling $(@F) from $(@D)/"
	@- $(RM_F) $@
endif<|MERGE_RESOLUTION|>--- conflicted
+++ resolved
@@ -5,11 +5,7 @@
 #  libraries.
 #
 #  Copyright (C) 2014, The University of Texas at Austin
-<<<<<<< HEAD
-#  Copyright (C) 2022, Advanced Micro Devices, Inc.
-=======
 #  Copyright (C) 2022 - 2025, Advanced Micro Devices, Inc. All rights reserved.
->>>>>>> fb2a6827
 #
 #  Redistribution and use in source and binary forms, with or without
 #  modification, are permitted provided that the following conditions are
@@ -66,7 +62,6 @@
         clean cleanmk cleanh cleanlib distclean \
         cleantest cleanblastest cleanblistest \
         changelog \
-        symbols \
         install uninstall uninstall-old \
         uninstall-libs uninstall-lib-symlinks uninstall-headers \
         uninstall-old-libs uninstall-lib-symlinks uninstall-old-headers
@@ -232,15 +227,6 @@
                            $(filter $(ADDON_PATH)/$(addon)/$(KERNELS_DIR)/%, \
                                     $(MK_ADDON_SRC)) \
                         )
-<<<<<<< HEAD
-MK_ADDON_OTHER_SRC  := $(foreach addon, $(ADDON_LIST), \
-                           $(filter-out $(ADDON_PATH)/$(addon)/$(KERNELS_DIR)/%, \
-                                        $(MK_ADDON_SRC)) \
-                        )
-MK_ADDON_KERS_OBJS  := $(call gen-obj-paths-from-src,$(ADDON_SRC_SUFS),$(MK_ADDON_KERS_SRC),$(ADDON_PATH),$(BASE_OBJ_ADDON_PATH))
-MK_ADDON_OTHER_OBJS := $(call gen-obj-paths-from-src,$(ADDON_SRC_SUFS),$(MK_ADDON_OTHER_SRC),$(ADDON_PATH),$(BASE_OBJ_ADDON_PATH))
-MK_ADDON_OBJS       := $(MK_ADDON_KERS_OBJS) $(MK_ADDON_OTHER_OBJS)
-=======
 
 # Generate non-kernel list for all addons except aocl_gemm
 # We process aocl_gemma addon separately.
@@ -290,43 +276,17 @@
 
 # Generate object file paths for all of the debgu and trace logger.
 MK_AOCLDTL_OBJS       := $(call gen-obj-paths-from-src,$(AOCLDTL_SRC_SUFS),$(MK_AOCLDTL_SRC),$(AOCLDTL_PATH),$(BASE_OBJ_AOCLDTL_PATH))
->>>>>>> fb2a6827
 
 # Generate object file paths for the sandbox source code. If a sandbox was not
 # enabled a configure-time, this variable will we empty.
 MK_SANDBOX_OBJS     := $(call gen-obj-paths-from-src,$(SANDBOX_SRC_SUFS),$(MK_SANDBOX_SRC),$(SANDBOX_PATH),$(BASE_OBJ_SANDBOX_PATH))
-
-# AMD has chosen to introduce AOCL-specific optimizations to certain BLIS
-# framework files that are otherwise intended to remain generic. Upstream
-# developers of vanilla BLIS have agreed to integrate some of these
-# optimizations, but in a way that keeps the AOCL-specific code segregated
-# in separate files containing the suffix '_amd'. For example, the BLAS
-# compatibility layer in vanilla BLIS contains a generic file named
-# 'bla_gemm.c'. AMD's version of this file is named 'bla_gemm_amd.c'.
-# Only one or the other is ever built and included in libblis. Currently,
-# these files are chosen automatically based on the target configuration.
-ifeq ($(ENABLE_AMD_FRAME_TWEAKS),yes)
-# Build is being done for AMD platforms; remove the objects which DO NOT have
-# an "_amd" suffix.
-MK_FRAME_AMD_OBJS  := $(filter $(BASE_OBJ_FRAME_PATH)/%amd.o, $(MK_FRAME_OBJS))
-FILES_TO_REMOVE := $(subst _amd.o,.o, $(MK_FRAME_AMD_OBJS))
-MK_FRAME_OBJS := $(filter-out $(FILES_TO_REMOVE), $(MK_FRAME_OBJS))
-else
-# Build is being done for non-AMD platforms; remove the objects which DO have
-# an "_amd" suffix.
-MK_FRAME_AMD_OBJS  := $(filter $(BASE_OBJ_FRAME_PATH)/%amd.o, $(MK_FRAME_OBJS))
-MK_FRAME_OBJS := $(filter-out $(MK_FRAME_AMD_OBJS), $(MK_FRAME_OBJS))
-endif
 
 # Combine all of the object files into some readily-accessible variables.
 MK_BLIS_OBJS        := $(MK_CONFIG_OBJS) \
                        $(MK_KERNELS_OBJS) \
                        $(MK_REFKERN_OBJS) \
                        $(MK_FRAME_OBJS) \
-<<<<<<< HEAD
-=======
                        $(MK_AOCLDTL_OBJS) \
->>>>>>> fb2a6827
                        $(MK_ADDON_OBJS) \
                        $(MK_SANDBOX_OBJS)
 
@@ -570,29 +530,16 @@
 endif
 
 
-# --- Shared/dynamic libblis symbol file creation/refresh ---
-
-symbols: check-env $(SYM_FILE)
-
-$(SYM_FILE): $(HEADERS_TO_INSTALL)
-ifeq ($(ENABLE_VERBOSE),yes)
-	$(GEN_SYMS) > $(SYM_FILE)
-else
-	@echo "Updating $(SYM_FILE)"
-	@$(GEN_SYMS) > $(SYM_FILE)
-endif
-
-
 # --- Consolidated blis.h header creation ---
 
 flat-header: check-env $(BLIS_H_FLAT)
 
 $(BLIS_H_FLAT): $(ALL_H99_FILES)
 ifeq ($(ENABLE_VERBOSE),yes)
-	$(FLATTEN_H) -l -v1 $(BLIS_H_SRC_PATH) $@ "./$(INCLUDE_DIR)" "$(ALL_H99_DIRPATHS)"
+	$(FLATTEN_H) -c -v1 $(BLIS_H_SRC_PATH) $@ "./$(INCLUDE_DIR)" "$(ALL_H99_DIRPATHS)"
 else
 	@echo -n "Generating monolithic blis.h"
-	@$(FLATTEN_H) -l -v1 $(BLIS_H_SRC_PATH) $@ "./$(INCLUDE_DIR)" "$(ALL_H99_DIRPATHS)"
+	@$(FLATTEN_H) -c -v1 $(BLIS_H_SRC_PATH) $@ "./$(INCLUDE_DIR)" "$(ALL_H99_DIRPATHS)"
 	@echo "Generated $@"
 endif
 
@@ -602,10 +549,10 @@
 
 $(CBLAS_H_FLAT): $(FRAME_H99_FILES)
 ifeq ($(ENABLE_VERBOSE),yes)
-	$(FLATTEN_H) -l -v1 $(CBLAS_H_SRC_PATH) $@ "./$(INCLUDE_DIR)" "$(ALL_H99_DIRPATHS)"
+	$(FLATTEN_H) -c -v1 $(CBLAS_H_SRC_PATH) $@ "./$(INCLUDE_DIR)" "$(ALL_H99_DIRPATHS)"
 else
 	@echo -n "Generating monolithic cblas.h"
-	@$(FLATTEN_H) -l -v1 $(CBLAS_H_SRC_PATH) $@ "./$(INCLUDE_DIR)" "$(ALL_H99_DIRPATHS)"
+	@$(FLATTEN_H) -c -v1 $(CBLAS_H_SRC_PATH) $@ "./$(INCLUDE_DIR)" "$(ALL_H99_DIRPATHS)"
 	@echo "Generated $@"
 endif
 
@@ -637,16 +584,6 @@
 else
 	@echo "Compiling $$@" $(call get-frame-text-for,$(1))
 	@$(CC) $(call get-frame-cflags-for,$(1)) -c $$< -o $$@
-endif
-
-ifneq ($(findstring hpx,$(THREADING_MODEL)),)
-$(BASE_OBJ_FRAME_PATH)/%.o: $(FRAME_PATH)/%.cpp $(BLIS_H_FLAT) $(MAKE_DEFS_MK_PATHS)
-ifeq ($(ENABLE_VERBOSE),yes)
-	$(CXX) $(call get-frame-cxxflags-for,$(1)) -c $$< -o $$@
-else
-	@echo "Compiling $$@" $(call get-frame-cxxtext-for,$(1))
-	@$(CXX) $(call get-frame-cxxflags-for,$(1)) -c $$< -o $$@
-endif
 endif
 endef
 
@@ -824,13 +761,10 @@
 $(foreach suf, $(KERNELS_SRC_SUFS), \
 $(foreach kset, $(KERNEL_LIST), $(eval $(call make-kernels-rule,$(kset),$(call get-config-for-kset,$(kset)),$(suf)))))
 
-<<<<<<< HEAD
-=======
 ifeq ($(filter aocl_gemm, $(ADDON_LIST)), aocl_gemm)
   $(foreach suf, $(KERNELS_SRC_SUFS), \
   $(foreach kset, $(KERNEL_LIST), $(eval $(call make-kernels-lpgemm-rule,$(kset)/lpgemm,$(call get-config-for-kset,$(kset)),$(suf)))))
 endif
->>>>>>> fb2a6827
 # Instantiate the build rule for C addon files. Use the CFLAGS for the
 # configuration family.
 $(foreach suf, $(ADDON_C99_SUFS), \
@@ -1313,27 +1247,6 @@
 # --- Query current configuration ---
 
 showconfig: check-env
-<<<<<<< HEAD
-	@echo "configuration family:       $(CONFIG_NAME)"
-	@echo "sub-configurations:         $(CONFIG_LIST)"
-	@echo "requisite kernels sets:     $(KERNEL_LIST)"
-	@echo "kernel-to-config map:       $(KCONFIG_MAP)"
-	@echo "-------------------------"
-	@echo "BLIS version string:        $(VERSION)"
-	@echo ".so major version:          $(SO_MAJOR)"
-	@echo ".so minor.build vers:       $(SO_MINORB)"
-	@echo "install libdir:             $(INSTALL_LIBDIR)"
-	@echo "install includedir:         $(INSTALL_INCDIR)"
-	@echo "install sharedir:           $(INSTALL_SHAREDIR)"
-	@echo "debugging status:           $(DEBUG_TYPE)"
-	@echo "enable AddressSanitizer?    $(MK_ENABLE_ASAN)"
-	@echo "enabled threading model(s): $(THREADING_MODEL)"
-	@echo "enable BLAS API?            $(MK_ENABLE_BLAS)"
-	@echo "enable CBLAS API?           $(MK_ENABLE_CBLAS)"
-	@echo "build static library?       $(MK_ENABLE_STATIC)"
-	@echo "build shared library?       $(MK_ENABLE_SHARED)"
-	@echo "ARG_MAX hack enabled?       $(ARG_MAX_HACK)"
-=======
 	@echo "configuration family:        $(CONFIG_NAME)"
 	@echo "sub-configurations:          $(CONFIG_LIST)"
 	@echo "requisite kernels sets:      $(KERNEL_LIST)"
@@ -1357,7 +1270,6 @@
 	@echo "enable AOCL dynamic threads: $(MK_ENABLE_AOCL_DYNAMIC)"
 	@echo "BLAS Integer size(LP/ILP):   $(MK_BLAS_INT_TYPE_SIZE)"
 
->>>>>>> fb2a6827
 
 
 # --- Clean rules ---
