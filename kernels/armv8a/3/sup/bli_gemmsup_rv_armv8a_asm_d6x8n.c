/*

   BLIS
   An object-based framework for developing high-performance BLAS-like
   libraries.

   Copyright (C) 2014, The University of Texas at Austin
   Copyright (C) 2021, The University of Tokyo

   Redistribution and use in source and binary forms, with or without
   modification, are permitted provided that the following conditions are
   met:
    - Redistributions of source code must retain the above copyright
      notice, this list of conditions and the following disclaimer.
    - Redistributions in binary form must reproduce the above copyright
      notice, this list of conditions and the following disclaimer in the
      documentation and/or other materials provided with the distribution.
    - Neither the name(s) of the copyright holder(s) nor the names of its
      contributors may be used to endorse or promote products derived
      from this software without specific prior written permission.

   THIS SOFTWARE IS PROVIDED BY THE COPYRIGHT HOLDERS AND CONTRIBUTORS
   "AS IS" AND ANY EXPRESS OR IMPLIED WARRANTIES, INCLUDING, BUT NOT
   LIMITED TO, THE IMPLIED WARRANTIES OF MERCHANTABILITY AND FITNESS FOR
   A PARTICULAR PURPOSE ARE DISCLAIMED. IN NO EVENT SHALL THE COPYRIGHT
   HOLDER OR CONTRIBUTORS BE LIABLE FOR ANY DIRECT, INDIRECT, INCIDENTAL,
   SPECIAL, EXEMPLARY, OR CONSEQUENTIAL DAMAGES (INCLUDING, BUT NOT
   LIMITED TO, PROCUREMENT OF SUBSTITUTE GOODS OR SERVICES; LOSS OF USE,
   DATA, OR PROFITS; OR BUSINESS INTERRUPTION) HOWEVER CAUSED AND ON ANY
   THEORY OF LIABILITY, WHETHER IN CONTRACT, STRICT LIABILITY, OR TORT
   (INCLUDING NEGLIGENCE OR OTHERWISE) ARISING IN ANY WAY OUT OF THE USE
   OF THIS SOFTWARE, EVEN IF ADVISED OF THE POSSIBILITY OF SUCH DAMAGE.


*/

#include "blis.h"
#include "assert.h"


// Label locality & misc.
#include "../armv8a_asm_utils.h"

// Nanokernel operations.
#include "../armv8a_asm_d2x2.h"

/* Order of row-major DGEMM_6x8's execution in 2x2 blocks:
 *
 * +---+ +---+ +---+ +---+
 * | 0 | | 1 | | 6 | | 7 |
 * +---+ +---+ +---+ +---+
 * +---+ +---+ +---+ +---+
 * | 2 | | 3 | | 8 | | 9 |
 * +---+ +---+ +---+ +---+
 * +---+ +---+ +---+ +---+
 * | 4 | | 5 | | 10| | 11|
 * +---+ +---+ +---+ +---+
 *
 */
#define DGEMM_6X8_MKER_LOOP_PLAIN(C00,C01,C02,C03,C10,C11,C12,C13,C20,C21,C22,C23,C30,C31,C32,C33,C40,C41,C42,C43,C50,C51,C52,C53,A0,A1,A2,B0,B1,B2,B3,AELEMADDR,AELEMST,BADDR,BSHIFT,LOADNEXT) \
  DGEMM_2X2_NANOKERNEL(C00,C10,B0,A0) \
  DGEMM_2X2_NANOKERNEL(C01,C11,B1,A0) \
  DGEMM_2X2_NANOKERNEL(C20,C30,B0,A1) \
  DGEMM_2X2_NANOKERNEL(C21,C31,B1,A1) \
  DGEMM_2X2_NANOKERNEL(C40,C50,B0,A2) \
  DGEMM_2X2_NANOKERNEL(C41,C51,B1,A2) \
  DGEMM_LOAD2V_ ##LOADNEXT (B0,B1,BADDR,BSHIFT) \
  DGEMM_2X2_NANOKERNEL(C02,C12,B2,A0) \
  DGEMM_2X2_NANOKERNEL(C03,C13,B3,A0) \
  DGEMM_LOAD1V_G_ ##LOADNEXT (A0,AELEMADDR,AELEMST) \
  DGEMM_2X2_NANOKERNEL(C22,C32,B2,A1) \
  DGEMM_2X2_NANOKERNEL(C23,C33,B3,A1) \
  DGEMM_LOAD1V_G_ ##LOADNEXT (A1,AELEMADDR,AELEMST) \
  DGEMM_2X2_NANOKERNEL(C42,C52,B2,A2) \
  DGEMM_2X2_NANOKERNEL(C43,C53,B3,A2)

// Interleaving load or not.
#define DGEMM_LOAD1V_noload(V1,ADDR,IMM)
#define DGEMM_LOAD1V_load(V1,ADDR,IMM) \
" ldr  q"#V1", ["#ADDR", #"#IMM"] \n\t"

#define DGEMM_LOAD2V_noload(V1,V2,ADDR,IMM)
#define DGEMM_LOAD2V_load(V1,V2,ADDR,IMM) \
  DGEMM_LOAD1V_load(V1,ADDR,IMM) \
  DGEMM_LOAD1V_load(V2,ADDR,IMM+16)

#define DGEMM_LOAD1V_G_noload(V1,ADDR,ST)
#define DGEMM_LOAD1V_G_load(V1,ADDR,ST) \
" ld1  {v"#V1".d}[0], ["#ADDR"], "#ST" \n\t" \
" ld1  {v"#V1".d}[1], ["#ADDR"], "#ST" \n\t"

// Prefetch C in the long direction.
#define DPRFMC_FWD(CADDR,DLONGC) \
" prfm PLDL1KEEP, ["#CADDR"]      \n\t" \
" add  "#CADDR", "#CADDR", "#DLONGC" \n\t"

// For row-storage of C.
#define DLOADC_4V_R_FWD(C0,C1,C2,C3,CADDR,CSHIFT,RSC) \
  DLOAD4V(C0,C1,C2,C3,CADDR,CSHIFT) \
" add  "#CADDR", "#CADDR", "#RSC" \n\t"
#define DSTOREC_4V_R_FWD(C0,C1,C2,C3,CADDR,CSHIFT,RSC) \
  DSTORE4V(C0,C1,C2,C3,CADDR,CSHIFT) \
" add  "#CADDR", "#CADDR", "#RSC" \n\t"

// For column-storage of C.
#define DLOADC_3V_C_FWD(C0,C1,C2,CADDR,CSHIFT,CSC) \
  DLOAD2V(C0,C1,CADDR,CSHIFT) \
  DLOAD1V(C2,CADDR,CSHIFT+32) \
" add  "#CADDR", "#CADDR", "#CSC" \n\t"
#define DSTOREC_3V_C_FWD(C0,C1,C2,CADDR,CSHIFT,CSC) \
  DSTORE2V(C0,C1,CADDR,CSHIFT) \
  DSTORE1V(C2,CADDR,CSHIFT+32) \
" add  "#CADDR", "#CADDR", "#CSC" \n\t"

#define DSCALE6V(V0,V1,V2,V3,V4,V5,A,IDX) \
  DSCALE4V(V0,V1,V2,V3,A,IDX) \
  DSCALE2V(V4,V5,A,IDX)
#define DSCALEA6V(D0,D1,D2,D3,D4,D5,S0,S1,S2,S3,S4,S5,A,IDX) \
  DSCALEA4V(D0,D1,D2,D3,S0,S1,S2,S3,A,IDX) \
  DSCALEA2V(D4,D5,S4,S5,A,IDX)


/*
 * 6x8 dgemmsup kernel with extending 2nd dimension.
 *
 * Recommanded usage case: (L1 cache latency) * (Num. FPU) < 17 cycles.
 *
 * Calls 4x8n for edge cases.
 */
void bli_dgemmsup_rv_armv8a_asm_6x8n
     (
             conj_t     conja,
             conj_t     conjb,
             dim_t      m0,
             dim_t      n0,
             dim_t      k0,
       const void*      alpha,
       const void*      a, inc_t rs_a0, inc_t cs_a0,
       const void*      b, inc_t rs_b0, inc_t cs_b0,
       const void*      beta,
             void*      c, inc_t rs_c0, inc_t cs_c0,
             auxinfo_t* data,
       const cntx_t*    cntx
     )
{
  if ( m0 != 6 )
  {
    assert( m0 <= 9 );

    // Manual separation.
<<<<<<< HEAD
    dgemmsup_ker_ft ker_fp1 = NULL;
    dgemmsup_ker_ft ker_fp2 = NULL;
    dim_t           mr1, mr2;

=======
    gemmsup_ker_ft ker_fp1 = NULL;
    gemmsup_ker_ft ker_fp2 = NULL;
    dim_t          mr1, mr2;
    
>>>>>>> 89b7863f
    if ( m0 == 9 )
    {
      ker_fp1 = bli_dgemmsup_rv_armv8a_asm_5x8n; mr1 = 5;
      ker_fp2 = bli_dgemmsup_rv_armv8a_asm_4x8n; mr2 = 4;
    }
    if ( m0 == 8 )
    {
      ker_fp1 = bli_dgemmsup_rv_armv8a_asm_4x8n; mr1 = 4;
      ker_fp2 = bli_dgemmsup_rv_armv8a_asm_4x8n; mr2 = 4;
    }
    if ( m0 == 7 )
    {
      ker_fp1 = bli_dgemmsup_rv_armv8a_asm_4x8n; mr1 = 4;
      ker_fp2 = bli_dgemmsup_rv_armv8a_int_3x8mn; mr2 = 3;
    }
    if ( m0 == 5 )
    {
      ker_fp1 = bli_dgemmsup_rv_armv8a_asm_5x8n; mr1 = 5;
    }
    if ( m0 == 4 )
    {
      ker_fp1 = bli_dgemmsup_rv_armv8a_asm_4x8n; mr1 = 4;
    }
    if ( m0 < 4 )
    {
      ker_fp1 = bli_dgemmsup_rv_armv8a_int_3x8mn; mr1 = m0;
    }

    ker_fp1
    (
      conja, conjb, mr1, n0, k0,
      alpha, a, rs_a0, cs_a0, b, rs_b0, cs_b0,
      beta, c, rs_c0, cs_c0, data, cntx
    );
    a = ( double* )a + mr1 * rs_a0;
    c = ( double* )c + mr1 * rs_c0;
    if ( ker_fp2 )
      ker_fp2
      (
        conja, conjb, mr2, n0, k0,
        alpha, a, rs_a0, cs_a0, b, rs_b0, cs_b0,
        beta, c, rs_c0, cs_c0, data, cntx
      );
    return;
  }

  // LLVM has very bad routing ability for inline asm.
  // Limit number of registers in case of Clang compilation.
#ifndef __clang__
<<<<<<< HEAD
  const void*    a_next = bli_auxinfo_next_a( data );
  const void*    b_next = bli_auxinfo_next_b( data );
=======
  const void* a_next = bli_auxinfo_next_a( data );
  const void* b_next = bli_auxinfo_next_b( data );
>>>>>>> 89b7863f
#endif
  uint64_t ps_b   = bli_auxinfo_ps_b( data );

  // Typecast local copies of integers in case dim_t and inc_t are a
  // different size than is expected by load instructions.
  uint64_t k_mker = k0 / 4;
  uint64_t k_left = k0 % 4;

  int64_t  n_iter = n0 / 8;
  int64_t  n_left = n0 % 8;

  uint64_t rs_a   = rs_a0;
  uint64_t cs_a   = cs_a0;
  uint64_t rs_b   = rs_b0;
  uint64_t rs_c   = rs_c0;
  uint64_t cs_c   = cs_c0;
  // uint64_t cs_b   = cs_b0;
  assert( cs_b0 == 1 );

  if ( n_iter == 0 ) goto consider_edge_cases;

  __asm__ volatile
  (
" ldr             x10, %[b]                       \n\t"
" ldr             x13, %[c]                       \n\t"
" ldr             x12, %[n_iter]                  \n\t"
" ldr             x11, %[ps_b]                    \n\t" // Panel-skip of B.
" ldr             x3, %[rs_b]                     \n\t" // Row-skip of B.
" ldr             x9, %[rs_a]                     \n\t" // Row-skip of A.
" ldr             x2, %[cs_a]                     \n\t" // Column-skip of A.
"                                                 \n\t"
" ldr             x6, %[rs_c]                     \n\t" // Row-skip of C.
" ldr             x7, %[cs_c]                     \n\t" // Column-skip of C.
"                                                 \n\t"
"                                                 \n\t" // Multiply some address skips by sizeof(double).
" lsl             x11, x11, #3                    \n\t" // ps_b
" lsl             x9, x9, #3                      \n\t" // rs_a
" lsl             x2, x2, #3                      \n\t" // cs_a
" lsl             x3, x3, #3                      \n\t" // rs_b
" lsl             x6, x6, #3                      \n\t" // rs_c
" lsl             x7, x7, #3                      \n\t" // cs_c
"                                                 \n\t"
" mov             x1, x5                          \n\t"
" cmp             x7, #8                          \n\t" // Prefetch column-strided C.
BEQ(C_PREFETCH_COLS)
DPRFMC_FWD(x1,x6)
DPRFMC_FWD(x1,x6)
DPRFMC_FWD(x1,x6)
DPRFMC_FWD(x1,x6)
DPRFMC_FWD(x1,x6)
DPRFMC_FWD(x1,x6)
BRANCH(C_PREFETCH_END)
LABEL(C_PREFETCH_COLS)
// This prefetch will not cover further mker perts. Skip.
//
// DPRFMC_FWD(x1,x7)
// DPRFMC_FWD(x1,x7)
// DPRFMC_FWD(x1,x7)
// DPRFMC_FWD(x1,x7)
// DPRFMC_FWD(x1,x7)
// DPRFMC_FWD(x1,x7)
// DPRFMC_FWD(x1,x7)
// DPRFMC_FWD(x1,x7)
LABEL(C_PREFETCH_END)
//
// Millikernel.
LABEL(MILLIKER_MLOOP)
"                                                 \n\t"
" mov             x1, x10                         \n\t" // Parameters to be reloaded
" mov             x5, x13                         \n\t" //  within each millikernel loop.
" ldr             x0, %[a]                        \n\t"
" ldr             x4, %[k_mker]                   \n\t"
" ldr             x8, %[k_left]                   \n\t"
"                                                 \n\t"
// Storage scheme:
//  V[ 0:23] <- C
//  V[24:27] <- A
//  V[28:31] <- B
// Under this scheme, the following is defined:
#define DGEMM_6X8_MKER_LOOP_PLAIN_LOC(A0,A1,A2,B0,B1,B2,B3,AELEMADDR,AELEMST,BADDR,BSHIFT,LOADNEXT) \
  DGEMM_6X8_MKER_LOOP_PLAIN(0,1,2,3,4,5,6,7,8,9,10,11,12,13,14,15,16,17,18,19,20,21,22,23,A0,A1,A2,B0,B1,B2,B3,AELEMADDR,AELEMST,BADDR,BSHIFT,LOADNEXT)
// Load from memory.
LABEL(LOAD_ABC)
"                                                 \n\t" // No-microkernel early return is a must
" cmp             x4, #0                          \n\t" //  to avoid out-of-boundary read.
BEQ(CLEAR_CCOLS)
"                                                 \n\t"
" ldr             q28, [x1, #16*0]                \n\t" // Load B first.
" ldr             q29, [x1, #16*1]                \n\t"
" ldr             q30, [x1, #16*2]                \n\t"
" ldr             q31, [x1, #16*3]                \n\t"
" add             x1, x1, x3                      \n\t"
"                                                 \n\t"
" mov             x14, x0                         \n\t" // Load A.
" ld1             {v24.d}[0], [x14], x9           \n\t" // We want A to be kept in L1.
" ld1             {v24.d}[1], [x14], x9           \n\t"
" ld1             {v25.d}[0], [x14], x9           \n\t"
" ld1             {v25.d}[1], [x14], x9           \n\t"
" ld1             {v26.d}[0], [x14], x9           \n\t"
" ld1             {v26.d}[1], [x14], x9           \n\t"
" add             x0, x0, x2                      \n\t"
" mov             x14, x0                         \n\t"
" ld1             {v27.d}[0], [x14], x9           \n\t"
" ld1             {v27.d}[1], [x14], x9           \n\t"
LABEL(CLEAR_CCOLS)
CLEAR8V(0,1,2,3,4,5,6,7)
CLEAR8V(8,9,10,11,12,13,14,15)
CLEAR8V(16,17,18,19,20,21,22,23)
// No-microkernel early return, once again.
BEQ(K_LEFT_LOOP)
//
// Microkernel is defined here as:
#define DGEMM_6X8_MKER_LOOP_PLAIN_LOC_FWD(A0,A1,A2,B0,B1,B2,B3) \
  DGEMM_6X8_MKER_LOOP_PLAIN_LOC(A0,A1,A2,B0,B1,B2,B3,x14,x9,x1,0,load) \
 "add             x0, x0, x2                      \n\t" \
 "mov             x14, x0                         \n\t" \
 "ld1             {v"#A2".d}[0], [x14], x9        \n\t" \
 "ld1             {v"#A2".d}[1], [x14], x9        \n\t" \
 "ldr             q"#B2", [x1, #16*2]             \n\t" \
 "ldr             q"#B3", [x1, #16*3]             \n\t" \
 "add             x1, x1, x3                      \n\t"
// Start microkernel loop.
LABEL(K_MKER_LOOP)
DGEMM_6X8_MKER_LOOP_PLAIN_LOC_FWD(24,25,26,28,29,30,31)
DGEMM_6X8_MKER_LOOP_PLAIN_LOC_FWD(27,24,25,28,29,30,31)
"                                                 \n\t" // Decrease counter before final replica.
" subs            x4, x4, #1                      \n\t" // Branch early to avoid reading excess mem.
BEQ(FIN_MKER_LOOP)
DGEMM_6X8_MKER_LOOP_PLAIN_LOC_FWD(26,27,24,28,29,30,31)
DGEMM_6X8_MKER_LOOP_PLAIN_LOC_FWD(25,26,27,28,29,30,31)
BRANCH(K_MKER_LOOP)
//
// Final microkernel loop.
LABEL(FIN_MKER_LOOP)
DGEMM_6X8_MKER_LOOP_PLAIN_LOC(26,27,24,28,29,30,31,x14,x9,x1,0,load)
" add             x0, x0, x2                      \n\t"
" ldr             q30, [x1, #16*2]                \n\t"
" ldr             q31, [x1, #16*3]                \n\t"
" add             x1, x1, x3                      \n\t"
DGEMM_6X8_MKER_LOOP_PLAIN_LOC(25,26,27,28,29,30,31,xzr,-1,xzr,-1,noload)
//
// Loops left behind microkernels.
LABEL(K_LEFT_LOOP)
" cmp             x8, #0                          \n\t" // End of exec.
BEQ(WRITE_MEM_PREP)
" ldr             q28, [x1, #16*0]                \n\t" // Load B row.
" ldr             q29, [x1, #16*1]                \n\t"
" ldr             q30, [x1, #16*2]                \n\t"
" ldr             q31, [x1, #16*3]                \n\t"
" add             x1, x1, x3                      \n\t"
" mov             x14, x0                         \n\t"
" ld1             {v24.d}[0], [x14], x9           \n\t" // Load A col.
" ld1             {v24.d}[1], [x14], x9           \n\t"
" ld1             {v25.d}[0], [x14], x9           \n\t"
" ld1             {v25.d}[1], [x14], x9           \n\t"
" ld1             {v26.d}[0], [x14], x9           \n\t"
" ld1             {v26.d}[1], [x14], x9           \n\t"
" add             x0, x0, x2                      \n\t"
" sub             x8, x8, #1                      \n\t"
DGEMM_6X8_MKER_LOOP_PLAIN_LOC(24,25,26,28,29,30,31,xzr,-1,xzr,-1,noload)
BRANCH(K_LEFT_LOOP)
//
// Scale and write to memory.
LABEL(WRITE_MEM_PREP)
" ldr             x4, %[alpha]                    \n\t" // Load alpha & beta (address).
" ldr             x8, %[beta]                     \n\t"
"                                                 \n\t"
" mov             x1, x5                          \n\t" // C address for loading.
"                                                 \n\t" // C address for storing is x5 itself.
" cmp             x7, #8                          \n\t" // Check for column-storage.
BNE(WRITE_MEM_C)
//
// C storage in rows.
LABEL(WRITE_MEM_R)
" ld1r            {v24.2d}, [x4]                  \n\t" // Load alpha & beta.
" ld1r            {v25.2d}, [x8]                  \n\t"
" fmov            d26, #1.0                       \n\t"
" fcmp            d24, d26                        \n\t"
BEQ(UNIT_ALPHA_R)
DSCALE8V(0,1,2,3,4,5,6,7,24,0)
DSCALE8V(8,9,10,11,12,13,14,15,24,0)
DSCALE8V(16,17,18,19,20,21,22,23,24,0)
LABEL(UNIT_ALPHA_R)
" fcmp            d25, #0.0                       \n\t"
BEQ(ZERO_BETA_R_1)
DLOADC_4V_R_FWD(26,27,28,29,x1,0,x6)
DSCALEA4V(0,1,2,3,26,27,28,29,25,0)
DLOADC_4V_R_FWD(26,27,28,29,x1,0,x6)
DSCALEA4V(4,5,6,7,26,27,28,29,25,0)
LABEL(ZERO_BETA_R_1)
DSTOREC_4V_R_FWD(0,1,2,3,x5,0,x6)
BEQ(ZERO_BETA_R_2)
DLOADC_4V_R_FWD(26,27,28,29,x1,0,x6)
DLOADC_4V_R_FWD(0,1,2,3,x1,0,x6)
DSCALEA8V(8,9,10,11,12,13,14,15,26,27,28,29,0,1,2,3,25,0)
DLOADC_4V_R_FWD(26,27,28,29,x1,0,x6)
DLOADC_4V_R_FWD(0,1,2,3,x1,0,x6)
DSCALEA8V(16,17,18,19,20,21,22,23,26,27,28,29,0,1,2,3,25,0)
LABEL(ZERO_BETA_R_2)
#ifndef __clang__
" cmp   x12, #1                       \n\t"
BRANCH(PRFM_END_R)
" prfm  PLDL1KEEP, [%[a_next], #16*0] \n\t"
" prfm  PLDL1KEEP, [%[a_next], #16*1] \n\t"
" prfm  PLDL1STRM, [%[b_next], #16*0] \n\t"
" prfm  PLDL1STRM, [%[b_next], #16*1] \n\t"
LABEL(PRFM_END_R)
#endif
DSTOREC_4V_R_FWD(4,5,6,7,x5,0,x6)
DSTOREC_4V_R_FWD(8,9,10,11,x5,0,x6)
DSTOREC_4V_R_FWD(12,13,14,15,x5,0,x6)
DSTOREC_4V_R_FWD(16,17,18,19,x5,0,x6)
DSTOREC_4V_R_FWD(20,21,22,23,x5,0,x6)
BRANCH(END_WRITE_MEM)
//
// C storage in columns.
LABEL(WRITE_MEM_C)
// In-register transpose,
//  do transposition in row-order.
" trn1            v24.2d, v0.2d, v4.2d            \n\t" // Row 0-1.
" trn2            v25.2d, v0.2d, v4.2d            \n\t"
" trn1            v26.2d, v1.2d, v5.2d            \n\t"
" trn2            v27.2d, v1.2d, v5.2d            \n\t"
" trn1            v28.2d, v2.2d, v6.2d            \n\t"
" trn2            v29.2d, v2.2d, v6.2d            \n\t"
" trn1            v30.2d, v3.2d, v7.2d            \n\t"
" trn2            v31.2d, v3.2d, v7.2d            \n\t"
"                                                 \n\t"
" trn1            v0.2d, v8.2d, v12.2d            \n\t" // Row 2-3.
" trn2            v1.2d, v8.2d, v12.2d            \n\t"
" trn1            v2.2d, v9.2d, v13.2d            \n\t"
" trn2            v3.2d, v9.2d, v13.2d            \n\t"
" trn1            v4.2d, v10.2d, v14.2d           \n\t"
" trn2            v5.2d, v10.2d, v14.2d           \n\t"
" trn1            v6.2d, v11.2d, v15.2d           \n\t"
" trn2            v7.2d, v11.2d, v15.2d           \n\t"
"                                                 \n\t"
" trn1            v8.2d, v16.2d, v20.2d           \n\t" // Row 4-5.
" trn2            v9.2d, v16.2d, v20.2d           \n\t"
" trn1            v10.2d, v17.2d, v21.2d          \n\t" // AMARI
" trn2            v11.2d, v17.2d, v21.2d          \n\t" // AMARI
" trn1            v12.2d, v18.2d, v22.2d          \n\t" // AMARI
" trn2            v13.2d, v18.2d, v22.2d          \n\t" // AMARI
" trn1            v14.2d, v19.2d, v23.2d          \n\t" // AMARI
" trn2            v15.2d, v19.2d, v23.2d          \n\t" // AMARI
"                                                 \n\t"
" ld1r            {v16.2d}, [x4]                  \n\t" // Load alpha & beta.
" ld1r            {v17.2d}, [x8]                  \n\t"
" fmov            d18, #1.0                       \n\t"
" fcmp            d16, d18                        \n\t"
BEQ(UNIT_ALPHA_C)
DSCALE8V(24,25,26,27,28,29,30,31,16,0)
DSCALE8V(0,1,2,3,4,5,6,7,16,0)
DSCALE8V(8,9,10,11,12,13,14,15,16,0)
LABEL(UNIT_ALPHA_C)
" fcmp            d17, #0.0                       \n\t"
BEQ(ZERO_BETA_C_1)
DLOADC_3V_C_FWD(18,19,20,x1,0,x7)
DLOADC_3V_C_FWD(21,22,23,x1,0,x7)
DSCALEA6V(24,0,8,25,1,9,18,19,20,21,22,23,17,0)
LABEL(ZERO_BETA_C_1)
DSTOREC_3V_C_FWD(24,0,8,x5,0,x7)
DSTOREC_3V_C_FWD(25,1,9,x5,0,x7)
BEQ(ZERO_BETA_C_2)
DLOADC_3V_C_FWD(18,19,20,x1,0,x7)
DLOADC_3V_C_FWD(21,22,23,x1,0,x7)
DLOADC_3V_C_FWD(24,0,8,x1,0,x7)
DLOADC_3V_C_FWD(25,1,9,x1,0,x7)
DSCALEA6V(26,2,10,27,3,11,18,19,20,21,22,23,17,0)
DSCALEA6V(28,4,12,29,5,13,24,0,8,25,1,9,17,0)
LABEL(ZERO_BETA_C_2)
#ifndef __clang__
" cmp   x12, #1                       \n\t"
BRANCH(PRFM_END_C)
" prfm  PLDL1KEEP, [%[a_next], #16*0] \n\t"
" prfm  PLDL1KEEP, [%[a_next], #16*1] \n\t"
" prfm  PLDL1STRM, [%[b_next], #16*0] \n\t"
" prfm  PLDL1STRM, [%[b_next], #16*1] \n\t"
LABEL(PRFM_END_C)
" fcmp            d17, #0.0           \n\t" // Not the end. Reset branching reg.
#endif
DSTOREC_3V_C_FWD(26,2,10,x5,0,x7)
DSTOREC_3V_C_FWD(27,3,11,x5,0,x7)
BEQ(ZERO_BETA_C_3)
DLOADC_3V_C_FWD(18,19,20,x1,0,x7)
DLOADC_3V_C_FWD(21,22,23,x1,0,x7)
DSCALEA6V(30,6,14,31,7,15,18,19,20,21,22,23,17,0)
LABEL(ZERO_BETA_C_3)
DSTOREC_3V_C_FWD(28,4,12,x5,0,x7)
DSTOREC_3V_C_FWD(29,5,13,x5,0,x7)
DSTOREC_3V_C_FWD(30,6,14,x5,0,x7)
DSTOREC_3V_C_FWD(31,7,15,x5,0,x7)
//
// End of this microkernel.
LABEL(END_WRITE_MEM)
"                                                 \n\t"
" subs            x12, x12, #1                    \n\t"
BEQ(END_EXEC)
"                                                 \n\t"
" mov             x8, #8                          \n\t"
" madd            x13, x7, x8, x13                \n\t" // Forward C's base address to the next logic panel.
" add             x10, x10, x11                   \n\t" // Forward B's base address to the next logic panel.
BRANCH(MILLIKER_MLOOP)
//
// End of execution.
LABEL(END_EXEC)
:
: [a]      "m" (a),
  [b]      "m" (b),
  [c]      "m" (c),
  [rs_a]   "m" (rs_a),
  [cs_a]   "m" (cs_a),
  [ps_b]   "m" (ps_b),
  [rs_b]   "m" (rs_b),
  [rs_c]   "m" (rs_c),
  [cs_c]   "m" (cs_c),
  // In Clang, even "m"-passed parameter takes 1 register.
  // Have to disable prefetching to pass compilation.
#ifndef __clang__
  [a_next] "r" (a_next),
  [b_next] "r" (b_next),
#endif
  [n_iter] "m" (n_iter),
  [k_mker] "m" (k_mker),
  [k_left] "m" (k_left),
  [alpha]  "m" (alpha),
  [beta]   "m" (beta)
: "x0", "x1", "x2", "x3", "x4", "x5", "x6", "x7",
  "x8", "x9", "x10","x11","x12","x13","x14",
  "v0", "v1", "v2", "v3", "v4", "v5", "v6", "v7",
  "v8", "v9", "v10","v11","v12","v13","v14","v15",
  "v16","v17","v18","v19","v20","v21","v22","v23",
  "v24","v25","v26","v27","v28","v29","v30","v31"
  );

consider_edge_cases:
  // Forward address.
  b = ( double* )b + n_iter * ps_b;
  c = ( double* )c + n_iter * 8 * cs_c;
  if ( n_left )
  {
    // Set panel stride to unpacked mode.
    // Only 1 millikernel w.r.t. 6x8 is executed.
    auxinfo_t data_d6x4mn = *data;
    bli_auxinfo_set_ps_b( 4 * cs_b0, &data_d6x4mn );
    //
    bli_dgemmsup_rv_armv8a_int_6x4mn
    (
      conja, conjb, 6, n_left, k0,
      alpha, a, rs_a0, cs_a0, b, rs_b0, cs_b0,
      beta, c, rs_c0, cs_c0, &data_d6x4mn, cntx
    );
  }

}
<|MERGE_RESOLUTION|>--- conflicted
+++ resolved
@@ -148,17 +148,10 @@
     assert( m0 <= 9 );
 
     // Manual separation.
-<<<<<<< HEAD
-    dgemmsup_ker_ft ker_fp1 = NULL;
-    dgemmsup_ker_ft ker_fp2 = NULL;
-    dim_t           mr1, mr2;
-
-=======
     gemmsup_ker_ft ker_fp1 = NULL;
     gemmsup_ker_ft ker_fp2 = NULL;
     dim_t          mr1, mr2;
     
->>>>>>> 89b7863f
     if ( m0 == 9 )
     {
       ker_fp1 = bli_dgemmsup_rv_armv8a_asm_5x8n; mr1 = 5;
@@ -208,13 +201,8 @@
   // LLVM has very bad routing ability for inline asm.
   // Limit number of registers in case of Clang compilation.
 #ifndef __clang__
-<<<<<<< HEAD
-  const void*    a_next = bli_auxinfo_next_a( data );
-  const void*    b_next = bli_auxinfo_next_b( data );
-=======
   const void* a_next = bli_auxinfo_next_a( data );
   const void* b_next = bli_auxinfo_next_b( data );
->>>>>>> 89b7863f
 #endif
   uint64_t ps_b   = bli_auxinfo_ps_b( data );
 
