--- conflicted
+++ resolved
@@ -437,12 +437,7 @@
 	  "ymm13", "ymm14", "ymm15",
 	  "memory"
 	)
-<<<<<<< HEAD
-
-	GEMM_UKR_FLUSH_CT( s );
-=======
 	AOCL_DTL_TRACE_EXIT(AOCL_DTL_LEVEL_INFO);
->>>>>>> fb2a6827
 }
 
 #define DGEMM_INPUT_GS_BETA_NZ \
@@ -829,12 +824,7 @@
 	  "ymm13", "ymm14", "ymm15",
 	  "memory"
 	)
-<<<<<<< HEAD
-
-	GEMM_UKR_FLUSH_CT( d );
-=======
 	AOCL_DTL_TRACE_EXIT(AOCL_DTL_LEVEL_INFO);
->>>>>>> fb2a6827
 }
 
 
