--- conflicted
+++ resolved
@@ -1162,10 +1162,6 @@
 	jne(.DLOOPKLEFT1)                  // iterate again if i != 0.
 
 
-<<<<<<< HEAD
-
-=======
->>>>>>> fb2a6827
 
 
 
