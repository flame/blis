/*

   BLIS
   An object-based framework for developing high-performance BLAS-like
   libraries.

   Copyright (C) 2014, The University of Texas at Austin
   Copyright (C) 2019 - 2023, Advanced Micro Devices, Inc. All rights reserved.

   Redistribution and use in source and binary forms, with or without
   modification, are permitted provided that the following conditions are
   met:
    - Redistributions of source code must retain the above copyright
      notice, this list of conditions and the following disclaimer.
    - Redistributions in binary form must reproduce the above copyright
      notice, this list of conditions and the following disclaimer in the
      documentation and/or other materials provided with the distribution.
    - Neither the name(s) of the copyright holder(s) nor the names of its
      contributors may be used to endorse or promote products derived
      from this software without specific prior written permission.

   THIS SOFTWARE IS PROVIDED BY THE COPYRIGHT HOLDERS AND CONTRIBUTORS
   "AS IS" AND ANY EXPRESS OR IMPLIED WARRANTIES, INCLUDING, BUT NOT
   LIMITED TO, THE IMPLIED WARRANTIES OF MERCHANTABILITY AND FITNESS FOR
   A PARTICULAR PURPOSE ARE DISCLAIMED. IN NO EVENT SHALL THE COPYRIGHT
   HOLDER OR CONTRIBUTORS BE LIABLE FOR ANY DIRECT, INDIRECT, INCIDENTAL,
   SPECIAL, EXEMPLARY, OR CONSEQUENTIAL DAMAGES (INCLUDING, BUT NOT
   LIMITED TO, PROCUREMENT OF SUBSTITUTE GOODS OR SERVICES; LOSS OF USE,
   DATA, OR PROFITS; OR BUSINESS INTERRUPTION) HOWEVER CAUSED AND ON ANY
   THEORY OF LIABILITY, WHETHER IN CONTRACT, STRICT LIABILITY, OR TORT
   (INCLUDING NEGLIGENCE OR OTHERWISE) ARISING IN ANY WAY OUT OF THE USE
   OF THIS SOFTWARE, EVEN IF ADVISED OF THE POSSIBILITY OF SUCH DAMAGE.

*/

#include "blis.h"

#define BLIS_ASM_SYNTAX_ATT
#include "bli_x86_asm_macros.h"

/*
   rrc:
     --------        ------        | | | | | | | |
     --------        ------        | | | | | | | |
     --------   +=   ------ ...    | | | | | | | |
     --------        ------        | | | | | | | |
     --------        ------              :
     --------        ------              :

   Assumptions:
   - C is row-stored and B is column-stored;
   - A is row-stored;
   - m0 and n0 are at most MR and NR, respectively.
   Therefore, this (r)ow-preferential microkernel is well-suited for
   a dot-product-based accumulation that performs vector loads from
   both A and B.

   NOTE: These kernels implicitly support column-oriented IO, implemented
   via an a high-level transposition of the entire operation. A and B will
   effectively remain row- and column-stored, respectively, but C will then
   effectively appear column-stored. Thus, this kernel may be used for both
   rrc and crc cases.
*/

// Prototype reference microkernels.
GEMMSUP_KER_PROT( double,   d, gemmsup_r_haswell_ref )


void bli_dgemmsup_rd_haswell_asm_6x8n
     (
             conj_t     conja,
             conj_t     conjb,
             dim_t      m0,
             dim_t      n0,
             dim_t      k0,
       const void*      alpha,
       const void*      a, inc_t rs_a0, inc_t cs_a0,
       const void*      b, inc_t rs_b0, inc_t cs_b0,
       const void*      beta,
             void*      c, inc_t rs_c0, inc_t cs_c0,
             auxinfo_t* data,
       const cntx_t*    cntx
     )
{
	AOCL_DTL_TRACE_ENTRY(AOCL_DTL_LEVEL_TRACE_7);
	uint64_t m_left = m0 % 6;

	// First check whether this is a edge case in the n dimension. If so,
	// dispatch other ?x8m kernels, as needed.
	if ( m_left )
	{
		      double* cij = ( double* )c;
		const double* bj  = ( double* )b;
		const double* ai  = ( double* )a;

#if 1
		// We add special handling for slightly inflated MR blocksizes
		// at edge cases, up to a maximum of 9.
		if ( 6 < m0 )
		{
			gemmsup_ker_ft  ker_fp1 = NULL;
			gemmsup_ker_ft  ker_fp2 = NULL;
			dim_t           mr1, mr2;

			// These kernels don't make any attempt to optimize the cases of
			// inflated MR blocksizes because they don't benefit from the
			// load balancing that the "rv" kernels do. That is, if m0 = 7,
			// there is no benefit to executing that case as 4x8n followed
			// by 3x8n because 4x8n isn't implemented, and more generally
			// because these kernels are implemented as loops over their
			// true blocksizes, which are MR=3 NR=4.
			if ( m0 == 7 )
			{
				mr1 = 6; mr2 = 1;
				ker_fp1 = bli_dgemmsup_rd_haswell_asm_6x8n;
				ker_fp2 = bli_dgemmsup_rd_haswell_asm_1x8n;
			}
			else if ( m0 == 8 )
			{
				mr1 = 6; mr2 = 2;
				ker_fp1 = bli_dgemmsup_rd_haswell_asm_6x8n;
				ker_fp2 = bli_dgemmsup_rd_haswell_asm_2x8n;
			}
			else // if ( m0 == 9 )
			{
				mr1 = 6; mr2 = 3;
				ker_fp1 = bli_dgemmsup_rd_haswell_asm_6x8n;
				ker_fp2 = bli_dgemmsup_rd_haswell_asm_3x8n;
			}

			ker_fp1
			(
			  conja, conjb, mr1, n0, k0,
			  alpha, ai, rs_a0, cs_a0, bj, rs_b0, cs_b0,
			  beta, cij, rs_c0, cs_c0, data, cntx
			);
			cij += mr1*rs_c0; ai += mr1*rs_a0;

			ker_fp2
			(
			  conja, conjb, mr2, n0, k0,
			  alpha, ai, rs_a0, cs_a0, bj, rs_b0, cs_b0,
			  beta, cij, rs_c0, cs_c0, data, cntx
			);

			return;
		}
#endif

		if ( 3 <= m_left )
		{
			const dim_t mr_cur = 3;

			bli_dgemmsup_rd_haswell_asm_3x8n
			//bli_dgemmsup_r_haswell_ref
			(
			  conja, conjb, mr_cur, n0, k0,
			  alpha, ai, rs_a0, cs_a0, bj, rs_b0, cs_b0,
			  beta, cij, rs_c0, cs_c0, data, cntx
			);
			cij += mr_cur*rs_c0; ai += mr_cur*rs_a0; m_left -= mr_cur;
		}
		if ( 2 <= m_left )
		{
			const dim_t mr_cur = 2;

			bli_dgemmsup_rd_haswell_asm_2x8n
			//bli_dgemmsup_r_haswell_ref
			(
			  conja, conjb, mr_cur, n0, k0,
			  alpha, ai, rs_a0, cs_a0, bj, rs_b0, cs_b0,
			  beta, cij, rs_c0, cs_c0, data, cntx
			);
			cij += mr_cur*rs_c0; ai += mr_cur*rs_a0; m_left -= mr_cur;
		}
		if ( 1 == m_left )
		{
			#if 1
			const dim_t mr_cur = 1;

			bli_dgemmsup_rd_haswell_asm_1x8n
			//bli_dgemmsup_r_haswell_ref
			(
			  conja, conjb, mr_cur, n0, k0,
			  alpha, ai, rs_a0, cs_a0, bj, rs_b0, cs_b0,
			  beta, cij, rs_c0, cs_c0, data, cntx
			);
			#else
			bli_dgemv_ex
			(
			  BLIS_TRANSPOSE, conja, k0, n0,
			  alpha, bj, rs_b0, cs_b0, ai, cs_a0,
			  beta, cij, cs_c0, cntx, NULL
			);
			#endif
		}
		return;
	}

	//void*    a_next = bli_auxinfo_next_a( data );
	//void*    b_next = bli_auxinfo_next_b( data );

	// Typecast local copies of integers in case dim_t and inc_t are a
	// different size than is expected by load instructions.
	uint64_t k_iter16 = k0 / 16;
	uint64_t k_left16 = k0 % 16;
	uint64_t k_iter4  = k_left16 / 4;
	uint64_t k_left1  = k_left16 % 4;

	uint64_t n_iter = n0 / 4;
	uint64_t n_left = n0 % 4;

	uint64_t rs_a   = rs_a0;
	uint64_t cs_a   = cs_a0;
	uint64_t rs_b   = rs_b0;
	uint64_t cs_b   = cs_b0;
	uint64_t rs_c   = rs_c0;
	uint64_t cs_c   = cs_c0;

	if ( n_iter == 0 ) goto consider_edge_cases;

	// -------------------------------------------------------------------------

	begin_asm()

	//vzeroall()                         // zero all xmm/ymm registers.

	//mov(var(a), rdx)                   // load address of a.
	mov(var(rs_a), r8)                 // load rs_a
	//mov(var(cs_a), r9)                 // load cs_a
	lea(mem(, r8, 8), r8)              // rs_a *= sizeof(double)
	//lea(mem(, r9, 8), r9)              // cs_a *= sizeof(double)

	//lea(mem(r8, r8, 2), r13)           // r13 = 3*rs_a
	//lea(mem(r8, r8, 4), r15)           // r15 = 5*rs_a

	//mov(var(b), r14)                   // load address of b.
	//mov(var(rs_b), r10)                // load rs_b
	mov(var(cs_b), r11)                // load cs_b
	//lea(mem(, r10, 8), r10)            // rs_b *= sizeof(double)
	lea(mem(, r11, 8), r11)            // cs_b *= sizeof(double)

	lea(mem(r11, r11, 2), r13)         // r13 = 3*cs_b
	//lea(mem(r8,  r8,  2), r10)         // r10 = 3*rs_a


	//mov(var(c), r12)                   // load address of c
	mov(var(rs_c), rdi)                // load rs_c
	lea(mem(, rdi, 8), rdi)            // rs_c *= sizeof(double)



	// r12 = rcx = c
	// rdx = rax = a
	// r14 = rbx = b
	// r9  = m dim index ii
	// r15 = n dim index jj

	mov(imm(0), r9)                    // ii = 0;

	label(.DLOOP3X4I)                  // LOOP OVER ii = [ 0 1 ... ]



	mov(var(a), rdx)                   // load address of a
	mov(var(b), r14)                   // load address of b
	mov(var(c), r12)                   // load address of c

	lea(mem(   , r9,  1), rsi)         // rsi = r9 = 3*ii;
	imul(rdi, rsi)                     // rsi *= rs_c
	lea(mem(r12, rsi, 1), r12)         // r12 = c + 3*ii*rs_c;

	lea(mem(   , r9,  1), rsi)         // rsi = r9 = 3*ii;
	imul(r8,  rsi)                     // rsi *= rs_a;
	lea(mem(rdx, rsi, 1), rdx)         // rax = a + 3*ii*rs_a;



	mov(var(n_iter), r15)              // jj = n_iter;

	label(.DLOOP3X4J)                  // LOOP OVER jj = [ n_iter ... 1 0 ]



#if 0
	vzeroall()                         // zero all xmm/ymm registers.
#else
	                                   // skylake can execute 3 vxorpd ipc with
	                                   // a latency of 1 cycle, while vzeroall
	                                   // has a latency of 12 cycles.
	vxorpd(ymm4,  ymm4,  ymm4)
	vxorpd(ymm5,  ymm5,  ymm5)
	vxorpd(ymm6,  ymm6,  ymm6)
	vxorpd(ymm7,  ymm7,  ymm7)
	vxorpd(ymm8,  ymm8,  ymm8)
	vxorpd(ymm9,  ymm9,  ymm9)
	vxorpd(ymm10, ymm10, ymm10)
	vxorpd(ymm11, ymm11, ymm11)
	vxorpd(ymm12, ymm12, ymm12)
	vxorpd(ymm13, ymm13, ymm13)
	vxorpd(ymm14, ymm14, ymm14)
	vxorpd(ymm15, ymm15, ymm15)
#endif


	lea(mem(r12), rcx)                 // rcx = c_iijj;
	lea(mem(rdx), rax)                 // rax = a_ii;
	lea(mem(r14), rbx)                 // rbx = b_jj;


#if 1
	//mov(var(rs_c), rdi)                // load rs_c
	//lea(mem(, rdi, 8), rdi)            // rs_c *= sizeof(double)
	prefetch(0, mem(rcx,         3*8)) // prefetch c + 0*rs_c
	prefetch(0, mem(rcx, rdi, 1, 3*8)) // prefetch c + 1*rs_c
	prefetch(0, mem(rcx, rdi, 2, 3*8)) // prefetch c + 2*rs_c
#endif
	lea(mem(rbx, r11, 4), r10)         // r10 = rbx + 4*cs_b




	mov(var(k_iter16), rsi)            // i = k_iter16;
	test(rsi, rsi)                     // check i via logical AND.
	je(.DCONSIDKITER4)                 // if i == 0, jump to code that
	                                   // contains the k_iter4 loop.


	label(.DLOOPKITER16)               // MAIN LOOP


	// ---------------------------------- iteration 0

#if 1
	prefetch(0, mem(r10,         0*8)) // prefetch rbx + 4*cs_b
	prefetch(0, mem(r10, r11, 1, 0*8)) // prefetch rbx + 5*cs_b
#endif

	vmovupd(mem(rax       ), ymm0)
	vmovupd(mem(rax, r8, 1), ymm1)
	vmovupd(mem(rax, r8, 2), ymm2)
	add(imm(4*8), rax)                 // a += 4*cs_a = 4*8;

	vmovupd(mem(rbx        ), ymm3)
	vfmadd231pd(ymm0, ymm3, ymm4)
	vfmadd231pd(ymm1, ymm3, ymm5)
	vfmadd231pd(ymm2, ymm3, ymm6)

	vmovupd(mem(rbx, r11, 1), ymm3)
	vfmadd231pd(ymm0, ymm3, ymm7)
	vfmadd231pd(ymm1, ymm3, ymm8)
	vfmadd231pd(ymm2, ymm3, ymm9)

	vmovupd(mem(rbx, r11, 2), ymm3)
	vfmadd231pd(ymm0, ymm3, ymm10)
	vfmadd231pd(ymm1, ymm3, ymm11)
	vfmadd231pd(ymm2, ymm3, ymm12)

	vmovupd(mem(rbx, r13, 1), ymm3)
	add(imm(4*8), rbx)                 // b += 4*rs_b = 4*8;
	vfmadd231pd(ymm0, ymm3, ymm13)
	vfmadd231pd(ymm1, ymm3, ymm14)
	vfmadd231pd(ymm2, ymm3, ymm15)


	// ---------------------------------- iteration 1

#if 1
	prefetch(0, mem(r10, r11, 2, 0*8)) // prefetch rbx + 6*cs_b
	prefetch(0, mem(r10, r13, 1, 0*8)) // prefetch rbx + 7*cs_b
#endif

	vmovupd(mem(rax       ), ymm0)
	vmovupd(mem(rax, r8, 1), ymm1)
	vmovupd(mem(rax, r8, 2), ymm2)
	add(imm(4*8), rax)                 // a += 4*cs_a = 4*8;

	vmovupd(mem(rbx        ), ymm3)
	vfmadd231pd(ymm0, ymm3, ymm4)
	vfmadd231pd(ymm1, ymm3, ymm5)
	vfmadd231pd(ymm2, ymm3, ymm6)

	vmovupd(mem(rbx, r11, 1), ymm3)
	vfmadd231pd(ymm0, ymm3, ymm7)
	vfmadd231pd(ymm1, ymm3, ymm8)
	vfmadd231pd(ymm2, ymm3, ymm9)

	vmovupd(mem(rbx, r11, 2), ymm3)
	vfmadd231pd(ymm0, ymm3, ymm10)
	vfmadd231pd(ymm1, ymm3, ymm11)
	vfmadd231pd(ymm2, ymm3, ymm12)

	vmovupd(mem(rbx, r13, 1), ymm3)
	add(imm(4*8), rbx)                 // b += 4*rs_b = 4*8;
	vfmadd231pd(ymm0, ymm3, ymm13)
	vfmadd231pd(ymm1, ymm3, ymm14)
	vfmadd231pd(ymm2, ymm3, ymm15)


	// ---------------------------------- iteration 2

#if 1
	prefetch(0, mem(r10,         8*8)) // prefetch rbx + 4*cs_b + 8*rs_b
	prefetch(0, mem(r10, r11, 1, 8*8)) // prefetch rbx + 5*cs_b + 8*rs_b
#endif

	vmovupd(mem(rax       ), ymm0)
	vmovupd(mem(rax, r8, 1), ymm1)
	vmovupd(mem(rax, r8, 2), ymm2)
	add(imm(4*8), rax)                 // a += 4*cs_a = 4*8;

	vmovupd(mem(rbx        ), ymm3)
	vfmadd231pd(ymm0, ymm3, ymm4)
	vfmadd231pd(ymm1, ymm3, ymm5)
	vfmadd231pd(ymm2, ymm3, ymm6)

	vmovupd(mem(rbx, r11, 1), ymm3)
	vfmadd231pd(ymm0, ymm3, ymm7)
	vfmadd231pd(ymm1, ymm3, ymm8)
	vfmadd231pd(ymm2, ymm3, ymm9)

	vmovupd(mem(rbx, r11, 2), ymm3)
	vfmadd231pd(ymm0, ymm3, ymm10)
	vfmadd231pd(ymm1, ymm3, ymm11)
	vfmadd231pd(ymm2, ymm3, ymm12)

	vmovupd(mem(rbx, r13, 1), ymm3)
	add(imm(4*8), rbx)                 // b += 4*rs_b = 4*8;
	vfmadd231pd(ymm0, ymm3, ymm13)
	vfmadd231pd(ymm1, ymm3, ymm14)
	vfmadd231pd(ymm2, ymm3, ymm15)


	// ---------------------------------- iteration 3

#if 1
	prefetch(0, mem(r10, r11, 2, 8*8)) // prefetch rbx + 6*cs_b + 8*rs_b
	prefetch(0, mem(r10, r13, 1, 8*8)) // prefetch rbx + 7*cs_b + 8*rs_b
	add(imm(16*8), r10)                 // r10 += 8*rs_b = 8*8;
#endif

	vmovupd(mem(rax       ), ymm0)
	vmovupd(mem(rax, r8, 1), ymm1)
	vmovupd(mem(rax, r8, 2), ymm2)
	add(imm(4*8), rax)                 // a += 4*cs_a = 4*8;

	vmovupd(mem(rbx        ), ymm3)
	vfmadd231pd(ymm0, ymm3, ymm4)
	vfmadd231pd(ymm1, ymm3, ymm5)
	vfmadd231pd(ymm2, ymm3, ymm6)

	vmovupd(mem(rbx, r11, 1), ymm3)
	vfmadd231pd(ymm0, ymm3, ymm7)
	vfmadd231pd(ymm1, ymm3, ymm8)
	vfmadd231pd(ymm2, ymm3, ymm9)

	vmovupd(mem(rbx, r11, 2), ymm3)
	vfmadd231pd(ymm0, ymm3, ymm10)
	vfmadd231pd(ymm1, ymm3, ymm11)
	vfmadd231pd(ymm2, ymm3, ymm12)

	vmovupd(mem(rbx, r13, 1), ymm3)
	add(imm(4*8), rbx)                 // b += 4*rs_b = 4*8;
	vfmadd231pd(ymm0, ymm3, ymm13)
	vfmadd231pd(ymm1, ymm3, ymm14)
	vfmadd231pd(ymm2, ymm3, ymm15)



	dec(rsi)                           // i -= 1;
	jne(.DLOOPKITER16)                 // iterate again if i != 0.






	label(.DCONSIDKITER4)

	mov(var(k_iter4), rsi)             // i = k_iter4;
	test(rsi, rsi)                     // check i via logical AND.
	je(.DCONSIDKLEFT1)                 // if i == 0, jump to code that
	                                   // considers k_left1 loop.
	                                   // else, we prepare to enter k_iter4 loop.


	label(.DLOOPKITER4)                // EDGE LOOP (ymm)

	vmovupd(mem(rax       ), ymm0)
	vmovupd(mem(rax, r8, 1), ymm1)
	vmovupd(mem(rax, r8, 2), ymm2)
	add(imm(4*8), rax)                 // a += 4*cs_a = 4*8;

	vmovupd(mem(rbx        ), ymm3)
	vfmadd231pd(ymm0, ymm3, ymm4)
	vfmadd231pd(ymm1, ymm3, ymm5)
	vfmadd231pd(ymm2, ymm3, ymm6)

	vmovupd(mem(rbx, r11, 1), ymm3)
	vfmadd231pd(ymm0, ymm3, ymm7)
	vfmadd231pd(ymm1, ymm3, ymm8)
	vfmadd231pd(ymm2, ymm3, ymm9)

	vmovupd(mem(rbx, r11, 2), ymm3)
	vfmadd231pd(ymm0, ymm3, ymm10)
	vfmadd231pd(ymm1, ymm3, ymm11)
	vfmadd231pd(ymm2, ymm3, ymm12)

	vmovupd(mem(rbx, r13, 1), ymm3)
	add(imm(4*8), rbx)                 // b += 4*rs_b = 4*8;
	vfmadd231pd(ymm0, ymm3, ymm13)
	vfmadd231pd(ymm1, ymm3, ymm14)
	vfmadd231pd(ymm2, ymm3, ymm15)


	dec(rsi)                           // i -= 1;
	jne(.DLOOPKITER4)                  // iterate again if i != 0.




	label(.DCONSIDKLEFT1)

	mov(var(k_left1), rsi)             // i = k_left1;
	test(rsi, rsi)                     // check i via logical AND.
	je(.DPOSTACCUM)                    // if i == 0, we're done; jump to end.
	                                   // else, we prepare to enter k_left1 loop.




	label(.DLOOPKLEFT1)                // EDGE LOOP (scalar)
	                                   // NOTE: We must use ymm registers here bc
	                                   // using the xmm registers would zero out the
	                                   // high bits of the destination registers,
	                                   // which would destory intermediate results.

	vmovsd(mem(rax       ), xmm0)
	vmovsd(mem(rax, r8, 1), xmm1)
	vmovsd(mem(rax, r8, 2), xmm2)
	add(imm(1*8), rax)                 // a += 1*cs_a = 1*8;

	vmovsd(mem(rbx        ), xmm3)
	vfmadd231pd(ymm0, ymm3, ymm4)
	vfmadd231pd(ymm1, ymm3, ymm5)
	vfmadd231pd(ymm2, ymm3, ymm6)

	vmovsd(mem(rbx, r11, 1), xmm3)
	vfmadd231pd(ymm0, ymm3, ymm7)
	vfmadd231pd(ymm1, ymm3, ymm8)
	vfmadd231pd(ymm2, ymm3, ymm9)

	vmovsd(mem(rbx, r11, 2), xmm3)
	vfmadd231pd(ymm0, ymm3, ymm10)
	vfmadd231pd(ymm1, ymm3, ymm11)
	vfmadd231pd(ymm2, ymm3, ymm12)

	vmovsd(mem(rbx, r13, 1), xmm3)
	add(imm(1*8), rbx)                 // b += 1*rs_b = 1*8;
	vfmadd231pd(ymm0, ymm3, ymm13)
	vfmadd231pd(ymm1, ymm3, ymm14)
	vfmadd231pd(ymm2, ymm3, ymm15)


	dec(rsi)                           // i -= 1;
	jne(.DLOOPKLEFT1)                  // iterate again if i != 0.







	label(.DPOSTACCUM)

	                                   // ymm4  ymm7  ymm10 ymm13
	                                   // ymm5  ymm8  ymm11 ymm14
	                                   // ymm6  ymm9  ymm12 ymm15

	vhaddpd( ymm7, ymm4, ymm0 )
	vextractf128(imm(1), ymm0, xmm1 )
	vaddpd( xmm0, xmm1, xmm0 )

	vhaddpd( ymm13, ymm10, ymm2 )
	vextractf128(imm(1), ymm2, xmm1 )
	vaddpd( xmm2, xmm1, xmm2 )

	vperm2f128(imm(0x20), ymm2, ymm0, ymm4 )
	                                   // ymm4[0] = sum(ymm4);  ymm4[1] = sum(ymm7)
	                                   // ymm4[2] = sum(ymm10); ymm4[3] = sum(ymm13)

	vhaddpd( ymm8, ymm5, ymm0 )
	vextractf128(imm(1), ymm0, xmm1 )
	vaddpd( xmm0, xmm1, xmm0 )

	vhaddpd( ymm14, ymm11, ymm2 )
	vextractf128(imm(1), ymm2, xmm1 )
	vaddpd( xmm2, xmm1, xmm2 )

	vperm2f128(imm(0x20), ymm2, ymm0, ymm5 )
	                                   // ymm5[0] = sum(ymm5);  ymm5[1] = sum(ymm8)
	                                   // ymm5[2] = sum(ymm11); ymm5[3] = sum(ymm14)

	vhaddpd( ymm9, ymm6, ymm0 )
	vextractf128(imm(1), ymm0, xmm1 )
	vaddpd( xmm0, xmm1, xmm0 )

	vhaddpd( ymm15, ymm12, ymm2 )
	vextractf128(imm(1), ymm2, xmm1 )
	vaddpd( xmm2, xmm1, xmm2 )

	vperm2f128(imm(0x20), ymm2, ymm0, ymm6 )
	                                   // ymm6[0] = sum(ymm6);  ymm6[1] = sum(ymm9)
	                                   // ymm6[2] = sum(ymm12); ymm6[3] = sum(ymm15)




	//mov(var(rs_c), rdi)                // load rs_c
	//lea(mem(, rdi, 8), rdi)            // rs_c *= sizeof(double)

	mov(var(alpha), rax)               // load address of alpha
	mov(var(beta), rbx)                // load address of beta
	vbroadcastsd(mem(rax), ymm0)       // load alpha and duplicate
	vbroadcastsd(mem(rbx), ymm3)       // load beta and duplicate

	vmulpd(ymm0, ymm4, ymm4)           // scale by alpha
	vmulpd(ymm0, ymm5, ymm5)
	vmulpd(ymm0, ymm6, ymm6)






	//mov(var(cs_c), rsi)                // load cs_c
	//lea(mem(, rsi, 8), rsi)            // rsi = cs_c * sizeof(double)



	                                   // now avoid loading C if beta == 0

	vxorpd(ymm0, ymm0, ymm0)           // set ymm0 to zero.
	vucomisd(xmm0, xmm3)               // set ZF if beta == 0.
	je(.DBETAZERO)                     // if ZF = 1, jump to beta == 0 case



	label(.DROWSTORED)


	vfmadd231pd(mem(rcx), ymm3, ymm4)
	vmovupd(ymm4, mem(rcx))
	add(rdi, rcx)

	vfmadd231pd(mem(rcx), ymm3, ymm5)
	vmovupd(ymm5, mem(rcx))
	add(rdi, rcx)

	vfmadd231pd(mem(rcx), ymm3, ymm6)
	vmovupd(ymm6, mem(rcx))
	//add(rdi, rcx)



	jmp(.DDONE)                        // jump to end.




	label(.DBETAZERO)



	label(.DROWSTORBZ)


	vmovupd(ymm4, mem(rcx))
	add(rdi, rcx)

	vmovupd(ymm5, mem(rcx))
	add(rdi, rcx)

	vmovupd(ymm6, mem(rcx))
	//add(rdi, rcx)




	label(.DDONE)




	add(imm(4*8), r12)                 // c_jj = r12 += 4*cs_c

	lea(mem(r14, r11, 4), r14)         // b_jj = r14 += 4*cs_b

	dec(r15)                           // jj -= 1;
	jne(.DLOOP3X4J)                    // iterate again if jj != 0.



	add(imm(3), r9)                    // ii += 3;
	cmp(imm(6), r9)                    // compare ii to 6
	jl(.DLOOP3X4I)                     // if ii < 6, jump to beginning
	                                   // of ii loop; otherwise, loop ends.




	label(.DRETURN)



    end_asm(
	: // output operands (none)
	: // input operands
      [n_iter] "m" (n_iter),
      [k_iter16] "m" (k_iter16),
      [k_iter4] "m" (k_iter4),
      [k_left1] "m" (k_left1),
      [a]      "m" (a),
      [rs_a]   "m" (rs_a),
      [cs_a]   "m" (cs_a),
      [b]      "m" (b),
      [rs_b]   "m" (rs_b),
      [cs_b]   "m" (cs_b),
      [alpha]  "m" (alpha),
      [beta]   "m" (beta),
      [c]      "m" (c),
      [rs_c]   "m" (rs_c),
      [cs_c]   "m" (cs_c)/*,
      [a_next] "m" (a_next),
      [b_next] "m" (b_next)*/
	: // register clobber list
	  "rax", "rbx", "rcx", "rdx", "rsi", "rdi",
	  "r8", "r9", "r10", "r11", "r12", "r13", "r14", "r15",
	  "xmm0", "xmm1", "xmm2", "xmm3",
	  "xmm4", "xmm5", "xmm6", "xmm7",
	  "xmm8", "xmm9", "xmm10", "xmm11",
	  "xmm12", "xmm13", "xmm14", "xmm15",
	  "ymm0", "ymm1", "ymm2", "ymm3", "ymm4", "ymm5",
	  "ymm6", "ymm7", "ymm8", "ymm9", "ymm10", "ymm11",
	  "ymm12", "ymm13", "ymm14", "ymm15",
	  "memory"
	)

	consider_edge_cases:

	// Handle edge cases in the n dimension, if they exist.
	if ( n_left )
	{
		const dim_t      mr_cur = 6;
		const dim_t      j_edge = n0 - ( dim_t )n_left;

		      double* cij = ( double* )c + j_edge*cs_c;
		const double* ai  = ( double* )a;
		const double* bj  = ( double* )b + j_edge*cs_b;

		if ( 2 <= n_left )
		{
			const dim_t nr_cur = 2;

			bli_dgemmsup_rd_haswell_asm_6x2
			//bli_dgemmsup_r_haswell_ref
			(
			  conja, conjb, mr_cur, nr_cur, k0,
			  alpha, ai, rs_a0, cs_a0, bj, rs_b0, cs_b0,
			  beta, cij, rs_c0, cs_c0, data, cntx
			);
			cij += nr_cur*cs_c0; bj += nr_cur*cs_b0; n_left -= nr_cur;
		}
		if ( 1 == n_left )
		{
			#if 1
			const dim_t nr_cur = 1;

			bli_dgemmsup_rd_haswell_asm_6x1
			//bli_dgemmsup_r_haswell_ref
			(
			  conja, conjb, mr_cur, nr_cur, k0,
			  alpha, ai, rs_a0, cs_a0, bj, rs_b0, cs_b0,
			  beta, cij, rs_c0, cs_c0, data, cntx
			);
			#else
			bli_dgemv_ex
			(
			  BLIS_NO_TRANSPOSE, conjb, mr_cur, k0,
			  alpha, ai, rs_a0, cs_a0, bj, rs_b0,
			  beta, cij, rs_c0, cntx, NULL
			);
			#endif
		}
	}
	AOCL_DTL_TRACE_EXIT(AOCL_DTL_LEVEL_TRACE_7);
}

void bli_dgemmsup_rd_haswell_asm_3x8n
     (
             conj_t     conja,
             conj_t     conjb,
             dim_t      m0,
             dim_t      n0,
             dim_t      k0,
       const void*      alpha,
       const void*      a, inc_t rs_a0, inc_t cs_a0,
       const void*      b, inc_t rs_b0, inc_t cs_b0,
       const void*      beta,
             void*      c, inc_t rs_c0, inc_t cs_c0,
             auxinfo_t* data,
       const cntx_t*    cntx
     )
{
	AOCL_DTL_TRACE_ENTRY(AOCL_DTL_LEVEL_TRACE_7);
	//void*    a_next = bli_auxinfo_next_a( data );
	//void*    b_next = bli_auxinfo_next_b( data );

	// Typecast local copies of integers in case dim_t and inc_t are a
	// different size than is expected by load instructions.
	uint64_t k_iter16 = k0 / 16;
	uint64_t k_left16 = k0 % 16;
	uint64_t k_iter4  = k_left16 / 4;
	uint64_t k_left1  = k_left16 % 4;

	uint64_t n_iter = n0 / 4;
	uint64_t n_left = n0 % 4;

	uint64_t rs_a   = rs_a0;
	uint64_t cs_a   = cs_a0;
	uint64_t rs_b   = rs_b0;
	uint64_t cs_b   = cs_b0;
	uint64_t rs_c   = rs_c0;
	uint64_t cs_c   = cs_c0;

	if ( n_iter == 0 ) goto consider_edge_cases;

	// -------------------------------------------------------------------------

	begin_asm()

	//vzeroall()                         // zero all xmm/ymm registers.

	mov(var(a), rdx)                   // load address of a.
	mov(var(rs_a), r8)                 // load rs_a
	//mov(var(cs_a), r9)                 // load cs_a
	lea(mem(, r8, 8), r8)              // rs_a *= sizeof(double)
	//lea(mem(, r9, 8), r9)              // cs_a *= sizeof(double)

	//lea(mem(r8, r8, 2), r13)           // r13 = 3*rs_a
	//lea(mem(r8, r8, 4), r15)           // r15 = 5*rs_a

	mov(var(b), r14)                   // load address of b.
	//mov(var(rs_b), r10)                // load rs_b
	mov(var(cs_b), r11)                // load cs_b
	//lea(mem(, r10, 8), r10)            // rs_b *= sizeof(double)
	lea(mem(, r11, 8), r11)            // cs_b *= sizeof(double)

	lea(mem(r11, r11, 2), r13)         // r13 = 3*cs_b
	//lea(mem(r8,  r8,  2), r10)         // r10 = 3*rs_a


	mov(var(c), r12)                   // load address of c
	mov(var(rs_c), rdi)                // load rs_c
	lea(mem(, rdi, 8), rdi)            // rs_c *= sizeof(double)



	// r12 = rcx = c
	// rdx = rax = a
	// r14 = rbx = b
	// r9  = unused
	// r15 = n dim index jj

	mov(var(n_iter), r15)              // jj = n_iter;

	label(.DLOOP3X4J)                  // LOOP OVER jj = [ n_iter ... 1 0 ]



#if 0
	vzeroall()                         // zero all xmm/ymm registers.
#else
	                                   // skylake can execute 3 vxorpd ipc with
	                                   // a latency of 1 cycle, while vzeroall
	                                   // has a latency of 12 cycles.
	vxorpd(ymm4,  ymm4,  ymm4)
	vxorpd(ymm5,  ymm5,  ymm5)
	vxorpd(ymm6,  ymm6,  ymm6)
	vxorpd(ymm7,  ymm7,  ymm7)
	vxorpd(ymm8,  ymm8,  ymm8)
	vxorpd(ymm9,  ymm9,  ymm9)
	vxorpd(ymm10, ymm10, ymm10)
	vxorpd(ymm11, ymm11, ymm11)
	vxorpd(ymm12, ymm12, ymm12)
	vxorpd(ymm13, ymm13, ymm13)
	vxorpd(ymm14, ymm14, ymm14)
	vxorpd(ymm15, ymm15, ymm15)
#endif


	lea(mem(r12), rcx)                 // rcx = c_iijj;
	lea(mem(rdx), rax)                 // rax = a_ii;
	lea(mem(r14), rbx)                 // rbx = b_jj;


#if 1
	//mov(var(rs_c), rdi)                // load rs_c
	//lea(mem(, rdi, 8), rdi)            // rs_c *= sizeof(double)
	prefetch(0, mem(rcx,         3*8)) // prefetch c + 0*rs_c
	prefetch(0, mem(rcx, rdi, 1, 3*8)) // prefetch c + 1*rs_c
	prefetch(0, mem(rcx, rdi, 2, 3*8)) // prefetch c + 2*rs_c
#endif
	lea(mem(rbx, r11, 4), r10)         // r10 = rbx + 4*cs_b




	mov(var(k_iter16), rsi)            // i = k_iter16;
	test(rsi, rsi)                     // check i via logical AND.
	je(.DCONSIDKITER4)                 // if i == 0, jump to code that
	                                   // contains the k_iter4 loop.


	label(.DLOOPKITER16)               // MAIN LOOP


	// ---------------------------------- iteration 0

#if 1
	prefetch(0, mem(r10,         0*8)) // prefetch rbx + 4*cs_b
	prefetch(0, mem(r10, r11, 1, 0*8)) // prefetch rbx + 5*cs_b
#endif

	vmovupd(mem(rax       ), ymm0)
	vmovupd(mem(rax, r8, 1), ymm1)
	vmovupd(mem(rax, r8, 2), ymm2)
	add(imm(4*8), rax)                 // a += 4*cs_a = 4*8;

	vmovupd(mem(rbx        ), ymm3)
	vfmadd231pd(ymm0, ymm3, ymm4)
	vfmadd231pd(ymm1, ymm3, ymm5)
	vfmadd231pd(ymm2, ymm3, ymm6)

	vmovupd(mem(rbx, r11, 1), ymm3)
	vfmadd231pd(ymm0, ymm3, ymm7)
	vfmadd231pd(ymm1, ymm3, ymm8)
	vfmadd231pd(ymm2, ymm3, ymm9)

	vmovupd(mem(rbx, r11, 2), ymm3)
	vfmadd231pd(ymm0, ymm3, ymm10)
	vfmadd231pd(ymm1, ymm3, ymm11)
	vfmadd231pd(ymm2, ymm3, ymm12)

	vmovupd(mem(rbx, r13, 1), ymm3)
	add(imm(4*8), rbx)                 // b += 4*rs_b = 4*8;
	vfmadd231pd(ymm0, ymm3, ymm13)
	vfmadd231pd(ymm1, ymm3, ymm14)
	vfmadd231pd(ymm2, ymm3, ymm15)


	// ---------------------------------- iteration 1

#if 1
	prefetch(0, mem(r10, r11, 2, 0*8)) // prefetch rbx + 6*cs_b
	prefetch(0, mem(r10, r13, 1, 0*8)) // prefetch rbx + 7*cs_b
#endif

	vmovupd(mem(rax       ), ymm0)
	vmovupd(mem(rax, r8, 1), ymm1)
	vmovupd(mem(rax, r8, 2), ymm2)
	add(imm(4*8), rax)                 // a += 4*cs_a = 4*8;

	vmovupd(mem(rbx        ), ymm3)
	vfmadd231pd(ymm0, ymm3, ymm4)
	vfmadd231pd(ymm1, ymm3, ymm5)
	vfmadd231pd(ymm2, ymm3, ymm6)

	vmovupd(mem(rbx, r11, 1), ymm3)
	vfmadd231pd(ymm0, ymm3, ymm7)
	vfmadd231pd(ymm1, ymm3, ymm8)
	vfmadd231pd(ymm2, ymm3, ymm9)

	vmovupd(mem(rbx, r11, 2), ymm3)
	vfmadd231pd(ymm0, ymm3, ymm10)
	vfmadd231pd(ymm1, ymm3, ymm11)
	vfmadd231pd(ymm2, ymm3, ymm12)

	vmovupd(mem(rbx, r13, 1), ymm3)
	add(imm(4*8), rbx)                 // b += 4*rs_b = 4*8;
	vfmadd231pd(ymm0, ymm3, ymm13)
	vfmadd231pd(ymm1, ymm3, ymm14)
	vfmadd231pd(ymm2, ymm3, ymm15)


	// ---------------------------------- iteration 2

#if 1
	prefetch(0, mem(r10,         8*8)) // prefetch rbx + 4*cs_b + 8*rs_b
	prefetch(0, mem(r10, r11, 1, 8*8)) // prefetch rbx + 5*cs_b + 8*rs_b
#endif

	vmovupd(mem(rax       ), ymm0)
	vmovupd(mem(rax, r8, 1), ymm1)
	vmovupd(mem(rax, r8, 2), ymm2)
	add(imm(4*8), rax)                 // a += 4*cs_a = 4*8;

	vmovupd(mem(rbx        ), ymm3)
	vfmadd231pd(ymm0, ymm3, ymm4)
	vfmadd231pd(ymm1, ymm3, ymm5)
	vfmadd231pd(ymm2, ymm3, ymm6)

	vmovupd(mem(rbx, r11, 1), ymm3)
	vfmadd231pd(ymm0, ymm3, ymm7)
	vfmadd231pd(ymm1, ymm3, ymm8)
	vfmadd231pd(ymm2, ymm3, ymm9)

	vmovupd(mem(rbx, r11, 2), ymm3)
	vfmadd231pd(ymm0, ymm3, ymm10)
	vfmadd231pd(ymm1, ymm3, ymm11)
	vfmadd231pd(ymm2, ymm3, ymm12)

	vmovupd(mem(rbx, r13, 1), ymm3)
	add(imm(4*8), rbx)                 // b += 4*rs_b = 4*8;
	vfmadd231pd(ymm0, ymm3, ymm13)
	vfmadd231pd(ymm1, ymm3, ymm14)
	vfmadd231pd(ymm2, ymm3, ymm15)


	// ---------------------------------- iteration 3

#if 1
	prefetch(0, mem(r10, r11, 2, 8*8)) // prefetch rbx + 6*cs_b + 8*rs_b
	prefetch(0, mem(r10, r13, 1, 8*8)) // prefetch rbx + 7*cs_b + 8*rs_b
	add(imm(16*8), r10)                 // r10 += 8*rs_b = 8*8;
#endif

	vmovupd(mem(rax       ), ymm0)
	vmovupd(mem(rax, r8, 1), ymm1)
	vmovupd(mem(rax, r8, 2), ymm2)
	add(imm(4*8), rax)                 // a += 4*cs_a = 4*8;

	vmovupd(mem(rbx        ), ymm3)
	vfmadd231pd(ymm0, ymm3, ymm4)
	vfmadd231pd(ymm1, ymm3, ymm5)
	vfmadd231pd(ymm2, ymm3, ymm6)

	vmovupd(mem(rbx, r11, 1), ymm3)
	vfmadd231pd(ymm0, ymm3, ymm7)
	vfmadd231pd(ymm1, ymm3, ymm8)
	vfmadd231pd(ymm2, ymm3, ymm9)

	vmovupd(mem(rbx, r11, 2), ymm3)
	vfmadd231pd(ymm0, ymm3, ymm10)
	vfmadd231pd(ymm1, ymm3, ymm11)
	vfmadd231pd(ymm2, ymm3, ymm12)

	vmovupd(mem(rbx, r13, 1), ymm3)
	add(imm(4*8), rbx)                 // b += 4*rs_b = 4*8;
	vfmadd231pd(ymm0, ymm3, ymm13)
	vfmadd231pd(ymm1, ymm3, ymm14)
	vfmadd231pd(ymm2, ymm3, ymm15)



	dec(rsi)                           // i -= 1;
	jne(.DLOOPKITER16)                 // iterate again if i != 0.






	label(.DCONSIDKITER4)

	mov(var(k_iter4), rsi)             // i = k_iter4;
	test(rsi, rsi)                     // check i via logical AND.
	je(.DCONSIDKLEFT1)                 // if i == 0, jump to code that
	                                   // considers k_left1 loop.
	                                   // else, we prepare to enter k_iter4 loop.


	label(.DLOOPKITER4)                // EDGE LOOP (ymm)

	vmovupd(mem(rax       ), ymm0)
	vmovupd(mem(rax, r8, 1), ymm1)
	vmovupd(mem(rax, r8, 2), ymm2)
	add(imm(4*8), rax)                 // a += 4*cs_a = 4*8;

	vmovupd(mem(rbx        ), ymm3)
	vfmadd231pd(ymm0, ymm3, ymm4)
	vfmadd231pd(ymm1, ymm3, ymm5)
	vfmadd231pd(ymm2, ymm3, ymm6)

	vmovupd(mem(rbx, r11, 1), ymm3)
	vfmadd231pd(ymm0, ymm3, ymm7)
	vfmadd231pd(ymm1, ymm3, ymm8)
	vfmadd231pd(ymm2, ymm3, ymm9)

	vmovupd(mem(rbx, r11, 2), ymm3)
	vfmadd231pd(ymm0, ymm3, ymm10)
	vfmadd231pd(ymm1, ymm3, ymm11)
	vfmadd231pd(ymm2, ymm3, ymm12)

	vmovupd(mem(rbx, r13, 1), ymm3)
	add(imm(4*8), rbx)                 // b += 4*rs_b = 4*8;
	vfmadd231pd(ymm0, ymm3, ymm13)
	vfmadd231pd(ymm1, ymm3, ymm14)
	vfmadd231pd(ymm2, ymm3, ymm15)


	dec(rsi)                           // i -= 1;
	jne(.DLOOPKITER4)                  // iterate again if i != 0.




	label(.DCONSIDKLEFT1)

	mov(var(k_left1), rsi)             // i = k_left1;
	test(rsi, rsi)                     // check i via logical AND.
	je(.DPOSTACCUM)                    // if i == 0, we're done; jump to end.
	                                   // else, we prepare to enter k_left1 loop.




	label(.DLOOPKLEFT1)                // EDGE LOOP (scalar)
	                                   // NOTE: We must use ymm registers here bc
	                                   // using the xmm registers would zero out the
	                                   // high bits of the destination registers,
	                                   // which would destory intermediate results.

	vmovsd(mem(rax       ), xmm0)
	vmovsd(mem(rax, r8, 1), xmm1)
	vmovsd(mem(rax, r8, 2), xmm2)
	add(imm(1*8), rax)                 // a += 1*cs_a = 1*8;

	vmovsd(mem(rbx        ), xmm3)
	vfmadd231pd(ymm0, ymm3, ymm4)
	vfmadd231pd(ymm1, ymm3, ymm5)
	vfmadd231pd(ymm2, ymm3, ymm6)

	vmovsd(mem(rbx, r11, 1), xmm3)
	vfmadd231pd(ymm0, ymm3, ymm7)
	vfmadd231pd(ymm1, ymm3, ymm8)
	vfmadd231pd(ymm2, ymm3, ymm9)

	vmovsd(mem(rbx, r11, 2), xmm3)
	vfmadd231pd(ymm0, ymm3, ymm10)
	vfmadd231pd(ymm1, ymm3, ymm11)
	vfmadd231pd(ymm2, ymm3, ymm12)

	vmovsd(mem(rbx, r13, 1), xmm3)
	add(imm(1*8), rbx)                 // b += 1*rs_b = 1*8;
	vfmadd231pd(ymm0, ymm3, ymm13)
	vfmadd231pd(ymm1, ymm3, ymm14)
	vfmadd231pd(ymm2, ymm3, ymm15)


	dec(rsi)                           // i -= 1;
	jne(.DLOOPKLEFT1)                  // iterate again if i != 0.


<<<<<<< HEAD

=======
>>>>>>> fb2a6827




	label(.DPOSTACCUM)

	                                   // ymm4  ymm7  ymm10 ymm13
	                                   // ymm5  ymm8  ymm11 ymm14
	                                   // ymm6  ymm9  ymm12 ymm15

	vhaddpd( ymm7, ymm4, ymm0 )
	vextractf128(imm(1), ymm0, xmm1 )
	vaddpd( xmm0, xmm1, xmm0 )

	vhaddpd( ymm13, ymm10, ymm2 )
	vextractf128(imm(1), ymm2, xmm1 )
	vaddpd( xmm2, xmm1, xmm2 )

	vperm2f128(imm(0x20), ymm2, ymm0, ymm4 )
	                                   // ymm4[0] = sum(ymm4);  ymm4[1] = sum(ymm7)
	                                   // ymm4[2] = sum(ymm10); ymm4[3] = sum(ymm13)

	vhaddpd( ymm8, ymm5, ymm0 )
	vextractf128(imm(1), ymm0, xmm1 )
	vaddpd( xmm0, xmm1, xmm0 )

	vhaddpd( ymm14, ymm11, ymm2 )
	vextractf128(imm(1), ymm2, xmm1 )
	vaddpd( xmm2, xmm1, xmm2 )

	vperm2f128(imm(0x20), ymm2, ymm0, ymm5 )
	                                   // ymm5[0] = sum(ymm5);  ymm5[1] = sum(ymm8)
	                                   // ymm5[2] = sum(ymm11); ymm5[3] = sum(ymm14)

	vhaddpd( ymm9, ymm6, ymm0 )
	vextractf128(imm(1), ymm0, xmm1 )
	vaddpd( xmm0, xmm1, xmm0 )

	vhaddpd( ymm15, ymm12, ymm2 )
	vextractf128(imm(1), ymm2, xmm1 )
	vaddpd( xmm2, xmm1, xmm2 )

	vperm2f128(imm(0x20), ymm2, ymm0, ymm6 )
	                                   // ymm6[0] = sum(ymm6);  ymm6[1] = sum(ymm9)
	                                   // ymm6[2] = sum(ymm12); ymm6[3] = sum(ymm15)




	//mov(var(rs_c), rdi)                // load rs_c
	//lea(mem(, rdi, 8), rdi)            // rs_c *= sizeof(double)

	mov(var(alpha), rax)               // load address of alpha
	mov(var(beta), rbx)                // load address of beta
	vbroadcastsd(mem(rax), ymm0)       // load alpha and duplicate
	vbroadcastsd(mem(rbx), ymm3)       // load beta and duplicate

	vmulpd(ymm0, ymm4, ymm4)           // scale by alpha
	vmulpd(ymm0, ymm5, ymm5)
	vmulpd(ymm0, ymm6, ymm6)






	//mov(var(cs_c), rsi)                // load cs_c
	//lea(mem(, rsi, 8), rsi)            // rsi = cs_c * sizeof(double)



	                                   // now avoid loading C if beta == 0

	vxorpd(ymm0, ymm0, ymm0)           // set ymm0 to zero.
	vucomisd(xmm0, xmm3)               // set ZF if beta == 0.
	je(.DBETAZERO)                     // if ZF = 1, jump to beta == 0 case



	label(.DROWSTORED)


	vfmadd231pd(mem(rcx), ymm3, ymm4)
	vmovupd(ymm4, mem(rcx))
	add(rdi, rcx)

	vfmadd231pd(mem(rcx), ymm3, ymm5)
	vmovupd(ymm5, mem(rcx))
	add(rdi, rcx)

	vfmadd231pd(mem(rcx), ymm3, ymm6)
	vmovupd(ymm6, mem(rcx))
	//add(rdi, rcx)



	jmp(.DDONE)                        // jump to end.




	label(.DBETAZERO)



	label(.DROWSTORBZ)


	vmovupd(ymm4, mem(rcx))
	add(rdi, rcx)

	vmovupd(ymm5, mem(rcx))
	add(rdi, rcx)

	vmovupd(ymm6, mem(rcx))
	//add(rdi, rcx)




	label(.DDONE)




	add(imm(4*8), r12)                 // c_jj = r12 += 4*cs_c

	lea(mem(r14, r11, 4), r14)         // b_jj = r14 += 4*cs_b

	dec(r15)                           // jj -= 1;
	jne(.DLOOP3X4J)                    // iterate again if jj != 0.





	label(.DRETURN)



    end_asm(
	: // output operands (none)
	: // input operands
      [n_iter] "m" (n_iter),
      [k_iter16] "m" (k_iter16),
      [k_iter4] "m" (k_iter4),
      [k_left1] "m" (k_left1),
      [a]      "m" (a),
      [rs_a]   "m" (rs_a),
      [cs_a]   "m" (cs_a),
      [b]      "m" (b),
      [rs_b]   "m" (rs_b),
      [cs_b]   "m" (cs_b),
      [alpha]  "m" (alpha),
      [beta]   "m" (beta),
      [c]      "m" (c),
      [rs_c]   "m" (rs_c),
      [cs_c]   "m" (cs_c)/*,
      [a_next] "m" (a_next),
      [b_next] "m" (b_next)*/
	: // register clobber list
	  "rax", "rbx", "rcx", "rdx", "rsi", "rdi",
	  "r8", "r9", "r10", "r11", "r12", "r13", "r14", "r15",
	  "xmm0", "xmm1", "xmm2", "xmm3",
	  "xmm4", "xmm5", "xmm6", "xmm7",
	  "xmm8", "xmm9", "xmm10", "xmm11",
	  "xmm12", "xmm13", "xmm14", "xmm15",
	  "ymm0", "ymm1", "ymm2", "ymm3", "ymm4", "ymm5",
	  "ymm6", "ymm7", "ymm8", "ymm9", "ymm10", "ymm11",
	  "ymm12", "ymm13", "ymm14", "ymm15",
	  "memory"
	)

	consider_edge_cases:

	// Handle edge cases in the n dimension, if they exist.
	if ( n_left )
	{
		const dim_t      mr_cur = 3;
		const dim_t      j_edge = n0 - ( dim_t )n_left;

		      double* cij = ( double* )c + j_edge*cs_c;
		const double* ai  = ( double* )a;
		const double* bj  = ( double* )b + j_edge*cs_b;

		if ( 2 <= n_left )
		{
			const dim_t nr_cur = 2;

			bli_dgemmsup_rd_haswell_asm_3x2
			//bli_dgemmsup_r_haswell_ref
			(
			  conja, conjb, mr_cur, nr_cur, k0,
			  alpha, ai, rs_a0, cs_a0, bj, rs_b0, cs_b0,
			  beta, cij, rs_c0, cs_c0, data, cntx
			);
			cij += nr_cur*cs_c0; bj += nr_cur*cs_b0; n_left -= nr_cur;
		}
		if ( 1 == n_left )
		{
			#if 1
			const dim_t nr_cur = 1;

			bli_dgemmsup_rd_haswell_asm_3x1
			//bli_dgemmsup_r_haswell_ref_3x1
			//bli_dgemmsup_r_haswell_ref
			(
			  conja, conjb, mr_cur, nr_cur, k0,
			  alpha, ai, rs_a0, cs_a0, bj, rs_b0, cs_b0,
			  beta, cij, rs_c0, cs_c0, data, cntx
			);
			#else
			bli_dgemv_ex
			(
			  BLIS_NO_TRANSPOSE, conjb, mr_cur, k0,
			  alpha, ai, rs_a0, cs_a0, bj, rs_b0,
			  beta, cij, rs_c0, cntx, NULL
			);
			#endif
		}
	}
	AOCL_DTL_TRACE_EXIT(AOCL_DTL_LEVEL_TRACE_7);
}

void bli_dgemmsup_rd_haswell_asm_2x8n
     (
             conj_t     conja,
             conj_t     conjb,
             dim_t      m0,
             dim_t      n0,
             dim_t      k0,
       const void*      alpha,
       const void*      a, inc_t rs_a0, inc_t cs_a0,
       const void*      b, inc_t rs_b0, inc_t cs_b0,
       const void*      beta,
             void*      c, inc_t rs_c0, inc_t cs_c0,
             auxinfo_t* data,
       const cntx_t*    cntx
     )
{
	AOCL_DTL_TRACE_ENTRY(AOCL_DTL_LEVEL_TRACE_7);
	//void*    a_next = bli_auxinfo_next_a( data );
	//void*    b_next = bli_auxinfo_next_b( data );

	// Typecast local copies of integers in case dim_t and inc_t are a
	// different size than is expected by load instructions.
	uint64_t k_iter16 = k0 / 16;
	uint64_t k_left16 = k0 % 16;
	uint64_t k_iter4  = k_left16 / 4;
	uint64_t k_left1  = k_left16 % 4;

	uint64_t n_iter = n0 / 4;
	uint64_t n_left = n0 % 4;

	uint64_t rs_a   = rs_a0;
	uint64_t cs_a   = cs_a0;
	uint64_t rs_b   = rs_b0;
	uint64_t cs_b   = cs_b0;
	uint64_t rs_c   = rs_c0;
	uint64_t cs_c   = cs_c0;

	if ( n_iter == 0 ) goto consider_edge_cases;

	// -------------------------------------------------------------------------

	begin_asm()

	//vzeroall()                         // zero all xmm/ymm registers.

	mov(var(a), rdx)                   // load address of a.
	mov(var(rs_a), r8)                 // load rs_a
	//mov(var(cs_a), r9)                 // load cs_a
	lea(mem(, r8, 8), r8)              // rs_a *= sizeof(double)
	//lea(mem(, r9, 8), r9)              // cs_a *= sizeof(double)

	//lea(mem(r8, r8, 2), r13)           // r13 = 3*rs_a
	//lea(mem(r8, r8, 4), r15)           // r15 = 5*rs_a

	mov(var(b), r14)                   // load address of b.
	//mov(var(rs_b), r10)                // load rs_b
	mov(var(cs_b), r11)                // load cs_b
	//lea(mem(, r10, 8), r10)            // rs_b *= sizeof(double)
	lea(mem(, r11, 8), r11)            // cs_b *= sizeof(double)

	lea(mem(r11, r11, 2), r13)         // r13 = 3*cs_b
	//lea(mem(r8,  r8,  2), r10)         // r10 = 3*rs_a


	mov(var(c), r12)                   // load address of c
	mov(var(rs_c), rdi)                // load rs_c
	lea(mem(, rdi, 8), rdi)            // rs_c *= sizeof(double)



	// r12 = rcx = c
	// rdx = rax = a
	// r14 = rbx = b
	// r9  = unused
	// r15 = n dim index jj

	mov(var(n_iter), r15)              // jj = n_iter;

	label(.DLOOP3X4J)                  // LOOP OVER jj = [ n_iter ... 1 0 ]



#if 0
	vzeroall()                         // zero all xmm/ymm registers.
#else
	                                   // skylake can execute 3 vxorpd ipc with
	                                   // a latency of 1 cycle, while vzeroall
	                                   // has a latency of 12 cycles.
	vxorpd(ymm4,  ymm4,  ymm4)
	vxorpd(ymm5,  ymm5,  ymm5)
	vxorpd(ymm7,  ymm7,  ymm7)
	vxorpd(ymm8,  ymm8,  ymm8)
	vxorpd(ymm10, ymm10, ymm10)
	vxorpd(ymm11, ymm11, ymm11)
	vxorpd(ymm13, ymm13, ymm13)
	vxorpd(ymm14, ymm14, ymm14)
#endif


	lea(mem(r12), rcx)                 // rcx = c_iijj;
	lea(mem(rdx), rax)                 // rax = a_ii;
	lea(mem(r14), rbx)                 // rbx = b_jj;


#if 1
	//mov(var(rs_c), rdi)                // load rs_c
	//lea(mem(, rdi, 8), rdi)            // rs_c *= sizeof(double)
	prefetch(0, mem(rcx, 3*8))         // prefetch c + 0*rs_c
	prefetch(0, mem(rcx, rdi, 1, 3*8)) // prefetch c + 1*rs_c
#endif
	lea(mem(rbx, r11, 4), r10)         // r10 = rbx + 4*cs_b




	mov(var(k_iter16), rsi)            // i = k_iter16;
	test(rsi, rsi)                     // check i via logical AND.
	je(.DCONSIDKITER4)                 // if i == 0, jump to code that
	                                   // contains the k_iter4 loop.


	label(.DLOOPKITER16)               // MAIN LOOP


	// ---------------------------------- iteration 0

#if 1
	prefetch(0, mem(r10,         0*8)) // prefetch rbx + 4*cs_b
	prefetch(0, mem(r10, r11, 1, 0*8)) // prefetch rbx + 5*cs_b
#endif

	vmovupd(mem(rax       ), ymm0)
	vmovupd(mem(rax, r8, 1), ymm1)
	add(imm(4*8), rax)                 // a += 4*cs_a = 4*8;

	vmovupd(mem(rbx        ), ymm3)
	vfmadd231pd(ymm0, ymm3, ymm4)
	vfmadd231pd(ymm1, ymm3, ymm5)

	vmovupd(mem(rbx, r11, 1), ymm3)
	vfmadd231pd(ymm0, ymm3, ymm7)
	vfmadd231pd(ymm1, ymm3, ymm8)

	vmovupd(mem(rbx, r11, 2), ymm3)
	vfmadd231pd(ymm0, ymm3, ymm10)
	vfmadd231pd(ymm1, ymm3, ymm11)

	vmovupd(mem(rbx, r13, 1), ymm3)
	add(imm(4*8), rbx)                 // b += 4*rs_b = 4*8;
	vfmadd231pd(ymm0, ymm3, ymm13)
	vfmadd231pd(ymm1, ymm3, ymm14)


	// ---------------------------------- iteration 1

#if 1
	prefetch(0, mem(r10, r11, 2, 0*8)) // prefetch rbx + 6*cs_b
	prefetch(0, mem(r10, r13, 1, 0*8)) // prefetch rbx + 7*cs_b
#endif

	vmovupd(mem(rax       ), ymm0)
	vmovupd(mem(rax, r8, 1), ymm1)
	add(imm(4*8), rax)                 // a += 4*cs_a = 4*8;

	vmovupd(mem(rbx        ), ymm3)
	vfmadd231pd(ymm0, ymm3, ymm4)
	vfmadd231pd(ymm1, ymm3, ymm5)

	vmovupd(mem(rbx, r11, 1), ymm3)
	vfmadd231pd(ymm0, ymm3, ymm7)
	vfmadd231pd(ymm1, ymm3, ymm8)

	vmovupd(mem(rbx, r11, 2), ymm3)
	vfmadd231pd(ymm0, ymm3, ymm10)
	vfmadd231pd(ymm1, ymm3, ymm11)

	vmovupd(mem(rbx, r13, 1), ymm3)
	add(imm(4*8), rbx)                 // b += 4*rs_b = 4*8;
	vfmadd231pd(ymm0, ymm3, ymm13)
	vfmadd231pd(ymm1, ymm3, ymm14)


	// ---------------------------------- iteration 2

#if 1
	prefetch(0, mem(r10,         8*8)) // prefetch rbx + 4*cs_b + 8*rs_b
	prefetch(0, mem(r10, r11, 1, 8*8)) // prefetch rbx + 5*cs_b + 8*rs_b
#endif

	vmovupd(mem(rax       ), ymm0)
	vmovupd(mem(rax, r8, 1), ymm1)
	add(imm(4*8), rax)                 // a += 4*cs_a = 4*8;

	vmovupd(mem(rbx        ), ymm3)
	vfmadd231pd(ymm0, ymm3, ymm4)
	vfmadd231pd(ymm1, ymm3, ymm5)

	vmovupd(mem(rbx, r11, 1), ymm3)
	vfmadd231pd(ymm0, ymm3, ymm7)
	vfmadd231pd(ymm1, ymm3, ymm8)

	vmovupd(mem(rbx, r11, 2), ymm3)
	vfmadd231pd(ymm0, ymm3, ymm10)
	vfmadd231pd(ymm1, ymm3, ymm11)

	vmovupd(mem(rbx, r13, 1), ymm3)
	add(imm(4*8), rbx)                 // b += 4*rs_b = 4*8;
	vfmadd231pd(ymm0, ymm3, ymm13)
	vfmadd231pd(ymm1, ymm3, ymm14)


	// ---------------------------------- iteration 3

#if 1
	prefetch(0, mem(r10, r11, 2, 8*8)) // prefetch rbx + 6*cs_b + 8*rs_b
	prefetch(0, mem(r10, r13, 1, 8*8)) // prefetch rbx + 7*cs_b + 8*rs_b
	add(imm(16*8), r10)                 // r10 += 8*rs_b = 8*8;
#endif

	vmovupd(mem(rax       ), ymm0)
	vmovupd(mem(rax, r8, 1), ymm1)
	add(imm(4*8), rax)                 // a += 4*cs_a = 4*8;

	vmovupd(mem(rbx        ), ymm3)
	vfmadd231pd(ymm0, ymm3, ymm4)
	vfmadd231pd(ymm1, ymm3, ymm5)

	vmovupd(mem(rbx, r11, 1), ymm3)
	vfmadd231pd(ymm0, ymm3, ymm7)
	vfmadd231pd(ymm1, ymm3, ymm8)

	vmovupd(mem(rbx, r11, 2), ymm3)
	vfmadd231pd(ymm0, ymm3, ymm10)
	vfmadd231pd(ymm1, ymm3, ymm11)

	vmovupd(mem(rbx, r13, 1), ymm3)
	add(imm(4*8), rbx)                 // b += 4*rs_b = 4*8;
	vfmadd231pd(ymm0, ymm3, ymm13)
	vfmadd231pd(ymm1, ymm3, ymm14)



	dec(rsi)                           // i -= 1;
	jne(.DLOOPKITER16)                 // iterate again if i != 0.






	label(.DCONSIDKITER4)

	mov(var(k_iter4), rsi)             // i = k_iter4;
	test(rsi, rsi)                     // check i via logical AND.
	je(.DCONSIDKLEFT1)                 // if i == 0, jump to code that
	                                   // considers k_left1 loop.
	                                   // else, we prepare to enter k_iter4 loop.


	label(.DLOOPKITER4)                // EDGE LOOP (ymm)

	vmovupd(mem(rax       ), ymm0)
	vmovupd(mem(rax, r8, 1), ymm1)
	add(imm(4*8), rax)                 // a += 4*cs_a = 4*8;

	vmovupd(mem(rbx        ), ymm3)
	vfmadd231pd(ymm0, ymm3, ymm4)
	vfmadd231pd(ymm1, ymm3, ymm5)

	vmovupd(mem(rbx, r11, 1), ymm3)
	vfmadd231pd(ymm0, ymm3, ymm7)
	vfmadd231pd(ymm1, ymm3, ymm8)

	vmovupd(mem(rbx, r11, 2), ymm3)
	vfmadd231pd(ymm0, ymm3, ymm10)
	vfmadd231pd(ymm1, ymm3, ymm11)

	vmovupd(mem(rbx, r13, 1), ymm3)
	add(imm(4*8), rbx)                 // b += 4*rs_b = 4*8;
	vfmadd231pd(ymm0, ymm3, ymm13)
	vfmadd231pd(ymm1, ymm3, ymm14)


	dec(rsi)                           // i -= 1;
	jne(.DLOOPKITER4)                  // iterate again if i != 0.




	label(.DCONSIDKLEFT1)

	mov(var(k_left1), rsi)             // i = k_left1;
	test(rsi, rsi)                     // check i via logical AND.
	je(.DPOSTACCUM)                    // if i == 0, we're done; jump to end.
	                                   // else, we prepare to enter k_left1 loop.




	label(.DLOOPKLEFT1)                // EDGE LOOP (scalar)
	                                   // NOTE: We must use ymm registers here bc
	                                   // using the xmm registers would zero out the
	                                   // high bits of the destination registers,
	                                   // which would destory intermediate results.

	vmovsd(mem(rax       ), xmm0)
	vmovsd(mem(rax, r8, 1), xmm1)
	add(imm(1*8), rax)                 // a += 1*cs_a = 1*8;

	vmovsd(mem(rbx        ), xmm3)
	vfmadd231pd(ymm0, ymm3, ymm4)
	vfmadd231pd(ymm1, ymm3, ymm5)

	vmovsd(mem(rbx, r11, 1), xmm3)
	vfmadd231pd(ymm0, ymm3, ymm7)
	vfmadd231pd(ymm1, ymm3, ymm8)

	vmovsd(mem(rbx, r11, 2), xmm3)
	vfmadd231pd(ymm0, ymm3, ymm10)
	vfmadd231pd(ymm1, ymm3, ymm11)

	vmovsd(mem(rbx, r13, 1), xmm3)
	add(imm(1*8), rbx)                 // b += 1*rs_b = 1*8;
	vfmadd231pd(ymm0, ymm3, ymm13)
	vfmadd231pd(ymm1, ymm3, ymm14)


	dec(rsi)                           // i -= 1;
	jne(.DLOOPKLEFT1)                  // iterate again if i != 0.







	label(.DPOSTACCUM)

	                                   // ymm4  ymm7  ymm10 ymm13
	                                   // ymm5  ymm8  ymm11 ymm14

	vhaddpd( ymm7, ymm4, ymm0 )
	vextractf128(imm(1), ymm0, xmm1 )
	vaddpd( xmm0, xmm1, xmm0 )

	vhaddpd( ymm13, ymm10, ymm2 )
	vextractf128(imm(1), ymm2, xmm1 )
	vaddpd( xmm2, xmm1, xmm2 )

	vperm2f128(imm(0x20), ymm2, ymm0, ymm4 )
	                                   // ymm4[0] = sum(ymm4);  ymm4[1] = sum(ymm7)
	                                   // ymm4[2] = sum(ymm10); ymm4[3] = sum(ymm13)

	vhaddpd( ymm8, ymm5, ymm0 )
	vextractf128(imm(1), ymm0, xmm1 )
	vaddpd( xmm0, xmm1, xmm0 )

	vhaddpd( ymm14, ymm11, ymm2 )
	vextractf128(imm(1), ymm2, xmm1 )
	vaddpd( xmm2, xmm1, xmm2 )

	vperm2f128(imm(0x20), ymm2, ymm0, ymm5 )
	                                   // ymm5[0] = sum(ymm5);  ymm5[1] = sum(ymm8)
	                                   // ymm5[2] = sum(ymm11); ymm5[3] = sum(ymm14)




	//mov(var(rs_c), rdi)                // load rs_c
	//lea(mem(, rdi, 8), rdi)            // rs_c *= sizeof(double)

	mov(var(alpha), rax)               // load address of alpha
	mov(var(beta), rbx)                // load address of beta
	vbroadcastsd(mem(rax), ymm0)       // load alpha and duplicate
	vbroadcastsd(mem(rbx), ymm3)       // load beta and duplicate

	vmulpd(ymm0, ymm4, ymm4)           // scale by alpha
	vmulpd(ymm0, ymm5, ymm5)






	//mov(var(cs_c), rsi)                // load cs_c
	//lea(mem(, rsi, 8), rsi)            // rsi = cs_c * sizeof(double)



	                                   // now avoid loading C if beta == 0

	vxorpd(ymm0, ymm0, ymm0)           // set ymm0 to zero.
	vucomisd(xmm0, xmm3)               // set ZF if beta == 0.
	je(.DBETAZERO)                     // if ZF = 1, jump to beta == 0 case



	label(.DROWSTORED)


	vfmadd231pd(mem(rcx), ymm3, ymm4)
	vmovupd(ymm4, mem(rcx))
	add(rdi, rcx)

	vfmadd231pd(mem(rcx), ymm3, ymm5)
	vmovupd(ymm5, mem(rcx))
	//add(rdi, rcx)



	jmp(.DDONE)                        // jump to end.




	label(.DBETAZERO)



	label(.DROWSTORBZ)


	vmovupd(ymm4, mem(rcx))
	add(rdi, rcx)

	vmovupd(ymm5, mem(rcx))
	//add(rdi, rcx)




	label(.DDONE)




	add(imm(4*8), r12)                 // c_jj = r12 += 4*cs_c

	lea(mem(r14, r11, 4), r14)         // b_jj = r14 += 4*cs_b

	dec(r15)                           // jj -= 1;
	jne(.DLOOP3X4J)                    // iterate again if jj != 0.





	label(.DRETURN)



    end_asm(
	: // output operands (none)
	: // input operands
      [n_iter] "m" (n_iter),
      [k_iter16] "m" (k_iter16),
      [k_iter4] "m" (k_iter4),
      [k_left1] "m" (k_left1),
      [a]      "m" (a),
      [rs_a]   "m" (rs_a),
      [cs_a]   "m" (cs_a),
      [b]      "m" (b),
      [rs_b]   "m" (rs_b),
      [cs_b]   "m" (cs_b),
      [alpha]  "m" (alpha),
      [beta]   "m" (beta),
      [c]      "m" (c),
      [rs_c]   "m" (rs_c),
      [cs_c]   "m" (cs_c)/*,
      [a_next] "m" (a_next),
      [b_next] "m" (b_next)*/
	: // register clobber list
	  "rax", "rbx", "rcx", "rdx", "rsi", "rdi",
	  "r8", "r9", "r10", "r11", "r12", "r13", "r14", "r15",
	  "xmm0", "xmm1", "xmm2", "xmm3",
	  "xmm4", "xmm5", "xmm6", "xmm7",
	  "xmm8", "xmm9", "xmm10", "xmm11",
	  "xmm12", "xmm13", "xmm14", "xmm15",
	  "ymm0", "ymm1", "ymm2", "ymm3", "ymm4", "ymm5",
	  "ymm7", "ymm8", "ymm10", "ymm11", "ymm13", "ymm14",
	  "memory"
	)

	consider_edge_cases:

	// Handle edge cases in the n dimension, if they exist.
	if ( n_left )
	{
		const dim_t      mr_cur = 2;
		const dim_t      j_edge = n0 - ( dim_t )n_left;

		      double* cij = ( double* )c + j_edge*cs_c;
		const double* ai  = ( double* )a;
		const double* bj  = ( double* )b + j_edge*cs_b;

		if ( 2 <= n_left )
		{
			const dim_t nr_cur = 2;

			bli_dgemmsup_rd_haswell_asm_2x2
			//bli_dgemmsup_r_haswell_ref
			(
			  conja, conjb, mr_cur, nr_cur, k0,
			  alpha, ai, rs_a0, cs_a0, bj, rs_b0, cs_b0,
			  beta, cij, rs_c0, cs_c0, data, cntx
			);
			cij += nr_cur*cs_c0; bj += nr_cur*cs_b0; n_left -= nr_cur;
		}
		if ( 1 == n_left )
		{
			#if 1
			const dim_t nr_cur = 1;

			bli_dgemmsup_rd_haswell_asm_2x1
			//bli_dgemmsup_r_haswell_ref
			(
			  conja, conjb, mr_cur, nr_cur, k0,
			  alpha, ai, rs_a0, cs_a0, bj, rs_b0, cs_b0,
			  beta, cij, rs_c0, cs_c0, data, cntx
			);
			#else
			bli_dgemv_ex
			(
			  BLIS_NO_TRANSPOSE, conjb, mr_cur, k0,
			  alpha, ai, rs_a0, cs_a0, bj, rs_b0,
			  beta, cij, rs_c0, cntx, NULL
			);
			#endif
		}
	}
	AOCL_DTL_TRACE_EXIT(AOCL_DTL_LEVEL_TRACE_7);
}

void bli_dgemmsup_rd_haswell_asm_1x8n
     (
             conj_t     conja,
             conj_t     conjb,
             dim_t      m0,
             dim_t      n0,
             dim_t      k0,
       const void*      alpha,
       const void*      a, inc_t rs_a0, inc_t cs_a0,
       const void*      b, inc_t rs_b0, inc_t cs_b0,
       const void*      beta,
             void*      c, inc_t rs_c0, inc_t cs_c0,
             auxinfo_t* data,
       const cntx_t*    cntx
     )
{
	AOCL_DTL_TRACE_ENTRY(AOCL_DTL_LEVEL_TRACE_7);
	//void*    a_next = bli_auxinfo_next_a( data );
	//void*    b_next = bli_auxinfo_next_b( data );

	// Typecast local copies of integers in case dim_t and inc_t are a
	// different size than is expected by load instructions.
	uint64_t k_iter16 = k0 / 16;
	uint64_t k_left16 = k0 % 16;
	uint64_t k_iter4  = k_left16 / 4;
	uint64_t k_left1  = k_left16 % 4;

	uint64_t n_iter = n0 / 4;
	uint64_t n_left = n0 % 4;

	uint64_t rs_a   = rs_a0;
	uint64_t cs_a   = cs_a0;
	uint64_t rs_b   = rs_b0;
	uint64_t cs_b   = cs_b0;
	uint64_t rs_c   = rs_c0;
	uint64_t cs_c   = cs_c0;

	if ( n_iter == 0 ) goto consider_edge_cases;

	// -------------------------------------------------------------------------

	begin_asm()

	//vzeroall()                         // zero all xmm/ymm registers.

	mov(var(a), rdx)                   // load address of a.
	//mov(var(rs_a), r8)                 // load rs_a
	//mov(var(cs_a), r9)                 // load cs_a
	//lea(mem(, r8, 8), r8)              // rs_a *= sizeof(double)
	//lea(mem(, r9, 8), r9)              // cs_a *= sizeof(double)

	//lea(mem(r8, r8, 2), r13)           // r13 = 3*rs_a
	//lea(mem(r8, r8, 4), r15)           // r15 = 5*rs_a

	mov(var(b), r14)                   // load address of b.
	//mov(var(rs_b), r10)                // load rs_b
	mov(var(cs_b), r11)                // load cs_b
	//lea(mem(, r10, 8), r10)            // rs_b *= sizeof(double)
	lea(mem(, r11, 8), r11)            // cs_b *= sizeof(double)

	lea(mem(r11, r11, 2), r13)         // r13 = 3*cs_b
	//lea(mem(r8,  r8,  2), r10)         // r10 = 3*rs_a


	mov(var(c), r12)                   // load address of c
	mov(var(rs_c), rdi)                // load rs_c
	lea(mem(, rdi, 8), rdi)            // rs_c *= sizeof(double)



	// r12 = rcx = c
	// rdx = rax = a
	// r14 = rbx = b
	// r9  = unused
	// r15 = n dim index jj

	mov(var(n_iter), r15)              // jj = n_iter;

	label(.DLOOP3X4J)                  // LOOP OVER jj = [ n_iter ... 1 0 ]



#if 0
	vzeroall()                         // zero all xmm/ymm registers.
#else
	                                   // skylake can execute 3 vxorpd ipc with
	                                   // a latency of 1 cycle, while vzeroall
	                                   // has a latency of 12 cycles.
	vxorpd(ymm4,  ymm4,  ymm4)
	vxorpd(ymm7,  ymm7,  ymm7)
	vxorpd(ymm10, ymm10, ymm10)
	vxorpd(ymm13, ymm13, ymm13)
#endif


	lea(mem(r12), rcx)                 // rcx = c_iijj;
	lea(mem(rdx), rax)                 // rax = a_ii;
	lea(mem(r14), rbx)                 // rbx = b_jj;


#if 1
	//mov(var(rs_c), rdi)                // load rs_c
	//lea(mem(, rdi, 8), rdi)            // rs_c *= sizeof(double)
	prefetch(0, mem(rcx,         3*8)) // prefetch c + 0*rs_c
#endif
	lea(mem(rbx, r11, 4), r10)         // r10 = rbx + 4*cs_b




	mov(var(k_iter16), rsi)            // i = k_iter16;
	test(rsi, rsi)                     // check i via logical AND.
	je(.DCONSIDKITER4)                 // if i == 0, jump to code that
	                                   // contains the k_iter4 loop.


	label(.DLOOPKITER16)               // MAIN LOOP


	// ---------------------------------- iteration 0

#if 1
	prefetch(0, mem(r10,         0*8)) // prefetch rbx + 4*cs_b
	prefetch(0, mem(r10, r11, 1, 0*8)) // prefetch rbx + 5*cs_b
#endif

	vmovupd(mem(rax       ), ymm0)
	add(imm(4*8), rax)                 // a += 4*cs_a = 4*8;

	vmovupd(mem(rbx        ), ymm3)
	vfmadd231pd(ymm0, ymm3, ymm4)

	vmovupd(mem(rbx, r11, 1), ymm3)
	vfmadd231pd(ymm0, ymm3, ymm7)

	vmovupd(mem(rbx, r11, 2), ymm3)
	vfmadd231pd(ymm0, ymm3, ymm10)

	vmovupd(mem(rbx, r13, 1), ymm3)
	add(imm(4*8), rbx)                 // b += 4*rs_b = 4*8;
	vfmadd231pd(ymm0, ymm3, ymm13)


	// ---------------------------------- iteration 1

#if 1
	prefetch(0, mem(r10, r11, 2, 0*8)) // prefetch rbx + 6*cs_b
	prefetch(0, mem(r10, r13, 1, 0*8)) // prefetch rbx + 7*cs_b
#endif

	vmovupd(mem(rax       ), ymm0)
	add(imm(4*8), rax)                 // a += 4*cs_a = 4*8;

	vmovupd(mem(rbx        ), ymm3)
	vfmadd231pd(ymm0, ymm3, ymm4)

	vmovupd(mem(rbx, r11, 1), ymm3)
	vfmadd231pd(ymm0, ymm3, ymm7)

	vmovupd(mem(rbx, r11, 2), ymm3)
	vfmadd231pd(ymm0, ymm3, ymm10)

	vmovupd(mem(rbx, r13, 1), ymm3)
	add(imm(4*8), rbx)                 // b += 4*rs_b = 4*8;
	vfmadd231pd(ymm0, ymm3, ymm13)


	// ---------------------------------- iteration 2

#if 1
	prefetch(0, mem(r10,         8*8)) // prefetch rbx + 4*cs_b + 8*rs_b
	prefetch(0, mem(r10, r11, 1, 8*8)) // prefetch rbx + 5*cs_b + 8*rs_b
#endif

	vmovupd(mem(rax       ), ymm0)
	add(imm(4*8), rax)                 // a += 4*cs_a = 4*8;

	vmovupd(mem(rbx        ), ymm3)
	vfmadd231pd(ymm0, ymm3, ymm4)

	vmovupd(mem(rbx, r11, 1), ymm3)
	vfmadd231pd(ymm0, ymm3, ymm7)

	vmovupd(mem(rbx, r11, 2), ymm3)
	vfmadd231pd(ymm0, ymm3, ymm10)

	vmovupd(mem(rbx, r13, 1), ymm3)
	add(imm(4*8), rbx)                 // b += 4*rs_b = 4*8;
	vfmadd231pd(ymm0, ymm3, ymm13)


	// ---------------------------------- iteration 3

#if 1
	prefetch(0, mem(r10, r11, 2, 8*8)) // prefetch rbx + 6*cs_b + 8*rs_b
	prefetch(0, mem(r10, r13, 1, 8*8)) // prefetch rbx + 7*cs_b + 8*rs_b
	add(imm(16*8), r10)                 // r10 += 8*rs_b = 8*8;
#endif

	vmovupd(mem(rax       ), ymm0)
	add(imm(4*8), rax)                 // a += 4*cs_a = 4*8;

	vmovupd(mem(rbx        ), ymm3)
	vfmadd231pd(ymm0, ymm3, ymm4)

	vmovupd(mem(rbx, r11, 1), ymm3)
	vfmadd231pd(ymm0, ymm3, ymm7)

	vmovupd(mem(rbx, r11, 2), ymm3)
	vfmadd231pd(ymm0, ymm3, ymm10)

	vmovupd(mem(rbx, r13, 1), ymm3)
	add(imm(4*8), rbx)                 // b += 4*rs_b = 4*8;
	vfmadd231pd(ymm0, ymm3, ymm13)



	dec(rsi)                           // i -= 1;
	jne(.DLOOPKITER16)                 // iterate again if i != 0.






	label(.DCONSIDKITER4)

	mov(var(k_iter4), rsi)             // i = k_iter4;
	test(rsi, rsi)                     // check i via logical AND.
	je(.DCONSIDKLEFT1)                 // if i == 0, jump to code that
	                                   // considers k_left1 loop.
	                                   // else, we prepare to enter k_iter4 loop.


	label(.DLOOPKITER4)                // EDGE LOOP (ymm)

	vmovupd(mem(rax       ), ymm0)
	add(imm(4*8), rax)                 // a += 4*cs_a = 4*8;

	vmovupd(mem(rbx        ), ymm3)
	vfmadd231pd(ymm0, ymm3, ymm4)

	vmovupd(mem(rbx, r11, 1), ymm3)
	vfmadd231pd(ymm0, ymm3, ymm7)

	vmovupd(mem(rbx, r11, 2), ymm3)
	vfmadd231pd(ymm0, ymm3, ymm10)

	vmovupd(mem(rbx, r13, 1), ymm3)
	add(imm(4*8), rbx)                 // b += 4*rs_b = 4*8;
	vfmadd231pd(ymm0, ymm3, ymm13)


	dec(rsi)                           // i -= 1;
	jne(.DLOOPKITER4)                  // iterate again if i != 0.




	label(.DCONSIDKLEFT1)

	mov(var(k_left1), rsi)             // i = k_left1;
	test(rsi, rsi)                     // check i via logical AND.
	je(.DPOSTACCUM)                    // if i == 0, we're done; jump to end.
	                                   // else, we prepare to enter k_left1 loop.




	label(.DLOOPKLEFT1)                // EDGE LOOP (scalar)
	                                   // NOTE: We must use ymm registers here bc
	                                   // using the xmm registers would zero out the
	                                   // high bits of the destination registers,
	                                   // which would destory intermediate results.

	vmovsd(mem(rax       ), xmm0)
	add(imm(1*8), rax)                 // a += 1*cs_a = 1*8;

	vmovsd(mem(rbx        ), xmm3)
	vfmadd231pd(ymm0, ymm3, ymm4)

	vmovsd(mem(rbx, r11, 1), xmm3)
	vfmadd231pd(ymm0, ymm3, ymm7)

	vmovsd(mem(rbx, r11, 2), xmm3)
	vfmadd231pd(ymm0, ymm3, ymm10)

	vmovsd(mem(rbx, r13, 1), xmm3)
	add(imm(1*8), rbx)                 // b += 1*rs_b = 1*8;
	vfmadd231pd(ymm0, ymm3, ymm13)


	dec(rsi)                           // i -= 1;
	jne(.DLOOPKLEFT1)                  // iterate again if i != 0.







	label(.DPOSTACCUM)

	                                   // ymm4  ymm7  ymm10 ymm13

	vhaddpd( ymm7, ymm4, ymm0 )
	vextractf128(imm(1), ymm0, xmm1 )
	vaddpd( xmm0, xmm1, xmm0 )

	vhaddpd( ymm13, ymm10, ymm2 )
	vextractf128(imm(1), ymm2, xmm1 )
	vaddpd( xmm2, xmm1, xmm2 )

	vperm2f128(imm(0x20), ymm2, ymm0, ymm4 )
	                                   // ymm4[0] = sum(ymm4);  ymm4[1] = sum(ymm7)
	                                   // ymm4[2] = sum(ymm10); ymm4[3] = sum(ymm13)




	//mov(var(rs_c), rdi)                // load rs_c
	//lea(mem(, rdi, 8), rdi)            // rs_c *= sizeof(double)

	mov(var(alpha), rax)               // load address of alpha
	mov(var(beta), rbx)                // load address of beta
	vbroadcastsd(mem(rax), ymm0)       // load alpha and duplicate
	vbroadcastsd(mem(rbx), ymm3)       // load beta and duplicate

	vmulpd(ymm0, ymm4, ymm4)           // scale by alpha






	//mov(var(cs_c), rsi)                // load cs_c
	//lea(mem(, rsi, 8), rsi)            // rsi = cs_c * sizeof(double)



	                                   // now avoid loading C if beta == 0

	vxorpd(ymm0, ymm0, ymm0)           // set ymm0 to zero.
	vucomisd(xmm0, xmm3)               // set ZF if beta == 0.
	je(.DBETAZERO)                     // if ZF = 1, jump to beta == 0 case



	label(.DROWSTORED)


	vfmadd231pd(mem(rcx), ymm3, ymm4)
	vmovupd(ymm4, mem(rcx))
	//add(rdi, rcx)



	jmp(.DDONE)                        // jump to end.




	label(.DBETAZERO)



	label(.DROWSTORBZ)


	vmovupd(ymm4, mem(rcx))
	//add(rdi, rcx)




	label(.DDONE)




	add(imm(4*8), r12)                 // c_jj = r12 += 4*cs_c

	lea(mem(r14, r11, 4), r14)         // b_jj = r14 += 4*cs_b

	dec(r15)                           // jj -= 1;
	jne(.DLOOP3X4J)                    // iterate again if jj != 0.





	label(.DRETURN)



    end_asm(
	: // output operands (none)
	: // input operands
      [n_iter] "m" (n_iter),
      [k_iter16] "m" (k_iter16),
      [k_iter4] "m" (k_iter4),
      [k_left1] "m" (k_left1),
      [a]      "m" (a),
      [rs_a]   "m" (rs_a),
      [cs_a]   "m" (cs_a),
      [b]      "m" (b),
      [rs_b]   "m" (rs_b),
      [cs_b]   "m" (cs_b),
      [alpha]  "m" (alpha),
      [beta]   "m" (beta),
      [c]      "m" (c),
      [rs_c]   "m" (rs_c),
      [cs_c]   "m" (cs_c)/*,
      [a_next] "m" (a_next),
      [b_next] "m" (b_next)*/
	: // register clobber list
	  "rax", "rbx", "rcx", "rdx", "rsi", "rdi",
	  "r8", "r9", "r10", "r11", "r12", "r13", "r14", "r15",
	  "xmm0", "xmm1", "xmm2", "xmm3",
	  "xmm4", "xmm5", "xmm6", "xmm7",
	  "xmm8", "xmm9", "xmm10", "xmm11",
	  "xmm12", "xmm13", "xmm14", "xmm15",
	  "ymm0", "ymm2", "ymm3", "ymm4", "ymm7", "ymm10", "ymm13",
	  "memory"
	)

	consider_edge_cases:

	// Handle edge cases in the n dimension, if they exist.
	if ( n_left )
	{
		const dim_t      mr_cur = 1;
		const dim_t      j_edge = n0 - ( dim_t )n_left;

		      double* cij = ( double* )c + j_edge*cs_c;
		const double* ai  = ( double* )a;
		const double* bj  = ( double* )b + j_edge*cs_b;

		if ( 2 <= n_left )
		{
			const dim_t nr_cur = 2;

			bli_dgemmsup_rd_haswell_asm_1x2
			//bli_dgemmsup_r_haswell_ref
			(
			  conja, conjb, mr_cur, nr_cur, k0,
			  alpha, ai, rs_a0, cs_a0, bj, rs_b0, cs_b0,
			  beta, cij, rs_c0, cs_c0, data, cntx
			);
			cij += nr_cur*cs_c0; bj += nr_cur*cs_b0; n_left -= nr_cur;
		}
		if ( 1 == n_left )
		{
			#if 1
			const dim_t nr_cur = 1;

			bli_dgemmsup_rd_haswell_asm_1x1
			//bli_dgemmsup_r_haswell_ref
			(
			  conja, conjb, mr_cur, nr_cur, k0,
			  alpha, ai, rs_a0, cs_a0, bj, rs_b0, cs_b0,
			  beta, cij, rs_c0, cs_c0, data, cntx
			);
			#else
			bli_ddotxv_ex
			(
			  conja, conjb, k0,
			  alpha, ai, cs_a0, bj, rs_b0,
			  beta, cij, cntx, NULL
			);
			#endif
		}
	}
	AOCL_DTL_TRACE_EXIT(AOCL_DTL_LEVEL_TRACE_7);
}
<|MERGE_RESOLUTION|>--- conflicted
+++ resolved
@@ -68,18 +68,18 @@
 
 void bli_dgemmsup_rd_haswell_asm_6x8n
      (
-             conj_t     conja,
-             conj_t     conjb,
-             dim_t      m0,
-             dim_t      n0,
-             dim_t      k0,
-       const void*      alpha,
-       const void*      a, inc_t rs_a0, inc_t cs_a0,
-       const void*      b, inc_t rs_b0, inc_t cs_b0,
-       const void*      beta,
-             void*      c, inc_t rs_c0, inc_t cs_c0,
-             auxinfo_t* data,
-       const cntx_t*    cntx
+       conj_t              conja,
+       conj_t              conjb,
+       dim_t               m0,
+       dim_t               n0,
+       dim_t               k0,
+       double*    restrict alpha,
+       double*    restrict a, inc_t rs_a0, inc_t cs_a0,
+       double*    restrict b, inc_t rs_b0, inc_t cs_b0,
+       double*    restrict beta,
+       double*    restrict c, inc_t rs_c0, inc_t cs_c0,
+       auxinfo_t* restrict data,
+       cntx_t*    restrict cntx
      )
 {
 	AOCL_DTL_TRACE_ENTRY(AOCL_DTL_LEVEL_TRACE_7);
@@ -89,17 +89,17 @@
 	// dispatch other ?x8m kernels, as needed.
 	if ( m_left )
 	{
-		      double* cij = ( double* )c;
-		const double* bj  = ( double* )b;
-		const double* ai  = ( double* )a;
+		double* restrict cij = c;
+		double* restrict bj  = b;
+		double* restrict ai  = a;
 
 #if 1
 		// We add special handling for slightly inflated MR blocksizes
 		// at edge cases, up to a maximum of 9.
 		if ( 6 < m0 )
 		{
-			gemmsup_ker_ft  ker_fp1 = NULL;
-			gemmsup_ker_ft  ker_fp2 = NULL;
+			dgemmsup_ker_ft ker_fp1 = NULL;
+			dgemmsup_ker_ft ker_fp2 = NULL;
 			dim_t           mr1, mr2;
 
 			// These kernels don't make any attempt to optimize the cases of
@@ -224,7 +224,7 @@
 	begin_asm()
 
 	//vzeroall()                         // zero all xmm/ymm registers.
-
+	
 	//mov(var(a), rdx)                   // load address of a.
 	mov(var(rs_a), r8)                 // load rs_a
 	//mov(var(cs_a), r9)                 // load cs_a
@@ -242,7 +242,7 @@
 
 	lea(mem(r11, r11, 2), r13)         // r13 = 3*cs_b
 	//lea(mem(r8,  r8,  2), r10)         // r10 = 3*rs_a
-
+	
 
 	//mov(var(c), r12)                   // load address of c
 	mov(var(rs_c), rdi)                // load rs_c
@@ -754,9 +754,9 @@
 		const dim_t      mr_cur = 6;
 		const dim_t      j_edge = n0 - ( dim_t )n_left;
 
-		      double* cij = ( double* )c + j_edge*cs_c;
-		const double* ai  = ( double* )a;
-		const double* bj  = ( double* )b + j_edge*cs_b;
+		double* restrict cij = c + j_edge*cs_c;
+		double* restrict ai  = a;
+		double* restrict bj  = b + j_edge*cs_b;
 
 		if ( 2 <= n_left )
 		{
@@ -798,18 +798,18 @@
 
 void bli_dgemmsup_rd_haswell_asm_3x8n
      (
-             conj_t     conja,
-             conj_t     conjb,
-             dim_t      m0,
-             dim_t      n0,
-             dim_t      k0,
-       const void*      alpha,
-       const void*      a, inc_t rs_a0, inc_t cs_a0,
-       const void*      b, inc_t rs_b0, inc_t cs_b0,
-       const void*      beta,
-             void*      c, inc_t rs_c0, inc_t cs_c0,
-             auxinfo_t* data,
-       const cntx_t*    cntx
+       conj_t              conja,
+       conj_t              conjb,
+       dim_t               m0,
+       dim_t               n0,
+       dim_t               k0,
+       double*    restrict alpha,
+       double*    restrict a, inc_t rs_a0, inc_t cs_a0,
+       double*    restrict b, inc_t rs_b0, inc_t cs_b0,
+       double*    restrict beta,
+       double*    restrict c, inc_t rs_c0, inc_t cs_c0,
+       auxinfo_t* restrict data,
+       cntx_t*    restrict cntx
      )
 {
 	AOCL_DTL_TRACE_ENTRY(AOCL_DTL_LEVEL_TRACE_7);
@@ -1162,10 +1162,6 @@
 	jne(.DLOOPKLEFT1)                  // iterate again if i != 0.
 
 
-<<<<<<< HEAD
-
-=======
->>>>>>> fb2a6827
 
 
 
@@ -1347,9 +1343,9 @@
 		const dim_t      mr_cur = 3;
 		const dim_t      j_edge = n0 - ( dim_t )n_left;
 
-		      double* cij = ( double* )c + j_edge*cs_c;
-		const double* ai  = ( double* )a;
-		const double* bj  = ( double* )b + j_edge*cs_b;
+		double* restrict cij = c + j_edge*cs_c;
+		double* restrict ai  = a;
+		double* restrict bj  = b + j_edge*cs_b;
 
 		if ( 2 <= n_left )
 		{
@@ -1392,18 +1388,18 @@
 
 void bli_dgemmsup_rd_haswell_asm_2x8n
      (
-             conj_t     conja,
-             conj_t     conjb,
-             dim_t      m0,
-             dim_t      n0,
-             dim_t      k0,
-       const void*      alpha,
-       const void*      a, inc_t rs_a0, inc_t cs_a0,
-       const void*      b, inc_t rs_b0, inc_t cs_b0,
-       const void*      beta,
-             void*      c, inc_t rs_c0, inc_t cs_c0,
-             auxinfo_t* data,
-       const cntx_t*    cntx
+       conj_t              conja,
+       conj_t              conjb,
+       dim_t               m0,
+       dim_t               n0,
+       dim_t               k0,
+       double*    restrict alpha,
+       double*    restrict a, inc_t rs_a0, inc_t cs_a0,
+       double*    restrict b, inc_t rs_b0, inc_t cs_b0,
+       double*    restrict beta,
+       double*    restrict c, inc_t rs_c0, inc_t cs_c0,
+       auxinfo_t* restrict data,
+       cntx_t*    restrict cntx
      )
 {
 	AOCL_DTL_TRACE_ENTRY(AOCL_DTL_LEVEL_TRACE_7);
@@ -1881,9 +1877,9 @@
 		const dim_t      mr_cur = 2;
 		const dim_t      j_edge = n0 - ( dim_t )n_left;
 
-		      double* cij = ( double* )c + j_edge*cs_c;
-		const double* ai  = ( double* )a;
-		const double* bj  = ( double* )b + j_edge*cs_b;
+		double* restrict cij = c + j_edge*cs_c;
+		double* restrict ai  = a;
+		double* restrict bj  = b + j_edge*cs_b;
 
 		if ( 2 <= n_left )
 		{
@@ -1925,18 +1921,18 @@
 
 void bli_dgemmsup_rd_haswell_asm_1x8n
      (
-             conj_t     conja,
-             conj_t     conjb,
-             dim_t      m0,
-             dim_t      n0,
-             dim_t      k0,
-       const void*      alpha,
-       const void*      a, inc_t rs_a0, inc_t cs_a0,
-       const void*      b, inc_t rs_b0, inc_t cs_b0,
-       const void*      beta,
-             void*      c, inc_t rs_c0, inc_t cs_c0,
-             auxinfo_t* data,
-       const cntx_t*    cntx
+       conj_t              conja,
+       conj_t              conjb,
+       dim_t               m0,
+       dim_t               n0,
+       dim_t               k0,
+       double*    restrict alpha,
+       double*    restrict a, inc_t rs_a0, inc_t cs_a0,
+       double*    restrict b, inc_t rs_b0, inc_t cs_b0,
+       double*    restrict beta,
+       double*    restrict c, inc_t rs_c0, inc_t cs_c0,
+       auxinfo_t* restrict data,
+       cntx_t*    restrict cntx
      )
 {
 	AOCL_DTL_TRACE_ENTRY(AOCL_DTL_LEVEL_TRACE_7);
@@ -2357,9 +2353,9 @@
 		const dim_t      mr_cur = 1;
 		const dim_t      j_edge = n0 - ( dim_t )n_left;
 
-		      double* cij = ( double* )c + j_edge*cs_c;
-		const double* ai  = ( double* )a;
-		const double* bj  = ( double* )b + j_edge*cs_b;
+		double* restrict cij = c + j_edge*cs_c;
+		double* restrict ai  = a;
+		double* restrict bj  = b + j_edge*cs_b;
 
 		if ( 2 <= n_left )
 		{
