--- conflicted
+++ resolved
@@ -12581,10 +12581,6 @@
 	vfmadd231pd(ymm1, ymm3, ymm14)
 	vfmadd231pd(ymm2, ymm3, ymm15)
 
-<<<<<<< HEAD
-
-=======
->>>>>>> fb2a6827
 	// ---------------------------------- iteration 1
 
 	vmovupd(mem(rax       ), ymm0)
@@ -12615,10 +12611,6 @@
 
 	// ---------------------------------- iteration 2
 
-<<<<<<< HEAD
-#if 1
-=======
->>>>>>> fb2a6827
 	prefetch(0, mem(rax, r10, 1, 0*8)) // prefetch rax + 3*rs_a
 	prefetch(0, mem(rax, r8,  4, 0*8)) // prefetch rax + 4*rs_a
 	prefetch(0, mem(rax, rcx, 1, 0*8)) // prefetch rax + 5*rs_a
@@ -12677,24 +12669,10 @@
 	vfmadd231pd(ymm1, ymm3, ymm14)
 	vfmadd231pd(ymm2, ymm3, ymm15)
 
-<<<<<<< HEAD
-
-
-	dec(rsi)                           // i -= 1;
-	jne(.DLOOPKITER16)                 // iterate again if i != 0.
-
-
-
-
-
-
-	label(.DCONSIDKITER4)
-=======
 	dec(rsi)                           // i -= 1;
 	jne(.DLOOPKITER16_BLOCK4)          // iterate again if i != 0.
 
 	label(.DCONSIDKITER4_BLOCK4)
->>>>>>> fb2a6827
 
 	mov(var(k_iter4), rsi)             // i = k_iter4;
 	test(rsi, rsi)                     // check i via logical AND.
@@ -12702,15 +12680,8 @@
 	                                   // considers k_left1 loop.
 	                                   // else, we prepare to enter k_iter4 loop.
 
-<<<<<<< HEAD
-
-	label(.DLOOPKITER4)                // EDGE LOOP (ymm)
-
-#if 1
-=======
 	label(.DLOOPKITER4_BLOCK4)         // EDGE LOOP (ymm)
 
->>>>>>> fb2a6827
 	prefetch(0, mem(rax, r10, 1, 0*8)) // prefetch rax + 3*rs_a
 	prefetch(0, mem(rax, r8,  4, 0*8)) // prefetch rax + 4*rs_a
 	prefetch(0, mem(rax, rcx, 1, 0*8)) // prefetch rax + 5*rs_a
@@ -12741,33 +12712,15 @@
 	vfmadd231pd(ymm1, ymm3, ymm14)
 	vfmadd231pd(ymm2, ymm3, ymm15)
 
-<<<<<<< HEAD
-
-	dec(rsi)                           // i -= 1;
-	jne(.DLOOPKITER4)                  // iterate again if i != 0.
-
-
-
-
-	label(.DCONSIDKLEFT1)
-
-=======
 	dec(rsi)                           // i -= 1;
 	jne(.DLOOPKITER4_BLOCK4)           // iterate again if i != 0.
 
 	label(.DCONSIDKLEFT1_BLOCK4)
 
->>>>>>> fb2a6827
 	mov(var(k_left1), rsi)             // i = k_left1;
 	test(rsi, rsi)                     // check i via logical AND.
 	je(.DPOSTACCUM_BLOCK4)             // if i == 0, we're done; jump to end.
 	                                   // else, we prepare to enter k_left1 loop.
-<<<<<<< HEAD
-
-
-
-=======
->>>>>>> fb2a6827
 
 	label(.DLOOPKLEFT1_BLOCK4)         // EDGE LOOP (scalar)
 	                                   // NOTE: We must use ymm registers here bc
@@ -12801,27 +12754,11 @@
 	vfmadd231pd(ymm1, ymm3, ymm14)
 	vfmadd231pd(ymm2, ymm3, ymm15)
 
-<<<<<<< HEAD
-
-	dec(rsi)                           // i -= 1;
-	jne(.DLOOPKLEFT1)                  // iterate again if i != 0.
-
-
-
-
-
-=======
 	dec(rsi)                           // i -= 1;
 	jne(.DLOOPKLEFT1_BLOCK4)           // iterate again if i != 0.
->>>>>>> fb2a6827
 
 	label(.DPOSTACCUM_BLOCK4)
 
-<<<<<<< HEAD
-	label(.DPOSTACCUM)
-
-=======
->>>>>>> fb2a6827
 	                                   // ymm4  ymm7  ymm10 ymm13
 	                                   // ymm5  ymm8  ymm11 ymm14
 	                                   // ymm6  ymm9  ymm12 ymm15
@@ -12862,15 +12799,6 @@
 	                                   // xmm6[0] = sum(ymm6);  xmm6[1] = sum(ymm9)
 	                                   // xmm6[2] = sum(ymm12); xmm6[3] = sum(ymm15)
 
-<<<<<<< HEAD
-
-
-
-	//mov(var(rs_c), rdi)                // load rs_c
-	//lea(mem(, rdi, 8), rdi)            // rs_c *= sizeof(double)
-
-=======
->>>>>>> fb2a6827
 	mov(var(alpha), rax)               // load address of alpha
 	mov(var(beta), rbx)                // load address of beta
 	lea(mem(r12), rcx)                 // rcx = c_iijj;
@@ -12881,36 +12809,13 @@
 	vmulpd(ymm0, ymm5, ymm5)
 	vmulpd(ymm0, ymm6, ymm6)
 
-<<<<<<< HEAD
-
-
-
-
-
-	//mov(var(cs_c), rsi)                // load cs_c
-	//lea(mem(, rsi, 8), rsi)            // rsi = cs_c * sizeof(double)
-
-
-
-=======
->>>>>>> fb2a6827
 	                                   // now avoid loading C if beta == 0
 
 	vxorpd(ymm0, ymm0, ymm0)           // set ymm0 to zero.
 	vucomisd(xmm0, xmm3)               // set ZF if beta == 0.
-<<<<<<< HEAD
-	je(.DBETAZERO)                     // if ZF = 1, jump to beta == 0 case
-
-
-
-	label(.DROWSTORED)
-
-
-=======
 	je(.DBETAZERO_BLOCK4)              // if ZF = 1, jump to beta == 0 case
 
 
->>>>>>> fb2a6827
 	vfmadd231pd(mem(rcx), ymm3, ymm4)
 	vmovupd(xmm4, mem(rcx))
 	add(rdi, rcx)
@@ -12920,53 +12825,9 @@
 	vextractf128(imm(1), ymm5, xmm1 )
 	vmovlpd(xmm1, mem(rcx, 2*8))
 	add(rdi, rcx)
-<<<<<<< HEAD
 
 	vfmadd231pd(mem(rcx), ymm3, ymm6)
 	vmovupd(ymm6, mem(rcx))
-	//add(rdi, rcx)
-
-
-
-	jmp(.DDONE)                        // jump to end.
-
-
-
-
-	label(.DBETAZERO)
-
-
-
-	label(.DROWSTORBZ)
-
-
-	vmovupd(ymm4, mem(rcx))
-	add(rdi, rcx)
-
-	vmovupd(ymm5, mem(rcx))
-	add(rdi, rcx)
-
-	vmovupd(ymm6, mem(rcx))
-	//add(rdi, rcx)
-
-
-
-
-	label(.DDONE)
-
-
-
-
-	lea(mem(r12, rdi, 2), r12)         //
-	lea(mem(r12, rdi, 1), r12)         // c_ii = r12 += 3*rs_c
-
-	lea(mem(r14, r8,  2), r14)         //
-	lea(mem(r14, r8,  1), r14)         // a_ii = r14 += 3*rs_a
-=======
-
-	vfmadd231pd(mem(rcx), ymm3, ymm6)
-	vmovupd(ymm6, mem(rcx))
->>>>>>> fb2a6827
 
 	jmp(.DDONE_BLOCK4)                 // jump to end.
 
@@ -12986,11 +12847,7 @@
 
 	label(.DDONE_BLOCK4)
 
-<<<<<<< HEAD
-
-=======
 	vzeroupper()
->>>>>>> fb2a6827
 
     end_asm(
 	: // output operands (none)
@@ -13025,46 +12882,7 @@
 	  "memory"
 	)
 
-<<<<<<< HEAD
-	consider_edge_cases:
-
-	// Handle edge cases in the m dimension, if they exist.
-	if ( m_left )
-	{
-		const dim_t   nr_cur = 8;
-		const dim_t   i_edge = m0 - ( dim_t )m_left;
-
-		      double* cij = ( double* )c + i_edge*rs_c;
-		const double* bj  = ( double* )b;
-		const double* ai  = ( double* )a + i_edge*rs_a;
-
-		if ( 2 == m_left )
-		{
-			const dim_t mr_cur = 2;
-
-			bli_dgemmsup_rd_haswell_asm_2x8
-			(
-			  conja, conjb, mr_cur, nr_cur, k0,
-			  alpha, ai, rs_a0, cs_a0, bj, rs_b0, cs_b0,
-			  beta, cij, rs_c0, cs_c0, data, cntx
-			);
-			//cij += mr_cur*rs_c0; ai += mr_cur*rs_a0; m_left -= mr_cur;
-		}
-		if ( 1 == m_left )
-		{
-			const dim_t mr_cur = 1;
-
-			bli_dgemmsup_rd_haswell_asm_1x8
-			(
-			  conja, conjb, mr_cur, nr_cur, k0,
-			  alpha, ai, rs_a0, cs_a0, bj, rs_b0, cs_b0,
-			  beta, cij, rs_c0, cs_c0, data, cntx
-			);
-		}
-	}
-=======
 	AOCL_DTL_TRACE_EXIT(AOCL_DTL_LEVEL_TRACE_7);
->>>>>>> fb2a6827
 }
 
 void bli_dgemmsup_rd_haswell_asm_6x4m
@@ -13182,12 +13000,8 @@
 	prefetch(0, mem(rcx, rdi, 1, 3*8)) // prefetch c + 1*rs_c
 	prefetch(0, mem(rcx, rdi, 2, 3*8)) // prefetch c + 2*rs_c
 #endif
-<<<<<<< HEAD
-	lea(mem(r8,  r8,  4), rbp)         // rbp = 5*rs_a
-=======
 	lea(mem(r8,  r8,  4), rcx)         // rcx = 5*rs_a
 	
->>>>>>> fb2a6827
 
 
 
@@ -13576,11 +13390,7 @@
 
 	label(.DRETURN)
 
-<<<<<<< HEAD
-
-=======
 	vzeroupper()
->>>>>>> fb2a6827
 
     end_asm(
 	: // output operands (none)
@@ -14199,11 +14009,7 @@
 
 	label(.DRETURN)
 
-<<<<<<< HEAD
-
-=======
 	vzeroupper()
->>>>>>> fb2a6827
 
     end_asm(
 	: // output operands (none)
