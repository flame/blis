/*

   BLIS
   An object-based framework for developing high-performance BLAS-like
   libraries.

   Copyright (C) 2014, The University of Texas at Austin
   Copyright (C) 2022 - 2025, Advanced Micro Devices, Inc. All rights reserved.

   Redistribution and use in source and binary forms, with or without
   modification, are permitted provided that the following conditions are
   met:
    - Redistributions of source code must retain the above copyright
      notice, this list of conditions and the following disclaimer.
    - Redistributions in binary form must reproduce the above copyright
      notice, this list of conditions and the following disclaimer in the
      documentation and/or other materials provided with the distribution.
    - Neither the name(s) of the copyright holder(s) nor the names of its
      contributors may be used to endorse or promote products derived
      from this software without specific prior written permission.

   THIS SOFTWARE IS PROVIDED BY THE COPYRIGHT HOLDERS AND CONTRIBUTORS
   "AS IS" AND ANY EXPRESS OR IMPLIED WARRANTIES, INCLUDING, BUT NOT
   LIMITED TO, THE IMPLIED WARRANTIES OF MERCHANTABILITY AND FITNESS FOR
   A PARTICULAR PURPOSE ARE DISCLAIMED. IN NO EVENT SHALL THE COPYRIGHT
   HOLDER OR CONTRIBUTORS BE LIABLE FOR ANY DIRECT, INDIRECT, INCIDENTAL,
   SPECIAL, EXEMPLARY, OR CONSEQUENTIAL DAMAGES (INCLUDING, BUT NOT
   LIMITED TO, PROCUREMENT OF SUBSTITUTE GOODS OR SERVICES; LOSS OF USE,
   DATA, OR PROFITS; OR BUSINESS INTERRUPTION) HOWEVER CAUSED AND ON ANY
   THEORY OF LIABILITY, WHETHER IN CONTRACT, STRICT LIABILITY, OR TORT
   (INCLUDING NEGLIGENCE OR OTHERWISE) ARISING IN ANY WAY OUT OF THE USE
   OF THIS SOFTWARE, EVEN IF ADVISED OF THE POSSIBILITY OF SUCH DAMAGE.

*/

#include "blis.h"

#define BLIS_ASM_SYNTAX_ATT
#include "bli_x86_asm_macros.h"

/*
   rrc:
     --------        ------        | | | | | | | |
     --------        ------        | | | | | | | |
     --------   +=   ------ ...    | | | | | | | |
     --------        ------        | | | | | | | |
     --------        ------              :
     --------        ------              :

   Assumptions:
   - C is row-stored and B is column-stored;
   - A is row-stored;
   - m0 and n0 are at most MR and NR, respectively.
   Therefore, this (r)ow-preferential microkernel is well-suited for
   a dot-product-based accumulation that performs vector loads from
   both A and B.

   NOTE: These kernels implicitly support column-oriented IO, implemented
   via an a high-level transposition of the entire operation. A and B will
   effectively remain row- and column-stored, respectively, but C will then
   effectively appear column-stored. Thus, this kernel may be used for both
   rrc and crc cases.
*/

// Prototype reference microkernels.
GEMMSUP_KER_PROT( double,   d, gemmsup_r_haswell_ref )


void bli_dgemmsup_rd_haswell_asm_6x8m
     (
             conj_t     conja,
             conj_t     conjb,
             dim_t      m0,
             dim_t      n0,
             dim_t      k0,
       const void*      alpha,
       const void*      a, inc_t rs_a0, inc_t cs_a0,
       const void*      b, inc_t rs_b0, inc_t cs_b0,
       const void*      beta,
             void*      c, inc_t rs_c0, inc_t cs_c0,
             auxinfo_t* data,
       const cntx_t*    cntx
     )
{
	AOCL_DTL_TRACE_ENTRY(AOCL_DTL_LEVEL_TRACE_7);
	uint64_t n_left = n0 % 8;

	// First check whether this is a edge case in the n dimension. If so,
	// dispatch other 6x?m kernels, as needed.
	if ( n_left )
	{
		      double* cij = ( double* )c;
		const double* bj  = ( double* )b;
		const double* ai  = ( double* )a;

		if ( 4 <= n_left )
		{
			const dim_t nr_cur = 4;

			bli_dgemmsup_rd_haswell_asm_6x4m
			(
			  conja, conjb, m0, nr_cur, k0,
			  alpha, ai, rs_a0, cs_a0, bj, rs_b0, cs_b0,
			  beta, cij, rs_c0, cs_c0, data, cntx
			);
			cij += nr_cur*cs_c0; bj += nr_cur*cs_b0; n_left -= nr_cur;
		}
		if ( 2 <= n_left )
		{
			const dim_t nr_cur = 2;

			bli_dgemmsup_rd_haswell_asm_6x2m
			(
			  conja, conjb, m0, nr_cur, k0,
			  alpha, ai, rs_a0, cs_a0, bj, rs_b0, cs_b0,
			  beta, cij, rs_c0, cs_c0, data, cntx
			);
			cij += nr_cur*cs_c0; bj += nr_cur*cs_b0; n_left -= nr_cur;
		}
		if ( 1 == n_left )
		{
			#if 0
			const dim_t nr_cur = 1;

			bli_dgemmsup_r_haswell_ref
			(
			  conja, conjb, m0, nr_cur, k0,
			  alpha, ai, rs_a0, cs_a0, bj, rs_b0, cs_b0,
			  beta, cij, rs_c0, cs_c0, data, cntx
			);
			#else
			bli_dgemv_ex
			(
			  BLIS_NO_TRANSPOSE, conjb, m0, k0,
			  alpha, ai, rs_a0, cs_a0, bj, rs_b0,
			  beta, cij, rs_c0, cntx, NULL
			);
			#endif
		}
		return;
	}

	//void*    a_next = bli_auxinfo_next_a( data );
	//void*    b_next = bli_auxinfo_next_b( data );

	// Typecast local copies of integers in case dim_t and inc_t are a
	// different size than is expected by load instructions.
	uint64_t k_iter16 = k0 / 16;
	uint64_t k_left16 = k0 % 16;
	uint64_t k_iter4  = k_left16 / 4;
	uint64_t k_left1  = k_left16 % 4;

	uint64_t m_iter = m0 / 3;
	uint64_t m_left = m0 % 3;

	uint64_t rs_a   = rs_a0;
	uint64_t cs_a   = cs_a0;
	uint64_t rs_b   = rs_b0;
	uint64_t cs_b   = cs_b0;
	uint64_t rs_c   = rs_c0;
	uint64_t cs_c   = cs_c0;

	if ( m_iter == 0 ) goto consider_edge_cases;

	// -------------------------------------------------------------------------

	begin_asm()

	//vzeroall()                         // zero all xmm/ymm registers.

	//mov(var(a), r14)                   // load address of a.
	mov(var(rs_a), r8)                 // load rs_a
	//mov(var(cs_a), r9)                 // load cs_a
	lea(mem(, r8, 8), r8)              // rs_a *= sizeof(double)
	//lea(mem(, r9, 8), r9)              // cs_a *= sizeof(double)

	//lea(mem(r8, r8, 2), r13)           // r13 = 3*rs_a
	//lea(mem(r8, r8, 4), r15)           // r15 = 5*rs_a

	//mov(var(b), rdx)                   // load address of b.
	//mov(var(rs_b), r10)                // load rs_b
	mov(var(cs_b), r11)                // load cs_b
	//lea(mem(, r10, 8), r10)            // rs_b *= sizeof(double)
	lea(mem(, r11, 8), r11)            // cs_b *= sizeof(double)

	lea(mem(r11, r11, 2), r13)         // r13 = 3*cs_b
	lea(mem(r8,  r8,  2), r10)         // r10 = 3*rs_a


	//mov(var(c), r12)                   // load address of c
	mov(var(rs_c), rdi)                // load rs_c
	lea(mem(, rdi, 8), rdi)            // rs_c *= sizeof(double)



	// r12 = rcx = c
	// r14 = rax = a
	// rdx = rbx = b
	// r9  = m dim index ii
	// r15 = n dim index jj

	mov(imm(0), r15)                   // jj = 0;

	label(.DLOOP3X4J)                  // LOOP OVER jj = [ 0 1 ... ]



	mov(var(a), r14)                   // load address of a
	mov(var(b), rdx)                   // load address of b
	mov(var(c), r12)                   // load address of c

	lea(mem(   , r15, 1), rsi)         // rsi = r15 = 4*jj;
	imul(imm(1*8), rsi)                // rsi *= cs_c*sizeof(double) = 1*8
	lea(mem(r12, rsi, 1), r12)         // r12 = c + 4*jj*cs_c;

	lea(mem(   , r15, 1), rsi)         // rsi = r15 = 4*jj;
	imul(r11, rsi)                     // rsi *= cs_b;
	lea(mem(rdx, rsi, 1), rdx)         // rbx = b + 4*jj*cs_b;



	mov(var(m_iter), r9)               // ii = m_iter;

	label(.DLOOP3X4I)                  // LOOP OVER ii = [ m_iter ... 1 0 ]



#if 0
	vzeroall()                         // zero all xmm/ymm registers.
#else
	                                   // skylake can execute 3 vxorpd ipc with
	                                   // a latency of 1 cycle, while vzeroall
	                                   // has a latency of 12 cycles.
	vxorpd(ymm4,  ymm4,  ymm4)
	vxorpd(ymm5,  ymm5,  ymm5)
	vxorpd(ymm6,  ymm6,  ymm6)
	vxorpd(ymm7,  ymm7,  ymm7)
	vxorpd(ymm8,  ymm8,  ymm8)
	vxorpd(ymm9,  ymm9,  ymm9)
	vxorpd(ymm10, ymm10, ymm10)
	vxorpd(ymm11, ymm11, ymm11)
	vxorpd(ymm12, ymm12, ymm12)
	vxorpd(ymm13, ymm13, ymm13)
	vxorpd(ymm14, ymm14, ymm14)
	vxorpd(ymm15, ymm15, ymm15)
#endif


	lea(mem(r12), rcx)                 // rcx = c_iijj;
	lea(mem(r14), rax)                 // rax = a_ii;
	lea(mem(rdx), rbx)                 // rbx = b_jj;


#if 1
	//mov(var(rs_c), rdi)                // load rs_c
	//lea(mem(, rdi, 8), rdi)            // rs_c *= sizeof(double)
	prefetch(0, mem(rcx,         3*8)) // prefetch c + 0*rs_c
	prefetch(0, mem(rcx, rdi, 1, 3*8)) // prefetch c + 1*rs_c
	prefetch(0, mem(rcx, rdi, 2, 3*8)) // prefetch c + 2*rs_c
#endif
	lea(mem(r8,  r8,  4), rcx)         // rcx = 5*rs_a




	mov(var(k_iter16), rsi)            // i = k_iter16;
	test(rsi, rsi)                     // check i via logical AND.
	je(.DCONSIDKITER4)                 // if i == 0, jump to code that
	                                   // contains the k_iter4 loop.


	label(.DLOOPKITER16)               // MAIN LOOP


	// ---------------------------------- iteration 0

#if 1
	prefetch(0, mem(rax, r10, 1, 0*8)) // prefetch rax + 3*rs_a
	prefetch(0, mem(rax, r8,  4, 0*8)) // prefetch rax + 4*rs_a
	prefetch(0, mem(rax, rcx, 1, 0*8)) // prefetch rax + 5*rs_a
#endif

	vmovupd(mem(rax       ), ymm0)
	vmovupd(mem(rax, r8, 1), ymm1)
	vmovupd(mem(rax, r8, 2), ymm2)
	add(imm(4*8), rax)                 // a += 4*cs_a = 4*8;

	vmovupd(mem(rbx        ), ymm3)
	vfmadd231pd(ymm0, ymm3, ymm4)
	vfmadd231pd(ymm1, ymm3, ymm5)
	vfmadd231pd(ymm2, ymm3, ymm6)

	vmovupd(mem(rbx, r11, 1), ymm3)
	vfmadd231pd(ymm0, ymm3, ymm7)
	vfmadd231pd(ymm1, ymm3, ymm8)
	vfmadd231pd(ymm2, ymm3, ymm9)

	vmovupd(mem(rbx, r11, 2), ymm3)
	vfmadd231pd(ymm0, ymm3, ymm10)
	vfmadd231pd(ymm1, ymm3, ymm11)
	vfmadd231pd(ymm2, ymm3, ymm12)

	vmovupd(mem(rbx, r13, 1), ymm3)
	add(imm(4*8), rbx)                 // b += 4*rs_b = 4*8;
	vfmadd231pd(ymm0, ymm3, ymm13)
	vfmadd231pd(ymm1, ymm3, ymm14)
	vfmadd231pd(ymm2, ymm3, ymm15)

	
	// ---------------------------------- iteration 1

	vmovupd(mem(rax       ), ymm0)
	vmovupd(mem(rax, r8, 1), ymm1)
	vmovupd(mem(rax, r8, 2), ymm2)
	add(imm(4*8), rax)                 // a += 4*cs_a = 4*8;

	vmovupd(mem(rbx        ), ymm3)
	vfmadd231pd(ymm0, ymm3, ymm4)
	vfmadd231pd(ymm1, ymm3, ymm5)
	vfmadd231pd(ymm2, ymm3, ymm6)

	vmovupd(mem(rbx, r11, 1), ymm3)
	vfmadd231pd(ymm0, ymm3, ymm7)
	vfmadd231pd(ymm1, ymm3, ymm8)
	vfmadd231pd(ymm2, ymm3, ymm9)

	vmovupd(mem(rbx, r11, 2), ymm3)
	vfmadd231pd(ymm0, ymm3, ymm10)
	vfmadd231pd(ymm1, ymm3, ymm11)
	vfmadd231pd(ymm2, ymm3, ymm12)

	vmovupd(mem(rbx, r13, 1), ymm3)
	add(imm(4*8), rbx)                 // b += 4*rs_b = 4*8;
	vfmadd231pd(ymm0, ymm3, ymm13)
	vfmadd231pd(ymm1, ymm3, ymm14)
	vfmadd231pd(ymm2, ymm3, ymm15)


	// ---------------------------------- iteration 2
	
#if 1
	prefetch(0, mem(rax, r10, 1, 0*8)) // prefetch rax + 3*rs_a
	prefetch(0, mem(rax, r8,  4, 0*8)) // prefetch rax + 4*rs_a
	prefetch(0, mem(rax, rcx, 1, 0*8)) // prefetch rax + 5*rs_a
#endif

	vmovupd(mem(rax       ), ymm0)
	vmovupd(mem(rax, r8, 1), ymm1)
	vmovupd(mem(rax, r8, 2), ymm2)
	add(imm(4*8), rax)                 // a += 4*cs_a = 4*8;

	vmovupd(mem(rbx        ), ymm3)
	vfmadd231pd(ymm0, ymm3, ymm4)
	vfmadd231pd(ymm1, ymm3, ymm5)
	vfmadd231pd(ymm2, ymm3, ymm6)

	vmovupd(mem(rbx, r11, 1), ymm3)
	vfmadd231pd(ymm0, ymm3, ymm7)
	vfmadd231pd(ymm1, ymm3, ymm8)
	vfmadd231pd(ymm2, ymm3, ymm9)

	vmovupd(mem(rbx, r11, 2), ymm3)
	vfmadd231pd(ymm0, ymm3, ymm10)
	vfmadd231pd(ymm1, ymm3, ymm11)
	vfmadd231pd(ymm2, ymm3, ymm12)

	vmovupd(mem(rbx, r13, 1), ymm3)
	add(imm(4*8), rbx)                 // b += 4*rs_b = 4*8;
	vfmadd231pd(ymm0, ymm3, ymm13)
	vfmadd231pd(ymm1, ymm3, ymm14)
	vfmadd231pd(ymm2, ymm3, ymm15)


	// ---------------------------------- iteration 3

	vmovupd(mem(rax       ), ymm0)
	vmovupd(mem(rax, r8, 1), ymm1)
	vmovupd(mem(rax, r8, 2), ymm2)
	add(imm(4*8), rax)                 // a += 4*cs_a = 4*8;

	vmovupd(mem(rbx        ), ymm3)
	vfmadd231pd(ymm0, ymm3, ymm4)
	vfmadd231pd(ymm1, ymm3, ymm5)
	vfmadd231pd(ymm2, ymm3, ymm6)

	vmovupd(mem(rbx, r11, 1), ymm3)
	vfmadd231pd(ymm0, ymm3, ymm7)
	vfmadd231pd(ymm1, ymm3, ymm8)
	vfmadd231pd(ymm2, ymm3, ymm9)

	vmovupd(mem(rbx, r11, 2), ymm3)
	vfmadd231pd(ymm0, ymm3, ymm10)
	vfmadd231pd(ymm1, ymm3, ymm11)
	vfmadd231pd(ymm2, ymm3, ymm12)

	vmovupd(mem(rbx, r13, 1), ymm3)
	add(imm(4*8), rbx)                 // b += 4*rs_b = 4*8;
	vfmadd231pd(ymm0, ymm3, ymm13)
	vfmadd231pd(ymm1, ymm3, ymm14)
	vfmadd231pd(ymm2, ymm3, ymm15)

	

	dec(rsi)                           // i -= 1;
	jne(.DLOOPKITER16)                 // iterate again if i != 0.
	
	
	
	
	
	
	label(.DCONSIDKITER4)
	
	mov(var(k_iter4), rsi)             // i = k_iter4;
	test(rsi, rsi)                     // check i via logical AND.
	je(.DCONSIDKLEFT1)                 // if i == 0, jump to code that
	                                   // considers k_left1 loop.
	                                   // else, we prepare to enter k_iter4 loop.
	
	
	label(.DLOOPKITER4)                // EDGE LOOP (ymm)
	
#if 1
	prefetch(0, mem(rax, r10, 1, 0*8)) // prefetch rax + 3*rs_a
	prefetch(0, mem(rax, r8,  4, 0*8)) // prefetch rax + 4*rs_a
	prefetch(0, mem(rax, rcx, 1, 0*8)) // prefetch rax + 5*rs_a
#endif

	vmovupd(mem(rax       ), ymm0)
	vmovupd(mem(rax, r8, 1), ymm1)
	vmovupd(mem(rax, r8, 2), ymm2)
	add(imm(4*8), rax)                 // a += 4*cs_a = 4*8;
	
	vmovupd(mem(rbx        ), ymm3)
	vfmadd231pd(ymm0, ymm3, ymm4)
	vfmadd231pd(ymm1, ymm3, ymm5)
	vfmadd231pd(ymm2, ymm3, ymm6)

	vmovupd(mem(rbx, r11, 1), ymm3)
	vfmadd231pd(ymm0, ymm3, ymm7)
	vfmadd231pd(ymm1, ymm3, ymm8)
	vfmadd231pd(ymm2, ymm3, ymm9)

	vmovupd(mem(rbx, r11, 2), ymm3)
	vfmadd231pd(ymm0, ymm3, ymm10)
	vfmadd231pd(ymm1, ymm3, ymm11)
	vfmadd231pd(ymm2, ymm3, ymm12)

	vmovupd(mem(rbx, r13, 1), ymm3)
	add(imm(4*8), rbx)                 // b += 4*rs_b = 4*8;
	vfmadd231pd(ymm0, ymm3, ymm13)
	vfmadd231pd(ymm1, ymm3, ymm14)
	vfmadd231pd(ymm2, ymm3, ymm15)

	
	dec(rsi)                           // i -= 1;
	jne(.DLOOPKITER4)                  // iterate again if i != 0.
	
	
	

	label(.DCONSIDKLEFT1)
	
	mov(var(k_left1), rsi)             // i = k_left1;
	test(rsi, rsi)                     // check i via logical AND.
	je(.DPOSTACCUM)                    // if i == 0, we're done; jump to end.
	                                   // else, we prepare to enter k_left1 loop.
	
	


	label(.DLOOPKLEFT1)                // EDGE LOOP (scalar)
	                                   // NOTE: We must use ymm registers here bc
	                                   // using the xmm registers would zero out the
	                                   // high bits of the destination registers,
	                                   // which would destory intermediate results.
	
	vmovsd(mem(rax       ), xmm0)
	vmovsd(mem(rax, r8, 1), xmm1)
	vmovsd(mem(rax, r8, 2), xmm2)
	add(imm(1*8), rax)                 // a += 1*cs_a = 1*8;
	
	vmovsd(mem(rbx        ), xmm3)
	vfmadd231pd(ymm0, ymm3, ymm4)
	vfmadd231pd(ymm1, ymm3, ymm5)
	vfmadd231pd(ymm2, ymm3, ymm6)

	vmovsd(mem(rbx, r11, 1), xmm3)
	vfmadd231pd(ymm0, ymm3, ymm7)
	vfmadd231pd(ymm1, ymm3, ymm8)
	vfmadd231pd(ymm2, ymm3, ymm9)

	vmovsd(mem(rbx, r11, 2), xmm3)
	vfmadd231pd(ymm0, ymm3, ymm10)
	vfmadd231pd(ymm1, ymm3, ymm11)
	vfmadd231pd(ymm2, ymm3, ymm12)

	vmovsd(mem(rbx, r13, 1), xmm3)
	add(imm(1*8), rbx)                 // b += 1*rs_b = 1*8;
	vfmadd231pd(ymm0, ymm3, ymm13)
	vfmadd231pd(ymm1, ymm3, ymm14)
	vfmadd231pd(ymm2, ymm3, ymm15)

	
	dec(rsi)                           // i -= 1;
	jne(.DLOOPKLEFT1)                  // iterate again if i != 0.
	
	
	




	label(.DPOSTACCUM)
	
	                                   // ymm4  ymm7  ymm10 ymm13  
	                                   // ymm5  ymm8  ymm11 ymm14
	                                   // ymm6  ymm9  ymm12 ymm15
	
	vhaddpd( ymm7, ymm4, ymm0 )
	vextractf128(imm(1), ymm0, xmm1 )
	vaddpd( xmm0, xmm1, xmm0 )

	vhaddpd( ymm13, ymm10, ymm2 )
	vextractf128(imm(1), ymm2, xmm1 )
	vaddpd( xmm2, xmm1, xmm2 )

	vperm2f128(imm(0x20), ymm2, ymm0, ymm4 )
	                                   // xmm4[0] = sum(ymm4);  xmm4[1] = sum(ymm7)
	                                   // xmm4[2] = sum(ymm10); xmm4[3] = sum(ymm13)

	vhaddpd( ymm8, ymm5, ymm0 )
	vextractf128(imm(1), ymm0, xmm1 )
	vaddpd( xmm0, xmm1, xmm0 )

	vhaddpd( ymm14, ymm11, ymm2 )
	vextractf128(imm(1), ymm2, xmm1 )
	vaddpd( xmm2, xmm1, xmm2 )

	vperm2f128(imm(0x20), ymm2, ymm0, ymm5 )
	                                   // xmm5[0] = sum(ymm5);  xmm5[1] = sum(ymm8)
	                                   // xmm5[2] = sum(ymm11); xmm5[3] = sum(ymm14)


	vhaddpd( ymm9, ymm6, ymm0 )
	vextractf128(imm(1), ymm0, xmm1 )
	vaddpd( xmm0, xmm1, xmm0 )

	vhaddpd( ymm15, ymm12, ymm2 )
	vextractf128(imm(1), ymm2, xmm1 )
	vaddpd( xmm2, xmm1, xmm2 )

	vperm2f128(imm(0x20), ymm2, ymm0, ymm6 )
	                                   // xmm6[0] = sum(ymm6);  xmm6[1] = sum(ymm9)
	                                   // xmm6[2] = sum(ymm12); xmm6[3] = sum(ymm15)



	
	//mov(var(rs_c), rdi)                // load rs_c
	//lea(mem(, rdi, 8), rdi)            // rs_c *= sizeof(double)

	lea(mem(r12), rcx)                 // rcx = c_iijj;
	mov(var(alpha), rax)               // load address of alpha
	mov(var(beta), rbx)                // load address of beta
	vbroadcastsd(mem(rax), ymm0)       // load alpha and duplicate
	vbroadcastsd(mem(rbx), ymm3)       // load beta and duplicate
	
	vmulpd(ymm0, ymm4, ymm4)           // scale by alpha
	vmulpd(ymm0, ymm5, ymm5)
	vmulpd(ymm0, ymm6, ymm6)
	
	
	
	
	
	
	//mov(var(cs_c), rsi)                // load cs_c
	//lea(mem(, rsi, 8), rsi)            // rsi = cs_c * sizeof(double)
	
	
	
	                                   // now avoid loading C if beta == 0
	
	vxorpd(ymm0, ymm0, ymm0)           // set ymm0 to zero.
	vucomisd(xmm0, xmm3)               // set ZF if beta == 0.
	je(.DBETAZERO)                     // if ZF = 1, jump to beta == 0 case
	

	
	label(.DROWSTORED)
	
	
	vfmadd231pd(mem(rcx), ymm3, ymm4)
	vmovupd(ymm4, mem(rcx))
	add(rdi, rcx)
	
	vfmadd231pd(mem(rcx), ymm3, ymm5)
	vmovupd(ymm5, mem(rcx))
	add(rdi, rcx)
	
	vfmadd231pd(mem(rcx), ymm3, ymm6)
	vmovupd(ymm6, mem(rcx))
	//add(rdi, rcx)
	
	
	
	jmp(.DDONE)                        // jump to end.
	
	
	
	
	label(.DBETAZERO)
	

	
	label(.DROWSTORBZ)
	
	
	vmovupd(ymm4, mem(rcx))
	add(rdi, rcx)
	
	vmovupd(ymm5, mem(rcx))
	add(rdi, rcx)
	
	vmovupd(ymm6, mem(rcx))
	//add(rdi, rcx)
	
	
	
	
	label(.DDONE)
	
	


	lea(mem(r12, rdi, 2), r12)         //
	lea(mem(r12, rdi, 1), r12)         // c_ii = r12 += 3*rs_c

	lea(mem(r14, r8,  2), r14)         //
	lea(mem(r14, r8,  1), r14)         // a_ii = r14 += 3*rs_a

	dec(r9)                            // ii -= 1;
	jne(.DLOOP3X4I)                    // iterate again if ii != 0.




	add(imm(4), r15)                   // jj += 4;
	cmp(imm(8), r15)                   // compare jj to 8
	jl(.DLOOP3X4J)                     // if jj < 8, jump to beginning
	                                   // of jj loop; otherwise, loop ends.



	label(.DRETURN)

	vzeroupper()

    end_asm(
	: // output operands (none)
	: // input operands
      [m_iter] "m" (m_iter),
      [k_iter16] "m" (k_iter16),
      [k_iter4] "m" (k_iter4),
      [k_left1] "m" (k_left1),
      [a]      "m" (a),
      [rs_a]   "m" (rs_a),
      [cs_a]   "m" (cs_a),
      [b]      "m" (b),
      [rs_b]   "m" (rs_b),
      [cs_b]   "m" (cs_b),
      [alpha]  "m" (alpha),
      [beta]   "m" (beta),
      [c]      "m" (c),
      [rs_c]   "m" (rs_c),
      [cs_c]   "m" (cs_c)/*,
      [a_next] "m" (a_next),
      [b_next] "m" (b_next)*/
	: // register clobber list
	  "rax", "rbx", "rcx", "rdx", "rsi", "rdi",
	  "r8", "r9", "r10", "r11", "r12", "r13", "r14", "r15",
	  "xmm0", "xmm1", "xmm2", "xmm3",
	  "xmm4", "xmm5", "xmm6", "xmm7",
	  "xmm8", "xmm9", "xmm10", "xmm11",
	  "xmm12", "xmm13", "xmm14", "xmm15",
	  "ymm0", "ymm1", "ymm2", "ymm3", "ymm4", "ymm5",
	  "ymm6", "ymm7", "ymm8", "ymm9", "ymm10", "ymm11",
	  "ymm12", "ymm13", "ymm14", "ymm15",
	  "memory"
	)

	consider_edge_cases:

	// Handle edge cases in the m dimension, if they exist.
	if ( m_left )
	{
		const dim_t      nr_cur = 8;
		const dim_t      i_edge = m0 - ( dim_t )m_left;

		double* restrict cij = c + i_edge*rs_c;
		double* restrict bj  = b;
		double* restrict ai  = a + i_edge*rs_a;

		if ( 2 == m_left )
		{
			const dim_t mr_cur = 2;

			bli_dgemmsup_rd_haswell_asm_2x8
			(
			  conja, conjb, mr_cur, nr_cur, k0,
			  alpha, ai, rs_a0, cs_a0, bj, rs_b0, cs_b0,
			  beta, cij, rs_c0, cs_c0, data, cntx
			);
			//cij += mr_cur*rs_c0; ai += mr_cur*rs_a0; m_left -= mr_cur;
		}
		if ( 1 == m_left )
		{
			const dim_t mr_cur = 1;

			bli_dgemmsup_rd_haswell_asm_1x8
			(
			  conja, conjb, mr_cur, nr_cur, k0,
			  alpha, ai, rs_a0, cs_a0, bj, rs_b0, cs_b0,
			  beta, cij, rs_c0, cs_c0, data, cntx
			);
		}
	}
	AOCL_DTL_TRACE_EXIT(AOCL_DTL_LEVEL_TRACE_7);
}

/*
24x24 block

                         1 1 1 1 1 1  1 1 1 1 2 2 2 2
     0 1 2 3 4 5 6 7 8 9 0 1 2 3 4 5  6 7 8 9 0 1 2 3
     |- - - - - - - -|- - - - - - - -| - - - - - - - -|
0    |               |               |                |
1    | m_off_24 = 0  |               |                |
2    | n_off_24 = 0  |               |                |
3    |    m_idx = 0  |               |                |
4    |    n_idx = 0  |               |                |
5    |- - - - - - - -|- - - - - - - -|- - - - - - - - |
6    |               |               |                |
7    | m_off_24 = 6  | m_off_24 = 6  |                |
8    | n_off_24 = 0  | n_off_24 = 8  |                |
9    |    m_idx = 1  |    m_idx = 1  |                |
10   |    n_idx = 0  |    n_idx = 1  |                |
11   |- - - - - - - -|- - - - - - - -|- - - - - - - - |
12   |               |               |                |
13   |               | m_off_24 = 12 | m_off_24 = 12  |
14   |               | n_off_24 = 8  | n_off_24 = 16  |
15   |               |    m_idx = 2  |    m_idx = 2   |
16   |               |    n_idx = 1  |    n_idx = 2   |
17   |- - - - - - - -|- - - - - - - -|- - - - - - - - |
18   |               |               |                |
19   |               |               | m_off_24 = 18  |
20   |               |               | n_off_24 = 16  |
21   |               |               |    m_idx = 3   |
22   |               |               |    n_idx = 2   |
23   |- - - - - - - -|- - - - - - - -|- - - - - - - - |
*/


#define SUBITER_K4_3x4(a, b) \
\
	vmovupd(mem(a       ), ymm0) \
	vmovupd(mem(a, r8, 1), ymm1) \
	vmovupd(mem(a, r8, 2), ymm2) \
	add(imm(4*8), a) \
\
	vmovupd(mem(b        ), ymm3) \
	vfmadd231pd(ymm0, ymm3, ymm4) \
	vfmadd231pd(ymm1, ymm3, ymm5) \
	vfmadd231pd(ymm2, ymm3, ymm6) \
\
	vmovupd(mem(b, r11, 1), ymm3) \
	vfmadd231pd(ymm0, ymm3, ymm7) \
	vfmadd231pd(ymm1, ymm3, ymm8) \
	vfmadd231pd(ymm2, ymm3, ymm9) \
\
	vmovupd(mem(b, r11, 2), ymm3) \
	vfmadd231pd(ymm0, ymm3, ymm10) \
	vfmadd231pd(ymm1, ymm3, ymm11) \
	vfmadd231pd(ymm2, ymm3, ymm12) \
\
	vmovupd(mem(b, r13, 1), ymm3) \
	add(imm(4*8), b) \
	vfmadd231pd(ymm0, ymm3, ymm13) \
	vfmadd231pd(ymm1, ymm3, ymm14) \
	vfmadd231pd(ymm2, ymm3, ymm15) \

#define SUBITER_K1_3x4(a, b) \
\
	vmovsd(mem(a       ), xmm0) \
	vmovsd(mem(a, r8, 1), xmm1) \
	vmovsd(mem(a, r8, 2), xmm2) \
	add(imm(1*8), a) \
\
	vmovsd(mem(b        ), xmm3) \
	vfmadd231pd(ymm0, ymm3, ymm4) \
	vfmadd231pd(ymm1, ymm3, ymm5) \
	vfmadd231pd(ymm2, ymm3, ymm6) \
\
	vmovsd(mem(b, r11, 1), xmm3) \
	vfmadd231pd(ymm0, ymm3, ymm7) \
	vfmadd231pd(ymm1, ymm3, ymm8) \
	vfmadd231pd(ymm2, ymm3, ymm9) \
\
	vmovsd(mem(b, r11, 2), xmm3) \
	vfmadd231pd(ymm0, ymm3, ymm10) \
	vfmadd231pd(ymm1, ymm3, ymm11) \
	vfmadd231pd(ymm2, ymm3, ymm12) \
\
	vmovsd(mem(b, r13, 1), xmm3) \
	add(imm(1*8), b) \
	vfmadd231pd(ymm0, ymm3, ymm13) \
	vfmadd231pd(ymm1, ymm3, ymm14) \
	vfmadd231pd(ymm2, ymm3, ymm15) \

#define SUBITER_K4_2x4(a, b) \
\
	vmovupd(mem(a       ), ymm0) \
	vmovupd(mem(a, r8, 1), ymm1) \
	add(imm(4*8), a) \
\
	vmovupd(mem(b        ), ymm3) \
	vfmadd231pd(ymm0, ymm3, ymm4) \
	vfmadd231pd(ymm1, ymm3, ymm5) \
\
	vmovupd(mem(b, r11, 1), ymm3) \
	vfmadd231pd(ymm0, ymm3, ymm7) \
	vfmadd231pd(ymm1, ymm3, ymm8) \
\
	vmovupd(mem(b, r11, 2), ymm3) \
	vfmadd231pd(ymm0, ymm3, ymm10) \
	vfmadd231pd(ymm1, ymm3, ymm11) \
\
	vmovupd(mem(b, r13, 1), ymm3) \
	add(imm(4*8), b) \
	vfmadd231pd(ymm0, ymm3, ymm13) \
	vfmadd231pd(ymm1, ymm3, ymm14) \

#define SUBITER_K1_2x4(a, b) \
\
	vmovsd(mem(a       ), xmm0) \
	vmovsd(mem(a, r8, 1), xmm1) \
	add(imm(1*8), a) \
\
	vmovsd(mem(b        ), xmm3) \
	vfmadd231pd(ymm0, ymm3, ymm4) \
	vfmadd231pd(ymm1, ymm3, ymm5) \
\
	vmovsd(mem(b, r11, 1), xmm3) \
	vfmadd231pd(ymm0, ymm3, ymm7) \
	vfmadd231pd(ymm1, ymm3, ymm8) \
\
	vmovsd(mem(b, r11, 2), xmm3) \
	vfmadd231pd(ymm0, ymm3, ymm10) \
	vfmadd231pd(ymm1, ymm3, ymm11) \
\
	vmovsd(mem(b, r13, 1), xmm3) \
	add(imm(1*8), b) \
	vfmadd231pd(ymm0, ymm3, ymm13) \
	vfmadd231pd(ymm1, ymm3, ymm14) \

#define SUBITER_K4_1x4(a, b) \
\
	vmovupd(mem(a       ), ymm0) \
	add(imm(4*8), a) \
	vmovupd(mem(b        ), ymm3) \
	vfmadd231pd(ymm0, ymm3, ymm4) \
	vmovupd(mem(b, r11, 1), ymm3) \
	vfmadd231pd(ymm0, ymm3, ymm7) \
	vmovupd(mem(b, r11, 2), ymm3) \
	vfmadd231pd(ymm0, ymm3, ymm10) \
	vmovupd(mem(b, r13, 1), ymm3) \
	add(imm(4*8), b) \
	vfmadd231pd(ymm0, ymm3, ymm13) \

#define SUBITER_K1_1x4(a, b) \
\
	vmovsd(mem(a       ), xmm0) \
	add(imm(1*8), a) \
	vmovsd(mem(b        ), xmm3) \
	vfmadd231pd(ymm0, ymm3, ymm4) \
	vmovsd(mem(b, r11, 1), xmm3) \
	vfmadd231pd(ymm0, ymm3, ymm7) \
	vmovsd(mem(b, r11, 2), xmm3) \
	vfmadd231pd(ymm0, ymm3, ymm10) \
	vmovsd(mem(b, r13, 1), xmm3) \
	add(imm(1*8), b) \
	vfmadd231pd(ymm0, ymm3, ymm13) \

/*

Following kernel computes the 6x8 block for the Upper vairant(U) of gemmt where
m_offset in 24x24 block is 0 and n_offset is 0(0x0)
(0x0)_U

the region marked with 'x' is computed by following kernel
the region marked with '-' is not computed

	     	<-- n_off_24 -- >
 		     0 1 2 3 4 5 6 7

↑		0    x x x x x x x x
|		1    - x x x x x x x
m		2    - - x x x x x x
off		3    - - - x x x x x
24		4    - - - - x x x x
|		5    - - - - - x x x
↓


*/
void bli_dgemmsup_rd_haswell_asm_6x8m_0x0_U
     (
       conj_t              conja,
       conj_t              conjb,
       dim_t               m0,
       dim_t               n0,
       dim_t               k0,
       double*    restrict alpha,
       double*    restrict a, inc_t rs_a0, inc_t cs_a0,
       double*    restrict b, inc_t rs_b0, inc_t cs_b0,
       double*    restrict beta,
       double*    restrict c, inc_t rs_c0, inc_t cs_c0,
       auxinfo_t* restrict data,
       cntx_t*    restrict cntx
     )
{
	AOCL_DTL_TRACE_ENTRY(AOCL_DTL_LEVEL_TRACE_7);
	uint64_t k_iter16 = k0 / 16;
	uint64_t k_left16 = k0 % 16;
	uint64_t k_iter4  = k_left16 / 4;
	uint64_t k_left1  = k_left16 % 4;

	uint64_t m_iter = m0 / 3;

	uint64_t rs_a   = rs_a0;
	uint64_t cs_a   = cs_a0;
	uint64_t rs_b   = rs_b0;
	uint64_t cs_b   = cs_b0;
	uint64_t rs_c   = rs_c0;
	uint64_t cs_c   = cs_c0;

	begin_asm()

	mov(var(rs_a), r8)                 // load rs_a
	lea(mem(, r8, 8), r8)              // rs_a *= sizeof(double)
	mov(var(cs_b), r11)                // load cs_b
	lea(mem(, r11, 8), r11)            // cs_b *= sizeof(double)

	lea(mem(r11, r11, 2), r13)         // r13 = 3*cs_b
	lea(mem(r8,  r8,  2), r10)         // r10 = 3*rs_a

	mov(var(rs_c), rdi)                // load rs_c
	lea(mem(, rdi, 8), rdi)            // rs_c *= sizeof(double)

	mov(imm(0), r15)                   // jj = 0;

// ----------------------- Block 1

	mov(var(a), r14)                   // load address of a
	mov(var(b), rdx)                   // load address of b
	mov(var(c), r12)                   // load address of c

	lea(mem(   , r15, 1), rsi)         // rsi = r15 = 4*jj;
	imul(imm(1*8), rsi)                // rsi *= cs_c*sizeof(double) = 1*8
	lea(mem(r12, rsi, 1), r12)         // r12 = c + 4*jj*cs_c;

	lea(mem(   , r15, 1), rsi)         // rsi = r15 = 4*jj;
	imul(r11, rsi)                     // rsi *= cs_b;
	lea(mem(rdx, rsi, 1), rdx)         // rbx = b + 4*jj*cs_b;

	mov(var(m_iter), r9)               // ii = m_iter;

	vxorpd(ymm4,  ymm4,  ymm4)
	vmovapd( ymm4, ymm5)
	vmovapd( ymm4, ymm6)
	vmovapd( ymm4, ymm7)
	vmovapd( ymm4, ymm8)
	vmovapd( ymm4, ymm9)
	vmovapd( ymm4, ymm10)
	vmovapd( ymm4, ymm11)
	vmovapd( ymm4, ymm12)
	vmovapd( ymm4, ymm13)
	vmovapd( ymm4, ymm14)
	vmovapd( ymm4, ymm15)

	lea(mem(r14), rax)                 // rax = a_ii;
	lea(mem(rdx), rbx)                 // rbx = b_jj;

	prefetch(0, mem(r12,         3*8)) // prefetch c + 0*rs_c
	prefetch(0, mem(r12, rdi, 1, 3*8)) // prefetch c + 1*rs_c
	prefetch(0, mem(r12, rdi, 2, 3*8)) // prefetch c + 2*rs_c
	lea(mem(r8,  r8,  4), rcx)         // rcx = 5*rs_a

	mov(var(k_iter16), rsi)            // i = k_iter16;
	test(rsi, rsi)                     // check i via logical AND.
	je(.DCONSIDKITER4_BLOCK1)          // if i == 0, jump to code that
	                                   // contains the k_iter4 loop.

	label(.DLOOPKITER16_BLOCK1)        // MAIN LOOP
	// ---------------------------------- iteration 0
	prefetch(0, mem(rax, r10, 1, 0*8)) // prefetch rax + 3*rs_a
	prefetch(0, mem(rax, r8,  4, 0*8)) // prefetch rax + 4*rs_a
	prefetch(0, mem(rax, rcx, 1, 0*8)) // prefetch rax + 5*rs_a
	SUBITER_K4_3x4(rax, rbx)
	// ---------------------------------- iteration 1
	SUBITER_K4_3x4(rax, rbx)
	// ---------------------------------- iteration 2
	prefetch(0, mem(rax, r10, 1, 0*8)) // prefetch rax + 3*rs_a
	prefetch(0, mem(rax, r8,  4, 0*8)) // prefetch rax + 4*rs_a
	prefetch(0, mem(rax, rcx, 1, 0*8)) // prefetch rax + 5*rs_a
	SUBITER_K4_3x4(rax, rbx)
	// ---------------------------------- iteration 3
	SUBITER_K4_3x4(rax, rbx)
	dec(rsi)                           // i -= 1;
	jne(.DLOOPKITER16_BLOCK1)          // iterate again if i != 0.

	label(.DCONSIDKITER4_BLOCK1)
	mov(var(k_iter4), rsi)             // i = k_iter4;
	test(rsi, rsi)                     // check i via logical AND.
	je(.DCONSIDKLEFT1_BLOCK1)          // if i == 0, jump to code that
	                                   // considers k_left1 loop.
	                                   // else, we prepare to enter k_iter4 loop.

	label(.DLOOPKITER4_BLOCK1)         // EDGE LOOP (ymm)

	prefetch(0, mem(rax, r10, 1, 0*8)) // prefetch rax + 3*rs_a
	prefetch(0, mem(rax, r8,  4, 0*8)) // prefetch rax + 4*rs_a
	prefetch(0, mem(rax, rcx, 1, 0*8)) // prefetch rax + 5*rs_a

	SUBITER_K4_3x4(rax, rbx)

	dec(rsi)                           // i -= 1;
	jne(.DLOOPKITER4_BLOCK1)           // iterate again if i != 0.

	label(.DCONSIDKLEFT1_BLOCK1)

	mov(var(k_left1), rsi)             // i = k_left1;
	test(rsi, rsi)                     // check i via logical AND.
	je(.DPOSTACCUM_BLOCK1)             // if i == 0, we're done; jump to end.
	                                   // else, we prepare to enter k_left1 loop.
	label(.DLOOPKLEFT1_BLOCK1)         // EDGE LOOP (scalar)
	                                   // NOTE: We must use ymm registers here bc
	                                   // using the xmm registers would zero out the
	                                   // high bits of the destination registers,
	                                   // which would destory intermediate results.
	SUBITER_K1_3x4(rax, rbx)
	dec(rsi)                           // i -= 1;
	jne(.DLOOPKLEFT1_BLOCK1)           // iterate again if i != 0.
	label(.DPOSTACCUM_BLOCK1)

	vhaddpd( ymm7, ymm4, ymm0 )
	vextractf128(imm(1), ymm0, xmm1 )
	vaddpd( xmm0, xmm1, xmm0 )

	vhaddpd( ymm13, ymm10, ymm2 )
	vextractf128(imm(1), ymm2, xmm1 )
	vaddpd( xmm2, xmm1, xmm2 )

	vperm2f128(imm(0x20), ymm2, ymm0, ymm4 )
	                                   // xmm4[0] = sum(ymm4);  xmm4[1] = sum(ymm7)
	                                   // xmm4[2] = sum(ymm10); xmm4[3] = sum(ymm13)

	vhaddpd( ymm8, ymm5, ymm0 )
	vextractf128(imm(1), ymm0, xmm1 )
	vaddpd( xmm0, xmm1, xmm0 )

	vhaddpd( ymm14, ymm11, ymm2 )
	vextractf128(imm(1), ymm2, xmm1 )
	vaddpd( xmm2, xmm1, xmm2 )

	vperm2f128(imm(0x20), ymm2, ymm0, ymm5 )
	                                   // xmm5[0] = sum(ymm5);  xmm5[1] = sum(ymm8)
	                                   // xmm5[2] = sum(ymm11); xmm5[3] = sum(ymm14)

	vhaddpd( ymm9, ymm6, ymm0 )
	vextractf128(imm(1), ymm0, xmm1 )
	vaddpd( xmm0, xmm1, xmm0 )

	vhaddpd( ymm15, ymm12, ymm2 )
	vextractf128(imm(1), ymm2, xmm1 )
	vaddpd( xmm2, xmm1, xmm2 )

	vperm2f128(imm(0x20), ymm2, ymm0, ymm6 )
	                                   // xmm6[0] = sum(ymm6);  xmm6[1] = sum(ymm9)
	                                   // xmm6[2] = sum(ymm12); xmm6[3] = sum(ymm15)
	mov(var(alpha), rax)               // load address of alpha
	mov(var(beta), rbx)                // load address of beta
	lea(mem(r12), rcx)                 // rcx = c_iijj;
	vbroadcastsd(mem(rax), ymm0)       // load alpha and duplicate
	vbroadcastsd(mem(rbx), ymm3)       // load beta and duplicate

	vmulpd(ymm0, ymm4, ymm4)           // scale by alpha
	vmulpd(ymm0, ymm5, ymm5)
	vmulpd(ymm0, ymm6, ymm6)
	                                   // now avoid loading C if beta == 0
	vxorpd(ymm0, ymm0, ymm0)           // set ymm0 to zero.
	vucomisd(xmm0, xmm3)               // set ZF if beta == 0.
	je(.DBETAZERO_BLOCK1)              // if ZF = 1, jump to beta == 0 case
	vfmadd231pd(mem(rcx), ymm3, ymm4)
	vmovupd(ymm4, mem(rcx))
	add(rdi, rcx)

	vfmadd231pd(mem(rcx), ymm3, ymm5)
	vextractf128(imm(1), ymm5, xmm1 )
	vmovhpd(xmm5, mem(rcx, 1*8))
	vmovupd(xmm1, mem(rcx ,2*8))
	add(rdi, rcx)

	vfmadd231pd(mem(rcx), ymm3, ymm6)
	vextractf128(imm(1), ymm6, xmm1 )
	vmovupd(xmm1, mem(rcx, 2*8))
	jmp(.DDONE_BLOCK1)                 // jump to end.
	label(.DBETAZERO_BLOCK1)

	vmovupd(ymm4, mem(rcx))
	add(rdi, rcx)

	vextractf128(imm(1), ymm5, xmm1 )
	vmovhpd(xmm5, mem(rcx, 1*8))
	vmovupd(xmm1, mem(rcx ,2*8))
	add(rdi, rcx)
	vextractf128(imm(1), ymm6, xmm1 )
	vmovupd(xmm1, mem(rcx, 2*8))
	label(.DDONE_BLOCK1)
	lea(mem(r12, rdi, 2), r12)         //
	lea(mem(r12, rdi, 1), r12)         // c_ii = r12 += 3*rs_c

	lea(mem(r14, r8,  2), r14)         //
	lea(mem(r14, r8,  1), r14)         // a_ii = r14 += 3*rs_a
	dec(r9)                            // ii -= 1;

// ----------------------- Block 2
 	vxorpd(ymm4,  ymm4,  ymm4)
	vmovapd( ymm4, ymm5)
	vmovapd( ymm4, ymm6)
	vmovapd( ymm4, ymm7)
	vmovapd( ymm4, ymm8)
	vmovapd( ymm4, ymm9)
	vmovapd( ymm4, ymm10)
	vmovapd( ymm4, ymm11)
	vmovapd( ymm4, ymm12)
	vmovapd( ymm4, ymm13)
	vmovapd( ymm4, ymm14)
	vmovapd( ymm4, ymm15)

	lea(mem(r12), rcx)                 // rcx = c_iijj;
	lea(mem(r14), rax)                 // rax = a_ii;
	lea(mem(rdx), rbx)                 // rbx = b_jj;


	prefetch(0, mem(rcx,         3*8)) // prefetch c + 0*rs_c
	prefetch(0, mem(rcx, rdi, 1, 3*8)) // prefetch c + 1*rs_c
	prefetch(0, mem(rcx, rdi, 2, 3*8)) // prefetch c + 2*rs_c

	mov(var(k_iter16), rsi)            // i = k_iter16;
	test(rsi, rsi)                     // check i via logical AND.
	je(.DCONSIDKITER4_BLOCK2)          // if i == 0, jump to code that
	                                   // contains the k_iter4 loop.

	label(.DLOOPKITER16_BLOCK2)        // MAIN LOOP

	// ---------------------------------- iteration 0
	prefetch(0, mem(rax, r10, 1, 0*8)) // prefetch rax + 3*rs_a
	SUBITER_K4_1x4(rax, rbx)
	// ---------------------------------- iteration 1
	SUBITER_K4_1x4(rax, rbx)
	// ---------------------------------- iteration 2
	prefetch(0, mem(rax, r10, 1, 0*8))
	SUBITER_K4_1x4(rax, rbx)
	// ---------------------------------- iteration 3
	SUBITER_K4_1x4(rax, rbx)
	dec(rsi)                           // i -= 1;
	jne(.DLOOPKITER16_BLOCK2)          // iterate again if i != 0.

	label(.DCONSIDKITER4_BLOCK2)
	mov(var(k_iter4), rsi)             // i = k_iter4;
	test(rsi, rsi)                     // check i via logical AND.
	je(.DCONSIDKLEFT1_BLOCK2)          // if i == 0, jump to code that
	                                   // considers k_left1 loop.
	                                   // else, we prepare to enter k_iter4 loop.

	label(.DLOOPKITER4_BLOCK2)         // EDGE LOOP (ymm)

	prefetch(0, mem(rax, r10, 1, 0*8)) // prefetch rax + 3*rs_a
	SUBITER_K4_1x4(rax, rbx)
	dec(rsi)                           // i -= 1;
	jne(.DLOOPKITER4_BLOCK2)           // iterate again if i != 0.

	label(.DCONSIDKLEFT1_BLOCK2)

	mov(var(k_left1), rsi)             // i = k_left1;
	test(rsi, rsi)                     // check i via logical AND.
	je(.DPOSTACCUM_BLOCK2)             // if i == 0, we're done; jump to end.
	                                   // else, we prepare to enter k_left1 loop.
	label(.DLOOPKLEFT1_BLOCK2)         // EDGE LOOP (scalar)
	                                   // NOTE: We must use ymm registers here bc
	                                   // using the xmm registers would zero out the
	                                   // high bits of the destination registers,
	                                   // which would destory intermediate results.
	SUBITER_K1_1x4(rax, rbx)
	dec(rsi)                           // i -= 1;
	jne(.DLOOPKLEFT1_BLOCK2)           // iterate again if i != 0.

	label(.DPOSTACCUM_BLOCK2)

	                                   // ymm4  ymm7  ymm10 ymm13
	                                   // ymm5  ymm8  ymm11 ymm14
	                                   // ymm6  ymm9  ymm12 ymm15

	vhaddpd( ymm7, ymm4, ymm0 )
	vextractf128(imm(1), ymm0, xmm1 )
	vaddpd( xmm0, xmm1, xmm0 )

	vhaddpd( ymm13, ymm10, ymm2 )
	vextractf128(imm(1), ymm2, xmm1 )
	vaddpd( xmm2, xmm1, xmm2 )

	vperm2f128(imm(0x20), ymm2, ymm0, ymm4 )
	                                   // xmm4[0] = sum(ymm4);  xmm4[1] = sum(ymm7)
	                                   // xmm4[2] = sum(ymm10); xmm4[3] = sum(ymm13)

	mov(var(alpha), rax)               // load address of alpha
	mov(var(beta), rbx)                // load address of beta
	vbroadcastsd(mem(rax), ymm0)       // load alpha and duplicate
	vbroadcastsd(mem(rbx), ymm3)       // load beta and duplicate

	vmulpd(ymm0, ymm4, ymm4)           // scale by alpha

	vxorpd(ymm0, ymm0, ymm0)           // set ymm0 to zero.
	vucomisd(xmm0, xmm3)               // set ZF if beta == 0.
	je(.DBETAZERO_BLOCK2)              // if ZF = 1, jump to beta == 0 case

	vfmadd231pd(mem(rcx), ymm3, ymm4)
	vextractf128(imm(1), ymm4, xmm1 )
	vmovhpd(xmm1, mem(rcx ,3*8))
	jmp(.DDONE_BLOCK2)                 // jump to end.
	label(.DBETAZERO_BLOCK2)

	vextractf128(imm(1), ymm4, xmm1 )
	vmovhpd(xmm1, mem(rcx ,3*8))
	label(.DDONE_BLOCK2)
	lea(mem(r12, rdi, 2), r12)         //
	lea(mem(r12, rdi, 1), r12)         // c_ii = r12 += 3*rs_c

	lea(mem(r14, r8,  2), r14)         //
	lea(mem(r14, r8,  1), r14)         // a_ii = r14 += 3*rs_a
	dec(r9)                            // ii -= 1;
	add(imm(4), r15)                   // jj += 4;

// ----------------------- Block 3
	mov(var(a), r14)                   // load address of a
	mov(var(b), rdx)                   // load address of b
	mov(var(c), r12)                   // load address of c

	lea(mem(   , r15, 1), rsi)         // rsi = r15 = 4*jj;
	imul(imm(1*8), rsi)                // rsi *= cs_c*sizeof(double) = 1*8
	lea(mem(r12, rsi, 1), r12)         // r12 = c + 4*jj*cs_c;

	lea(mem(   , r15, 1), rsi)         // rsi = r15 = 4*jj;
	imul(r11, rsi)                     // rsi *= cs_b;
	lea(mem(rdx, rsi, 1), rdx)         // rbx = b + 4*jj*cs_b;

	mov(var(m_iter), r9)               // ii = m_iter;

	vxorpd(ymm4,  ymm4,  ymm4)
	vmovapd( ymm4, ymm5)
	vmovapd( ymm4, ymm6)
	vmovapd( ymm4, ymm7)
	vmovapd( ymm4, ymm8)
	vmovapd( ymm4, ymm9)
	vmovapd( ymm4, ymm10)
	vmovapd( ymm4, ymm11)
	vmovapd( ymm4, ymm12)
	vmovapd( ymm4, ymm13)
	vmovapd( ymm4, ymm14)
	vmovapd( ymm4, ymm15)

	lea(mem(r14), rax)                 // rax = a_ii;
	lea(mem(rdx), rbx)                 // rbx = b_jj;

	prefetch(0, mem(r12,         3*8)) // prefetch c + 0*rs_c
	prefetch(0, mem(r12, rdi, 1, 3*8)) // prefetch c + 1*rs_c
	prefetch(0, mem(r12, rdi, 2, 3*8)) // prefetch c + 2*rs_c
	lea(mem(r8,  r8,  4), rcx)         // rcx = 5*rs_a

	mov(var(k_iter16), rsi)            // i = k_iter16;
	test(rsi, rsi)                     // check i via logical AND.
	je(.DCONSIDKITER4_BLOCK3)          // if i == 0, jump to code that
	                                   // contains the k_iter4 loop.
	label(.DLOOPKITER16_BLOCK3)        // MAIN LOOP
	// ---------------------------------- iteration 0
	prefetch(0, mem(rax, r10, 1, 0*8)) // prefetch rax + 3*rs_a
	prefetch(0, mem(rax, r8,  4, 0*8)) // prefetch rax + 4*rs_a
	prefetch(0, mem(rax, rcx, 1, 0*8)) // prefetch rax + 5*rs_a
	SUBITER_K4_3x4(rax, rbx)
	// ---------------------------------- iteration 1
	SUBITER_K4_3x4(rax, rbx)
	// ---------------------------------- iteration 2
	prefetch(0, mem(rax, r10, 1, 0*8)) // prefetch rax + 3*rs_a
	prefetch(0, mem(rax, r8,  4, 0*8)) // prefetch rax + 4*rs_a
	prefetch(0, mem(rax, rcx, 1, 0*8)) // prefetch rax + 5*rs_a
	SUBITER_K4_3x4(rax, rbx)
	// ---------------------------------- iteration 3
	SUBITER_K4_3x4(rax, rbx)

	dec(rsi)                           // i -= 1;
	jne(.DLOOPKITER16_BLOCK3)          // iterate again if i != 0.

	label(.DCONSIDKITER4_BLOCK3)

	mov(var(k_iter4), rsi)             // i = k_iter4;
	test(rsi, rsi)                     // check i via logical AND.
	je(.DCONSIDKLEFT1_BLOCK3)          // if i == 0, jump to code that
	                                   // considers k_left1 loop.
	                                   // else, we prepare to enter k_iter4 loop.

	label(.DLOOPKITER4_BLOCK3)         // EDGE LOOP (ymm)

	prefetch(0, mem(rax, r10, 1, 0*8)) // prefetch rax + 3*rs_a
	prefetch(0, mem(rax, r8,  4, 0*8)) // prefetch rax + 4*rs_a
	prefetch(0, mem(rax, rcx, 1, 0*8)) // prefetch rax + 5*rs_a
	SUBITER_K4_3x4(rax, rbx)

	dec(rsi)                           // i -= 1;
	jne(.DLOOPKITER4_BLOCK3)           // iterate again if i != 0.
	label(.DCONSIDKLEFT1_BLOCK3)

	mov(var(k_left1), rsi)             // i = k_left1;
	test(rsi, rsi)                     // check i via logical AND.
	je(.DPOSTACCUM_BLOCK3)             // if i == 0, we're done; jump to end.
	                                   // else, we prepare to enter k_left1 loop.

	label(.DLOOPKLEFT1_BLOCK3)         // EDGE LOOP (scalar)
	                                   // NOTE: We must use ymm registers here bc
	                                   // using the xmm registers would zero out the
	                                   // high bits of the destination registers,
	                                   // which would destory intermediate results.

	SUBITER_K1_3x4(rax, rbx)

	dec(rsi)                           // i -= 1;
	jne(.DLOOPKLEFT1_BLOCK3)           // iterate again if i != 0.
	label(.DPOSTACCUM_BLOCK3)
	                                   // ymm4  ymm7  ymm10 ymm13
	                                   // ymm5  ymm8  ymm11 ymm14
	                                   // ymm6  ymm9  ymm12 ymm15
	vhaddpd( ymm7, ymm4, ymm0 )
	vextractf128(imm(1), ymm0, xmm1 )
	vaddpd( xmm0, xmm1, xmm0 )

	vhaddpd( ymm13, ymm10, ymm2 )
	vextractf128(imm(1), ymm2, xmm1 )
	vaddpd( xmm2, xmm1, xmm2 )

	vperm2f128(imm(0x20), ymm2, ymm0, ymm4 )
	                                   // xmm4[0] = sum(ymm4);  xmm4[1] = sum(ymm7)
	                                   // xmm4[2] = sum(ymm10); xmm4[3] = sum(ymm13)

	vhaddpd( ymm8, ymm5, ymm0 )
	vextractf128(imm(1), ymm0, xmm1 )
	vaddpd( xmm0, xmm1, xmm0 )

	vhaddpd( ymm14, ymm11, ymm2 )
	vextractf128(imm(1), ymm2, xmm1 )
	vaddpd( xmm2, xmm1, xmm2 )

	vperm2f128(imm(0x20), ymm2, ymm0, ymm5 )
	                                   // xmm5[0] = sum(ymm5);  xmm5[1] = sum(ymm8)
	                                   // xmm5[2] = sum(ymm11); xmm5[3] = sum(ymm14)

	vhaddpd( ymm9, ymm6, ymm0 )
	vextractf128(imm(1), ymm0, xmm1 )
	vaddpd( xmm0, xmm1, xmm0 )

	vhaddpd( ymm15, ymm12, ymm2 )
	vextractf128(imm(1), ymm2, xmm1 )
	vaddpd( xmm2, xmm1, xmm2 )

	vperm2f128(imm(0x20), ymm2, ymm0, ymm6 )
	                                   // xmm6[0] = sum(ymm6);  xmm6[1] = sum(ymm9)
	                                   // xmm6[2] = sum(ymm12); xmm6[3] = sum(ymm15)

	mov(var(alpha), rax)               // load address of alpha
	mov(var(beta), rbx)                // load address of beta
	lea(mem(r12), rcx)                 // rcx = c_iijj;
	vbroadcastsd(mem(rax), ymm0)       // load alpha and duplicate
	vbroadcastsd(mem(rbx), ymm3)       // load beta and duplicate

	vmulpd(ymm0, ymm4, ymm4)           // scale by alpha
	vmulpd(ymm0, ymm5, ymm5)
	vmulpd(ymm0, ymm6, ymm6)


	                                   // now avoid loading C if beta == 0

	vxorpd(ymm0, ymm0, ymm0)           // set ymm0 to zero.
	vucomisd(xmm0, xmm3)               // set ZF if beta == 0.
	je(.DBETAZERO_BLOCK3)              // if ZF = 1, jump to beta == 0 case


	vfmadd231pd(mem(rcx), ymm3, ymm4)
	vmovupd(ymm4, mem(rcx))
	add(rdi, rcx)

	vfmadd231pd(mem(rcx), ymm3, ymm5)
	vmovupd(ymm5, mem(rcx))
	add(rdi, rcx)

	vfmadd231pd(mem(rcx), ymm3, ymm6)
	vmovupd(ymm6, mem(rcx))

	jmp(.DDONE_BLOCK3)                 // jump to end.

	label(.DBETAZERO_BLOCK3)

	vmovupd(ymm4, mem(rcx))
	add(rdi, rcx)

	vmovupd(ymm5, mem(rcx))
	add(rdi, rcx)

	vmovupd(ymm6, mem(rcx))

	label(.DDONE_BLOCK3)

	lea(mem(r12, rdi, 2), r12)
	lea(mem(r12, rdi, 1), r12)         // c_ii = r12 += 3*rs_c

	lea(mem(r14, r8,  2), r14)         //
	lea(mem(r14, r8,  1), r14)         // a_ii = r14 += 3*rs_a

	dec(r9)                            // ii -= 1;

// ----------------------- Block 4
 	vxorpd(ymm4,  ymm4,  ymm4)
	vmovapd( ymm4, ymm5)
	vmovapd( ymm4, ymm6)
	vmovapd( ymm4, ymm7)
	vmovapd( ymm4, ymm8)
	vmovapd( ymm4, ymm9)
	vmovapd( ymm4, ymm10)
	vmovapd( ymm4, ymm11)
	vmovapd( ymm4, ymm12)
	vmovapd( ymm4, ymm13)
	vmovapd( ymm4, ymm14)
	vmovapd( ymm4, ymm15)

	lea(mem(r14), rax)                 // rax = a_ii;
	lea(mem(rdx), rbx)                 // rbx = b_jj;

	prefetch(0, mem(r12,         3*8)) // prefetch c + 0*rs_c
	prefetch(0, mem(r12, rdi, 1, 3*8)) // prefetch c + 1*rs_c
	prefetch(0, mem(r12, rdi, 2, 3*8)) // prefetch c + 2*rs_c
	lea(mem(r8,  r8,  4), rcx)         // rcx = 5*rs_a

	mov(var(k_iter16), rsi)            // i = k_iter16;
	test(rsi, rsi)                     // check i via logical AND.
	je(.DCONSIDKITER4_BLOCK4)          // if i == 0, jump to code that
	                                   // contains the k_iter4 loop.

	label(.DLOOPKITER16_BLOCK4)        // MAIN LOOP
	// ---------------------------------- iteration 0
	prefetch(0, mem(rax, r10, 1, 0*8)) // prefetch rax + 3*rs_a
	prefetch(0, mem(rax, r8,  4, 0*8)) // prefetch rax + 4*rs_a
	prefetch(0, mem(rax, rcx, 1, 0*8)) // prefetch rax + 5*rs_a
	SUBITER_K4_3x4(rax, rbx)
	// ---------------------------------- iteration 1
	SUBITER_K4_3x4(rax, rbx)
	// ---------------------------------- iteration 2
	prefetch(0, mem(rax, r10, 1, 0*8)) // prefetch rax + 3*rs_a
	prefetch(0, mem(rax, r8,  4, 0*8)) // prefetch rax + 4*rs_a
	prefetch(0, mem(rax, rcx, 1, 0*8)) // prefetch rax + 5*rs_a
	SUBITER_K4_3x4(rax, rbx)
	// ---------------------------------- iteration 3
	SUBITER_K4_3x4(rax, rbx)
	dec(rsi)                           // i -= 1;
	jne(.DLOOPKITER16_BLOCK4)          // iterate again if i != 0.

	label(.DCONSIDKITER4_BLOCK4)

	mov(var(k_iter4), rsi)             // i = k_iter4;
	test(rsi, rsi)                     // check i via logical AND.
	je(.DCONSIDKLEFT1_BLOCK4)          // if i == 0, jump to code that
	                                   // considers k_left1 loop.
	                                   // else, we prepare to enter k_iter4 loop.

	label(.DLOOPKITER4_BLOCK4)         // EDGE LOOP (ymm)

	prefetch(0, mem(rax, r10, 1, 0*8)) // prefetch rax + 3*rs_a
	prefetch(0, mem(rax, r8,  4, 0*8)) // prefetch rax + 4*rs_a
	prefetch(0, mem(rax, rcx, 1, 0*8)) // prefetch rax + 5*rs_a

	SUBITER_K4_3x4(rax, rbx)

	dec(rsi)                           // i -= 1;
	jne(.DLOOPKITER4_BLOCK4)           // iterate again if i != 0.

	label(.DCONSIDKLEFT1_BLOCK4)

	mov(var(k_left1), rsi)             // i = k_left1;
	test(rsi, rsi)                     // check i via logical AND.
	je(.DPOSTACCUM_BLOCK4)             // if i == 0, we're done; jump to end.
	                                   // else, we prepare to enter k_left1 loop.

	label(.DLOOPKLEFT1_BLOCK4)         // EDGE LOOP (scalar)
	                                   // NOTE: We must use ymm registers here bc
	                                   // using the xmm registers would zero out the
	                                   // high bits of the destination registers,
	                                   // which would destory intermediate results.

	SUBITER_K1_3x4(rax, rbx)

	dec(rsi)                           // i -= 1;
	jne(.DLOOPKLEFT1_BLOCK4)           // iterate again if i != 0.

	label(.DPOSTACCUM_BLOCK4)

	                                   // ymm4  ymm7  ymm10 ymm13
	                                   // ymm5  ymm8  ymm11 ymm14
	                                   // ymm6  ymm9  ymm12 ymm15

	vhaddpd( ymm7, ymm4, ymm0 )
	vextractf128(imm(1), ymm0, xmm1 )
	vaddpd( xmm0, xmm1, xmm0 )

	vhaddpd( ymm13, ymm10, ymm2 )
	vextractf128(imm(1), ymm2, xmm1 )
	vaddpd( xmm2, xmm1, xmm2 )

	vperm2f128(imm(0x20), ymm2, ymm0, ymm4 )
	                                   // xmm4[0] = sum(ymm4);  xmm4[1] = sum(ymm7)
	                                   // xmm4[2] = sum(ymm10); xmm4[3] = sum(ymm13)

	vhaddpd( ymm8, ymm5, ymm0 )
	vextractf128(imm(1), ymm0, xmm1 )
	vaddpd( xmm0, xmm1, xmm0 )

	vhaddpd( ymm14, ymm11, ymm2 )
	vextractf128(imm(1), ymm2, xmm1 )
	vaddpd( xmm2, xmm1, xmm2 )

	vperm2f128(imm(0x20), ymm2, ymm0, ymm5 )
	                                   // xmm5[0] = sum(ymm5);  xmm5[1] = sum(ymm8)
	                                   // xmm5[2] = sum(ymm11); xmm5[3] = sum(ymm14)

	vhaddpd( ymm9, ymm6, ymm0 )
	vextractf128(imm(1), ymm0, xmm1 )
	vaddpd( xmm0, xmm1, xmm0 )

	vhaddpd( ymm15, ymm12, ymm2 )
	vextractf128(imm(1), ymm2, xmm1 )
	vaddpd( xmm2, xmm1, xmm2 )

	vperm2f128(imm(0x20), ymm2, ymm0, ymm6 )
	                                   // xmm6[0] = sum(ymm6);  xmm6[1] = sum(ymm9)
	                                   // xmm6[2] = sum(ymm12); xmm6[3] = sum(ymm15)



	mov(var(alpha), rax)               // load address of alpha
	mov(var(beta), rbx)                // load address of beta
	lea(mem(r12), rcx)                 // rcx = c_iijj;
	vbroadcastsd(mem(rax), ymm0)       // load alpha and duplicate
	vbroadcastsd(mem(rbx), ymm3)       // load beta and duplicate

	vmulpd(ymm0, ymm4, ymm4)           // scale by alpha
	vmulpd(ymm0, ymm5, ymm5)
	vmulpd(ymm0, ymm6, ymm6)



	                                   // now avoid loading C if beta == 0

	vxorpd(ymm0, ymm0, ymm0)           // set ymm0 to zero.
	vucomisd(xmm0, xmm3)               // set ZF if beta == 0.
	je(.DBETAZERO_BLOCK4)              // if ZF = 1, jump to beta == 0 case


	vfmadd231pd(mem(rcx), ymm3, ymm4)
	vmovupd(ymm4, mem(rcx))
	add(rdi, rcx)

	vfmadd231pd(mem(rcx), ymm3, ymm5)
	vmovupd(ymm5, mem(rcx))
	add(rdi, rcx)

	vfmadd231pd(mem(rcx), ymm3, ymm6)
	vextractf128(imm(1), ymm6, xmm1 )
	vmovhpd(xmm6, mem(rcx, 1*8))
	vmovupd(xmm1, mem(rcx, 2*8))


	jmp(.DDONE_BLOCK4)                 // jump to end.

	label(.DBETAZERO_BLOCK4)


	vmovupd(ymm4, mem(rcx))
	add(rdi, rcx)

	vmovupd(ymm5, mem(rcx))
	add(rdi, rcx)

	vextractf128(imm(1), ymm6, xmm1 )
	vmovhpd(xmm6, mem(rcx, 1*8))
	vmovupd(xmm1, mem(rcx, 2*8))


	label(.DDONE_BLOCK4)

	vzeroupper()

    end_asm(
	: // output operands (none)
	: // input operands
      [m_iter] "m" (m_iter),
      [k_iter16] "m" (k_iter16),
      [k_iter4] "m" (k_iter4),
      [k_left1] "m" (k_left1),
      [a]      "m" (a),
      [rs_a]   "m" (rs_a),
      [cs_a]   "m" (cs_a),
      [b]      "m" (b),
      [rs_b]   "m" (rs_b),
      [cs_b]   "m" (cs_b),
      [alpha]  "m" (alpha),
      [beta]   "m" (beta),
      [c]      "m" (c),
      [rs_c]   "m" (rs_c),
      [cs_c]   "m" (cs_c)/*,
      [a_next] "m" (a_next),
      [b_next] "m" (b_next)*/
	: // register clobber list
	  "rax", "rbx", "rcx", "rdx", "rsi", "rdi",
	  "r8", "r9", "r10", "r11", "r12", "r13", "r14", "r15",
	  "xmm0", "xmm1", "xmm2", "xmm3",
	  "xmm4", "xmm5", "xmm6", "xmm7",
	  "xmm8", "xmm9", "xmm10", "xmm11",
	  "xmm12", "xmm13", "xmm14", "xmm15",
	  "ymm0", "ymm1", "ymm2", "ymm3", "ymm4", "ymm5",
	  "ymm6", "ymm7", "ymm8", "ymm9", "ymm10", "ymm11",
	  "ymm12", "ymm13", "ymm14", "ymm15",
	  "memory"
	)

	AOCL_DTL_TRACE_EXIT(AOCL_DTL_LEVEL_TRACE_7);
}

/*

Following kernel computes the 6x8 block for the Upper vairant(U) of gemmt where
m_offset in 24x24 block is 6 and n_offset is 0(6x0)
(6x0)_U


the region marked with 'x' is computed by following kernel
the region marked with '-' is not computed

	     	<-- n_off_24 -- >
 		     0 1 2 3 4 5 6 7

↑		6    - - - - - - x x
|		7    - - - - - - - x
m		8    - - - - - - - -
off		9    - - - - - - - -
24		10   - - - - - - - -
|		11   - - - - - - - -
↓


*/
void bli_dgemmsup_rd_haswell_asm_6x8m_6x0_U
     (
       conj_t              conja,
       conj_t              conjb,
       dim_t               m0,
       dim_t               n0,
       dim_t               k0,
       double*    restrict alpha,
       double*    restrict a, inc_t rs_a0, inc_t cs_a0,
       double*    restrict b, inc_t rs_b0, inc_t cs_b0,
       double*    restrict beta,
       double*    restrict c, inc_t rs_c0, inc_t cs_c0,
       auxinfo_t* restrict data,
       cntx_t*    restrict cntx
     )
{
	AOCL_DTL_TRACE_ENTRY(AOCL_DTL_LEVEL_TRACE_7);
	uint64_t k_iter16 = k0 / 16;
	uint64_t k_left16 = k0 % 16;
	uint64_t k_iter4  = k_left16 / 4;
	uint64_t k_left1  = k_left16 % 4;

	uint64_t m_iter = m0 / 3;

	uint64_t rs_a   = rs_a0;
	uint64_t cs_a   = cs_a0;
	uint64_t rs_b   = rs_b0;
	uint64_t cs_b   = cs_b0;
	uint64_t rs_c   = rs_c0;
	uint64_t cs_c   = cs_c0;

	begin_asm()

	mov(var(rs_a), r8)                 // load rs_a
	lea(mem(, r8, 8), r8)              // rs_a *= sizeof(double)
	mov(var(cs_b), r11)                // load cs_b
	lea(mem(, r11, 8), r11)            // cs_b *= sizeof(double)

	lea(mem(r11, r11, 2), r13)         // r13 = 3*cs_b
	lea(mem(r8,  r8,  2), r10)         // r10 = 3*rs_a

	mov(var(rs_c), rdi)                // load rs_c
	lea(mem(, rdi, 8), rdi)            // rs_c *= sizeof(double)

	mov(imm(4), r15)                   // jj = 4;
// ----------------------- Block 3
	mov(var(a), r14)                   // load address of a
	mov(var(b), rdx)                   // load address of b
	mov(var(c), r12)                   // load address of c

	lea(mem(   , r15, 1), rsi)         // rsi = r15 = 4*jj;
	imul(imm(1*8), rsi)                // rsi *= cs_c*sizeof(double) = 1*8
	lea(mem(r12, rsi, 1), r12)         // r12 = c + 4*jj*cs_c;

	lea(mem(   , r15, 1), rsi)         // rsi = r15 = 4*jj;
	imul(r11, rsi)                     // rsi *= cs_b;
	lea(mem(rdx, rsi, 1), rdx)         // rbx = b + 4*jj*cs_b;

	mov(var(m_iter), r9)               // ii = m_iter;

// ----------------------- Block 3
	vxorpd(ymm4,  ymm4,  ymm4)
	vmovapd( ymm4, ymm5)
	vmovapd( ymm4, ymm6)
	vmovapd( ymm4, ymm7)
	vmovapd( ymm4, ymm8)
	vmovapd( ymm4, ymm9)
	vmovapd( ymm4, ymm10)
	vmovapd( ymm4, ymm11)
	vmovapd( ymm4, ymm12)
	vmovapd( ymm4, ymm13)
	vmovapd( ymm4, ymm14)
	vmovapd( ymm4, ymm15)

	lea(mem(r14), rax)                 // rax = a_ii;
	lea(mem(rdx), rbx)                 // rbx = b_jj;


	prefetch(0, mem(r12,         3*8)) // prefetch c + 0*rs_c
	prefetch(0, mem(r12, rdi, 1, 3*8)) // prefetch c + 1*rs_c
	prefetch(0, mem(r12, rdi, 2, 3*8)) // prefetch c + 2*rs_c
	lea(mem(r8,  r8,  4), rcx)         // rcx = 5*rs_a

	mov(var(k_iter16), rsi)            // i = k_iter16;
	test(rsi, rsi)                     // check i via logical AND.
	je(.DCONSIDKITER4_BLOCK3)          // if i == 0, jump to code that
	                                   // contains the k_iter4 loop.

	label(.DLOOPKITER16_BLOCK3)        // MAIN LOOP
	// ---------------------------------- iteration 0
	prefetch(0, mem(rax, r10, 1, 0*8)) // prefetch rax + 3*rs_a
	prefetch(0, mem(rax, r8,  4, 0*8)) // prefetch rax + 4*rs_a
	prefetch(0, mem(rax, rcx, 1, 0*8)) // prefetch rax + 5*rs_a
	SUBITER_K4_2x4(rax, rbx)
	// ---------------------------------- iteration 1
	SUBITER_K4_2x4(rax, rbx)
	// ---------------------------------- iteration 2
	prefetch(0, mem(rax, r10, 1, 0*8)) // prefetch rax + 3*rs_a
	prefetch(0, mem(rax, r8,  4, 0*8)) // prefetch rax + 4*rs_a
	prefetch(0, mem(rax, rcx, 1, 0*8)) // prefetch rax + 5*rs_a
	SUBITER_K4_2x4(rax, rbx)
	// ---------------------------------- iteration 3
	SUBITER_K4_2x4(rax, rbx)
	dec(rsi)                           // i -= 1;
	jne(.DLOOPKITER16_BLOCK3)          // iterate again if i != 0.

	label(.DCONSIDKITER4_BLOCK3)

	mov(var(k_iter4), rsi)             // i = k_iter4;
	test(rsi, rsi)                     // check i via logical AND.
	je(.DCONSIDKLEFT1_BLOCK3)          // if i == 0, jump to code that
	                                   // considers k_left1 loop.
	                                   // else, we prepare to enter k_iter4 loop.

	label(.DLOOPKITER4_BLOCK3)         // EDGE LOOP (ymm)

	prefetch(0, mem(rax, r10, 1, 0*8)) // prefetch rax + 3*rs_a
	prefetch(0, mem(rax, r8,  4, 0*8)) // prefetch rax + 4*rs_a
	prefetch(0, mem(rax, rcx, 1, 0*8)) // prefetch rax + 5*rs_a
	SUBITER_K4_2x4(rax, rbx)

	dec(rsi)                           // i -= 1;
	jne(.DLOOPKITER4_BLOCK3)           // iterate again if i != 0.

	label(.DCONSIDKLEFT1_BLOCK3)

	mov(var(k_left1), rsi)             // i = k_left1;
	test(rsi, rsi)                     // check i via logical AND.
	je(.DPOSTACCUM_BLOCK3)             // if i == 0, we're done; jump to end.
	                                   // else, we prepare to enter k_left1 loop.

	label(.DLOOPKLEFT1_BLOCK3)         // EDGE LOOP (scalar)
	                                   // NOTE: We must use ymm registers here bc
	                                   // using the xmm registers would zero out the
	                                   // high bits of the destination registers,
	                                   // which would destory intermediate results.

	SUBITER_K1_2x4(rax, rbx)

	dec(rsi)                           // i -= 1;
	jne(.DLOOPKLEFT1_BLOCK3)           // iterate again if i != 0.

	label(.DPOSTACCUM_BLOCK3)

	                                   // ymm4  ymm7  ymm10 ymm13
	                                   // ymm5  ymm8  ymm11 ymm14
	                                   // ymm6  ymm9  ymm12 ymm15

	vhaddpd( ymm7, ymm4, ymm0 )
	vextractf128(imm(1), ymm0, xmm1 )
	vaddpd( xmm0, xmm1, xmm0 )

	vhaddpd( ymm13, ymm10, ymm2 )
	vextractf128(imm(1), ymm2, xmm1 )
	vaddpd( xmm2, xmm1, xmm2 )

	vperm2f128(imm(0x20), ymm2, ymm0, ymm4 )
	                                   // xmm4[0] = sum(ymm4);  xmm4[1] = sum(ymm7)
	                                   // xmm4[2] = sum(ymm10); xmm4[3] = sum(ymm13)

	vhaddpd( ymm8, ymm5, ymm0 )
	vextractf128(imm(1), ymm0, xmm1 )
	vaddpd( xmm0, xmm1, xmm0 )

	vhaddpd( ymm14, ymm11, ymm2 )
	vextractf128(imm(1), ymm2, xmm1 )
	vaddpd( xmm2, xmm1, xmm2 )

	vperm2f128(imm(0x20), ymm2, ymm0, ymm5 )
	                                   // xmm5[0] = sum(ymm5);  xmm5[1] = sum(ymm8)
	                                   // xmm5[2] = sum(ymm11); xmm5[3] = sum(ymm14)

	vhaddpd( ymm9, ymm6, ymm0 )
	vextractf128(imm(1), ymm0, xmm1 )
	vaddpd( xmm0, xmm1, xmm0 )

	vhaddpd( ymm15, ymm12, ymm2 )
	vextractf128(imm(1), ymm2, xmm1 )
	vaddpd( xmm2, xmm1, xmm2 )

	vperm2f128(imm(0x20), ymm2, ymm0, ymm6 )
	                                   // xmm6[0] = sum(ymm6);  xmm6[1] = sum(ymm9)
	                                   // xmm6[2] = sum(ymm12); xmm6[3] = sum(ymm15)



	mov(var(alpha), rax)               // load address of alpha
	mov(var(beta), rbx)                // load address of beta
	lea(mem(r12), rcx)                 // rcx = c_iijj;
	vbroadcastsd(mem(rax), ymm0)       // load alpha and duplicate
	vbroadcastsd(mem(rbx), ymm3)       // load beta and duplicate

	vmulpd(ymm0, ymm4, ymm4)           // scale by alpha
	vmulpd(ymm0, ymm5, ymm5)



	                                   // now avoid loading C if beta == 0

	vxorpd(ymm0, ymm0, ymm0)           // set ymm0 to zero.
	vucomisd(xmm0, xmm3)               // set ZF if beta == 0.
	je(.DBETAZERO_BLOCK3)              // if ZF = 1, jump to beta == 0 case


	vfmadd231pd(mem(rcx), ymm3, ymm4)
	vextractf128(imm(1), ymm4, xmm1 )
	vmovupd(xmm1, mem(rcx, 2*8))
	add(rdi, rcx)

	vfmadd231pd(mem(rcx), ymm3, ymm5)
	vextractf128(imm(1), ymm5, xmm1 )
	vmovhpd(xmm1, mem(rcx, 3*8))
	add(rdi, rcx)

	// vfmadd231pd(mem(rcx), ymm3, ymm6)
	// vmovupd(ymm6, mem(rcx))


	jmp(.DDONE_BLOCK3)                 // jump to end.

	label(.DBETAZERO_BLOCK3)


	vextractf128(imm(1), ymm4, xmm1 )
	vmovupd(xmm1, mem(rcx, 2*8))
	add(rdi, rcx)

	vextractf128(imm(1), ymm5, xmm1 )
	vmovhpd(xmm1, mem(rcx, 3*8))
	add(rdi, rcx)


	label(.DDONE_BLOCK3)

	vzeroupper()

    end_asm(
	: // output operands (none)
	: // input operands
      [m_iter] "m" (m_iter),
      [k_iter16] "m" (k_iter16),
      [k_iter4] "m" (k_iter4),
      [k_left1] "m" (k_left1),
      [a]      "m" (a),
      [rs_a]   "m" (rs_a),
      [cs_a]   "m" (cs_a),
      [b]      "m" (b),
      [rs_b]   "m" (rs_b),
      [cs_b]   "m" (cs_b),
      [alpha]  "m" (alpha),
      [beta]   "m" (beta),
      [c]      "m" (c),
      [rs_c]   "m" (rs_c),
      [cs_c]   "m" (cs_c)/*,
      [a_next] "m" (a_next),
      [b_next] "m" (b_next)*/
	: // register clobber list
	  "rax", "rbx", "rcx", "rdx", "rsi", "rdi",
	  "r8", "r9", "r10", "r11", "r12", "r13", "r14", "r15",
	  "xmm0", "xmm1", "xmm2", "xmm3",
	  "xmm4", "xmm5", "xmm6", "xmm7",
	  "xmm8", "xmm9", "xmm10", "xmm11",
	  "xmm12", "xmm13", "xmm14", "xmm15",
	  "ymm0", "ymm1", "ymm2", "ymm3", "ymm4", "ymm5",
	  "ymm6", "ymm7", "ymm8", "ymm9", "ymm10", "ymm11",
	  "ymm12", "ymm13", "ymm14", "ymm15",
	  "memory"
	)

	AOCL_DTL_TRACE_EXIT(AOCL_DTL_LEVEL_TRACE_7);
}

/*

Following kernel computes the 6x8 block for the Upper vairant(U) of gemmt where
m_offset in 24x24 block is 0, n_offset is 0(0x0) and m_offset is 6, n_offset is 0 (6x0)
(0x0)+(6x0)_L

the region marked with 'x' is computed by following kernel
the region marked with '-' is not computed

	     	<-- n_off_24 -- >
 		     0 1 2 3 4 5 6 7

↑		0    x x x x x x x x
|		1    - x x x x x x x
m		2    - - x x x x x x
off		3    - - - x x x x x
24		4    - - - - x x x x
|		5    - - - - - x x x
↓
↑		6    - - - - - - x x
|		7    - - - - - - - x
m		8    - - - - - - - -
off		9    - - - - - - - -
24		10   - - - - - - - -
|		11   - - - - - - - -
↓


*/
void bli_dgemmsup_rd_haswell_asm_6x8m_0x0_combined_U
     (
       conj_t              conja,
       conj_t              conjb,
       dim_t               m0,
       dim_t               n0,
       dim_t               k0,
       double*    restrict alpha,
       double*    restrict a, inc_t rs_a0, inc_t cs_a0,
       double*    restrict b, inc_t rs_b0, inc_t cs_b0,
       double*    restrict beta,
       double*    restrict c, inc_t rs_c0, inc_t cs_c0,
       auxinfo_t* restrict data,
       cntx_t*    restrict cntx
     )
{
	AOCL_DTL_TRACE_ENTRY(AOCL_DTL_LEVEL_TRACE_7);
	uint64_t k_iter16 = k0 / 16;
	uint64_t k_left16 = k0 % 16;
	uint64_t k_iter4  = k_left16 / 4;
	uint64_t k_left1  = k_left16 % 4;

	uint64_t m_iter = m0 / 3;

	uint64_t rs_a   = rs_a0;
	uint64_t cs_a   = cs_a0;
	uint64_t rs_b   = rs_b0;
	uint64_t cs_b   = cs_b0;
	uint64_t rs_c   = rs_c0;
	uint64_t cs_c   = cs_c0;

	begin_asm()

	mov(var(rs_a), r8)                 // load rs_a
	lea(mem(, r8, 8), r8)              // rs_a *= sizeof(double)
	mov(var(cs_b), r11)                // load cs_b
	lea(mem(, r11, 8), r11)            // cs_b *= sizeof(double)

	lea(mem(r11, r11, 2), r13)         // r13 = 3*cs_b
	lea(mem(r8,  r8,  2), r10)         // r10 = 3*rs_a

	mov(var(rs_c), rdi)                // load rs_c
	lea(mem(, rdi, 8), rdi)            // rs_c *= sizeof(double)

	mov(imm(0), r15)                   // jj = 0;

// ----------------------- Block 1

	mov(var(a), r14)                   // load address of a
	mov(var(b), rdx)                   // load address of b
	mov(var(c), r12)                   // load address of c

	lea(mem(   , r15, 1), rsi)         // rsi = r15 = 4*jj;
	imul(imm(1*8), rsi)                // rsi *= cs_c*sizeof(double) = 1*8
	lea(mem(r12, rsi, 1), r12)         // r12 = c + 4*jj*cs_c;

	lea(mem(   , r15, 1), rsi)         // rsi = r15 = 4*jj;
	imul(r11, rsi)                     // rsi *= cs_b;
	lea(mem(rdx, rsi, 1), rdx)         // rbx = b + 4*jj*cs_b;

	mov(var(m_iter), r9)               // ii = m_iter;

	vxorpd(ymm4,  ymm4,  ymm4)
	vmovapd( ymm4, ymm5)
	vmovapd( ymm4, ymm6)
	vmovapd( ymm4, ymm7)
	vmovapd( ymm4, ymm8)
	vmovapd( ymm4, ymm9)
	vmovapd( ymm4, ymm10)
	vmovapd( ymm4, ymm11)
	vmovapd( ymm4, ymm12)
	vmovapd( ymm4, ymm13)
	vmovapd( ymm4, ymm14)
	vmovapd( ymm4, ymm15)

	lea(mem(r14), rax)                 // rax = a_ii;
	lea(mem(rdx), rbx)                 // rbx = b_jj;


	prefetch(0, mem(r12,         3*8)) // prefetch c + 0*rs_c
	prefetch(0, mem(r12, rdi, 1, 3*8)) // prefetch c + 1*rs_c
	prefetch(0, mem(r12, rdi, 2, 3*8)) // prefetch c + 2*rs_c
	lea(mem(r8,  r8,  4), rcx)         // rcx = 5*rs_a

	mov(var(k_iter16), rsi)            // i = k_iter16;
	test(rsi, rsi)                     // check i via logical AND.
	je(.DCONSIDKITER4_BLOCK1)          // if i == 0, jump to code that
	                                   // contains the k_iter4 loop.

	label(.DLOOPKITER16_BLOCK1)        // MAIN LOOP

	// ---------------------------------- iteration 0

	prefetch(0, mem(rax, r10, 1, 0*8)) // prefetch rax + 3*rs_a
	prefetch(0, mem(rax, r8,  4, 0*8)) // prefetch rax + 4*rs_a
	prefetch(0, mem(rax, rcx, 1, 0*8)) // prefetch rax + 5*rs_a
	SUBITER_K4_3x4(rax, rbx)
	// ---------------------------------- iteration 1
	SUBITER_K4_3x4(rax, rbx)
	// ---------------------------------- iteration 2
	prefetch(0, mem(rax, r10, 1, 0*8)) // prefetch rax + 3*rs_a
	prefetch(0, mem(rax, r8,  4, 0*8)) // prefetch rax + 4*rs_a
	prefetch(0, mem(rax, rcx, 1, 0*8)) // prefetch rax + 5*rs_a
	SUBITER_K4_3x4(rax, rbx)
	// ---------------------------------- iteration 3
	SUBITER_K4_3x4(rax, rbx)

	dec(rsi)                           // i -= 1;
	jne(.DLOOPKITER16_BLOCK1)          // iterate again if i != 0.

	label(.DCONSIDKITER4_BLOCK1)

	mov(var(k_iter4), rsi)             // i = k_iter4;
	test(rsi, rsi)                     // check i via logical AND.
	je(.DCONSIDKLEFT1_BLOCK1)          // if i == 0, jump to code that
	                                   // considers k_left1 loop.
	                                   // else, we prepare to enter k_iter4 loop.

	label(.DLOOPKITER4_BLOCK1)         // EDGE LOOP (ymm)

	prefetch(0, mem(rax, r10, 1, 0*8)) // prefetch rax + 3*rs_a
	prefetch(0, mem(rax, r8,  4, 0*8)) // prefetch rax + 4*rs_a
	prefetch(0, mem(rax, rcx, 1, 0*8)) // prefetch rax + 5*rs_a
	SUBITER_K4_3x4(rax, rbx)

	dec(rsi)                           // i -= 1;
	jne(.DLOOPKITER4_BLOCK1)           // iterate again if i != 0.

	label(.DCONSIDKLEFT1_BLOCK1)

	mov(var(k_left1), rsi)             // i = k_left1;
	test(rsi, rsi)                     // check i via logical AND.
	je(.DPOSTACCUM_BLOCK1)             // if i == 0, we're done; jump to end.
	                                   // else, we prepare to enter k_left1 loop.

	label(.DLOOPKLEFT1_BLOCK1)         // EDGE LOOP (scalar)
	                                   // NOTE: We must use ymm registers here bc
	                                   // using the xmm registers would zero out the
	                                   // high bits of the destination registers,
	                                   // which would destory intermediate results.
	SUBITER_K1_3x4(rax, rbx)

	dec(rsi)                           // i -= 1;
	jne(.DLOOPKLEFT1_BLOCK1)           // iterate again if i != 0.

	label(.DPOSTACCUM_BLOCK1)

	                                   // ymm4  ymm7  ymm10 ymm13
	                                   // ymm5  ymm8  ymm11 ymm14
	                                   // ymm6  ymm9  ymm12 ymm15

	vhaddpd( ymm7, ymm4, ymm0 )
	vextractf128(imm(1), ymm0, xmm1 )
	vaddpd( xmm0, xmm1, xmm0 )

	vhaddpd( ymm13, ymm10, ymm2 )
	vextractf128(imm(1), ymm2, xmm1 )
	vaddpd( xmm2, xmm1, xmm2 )

	vperm2f128(imm(0x20), ymm2, ymm0, ymm4 )
	                                   // xmm4[0] = sum(ymm4);  xmm4[1] = sum(ymm7)
	                                   // xmm4[2] = sum(ymm10); xmm4[3] = sum(ymm13)

	vhaddpd( ymm8, ymm5, ymm0 )
	vextractf128(imm(1), ymm0, xmm1 )
	vaddpd( xmm0, xmm1, xmm0 )

	vhaddpd( ymm14, ymm11, ymm2 )
	vextractf128(imm(1), ymm2, xmm1 )
	vaddpd( xmm2, xmm1, xmm2 )

	vperm2f128(imm(0x20), ymm2, ymm0, ymm5 )
	                                   // xmm5[0] = sum(ymm5);  xmm5[1] = sum(ymm8)
	                                   // xmm5[2] = sum(ymm11); xmm5[3] = sum(ymm14)

	vhaddpd( ymm9, ymm6, ymm0 )
	vextractf128(imm(1), ymm0, xmm1 )
	vaddpd( xmm0, xmm1, xmm0 )

	vhaddpd( ymm15, ymm12, ymm2 )
	vextractf128(imm(1), ymm2, xmm1 )
	vaddpd( xmm2, xmm1, xmm2 )

	vperm2f128(imm(0x20), ymm2, ymm0, ymm6 )
	                                   // xmm6[0] = sum(ymm6);  xmm6[1] = sum(ymm9)
	                                   // xmm6[2] = sum(ymm12); xmm6[3] = sum(ymm15)



	mov(var(alpha), rax)               // load address of alpha
	mov(var(beta), rbx)                // load address of beta
	lea(mem(r12), rcx)                 // rcx = c_iijj;
	vbroadcastsd(mem(rax), ymm0)       // load alpha and duplicate
	vbroadcastsd(mem(rbx), ymm3)       // load beta and duplicate

	vmulpd(ymm0, ymm4, ymm4)           // scale by alpha
	vmulpd(ymm0, ymm5, ymm5)
	vmulpd(ymm0, ymm6, ymm6)



	                                   // now avoid loading C if beta == 0

	vxorpd(ymm0, ymm0, ymm0)           // set ymm0 to zero.
	vucomisd(xmm0, xmm3)               // set ZF if beta == 0.
	je(.DBETAZERO_BLOCK1)              // if ZF = 1, jump to beta == 0 case


	vfmadd231pd(mem(rcx), ymm3, ymm4)
	vmovupd(ymm4, mem(rcx))
	add(rdi, rcx)

	vfmadd231pd(mem(rcx), ymm3, ymm5)
	vextractf128(imm(1), ymm5, xmm1 )
	vmovhpd(xmm5, mem(rcx, 1*8))
	vmovupd(xmm1, mem(rcx ,2*8))
	add(rdi, rcx)

	vfmadd231pd(mem(rcx), ymm3, ymm6)
	vextractf128(imm(1), ymm6, xmm1 )
	vmovupd(xmm1, mem(rcx, 2*8))


	jmp(.DDONE_BLOCK1)                 // jump to end.

	label(.DBETAZERO_BLOCK1)


	vmovupd(ymm4, mem(rcx))
	add(rdi, rcx)

	vextractf128(imm(1), ymm5, xmm1 )
	vmovhpd(xmm5, mem(rcx, 1*8))
	vmovupd(xmm1, mem(rcx ,2*8))

	add(rdi, rcx)

	vextractf128(imm(1), ymm6, xmm1 )
	vmovupd(xmm1, mem(rcx, 2*8))



	label(.DDONE_BLOCK1)

	lea(mem(r12, rdi, 2), r12)         //
	lea(mem(r12, rdi, 1), r12)         // c_ii = r12 += 3*rs_c

	lea(mem(r14, r8,  2), r14)         //
	lea(mem(r14, r8,  1), r14)         // a_ii = r14 += 3*rs_a

	dec(r9)                            // ii -= 1;

// ----------------------- Block 2
 	vxorpd(ymm4,  ymm4,  ymm4)
	vmovapd( ymm4, ymm5)
	vmovapd( ymm4, ymm6)
	vmovapd( ymm4, ymm7)
	vmovapd( ymm4, ymm8)
	vmovapd( ymm4, ymm9)
	vmovapd( ymm4, ymm10)
	vmovapd( ymm4, ymm11)
	vmovapd( ymm4, ymm12)
	vmovapd( ymm4, ymm13)
	vmovapd( ymm4, ymm14)
	vmovapd( ymm4, ymm15)

	lea(mem(r12), rcx)                 // rcx = c_iijj;
	lea(mem(r14), rax)                 // rax = a_ii;
	lea(mem(rdx), rbx)                 // rbx = b_jj;


	prefetch(0, mem(rcx,         3*8)) // prefetch c + 0*rs_c
	prefetch(0, mem(rcx, rdi, 1, 3*8)) // prefetch c + 1*rs_c
	prefetch(0, mem(rcx, rdi, 2, 3*8)) // prefetch c + 2*rs_c

	mov(var(k_iter16), rsi)            // i = k_iter16;
	test(rsi, rsi)                     // check i via logical AND.
	je(.DCONSIDKITER4_BLOCK2)          // if i == 0, jump to code that
	                                   // contains the k_iter4 loop.

	label(.DLOOPKITER16_BLOCK2)        // MAIN LOOP

	// ---------------------------------- iteration 0
	prefetch(0, mem(rax, r10, 1, 0*8)) // prefetch rax + 3*rs_a
	SUBITER_K4_1x4(rax, rbx)
	// ---------------------------------- iteration 1
	SUBITER_K4_1x4(rax, rbx)
	// ---------------------------------- iteration 2
	prefetch(0, mem(rax, r10, 1, 0*8)) // prefetch rax + 3*rs_a
	SUBITER_K4_1x4(rax, rbx)
	// ---------------------------------- iteration 3
	SUBITER_K4_1x4(rax, rbx)

	dec(rsi)                           // i -= 1;
	jne(.DLOOPKITER16_BLOCK2)          // iterate again if i != 0.

	label(.DCONSIDKITER4_BLOCK2)

	mov(var(k_iter4), rsi)             // i = k_iter4;
	test(rsi, rsi)                     // check i via logical AND.
	je(.DCONSIDKLEFT1_BLOCK2)          // if i == 0, jump to code that
	                                   // considers k_left1 loop.
	                                   // else, we prepare to enter k_iter4 loop.

	label(.DLOOPKITER4_BLOCK2)         // EDGE LOOP (ymm)

	prefetch(0, mem(rax, r10, 1, 0*8)) // prefetch rax + 3*rs_a
	SUBITER_K4_1x4(rax, rbx)

	dec(rsi)                           // i -= 1;
	jne(.DLOOPKITER4_BLOCK2)           // iterate again if i != 0.

	label(.DCONSIDKLEFT1_BLOCK2)

	mov(var(k_left1), rsi)             // i = k_left1;
	test(rsi, rsi)                     // check i via logical AND.
	je(.DPOSTACCUM_BLOCK2)             // if i == 0, we're done; jump to end.
	                                   // else, we prepare to enter k_left1 loop.

	label(.DLOOPKLEFT1_BLOCK2)         // EDGE LOOP (scalar)
	                                   // NOTE: We must use ymm registers here bc
	                                   // using the xmm registers would zero out the
	                                   // high bits of the destination registers,
	                                   // which would destory intermediate results.
	SUBITER_K1_1x4(rax, rbx)

	dec(rsi)                           // i -= 1;
	jne(.DLOOPKLEFT1_BLOCK2)           // iterate again if i != 0.

	label(.DPOSTACCUM_BLOCK2)

	                                   // ymm4  ymm7  ymm10 ymm13
	                                   // ymm5  ymm8  ymm11 ymm14
	                                   // ymm6  ymm9  ymm12 ymm15

	vhaddpd( ymm7, ymm4, ymm0 )
	vextractf128(imm(1), ymm0, xmm1 )
	vaddpd( xmm0, xmm1, xmm0 )

	vhaddpd( ymm13, ymm10, ymm2 )
	vextractf128(imm(1), ymm2, xmm1 )
	vaddpd( xmm2, xmm1, xmm2 )

	vperm2f128(imm(0x20), ymm2, ymm0, ymm4 )
	                                   // xmm4[0] = sum(ymm4);  xmm4[1] = sum(ymm7)
	                                   // xmm4[2] = sum(ymm10); xmm4[3] = sum(ymm13)

	mov(var(alpha), rax)               // load address of alpha
	mov(var(beta), rbx)                // load address of beta
	vbroadcastsd(mem(rax), ymm0)       // load alpha and duplicate
	vbroadcastsd(mem(rbx), ymm3)       // load beta and duplicate

	vmulpd(ymm0, ymm4, ymm4)           // scale by alpha



	                                   // now avoid loading C if beta == 0

	vxorpd(ymm0, ymm0, ymm0)           // set ymm0 to zero.
	vucomisd(xmm0, xmm3)               // set ZF if beta == 0.
	je(.DBETAZERO_BLOCK2)              // if ZF = 1, jump to beta == 0 case


	vfmadd231pd(mem(rcx), ymm3, ymm4)
	vextractf128(imm(1), ymm4, xmm1 )
	vmovhpd(xmm1, mem(rcx ,3*8))


	jmp(.DDONE_BLOCK2)                 // jump to end.

	label(.DBETAZERO_BLOCK2)


	vextractf128(imm(1), ymm4, xmm1 )
	vmovhpd(xmm1, mem(rcx ,3*8))


	label(.DDONE_BLOCK2)

	lea(mem(r12, rdi, 2), r12)         //
	lea(mem(r12, rdi, 1), r12)         // c_ii = r12 += 3*rs_c

	lea(mem(r14, r8,  2), r14)         //
	lea(mem(r14, r8,  1), r14)         // a_ii = r14 += 3*rs_a

	dec(r9)                            // ii -= 1;

	add(imm(4), r15)                   // jj += 4;

// ----------------------- Block 3
	mov(var(a), r14)                   // load address of a
	mov(var(b), rdx)                   // load address of b
	mov(var(c), r12)                   // load address of c

	lea(mem(   , r15, 1), rsi)         // rsi = r15 = 4*jj;
	imul(imm(1*8), rsi)                // rsi *= cs_c*sizeof(double) = 1*8
	lea(mem(r12, rsi, 1), r12)         // r12 = c + 4*jj*cs_c;

	lea(mem(   , r15, 1), rsi)         // rsi = r15 = 4*jj;
	imul(r11, rsi)                     // rsi *= cs_b;
	lea(mem(rdx, rsi, 1), rdx)         // rbx = b + 4*jj*cs_b;

	mov(var(m_iter), r9)               // ii = m_iter;

	vxorpd(ymm4,  ymm4,  ymm4)
	vmovapd( ymm4, ymm5)
	vmovapd( ymm4, ymm6)
	vmovapd( ymm4, ymm7)
	vmovapd( ymm4, ymm8)
	vmovapd( ymm4, ymm9)
	vmovapd( ymm4, ymm10)
	vmovapd( ymm4, ymm11)
	vmovapd( ymm4, ymm12)
	vmovapd( ymm4, ymm13)
	vmovapd( ymm4, ymm14)
	vmovapd( ymm4, ymm15)

	lea(mem(r14), rax)                 // rax = a_ii;
	lea(mem(rdx), rbx)                 // rbx = b_jj;


	prefetch(0, mem(r12,         3*8)) // prefetch c + 0*rs_c
	prefetch(0, mem(r12, rdi, 1, 3*8)) // prefetch c + 1*rs_c
	prefetch(0, mem(r12, rdi, 2, 3*8)) // prefetch c + 2*rs_c
	lea(mem(r8,  r8,  4), rcx)         // rcx = 5*rs_a

	mov(var(k_iter16), rsi)            // i = k_iter16;
	test(rsi, rsi)                     // check i via logical AND.
	je(.DCONSIDKITER4_BLOCK3)          // if i == 0, jump to code that
	                                   // contains the k_iter4 loop.

	label(.DLOOPKITER16_BLOCK3)        // MAIN LOOP

	// ---------------------------------- iteration 0
	prefetch(0, mem(rax, r10, 1, 0*8)) // prefetch rax + 3*rs_a
	prefetch(0, mem(rax, r8,  4, 0*8)) // prefetch rax + 4*rs_a
	prefetch(0, mem(rax, rcx, 1, 0*8)) // prefetch rax + 5*rs_a
	SUBITER_K4_3x4(rax, rbx)
	// ---------------------------------- iteration 1
	SUBITER_K4_3x4(rax, rbx)
	// ---------------------------------- iteration 2
	prefetch(0, mem(rax, r10, 1, 0*8)) // prefetch rax + 3*rs_a
	prefetch(0, mem(rax, r8,  4, 0*8)) // prefetch rax + 4*rs_a
	prefetch(0, mem(rax, rcx, 1, 0*8)) // prefetch rax + 5*rs_a
	SUBITER_K4_3x4(rax, rbx)
	// ---------------------------------- iteration 3
	SUBITER_K4_3x4(rax, rbx)

	dec(rsi)                           // i -= 1;
	jne(.DLOOPKITER16_BLOCK3)          // iterate again if i != 0.

	label(.DCONSIDKITER4_BLOCK3)

	mov(var(k_iter4), rsi)             // i = k_iter4;
	test(rsi, rsi)                     // check i via logical AND.
	je(.DCONSIDKLEFT1_BLOCK3)          // if i == 0, jump to code that
	                                   // considers k_left1 loop.
	                                   // else, we prepare to enter k_iter4 loop.

	label(.DLOOPKITER4_BLOCK3)         // EDGE LOOP (ymm)

	prefetch(0, mem(rax, r10, 1, 0*8)) // prefetch rax + 3*rs_a
	prefetch(0, mem(rax, r8,  4, 0*8)) // prefetch rax + 4*rs_a
	prefetch(0, mem(rax, rcx, 1, 0*8)) // prefetch rax + 5*rs_a
	SUBITER_K4_3x4(rax, rbx)

	dec(rsi)                           // i -= 1;
	jne(.DLOOPKITER4_BLOCK3)           // iterate again if i != 0.

	label(.DCONSIDKLEFT1_BLOCK3)

	mov(var(k_left1), rsi)             // i = k_left1;
	test(rsi, rsi)                     // check i via logical AND.
	je(.DPOSTACCUM_BLOCK3)             // if i == 0, we're done; jump to end.
	                                   // else, we prepare to enter k_left1 loop.

	label(.DLOOPKLEFT1_BLOCK3)         // EDGE LOOP (scalar)
	                                   // NOTE: We must use ymm registers here bc
	                                   // using the xmm registers would zero out the
	                                   // high bits of the destination registers,
	                                   // which would destory intermediate results.
	SUBITER_K1_3x4(rax, rbx)

	dec(rsi)                           // i -= 1;
	jne(.DLOOPKLEFT1_BLOCK3)           // iterate again if i != 0.

	label(.DPOSTACCUM_BLOCK3)

	                                   // ymm4  ymm7  ymm10 ymm13
	                                   // ymm5  ymm8  ymm11 ymm14
	                                   // ymm6  ymm9  ymm12 ymm15

	vhaddpd( ymm7, ymm4, ymm0 )
	vextractf128(imm(1), ymm0, xmm1 )
	vaddpd( xmm0, xmm1, xmm0 )

	vhaddpd( ymm13, ymm10, ymm2 )
	vextractf128(imm(1), ymm2, xmm1 )
	vaddpd( xmm2, xmm1, xmm2 )

	vperm2f128(imm(0x20), ymm2, ymm0, ymm4 )
	                                   // xmm4[0] = sum(ymm4);  xmm4[1] = sum(ymm7)
	                                   // xmm4[2] = sum(ymm10); xmm4[3] = sum(ymm13)

	vhaddpd( ymm8, ymm5, ymm0 )
	vextractf128(imm(1), ymm0, xmm1 )
	vaddpd( xmm0, xmm1, xmm0 )

	vhaddpd( ymm14, ymm11, ymm2 )
	vextractf128(imm(1), ymm2, xmm1 )
	vaddpd( xmm2, xmm1, xmm2 )

	vperm2f128(imm(0x20), ymm2, ymm0, ymm5 )
	                                   // xmm5[0] = sum(ymm5);  xmm5[1] = sum(ymm8)
	                                   // xmm5[2] = sum(ymm11); xmm5[3] = sum(ymm14)

	vhaddpd( ymm9, ymm6, ymm0 )
	vextractf128(imm(1), ymm0, xmm1 )
	vaddpd( xmm0, xmm1, xmm0 )

	vhaddpd( ymm15, ymm12, ymm2 )
	vextractf128(imm(1), ymm2, xmm1 )
	vaddpd( xmm2, xmm1, xmm2 )

	vperm2f128(imm(0x20), ymm2, ymm0, ymm6 )
	                                   // xmm6[0] = sum(ymm6);  xmm6[1] = sum(ymm9)
	                                   // xmm6[2] = sum(ymm12); xmm6[3] = sum(ymm15)



	mov(var(alpha), rax)               // load address of alpha
	mov(var(beta), rbx)                // load address of beta
	lea(mem(r12), rcx)                 // rcx = c_iijj;
	vbroadcastsd(mem(rax), ymm0)       // load alpha and duplicate
	vbroadcastsd(mem(rbx), ymm3)       // load beta and duplicate

	vmulpd(ymm0, ymm4, ymm4)           // scale by alpha
	vmulpd(ymm0, ymm5, ymm5)
	vmulpd(ymm0, ymm6, ymm6)



	                                   // now avoid loading C if beta == 0

	vxorpd(ymm0, ymm0, ymm0)           // set ymm0 to zero.
	vucomisd(xmm0, xmm3)               // set ZF if beta == 0.
	je(.DBETAZERO_BLOCK3)              // if ZF = 1, jump to beta == 0 case


	vfmadd231pd(mem(rcx), ymm3, ymm4)
	vmovupd(ymm4, mem(rcx))
	add(rdi, rcx)

	vfmadd231pd(mem(rcx), ymm3, ymm5)
	vmovupd(ymm5, mem(rcx))
	add(rdi, rcx)

	vfmadd231pd(mem(rcx), ymm3, ymm6)
	vmovupd(ymm6, mem(rcx))


	jmp(.DDONE_BLOCK3)                 // jump to end.

	label(.DBETAZERO_BLOCK3)


	vmovupd(ymm4, mem(rcx))
	add(rdi, rcx)

	vmovupd(ymm5, mem(rcx))
	add(rdi, rcx)

	vmovupd(ymm6, mem(rcx))


	label(.DDONE_BLOCK3)

	lea(mem(r12, rdi, 2), r12)         //
	lea(mem(r12, rdi, 1), r12)         // c_ii = r12 += 3*rs_c

	lea(mem(r14, r8,  2), r14)         //
	lea(mem(r14, r8,  1), r14)         // a_ii = r14 += 3*rs_a

	dec(r9)                            // ii -= 1;

// ----------------------- Block 4
 	vxorpd(ymm4,  ymm4,  ymm4)
	vmovapd( ymm4, ymm5)
	vmovapd( ymm4, ymm6)
	vmovapd( ymm4, ymm7)
	vmovapd( ymm4, ymm8)
	vmovapd( ymm4, ymm9)
	vmovapd( ymm4, ymm10)
	vmovapd( ymm4, ymm11)
	vmovapd( ymm4, ymm12)
	vmovapd( ymm4, ymm13)
	vmovapd( ymm4, ymm14)
	vmovapd( ymm4, ymm15)

	lea(mem(r14), rax)                 // rax = a_ii;
	lea(mem(rdx), rbx)                 // rbx = b_jj;


	prefetch(0, mem(r12,         3*8)) // prefetch c + 0*rs_c
	prefetch(0, mem(r12, rdi, 1, 3*8)) // prefetch c + 1*rs_c
	prefetch(0, mem(r12, rdi, 2, 3*8)) // prefetch c + 2*rs_c
	lea(mem(r8,  r8,  4), rcx)         // rcx = 5*rs_a

	mov(var(k_iter16), rsi)            // i = k_iter16;
	test(rsi, rsi)                     // check i via logical AND.
	je(.DCONSIDKITER4_BLOCK4)          // if i == 0, jump to code that
	                                   // contains the k_iter4 loop.

	label(.DLOOPKITER16_BLOCK4)        // MAIN LOOP

	// ---------------------------------- iteration 0

	prefetch(0, mem(rax, r10, 1, 0*8)) // prefetch rax + 3*rs_a
	prefetch(0, mem(rax, r8,  4, 0*8)) // prefetch rax + 4*rs_a
	prefetch(0, mem(rax, rcx, 1, 0*8)) // prefetch rax + 5*rs_a

	vmovupd(mem(rax       ), ymm0)
	vmovupd(mem(rax, r8, 1), ymm1)
	vmovupd(mem(rax, r8, 2), ymm2)
	add(imm(4*8), rax)                 // a += 4*cs_a = 4*8;

	vmovupd(mem(rbx        ), ymm3)
	vfmadd231pd(ymm0, ymm3, ymm4)
	vfmadd231pd(ymm1, ymm3, ymm5)
	vfmadd231pd(ymm2, ymm3, ymm6)

	vmovupd(mem(rbx, r11, 1), ymm3)
	vfmadd231pd(ymm0, ymm3, ymm7)
	vfmadd231pd(ymm1, ymm3, ymm8)
	vfmadd231pd(ymm2, ymm3, ymm9)

	vmovupd(mem(rbx, r11, 2), ymm3)
	vfmadd231pd(ymm0, ymm3, ymm10)
	vfmadd231pd(ymm1, ymm3, ymm11)
	vfmadd231pd(ymm2, ymm3, ymm12)

	vmovupd(mem(rbx, r13, 1), ymm3)
	add(imm(4*8), rbx)                 // b += 4*rs_b = 4*8;
	vfmadd231pd(ymm0, ymm3, ymm13)
	vfmadd231pd(ymm1, ymm3, ymm14)
	vfmadd231pd(ymm2, ymm3, ymm15)

	// ---------------------------------- iteration 1

	vmovupd(mem(rax       ), ymm0)
	vmovupd(mem(rax, r8, 1), ymm1)
	vmovupd(mem(rax, r8, 2), ymm2)
	add(imm(4*8), rax)                 // a += 4*cs_a = 4*8;

	vmovupd(mem(rbx        ), ymm3)
	vfmadd231pd(ymm0, ymm3, ymm4)
	vfmadd231pd(ymm1, ymm3, ymm5)
	vfmadd231pd(ymm2, ymm3, ymm6)

	vmovupd(mem(rbx, r11, 1), ymm3)
	vfmadd231pd(ymm0, ymm3, ymm7)
	vfmadd231pd(ymm1, ymm3, ymm8)
	vfmadd231pd(ymm2, ymm3, ymm9)

	vmovupd(mem(rbx, r11, 2), ymm3)
	vfmadd231pd(ymm0, ymm3, ymm10)
	vfmadd231pd(ymm1, ymm3, ymm11)
	vfmadd231pd(ymm2, ymm3, ymm12)

	vmovupd(mem(rbx, r13, 1), ymm3)
	add(imm(4*8), rbx)                 // b += 4*rs_b = 4*8;
	vfmadd231pd(ymm0, ymm3, ymm13)
	vfmadd231pd(ymm1, ymm3, ymm14)
	vfmadd231pd(ymm2, ymm3, ymm15)

	// ---------------------------------- iteration 2

	prefetch(0, mem(rax, r10, 1, 0*8)) // prefetch rax + 3*rs_a
	prefetch(0, mem(rax, r8,  4, 0*8)) // prefetch rax + 4*rs_a
	prefetch(0, mem(rax, rcx, 1, 0*8)) // prefetch rax + 5*rs_a

	vmovupd(mem(rax       ), ymm0)
	vmovupd(mem(rax, r8, 1), ymm1)
	vmovupd(mem(rax, r8, 2), ymm2)
	add(imm(4*8), rax)                 // a += 4*cs_a = 4*8;

	vmovupd(mem(rbx        ), ymm3)
	vfmadd231pd(ymm0, ymm3, ymm4)
	vfmadd231pd(ymm1, ymm3, ymm5)
	vfmadd231pd(ymm2, ymm3, ymm6)

	vmovupd(mem(rbx, r11, 1), ymm3)
	vfmadd231pd(ymm0, ymm3, ymm7)
	vfmadd231pd(ymm1, ymm3, ymm8)
	vfmadd231pd(ymm2, ymm3, ymm9)

	vmovupd(mem(rbx, r11, 2), ymm3)
	vfmadd231pd(ymm0, ymm3, ymm10)
	vfmadd231pd(ymm1, ymm3, ymm11)
	vfmadd231pd(ymm2, ymm3, ymm12)

	vmovupd(mem(rbx, r13, 1), ymm3)
	add(imm(4*8), rbx)                 // b += 4*rs_b = 4*8;
	vfmadd231pd(ymm0, ymm3, ymm13)
	vfmadd231pd(ymm1, ymm3, ymm14)
	vfmadd231pd(ymm2, ymm3, ymm15)

	// ---------------------------------- iteration 3

	vmovupd(mem(rax       ), ymm0)
	vmovupd(mem(rax, r8, 1), ymm1)
	vmovupd(mem(rax, r8, 2), ymm2)
	add(imm(4*8), rax)                 // a += 4*cs_a = 4*8;

	vmovupd(mem(rbx        ), ymm3)
	vfmadd231pd(ymm0, ymm3, ymm4)
	vfmadd231pd(ymm1, ymm3, ymm5)
	vfmadd231pd(ymm2, ymm3, ymm6)

	vmovupd(mem(rbx, r11, 1), ymm3)
	vfmadd231pd(ymm0, ymm3, ymm7)
	vfmadd231pd(ymm1, ymm3, ymm8)
	vfmadd231pd(ymm2, ymm3, ymm9)

	vmovupd(mem(rbx, r11, 2), ymm3)
	vfmadd231pd(ymm0, ymm3, ymm10)
	vfmadd231pd(ymm1, ymm3, ymm11)
	vfmadd231pd(ymm2, ymm3, ymm12)

	vmovupd(mem(rbx, r13, 1), ymm3)
	add(imm(4*8), rbx)                 // b += 4*rs_b = 4*8;
	vfmadd231pd(ymm0, ymm3, ymm13)
	vfmadd231pd(ymm1, ymm3, ymm14)
	vfmadd231pd(ymm2, ymm3, ymm15)

	dec(rsi)                           // i -= 1;
	jne(.DLOOPKITER16_BLOCK4)          // iterate again if i != 0.

	label(.DCONSIDKITER4_BLOCK4)

	mov(var(k_iter4), rsi)             // i = k_iter4;
	test(rsi, rsi)                     // check i via logical AND.
	je(.DCONSIDKLEFT1_BLOCK4)          // if i == 0, jump to code that
	                                   // considers k_left1 loop.
	                                   // else, we prepare to enter k_iter4 loop.

	label(.DLOOPKITER4_BLOCK4)         // EDGE LOOP (ymm)

	prefetch(0, mem(rax, r10, 1, 0*8)) // prefetch rax + 3*rs_a
	prefetch(0, mem(rax, r8,  4, 0*8)) // prefetch rax + 4*rs_a
	prefetch(0, mem(rax, rcx, 1, 0*8)) // prefetch rax + 5*rs_a

	vmovupd(mem(rax       ), ymm0)
	vmovupd(mem(rax, r8, 1), ymm1)
	vmovupd(mem(rax, r8, 2), ymm2)
	add(imm(4*8), rax)                 // a += 4*cs_a = 4*8;

	vmovupd(mem(rbx        ), ymm3)
	vfmadd231pd(ymm0, ymm3, ymm4)
	vfmadd231pd(ymm1, ymm3, ymm5)
	vfmadd231pd(ymm2, ymm3, ymm6)

	vmovupd(mem(rbx, r11, 1), ymm3)
	vfmadd231pd(ymm0, ymm3, ymm7)
	vfmadd231pd(ymm1, ymm3, ymm8)
	vfmadd231pd(ymm2, ymm3, ymm9)

	vmovupd(mem(rbx, r11, 2), ymm3)
	vfmadd231pd(ymm0, ymm3, ymm10)
	vfmadd231pd(ymm1, ymm3, ymm11)
	vfmadd231pd(ymm2, ymm3, ymm12)

	vmovupd(mem(rbx, r13, 1), ymm3)
	add(imm(4*8), rbx)                 // b += 4*rs_b = 4*8;
	vfmadd231pd(ymm0, ymm3, ymm13)
	vfmadd231pd(ymm1, ymm3, ymm14)
	vfmadd231pd(ymm2, ymm3, ymm15)

	dec(rsi)                           // i -= 1;
	jne(.DLOOPKITER4_BLOCK4)           // iterate again if i != 0.

	label(.DCONSIDKLEFT1_BLOCK4)

	mov(var(k_left1), rsi)             // i = k_left1;
	test(rsi, rsi)                     // check i via logical AND.
	je(.DPOSTACCUM_BLOCK4)             // if i == 0, we're done; jump to end.
	                                   // else, we prepare to enter k_left1 loop.

	label(.DLOOPKLEFT1_BLOCK4)         // EDGE LOOP (scalar)
	                                   // NOTE: We must use ymm registers here bc
	                                   // using the xmm registers would zero out the
	                                   // high bits of the destination registers,
	                                   // which would destory intermediate results.

	vmovsd(mem(rax       ), xmm0)
	vmovsd(mem(rax, r8, 1), xmm1)
	vmovsd(mem(rax, r8, 2), xmm2)
	add(imm(1*8), rax)                 // a += 1*cs_a = 1*8;

	vmovsd(mem(rbx        ), xmm3)
	vfmadd231pd(ymm0, ymm3, ymm4)
	vfmadd231pd(ymm1, ymm3, ymm5)
	vfmadd231pd(ymm2, ymm3, ymm6)

	vmovsd(mem(rbx, r11, 1), xmm3)
	vfmadd231pd(ymm0, ymm3, ymm7)
	vfmadd231pd(ymm1, ymm3, ymm8)
	vfmadd231pd(ymm2, ymm3, ymm9)

	vmovsd(mem(rbx, r11, 2), xmm3)
	vfmadd231pd(ymm0, ymm3, ymm10)
	vfmadd231pd(ymm1, ymm3, ymm11)
	vfmadd231pd(ymm2, ymm3, ymm12)

	vmovsd(mem(rbx, r13, 1), xmm3)
	add(imm(1*8), rbx)                 // b += 1*rs_b = 1*8;
	vfmadd231pd(ymm0, ymm3, ymm13)
	vfmadd231pd(ymm1, ymm3, ymm14)
	vfmadd231pd(ymm2, ymm3, ymm15)

	dec(rsi)                           // i -= 1;
	jne(.DLOOPKLEFT1_BLOCK4)           // iterate again if i != 0.

	label(.DPOSTACCUM_BLOCK4)

	                                   // ymm4  ymm7  ymm10 ymm13
	                                   // ymm5  ymm8  ymm11 ymm14
	                                   // ymm6  ymm9  ymm12 ymm15

	vhaddpd( ymm7, ymm4, ymm0 )
	vextractf128(imm(1), ymm0, xmm1 )
	vaddpd( xmm0, xmm1, xmm0 )

	vhaddpd( ymm13, ymm10, ymm2 )
	vextractf128(imm(1), ymm2, xmm1 )
	vaddpd( xmm2, xmm1, xmm2 )

	vperm2f128(imm(0x20), ymm2, ymm0, ymm4 )
	                                   // xmm4[0] = sum(ymm4);  xmm4[1] = sum(ymm7)
	                                   // xmm4[2] = sum(ymm10); xmm4[3] = sum(ymm13)

	vhaddpd( ymm8, ymm5, ymm0 )
	vextractf128(imm(1), ymm0, xmm1 )
	vaddpd( xmm0, xmm1, xmm0 )

	vhaddpd( ymm14, ymm11, ymm2 )
	vextractf128(imm(1), ymm2, xmm1 )
	vaddpd( xmm2, xmm1, xmm2 )

	vperm2f128(imm(0x20), ymm2, ymm0, ymm5 )
	                                   // xmm5[0] = sum(ymm5);  xmm5[1] = sum(ymm8)
	                                   // xmm5[2] = sum(ymm11); xmm5[3] = sum(ymm14)

	vhaddpd( ymm9, ymm6, ymm0 )
	vextractf128(imm(1), ymm0, xmm1 )
	vaddpd( xmm0, xmm1, xmm0 )

	vhaddpd( ymm15, ymm12, ymm2 )
	vextractf128(imm(1), ymm2, xmm1 )
	vaddpd( xmm2, xmm1, xmm2 )

	vperm2f128(imm(0x20), ymm2, ymm0, ymm6 )
	                                   // xmm6[0] = sum(ymm6);  xmm6[1] = sum(ymm9)
	                                   // xmm6[2] = sum(ymm12); xmm6[3] = sum(ymm15)



	mov(var(alpha), rax)               // load address of alpha
	mov(var(beta), rbx)                // load address of beta
	lea(mem(r12), rcx)                 // rcx = c_iijj;
	vbroadcastsd(mem(rax), ymm0)       // load alpha and duplicate
	vbroadcastsd(mem(rbx), ymm3)       // load beta and duplicate

	vmulpd(ymm0, ymm4, ymm4)           // scale by alpha
	vmulpd(ymm0, ymm5, ymm5)
	vmulpd(ymm0, ymm6, ymm6)



	                                   // now avoid loading C if beta == 0

	vxorpd(ymm0, ymm0, ymm0)           // set ymm0 to zero.
	vucomisd(xmm0, xmm3)               // set ZF if beta == 0.
	je(.DBETAZERO_BLOCK4)              // if ZF = 1, jump to beta == 0 case


	vfmadd231pd(mem(rcx), ymm3, ymm4)
	vmovupd(ymm4, mem(rcx))
	add(rdi, rcx)

	vfmadd231pd(mem(rcx), ymm3, ymm5)
	vmovupd(ymm5, mem(rcx))
	add(rdi, rcx)

	vfmadd231pd(mem(rcx), ymm3, ymm6)
	vextractf128(imm(1), ymm6, xmm1 )
	vmovhpd(xmm6, mem(rcx, 1*8))
	vmovupd(xmm1, mem(rcx, 2*8))


	jmp(.DDONE_BLOCK4)                 // jump to end.

	label(.DBETAZERO_BLOCK4)


	vmovupd(ymm4, mem(rcx))
	add(rdi, rcx)

	vmovupd(ymm5, mem(rcx))
	add(rdi, rcx)

	vextractf128(imm(1), ymm6, xmm1 )
	vmovhpd(xmm6, mem(rcx, 1*8))
	vmovupd(xmm1, mem(rcx, 2*8))


	label(.DDONE_BLOCK4)

	vzeroupper()

    end_asm(
	: // output operands (none)
	: // input operands
      [m_iter] "m" (m_iter),
      [k_iter16] "m" (k_iter16),
      [k_iter4] "m" (k_iter4),
      [k_left1] "m" (k_left1),
      [a]      "m" (a),
      [rs_a]   "m" (rs_a),
      [cs_a]   "m" (cs_a),
      [b]      "m" (b),
      [rs_b]   "m" (rs_b),
      [cs_b]   "m" (cs_b),
      [alpha]  "m" (alpha),
      [beta]   "m" (beta),
      [c]      "m" (c),
      [rs_c]   "m" (rs_c),
      [cs_c]   "m" (cs_c)/*,
      [a_next] "m" (a_next),
      [b_next] "m" (b_next)*/
	: // register clobber list
	  "rax", "rbx", "rcx", "rdx", "rsi", "rdi",
	  "r8", "r9", "r10", "r11", "r12", "r13", "r14", "r15",
	  "xmm0", "xmm1", "xmm2", "xmm3",
	  "xmm4", "xmm5", "xmm6", "xmm7",
	  "xmm8", "xmm9", "xmm10", "xmm11",
	  "xmm12", "xmm13", "xmm14", "xmm15",
	  "ymm0", "ymm1", "ymm2", "ymm3", "ymm4", "ymm5",
	  "ymm6", "ymm7", "ymm8", "ymm9", "ymm10", "ymm11",
	  "ymm12", "ymm13", "ymm14", "ymm15",
	  "memory"
	)

	a += 6 * rs_a;
	c += 6 * rs_c;

	begin_asm()

	mov(var(rs_a), r8)                 // load rs_a
	lea(mem(, r8, 8), r8)              // rs_a *= sizeof(double)
	mov(var(cs_b), r11)                // load cs_b
	lea(mem(, r11, 8), r11)            // cs_b *= sizeof(double)

	lea(mem(r11, r11, 2), r13)         // r13 = 3*cs_b
	lea(mem(r8,  r8,  2), r10)         // r10 = 3*rs_a

	mov(var(rs_c), rdi)                // load rs_c
	lea(mem(, rdi, 8), rdi)            // rs_c *= sizeof(double)

	mov(imm(0), r15)                   // jj = 0;

// ----------------------- Block 1
	mov(var(a), r14)                   // load address of a
	mov(var(b), rdx)                   // load address of b
	mov(var(c), r12)                   // load address of c

	lea(mem(   , r15, 1), rsi)         // rsi = r15 = 4*jj;
	imul(imm(1*8), rsi)                // rsi *= cs_c*sizeof(double) = 1*8
	lea(mem(r12, rsi, 1), r12)         // r12 = c + 4*jj*cs_c;

	lea(mem(   , r15, 1), rsi)         // rsi = r15 = 4*jj;
	imul(r11, rsi)                     // rsi *= cs_b;
	lea(mem(rdx, rsi, 1), rdx)         // rbx = b + 4*jj*cs_b;

	mov(var(m_iter), r9)               // ii = m_iter;

	lea(mem(r12, rdi, 2), r12)         //
	lea(mem(r12, rdi, 1), r12)         // c_ii = r12 += 3*rs_c

	lea(mem(r14, r8,  2), r14)         //
	lea(mem(r14, r8,  1), r14)         // a_ii = r14 += 3*rs_a

	dec(r9)                            // ii -= 1;

// ----------------------- Block 2

	lea(mem(r12, rdi, 2), r12)         //
	lea(mem(r12, rdi, 1), r12)         // c_ii = r12 += 3*rs_c

	lea(mem(r14, r8,  2), r14)         //
	lea(mem(r14, r8,  1), r14)         // a_ii = r14 += 3*rs_a

	dec(r9)                            // ii -= 1;

	add(imm(4), r15)                   // jj += 4;

// ----------------------- Block 3
	mov(var(a), r14)                   // load address of a
	mov(var(b), rdx)                   // load address of b
	mov(var(c), r12)                   // load address of c

	lea(mem(   , r15, 1), rsi)         // rsi = r15 = 4*jj;
	imul(imm(1*8), rsi)                // rsi *= cs_c*sizeof(double) = 1*8
	lea(mem(r12, rsi, 1), r12)         // r12 = c + 4*jj*cs_c;

	lea(mem(   , r15, 1), rsi)         // rsi = r15 = 4*jj;
	imul(r11, rsi)                     // rsi *= cs_b;
	lea(mem(rdx, rsi, 1), rdx)         // rbx = b + 4*jj*cs_b;

	mov(var(m_iter), r9)               // ii = m_iter;

	vxorpd(ymm4,  ymm4,  ymm4)
	vmovapd( ymm4, ymm5)
	vmovapd( ymm4, ymm6)
	vmovapd( ymm4, ymm7)
	vmovapd( ymm4, ymm8)
	vmovapd( ymm4, ymm9)
	vmovapd( ymm4, ymm10)
	vmovapd( ymm4, ymm11)
	vmovapd( ymm4, ymm12)
	vmovapd( ymm4, ymm13)
	vmovapd( ymm4, ymm14)
	vmovapd( ymm4, ymm15)

	lea(mem(r14), rax)                 // rax = a_ii;
	lea(mem(rdx), rbx)                 // rbx = b_jj;


	prefetch(0, mem(r12,         3*8)) // prefetch c + 0*rs_c
	prefetch(0, mem(r12, rdi, 1, 3*8)) // prefetch c + 1*rs_c
	prefetch(0, mem(r12, rdi, 2, 3*8)) // prefetch c + 2*rs_c
	lea(mem(r8,  r8,  4), rcx)         // rcx = 5*rs_a

	mov(var(k_iter16), rsi)            // i = k_iter16;
	test(rsi, rsi)                     // check i via logical AND.
	je(.DCONSIDKITER4_BLOCK3)          // if i == 0, jump to code that
	                                   // contains the k_iter4 loop.

	label(.DLOOPKITER16_BLOCK3)        // MAIN LOOP

	// ---------------------------------- iteration 0

	prefetch(0, mem(rax, r10, 1, 0*8)) // prefetch rax + 3*rs_a
	prefetch(0, mem(rax, r8,  4, 0*8)) // prefetch rax + 4*rs_a
	prefetch(0, mem(rax, rcx, 1, 0*8)) // prefetch rax + 5*rs_a

	vmovupd(mem(rax       ), ymm0)
	vmovupd(mem(rax, r8, 1), ymm1)
	add(imm(4*8), rax)                 // a += 4*cs_a = 4*8;

	vmovupd(mem(rbx        ), ymm3)
	vfmadd231pd(ymm0, ymm3, ymm4)
	vfmadd231pd(ymm1, ymm3, ymm5)

	vmovupd(mem(rbx, r11, 1), ymm3)
	vfmadd231pd(ymm0, ymm3, ymm7)
	vfmadd231pd(ymm1, ymm3, ymm8)

	vmovupd(mem(rbx, r11, 2), ymm3)
	vfmadd231pd(ymm0, ymm3, ymm10)
	vfmadd231pd(ymm1, ymm3, ymm11)

	vmovupd(mem(rbx, r13, 1), ymm3)
	add(imm(4*8), rbx)                 // b += 4*rs_b = 4*8;
	vfmadd231pd(ymm0, ymm3, ymm13)
	vfmadd231pd(ymm1, ymm3, ymm14)

	// ---------------------------------- iteration 1

	vmovupd(mem(rax       ), ymm0)
	vmovupd(mem(rax, r8, 1), ymm1)
	add(imm(4*8), rax)                 // a += 4*cs_a = 4*8;

	vmovupd(mem(rbx        ), ymm3)
	vfmadd231pd(ymm0, ymm3, ymm4)
	vfmadd231pd(ymm1, ymm3, ymm5)

	vmovupd(mem(rbx, r11, 1), ymm3)
	vfmadd231pd(ymm0, ymm3, ymm7)
	vfmadd231pd(ymm1, ymm3, ymm8)

	vmovupd(mem(rbx, r11, 2), ymm3)
	vfmadd231pd(ymm0, ymm3, ymm10)
	vfmadd231pd(ymm1, ymm3, ymm11)

	vmovupd(mem(rbx, r13, 1), ymm3)
	add(imm(4*8), rbx)                 // b += 4*rs_b = 4*8;
	vfmadd231pd(ymm0, ymm3, ymm13)
	vfmadd231pd(ymm1, ymm3, ymm14)

	// ---------------------------------- iteration 2

	prefetch(0, mem(rax, r10, 1, 0*8)) // prefetch rax + 3*rs_a
	prefetch(0, mem(rax, r8,  4, 0*8)) // prefetch rax + 4*rs_a
	prefetch(0, mem(rax, rcx, 1, 0*8)) // prefetch rax + 5*rs_a

	vmovupd(mem(rax       ), ymm0)
	vmovupd(mem(rax, r8, 1), ymm1)
	add(imm(4*8), rax)                 // a += 4*cs_a = 4*8;

	vmovupd(mem(rbx        ), ymm3)
	vfmadd231pd(ymm0, ymm3, ymm4)
	vfmadd231pd(ymm1, ymm3, ymm5)

	vmovupd(mem(rbx, r11, 1), ymm3)
	vfmadd231pd(ymm0, ymm3, ymm7)
	vfmadd231pd(ymm1, ymm3, ymm8)

	vmovupd(mem(rbx, r11, 2), ymm3)
	vfmadd231pd(ymm0, ymm3, ymm10)
	vfmadd231pd(ymm1, ymm3, ymm11)

	vmovupd(mem(rbx, r13, 1), ymm3)
	add(imm(4*8), rbx)                 // b += 4*rs_b = 4*8;
	vfmadd231pd(ymm0, ymm3, ymm13)
	vfmadd231pd(ymm1, ymm3, ymm14)

	// ---------------------------------- iteration 3

	vmovupd(mem(rax       ), ymm0)
	vmovupd(mem(rax, r8, 1), ymm1)
	add(imm(4*8), rax)                 // a += 4*cs_a = 4*8;

	vmovupd(mem(rbx        ), ymm3)
	vfmadd231pd(ymm0, ymm3, ymm4)
	vfmadd231pd(ymm1, ymm3, ymm5)

	vmovupd(mem(rbx, r11, 1), ymm3)
	vfmadd231pd(ymm0, ymm3, ymm7)
	vfmadd231pd(ymm1, ymm3, ymm8)

	vmovupd(mem(rbx, r11, 2), ymm3)
	vfmadd231pd(ymm0, ymm3, ymm10)
	vfmadd231pd(ymm1, ymm3, ymm11)

	vmovupd(mem(rbx, r13, 1), ymm3)
	add(imm(4*8), rbx)                 // b += 4*rs_b = 4*8;
	vfmadd231pd(ymm0, ymm3, ymm13)
	vfmadd231pd(ymm1, ymm3, ymm14)

	dec(rsi)                           // i -= 1;
	jne(.DLOOPKITER16_BLOCK3)          // iterate again if i != 0.

	label(.DCONSIDKITER4_BLOCK3)

	mov(var(k_iter4), rsi)             // i = k_iter4;
	test(rsi, rsi)                     // check i via logical AND.
	je(.DCONSIDKLEFT1_BLOCK3)          // if i == 0, jump to code that
	                                   // considers k_left1 loop.
	                                   // else, we prepare to enter k_iter4 loop.

	label(.DLOOPKITER4_BLOCK3)         // EDGE LOOP (ymm)

	prefetch(0, mem(rax, r10, 1, 0*8)) // prefetch rax + 3*rs_a
	prefetch(0, mem(rax, r8,  4, 0*8)) // prefetch rax + 4*rs_a
	prefetch(0, mem(rax, rcx, 1, 0*8)) // prefetch rax + 5*rs_a

	vmovupd(mem(rax       ), ymm0)
	vmovupd(mem(rax, r8, 1), ymm1)
	add(imm(4*8), rax)                 // a += 4*cs_a = 4*8;

	vmovupd(mem(rbx        ), ymm3)
	vfmadd231pd(ymm0, ymm3, ymm4)
	vfmadd231pd(ymm1, ymm3, ymm5)

	vmovupd(mem(rbx, r11, 1), ymm3)
	vfmadd231pd(ymm0, ymm3, ymm7)
	vfmadd231pd(ymm1, ymm3, ymm8)

	vmovupd(mem(rbx, r11, 2), ymm3)
	vfmadd231pd(ymm0, ymm3, ymm10)
	vfmadd231pd(ymm1, ymm3, ymm11)

	vmovupd(mem(rbx, r13, 1), ymm3)
	add(imm(4*8), rbx)                 // b += 4*rs_b = 4*8;
	vfmadd231pd(ymm0, ymm3, ymm13)
	vfmadd231pd(ymm1, ymm3, ymm14)

	dec(rsi)                           // i -= 1;
	jne(.DLOOPKITER4_BLOCK3)           // iterate again if i != 0.

	label(.DCONSIDKLEFT1_BLOCK3)

	mov(var(k_left1), rsi)             // i = k_left1;
	test(rsi, rsi)                     // check i via logical AND.
	je(.DPOSTACCUM_BLOCK3)             // if i == 0, we're done; jump to end.
	                                   // else, we prepare to enter k_left1 loop.

	label(.DLOOPKLEFT1_BLOCK3)         // EDGE LOOP (scalar)
	                                   // NOTE: We must use ymm registers here bc
	                                   // using the xmm registers would zero out the
	                                   // high bits of the destination registers,
	                                   // which would destory intermediate results.

	vmovsd(mem(rax       ), xmm0)
	vmovsd(mem(rax, r8, 1), xmm1)
	add(imm(1*8), rax)                 // a += 1*cs_a = 1*8;

	vmovsd(mem(rbx        ), xmm3)
	vfmadd231pd(ymm0, ymm3, ymm4)
	vfmadd231pd(ymm1, ymm3, ymm5)

	vmovsd(mem(rbx, r11, 1), xmm3)
	vfmadd231pd(ymm0, ymm3, ymm7)
	vfmadd231pd(ymm1, ymm3, ymm8)

	vmovsd(mem(rbx, r11, 2), xmm3)
	vfmadd231pd(ymm0, ymm3, ymm10)
	vfmadd231pd(ymm1, ymm3, ymm11)

	vmovsd(mem(rbx, r13, 1), xmm3)
	add(imm(1*8), rbx)                 // b += 1*rs_b = 1*8;
	vfmadd231pd(ymm0, ymm3, ymm13)
	vfmadd231pd(ymm1, ymm3, ymm14)

	dec(rsi)                           // i -= 1;
	jne(.DLOOPKLEFT1_BLOCK3)           // iterate again if i != 0.

	label(.DPOSTACCUM_BLOCK3)

	                                   // ymm4  ymm7  ymm10 ymm13
	                                   // ymm5  ymm8  ymm11 ymm14
	                                   // ymm6  ymm9  ymm12 ymm15

	vhaddpd( ymm7, ymm4, ymm0 )
	vextractf128(imm(1), ymm0, xmm1 )
	vaddpd( xmm0, xmm1, xmm0 )

	vhaddpd( ymm13, ymm10, ymm2 )
	vextractf128(imm(1), ymm2, xmm1 )
	vaddpd( xmm2, xmm1, xmm2 )

	vperm2f128(imm(0x20), ymm2, ymm0, ymm4 )
	                                   // xmm4[0] = sum(ymm4);  xmm4[1] = sum(ymm7)
	                                   // xmm4[2] = sum(ymm10); xmm4[3] = sum(ymm13)

	vhaddpd( ymm8, ymm5, ymm0 )
	vextractf128(imm(1), ymm0, xmm1 )
	vaddpd( xmm0, xmm1, xmm0 )

	vhaddpd( ymm14, ymm11, ymm2 )
	vextractf128(imm(1), ymm2, xmm1 )
	vaddpd( xmm2, xmm1, xmm2 )

	vperm2f128(imm(0x20), ymm2, ymm0, ymm5 )
	                                   // xmm5[0] = sum(ymm5);  xmm5[1] = sum(ymm8)
	                                   // xmm5[2] = sum(ymm11); xmm5[3] = sum(ymm14)

	vhaddpd( ymm9, ymm6, ymm0 )
	vextractf128(imm(1), ymm0, xmm1 )
	vaddpd( xmm0, xmm1, xmm0 )

	vhaddpd( ymm15, ymm12, ymm2 )
	vextractf128(imm(1), ymm2, xmm1 )
	vaddpd( xmm2, xmm1, xmm2 )

	vperm2f128(imm(0x20), ymm2, ymm0, ymm6 )
	                                   // xmm6[0] = sum(ymm6);  xmm6[1] = sum(ymm9)
	                                   // xmm6[2] = sum(ymm12); xmm6[3] = sum(ymm15)



	mov(var(alpha), rax)               // load address of alpha
	mov(var(beta), rbx)                // load address of beta
	lea(mem(r12), rcx)                 // rcx = c_iijj;
	vbroadcastsd(mem(rax), ymm0)       // load alpha and duplicate
	vbroadcastsd(mem(rbx), ymm3)       // load beta and duplicate

	vmulpd(ymm0, ymm4, ymm4)           // scale by alpha
	vmulpd(ymm0, ymm5, ymm5)



	                                   // now avoid loading C if beta == 0

	vxorpd(ymm0, ymm0, ymm0)           // set ymm0 to zero.
	vucomisd(xmm0, xmm3)               // set ZF if beta == 0.
	je(.DBETAZERO_BLOCK3)              // if ZF = 1, jump to beta == 0 case


	vfmadd231pd(mem(rcx), ymm3, ymm4)
	vextractf128(imm(1), ymm4, xmm1 )
	vmovupd(xmm1, mem(rcx, 2*8))
	add(rdi, rcx)

	vfmadd231pd(mem(rcx), ymm3, ymm5)
	vextractf128(imm(1), ymm5, xmm1 )
	vmovhpd(xmm1, mem(rcx, 3*8))
	add(rdi, rcx)

	// vfmadd231pd(mem(rcx), ymm3, ymm6)
	// vmovupd(ymm6, mem(rcx))


	jmp(.DDONE_BLOCK3)                 // jump to end.

	label(.DBETAZERO_BLOCK3)


	vextractf128(imm(1), ymm4, xmm1 )
	vmovupd(xmm1, mem(rcx, 2*8))
	add(rdi, rcx)

	vextractf128(imm(1), ymm5, xmm1 )
	vmovhpd(xmm1, mem(rcx, 3*8))
	add(rdi, rcx)


	label(.DDONE_BLOCK3)

	vzeroupper()

    end_asm(
	: // output operands (none)
	: // input operands
      [m_iter] "m" (m_iter),
      [k_iter16] "m" (k_iter16),
      [k_iter4] "m" (k_iter4),
      [k_left1] "m" (k_left1),
      [a]      "m" (a),
      [rs_a]   "m" (rs_a),
      [cs_a]   "m" (cs_a),
      [b]      "m" (b),
      [rs_b]   "m" (rs_b),
      [cs_b]   "m" (cs_b),
      [alpha]  "m" (alpha),
      [beta]   "m" (beta),
      [c]      "m" (c),
      [rs_c]   "m" (rs_c),
      [cs_c]   "m" (cs_c)/*,
      [a_next] "m" (a_next),
      [b_next] "m" (b_next)*/
	: // register clobber list
	  "rax", "rbx", "rcx", "rdx", "rsi", "rdi",
	  "r8", "r9", "r10", "r11", "r12", "r13", "r14", "r15",
	  "xmm0", "xmm1", "xmm2", "xmm3",
	  "xmm4", "xmm5", "xmm6", "xmm7",
	  "xmm8", "xmm9", "xmm10", "xmm11",
	  "xmm12", "xmm13", "xmm14", "xmm15",
	  "ymm0", "ymm1", "ymm2", "ymm3", "ymm4", "ymm5",
	  "ymm6", "ymm7", "ymm8", "ymm9", "ymm10", "ymm11",
	  "ymm12", "ymm13", "ymm14", "ymm15",
	  "memory"
	)

	AOCL_DTL_TRACE_EXIT(AOCL_DTL_LEVEL_TRACE_7);
}

/*

Following kernel computes the 6x8 block for the Upper vairant(U) of gemmt where
m_offset in 24x24 block is 6 and n_offset is 8(6x8)
(6x8)_U

the region marked with 'x' is computed by following kernel
the region marked with '-' is not computed

	     	<-- n_off_24 -- >
 		   8 9 10 11 12 13 14 15

↑		6    x x x x x x x x
|		7    x x x x x x x x
m		8    x x x x x x x x
off		9    - x x x x x x x
24		10   - - x x x x x x
|		11   - - - x x x x x
↓


*/
void bli_dgemmsup_rd_haswell_asm_6x8m_6x8_U
     (
       conj_t              conja,
       conj_t              conjb,
       dim_t               m0,
       dim_t               n0,
       dim_t               k0,
       double*    restrict alpha,
       double*    restrict a, inc_t rs_a0, inc_t cs_a0,
       double*    restrict b, inc_t rs_b0, inc_t cs_b0,
       double*    restrict beta,
       double*    restrict c, inc_t rs_c0, inc_t cs_c0,
       auxinfo_t* restrict data,
       cntx_t*    restrict cntx
     )
{
	AOCL_DTL_TRACE_ENTRY(AOCL_DTL_LEVEL_TRACE_7);

	uint64_t k_iter16 = k0 / 16;
	uint64_t k_left16 = k0 % 16;
	uint64_t k_iter4  = k_left16 / 4;
	uint64_t k_left1  = k_left16 % 4;

	uint64_t m_iter = m0 / 3;

	uint64_t rs_a   = rs_a0;
	uint64_t cs_a   = cs_a0;
	uint64_t rs_b   = rs_b0;
	uint64_t cs_b   = cs_b0;
	uint64_t rs_c   = rs_c0;
	uint64_t cs_c   = cs_c0;

	begin_asm()

	mov(var(rs_a), r8)                 // load rs_a
	lea(mem(, r8, 8), r8)              // rs_a *= sizeof(double)
	mov(var(cs_b), r11)                // load cs_b
	lea(mem(, r11, 8), r11)            // cs_b *= sizeof(double)

	lea(mem(r11, r11, 2), r13)         // r13 = 3*cs_b
	lea(mem(r8,  r8,  2), r10)         // r10 = 3*rs_a

	mov(var(rs_c), rdi)                // load rs_c
	lea(mem(, rdi, 8), rdi)            // rs_c *= sizeof(double)

	mov(imm(0), r15)                   // jj = 0;

// ----------------------- Block 1

	mov(var(a), r14)                   // load address of a
	mov(var(b), rdx)                   // load address of b
	mov(var(c), r12)                   // load address of c

	lea(mem(   , r15, 1), rsi)         // rsi = r15 = 4*jj;
	imul(imm(1*8), rsi)                // rsi *= cs_c*sizeof(double) = 1*8
	lea(mem(r12, rsi, 1), r12)         // r12 = c + 4*jj*cs_c;

	lea(mem(   , r15, 1), rsi)         // rsi = r15 = 4*jj;
	imul(r11, rsi)                     // rsi *= cs_b;
	lea(mem(rdx, rsi, 1), rdx)         // rbx = b + 4*jj*cs_b;

	mov(var(m_iter), r9)               // ii = m_iter;

	vxorpd(ymm4,  ymm4,  ymm4)
	vmovapd( ymm4, ymm5)
	vmovapd( ymm4, ymm6)
	vmovapd( ymm4, ymm7)
	vmovapd( ymm4, ymm8)
	vmovapd( ymm4, ymm9)
	vmovapd( ymm4, ymm10)
	vmovapd( ymm4, ymm11)
	vmovapd( ymm4, ymm12)
	vmovapd( ymm4, ymm13)
	vmovapd( ymm4, ymm14)
	vmovapd( ymm4, ymm15)

	lea(mem(r14), rax)                 // rax = a_ii;
	lea(mem(rdx), rbx)                 // rbx = b_jj;


	prefetch(0, mem(r12,         3*8)) // prefetch c + 0*rs_c
	prefetch(0, mem(r12, rdi, 1, 3*8)) // prefetch c + 1*rs_c
	prefetch(0, mem(r12, rdi, 2, 3*8)) // prefetch c + 2*rs_c
	lea(mem(r8,  r8,  4), rcx)         // rcx = 5*rs_a

	mov(var(k_iter16), rsi)            // i = k_iter16;
	test(rsi, rsi)                     // check i via logical AND.
	je(.DCONSIDKITER4_BLOCK1)          // if i == 0, jump to code that
	                                   // contains the k_iter4 loop.

	label(.DLOOPKITER16_BLOCK1)        // MAIN LOOP

	// ---------------------------------- iteration 0
	prefetch(0, mem(rax, r10, 1, 0*8)) // prefetch rax + 3*rs_a
	prefetch(0, mem(rax, r8,  4, 0*8)) // prefetch rax + 4*rs_a
	prefetch(0, mem(rax, rcx, 1, 0*8)) // prefetch rax + 5*rs_a
	SUBITER_K4_3x4(rax, rbx)
	// ---------------------------------- iteration 1
	SUBITER_K4_3x4(rax, rbx)
	// ---------------------------------- iteration 2
	prefetch(0, mem(rax, r10, 1, 0*8)) // prefetch rax + 3*rs_a
	prefetch(0, mem(rax, r8,  4, 0*8)) // prefetch rax + 4*rs_a
	prefetch(0, mem(rax, rcx, 1, 0*8)) // prefetch rax + 5*rs_a
	SUBITER_K4_3x4(rax, rbx)
	// ---------------------------------- iteration 3
	SUBITER_K4_3x4(rax, rbx)

	dec(rsi)                           // i -= 1;
	jne(.DLOOPKITER16_BLOCK1)          // iterate again if i != 0.

	label(.DCONSIDKITER4_BLOCK1)

	mov(var(k_iter4), rsi)             // i = k_iter4;
	test(rsi, rsi)                     // check i via logical AND.
	je(.DCONSIDKLEFT1_BLOCK1)          // if i == 0, jump to code that
	                                   // considers k_left1 loop.
	                                   // else, we prepare to enter k_iter4 loop.

	label(.DLOOPKITER4_BLOCK1)         // EDGE LOOP (ymm)

	prefetch(0, mem(rax, r10, 1, 0*8)) // prefetch rax + 3*rs_a
	prefetch(0, mem(rax, r8,  4, 0*8)) // prefetch rax + 4*rs_a
	prefetch(0, mem(rax, rcx, 1, 0*8)) // prefetch rax + 5*rs_a
	SUBITER_K4_3x4(rax, rbx)

	dec(rsi)                           // i -= 1;
	jne(.DLOOPKITER4_BLOCK1)           // iterate again if i != 0.

	label(.DCONSIDKLEFT1_BLOCK1)

	mov(var(k_left1), rsi)             // i = k_left1;
	test(rsi, rsi)                     // check i via logical AND.
	je(.DPOSTACCUM_BLOCK1)             // if i == 0, we're done; jump to end.
	                                   // else, we prepare to enter k_left1 loop.

	label(.DLOOPKLEFT1_BLOCK1)         // EDGE LOOP (scalar)
	                                   // NOTE: We must use ymm registers here bc
	                                   // using the xmm registers would zero out the
	                                   // high bits of the destination registers,
	                                   // which would destory intermediate results.
	SUBITER_K1_3x4(rax, rbx)

	dec(rsi)                           // i -= 1;
	jne(.DLOOPKLEFT1_BLOCK1)           // iterate again if i != 0.

	label(.DPOSTACCUM_BLOCK1)

	                                   // ymm4  ymm7  ymm10 ymm13
	                                   // ymm5  ymm8  ymm11 ymm14
	                                   // ymm6  ymm9  ymm12 ymm15

	vhaddpd( ymm7, ymm4, ymm0 )
	vextractf128(imm(1), ymm0, xmm1 )
	vaddpd( xmm0, xmm1, xmm0 )

	vhaddpd( ymm13, ymm10, ymm2 )
	vextractf128(imm(1), ymm2, xmm1 )
	vaddpd( xmm2, xmm1, xmm2 )

	vperm2f128(imm(0x20), ymm2, ymm0, ymm4 )
	                                   // xmm4[0] = sum(ymm4);  xmm4[1] = sum(ymm7)
	                                   // xmm4[2] = sum(ymm10); xmm4[3] = sum(ymm13)

	vhaddpd( ymm8, ymm5, ymm0 )
	vextractf128(imm(1), ymm0, xmm1 )
	vaddpd( xmm0, xmm1, xmm0 )

	vhaddpd( ymm14, ymm11, ymm2 )
	vextractf128(imm(1), ymm2, xmm1 )
	vaddpd( xmm2, xmm1, xmm2 )

	vperm2f128(imm(0x20), ymm2, ymm0, ymm5 )
	                                   // xmm5[0] = sum(ymm5);  xmm5[1] = sum(ymm8)
	                                   // xmm5[2] = sum(ymm11); xmm5[3] = sum(ymm14)

	vhaddpd( ymm9, ymm6, ymm0 )
	vextractf128(imm(1), ymm0, xmm1 )
	vaddpd( xmm0, xmm1, xmm0 )

	vhaddpd( ymm15, ymm12, ymm2 )
	vextractf128(imm(1), ymm2, xmm1 )
	vaddpd( xmm2, xmm1, xmm2 )

	vperm2f128(imm(0x20), ymm2, ymm0, ymm6 )
	                                   // xmm6[0] = sum(ymm6);  xmm6[1] = sum(ymm9)
	                                   // xmm6[2] = sum(ymm12); xmm6[3] = sum(ymm15)



	mov(var(alpha), rax)               // load address of alpha
	mov(var(beta), rbx)                // load address of beta
	lea(mem(r12), rcx)                 // rcx = c_iijj;
	vbroadcastsd(mem(rax), ymm0)       // load alpha and duplicate
	vbroadcastsd(mem(rbx), ymm3)       // load beta and duplicate

	vmulpd(ymm0, ymm4, ymm4)           // scale by alpha
	vmulpd(ymm0, ymm5, ymm5)
	vmulpd(ymm0, ymm6, ymm6)



	                                   // now avoid loading C if beta == 0

	vxorpd(ymm0, ymm0, ymm0)           // set ymm0 to zero.
	vucomisd(xmm0, xmm3)               // set ZF if beta == 0.
	je(.DBETAZERO_BLOCK1)              // if ZF = 1, jump to beta == 0 case


	vfmadd231pd(mem(rcx), ymm3, ymm4)
	vmovupd(ymm4, mem(rcx))
	add(rdi, rcx)

	vfmadd231pd(mem(rcx), ymm3, ymm5)
	vmovupd(ymm5, mem(rcx))
	add(rdi, rcx)

	vfmadd231pd(mem(rcx), ymm3, ymm6)
	vmovupd(ymm6, mem(rcx))


	jmp(.DDONE_BLOCK1)                 // jump to end.

	label(.DBETAZERO_BLOCK1)


	vmovupd(ymm4, mem(rcx))
	add(rdi, rcx)

	vmovupd(ymm5, mem(rcx))
	add(rdi, rcx)

	vmovupd(ymm6, mem(rcx))


	label(.DDONE_BLOCK1)

	lea(mem(r12, rdi, 2), r12)         //
	lea(mem(r12, rdi, 1), r12)         // c_ii = r12 += 3*rs_c

	lea(mem(r14, r8,  2), r14)         //
	lea(mem(r14, r8,  1), r14)         // a_ii = r14 += 3*rs_a

	dec(r9)                            // ii -= 1;

// ----------------------- Block 2
 	vxorpd(ymm4,  ymm4,  ymm4)
	vmovapd( ymm4, ymm5)
	vmovapd( ymm4, ymm6)
	vmovapd( ymm4, ymm7)
	vmovapd( ymm4, ymm8)
	vmovapd( ymm4, ymm9)
	vmovapd( ymm4, ymm10)
	vmovapd( ymm4, ymm11)
	vmovapd( ymm4, ymm12)
	vmovapd( ymm4, ymm13)
	vmovapd( ymm4, ymm14)
	vmovapd( ymm4, ymm15)

	lea(mem(r14), rax)                 // rax = a_ii;
	lea(mem(rdx), rbx)                 // rbx = b_jj;


	prefetch(0, mem(r12,         3*8)) // prefetch c + 0*rs_c
	prefetch(0, mem(r12, rdi, 1, 3*8)) // prefetch c + 1*rs_c
	prefetch(0, mem(r12, rdi, 2, 3*8)) // prefetch c + 2*rs_c
	lea(mem(r8,  r8,  4), rcx)         // rcx = 5*rs_a

	mov(var(k_iter16), rsi)            // i = k_iter16;
	test(rsi, rsi)                     // check i via logical AND.
	je(.DCONSIDKITER4_BLOCK2)          // if i == 0, jump to code that
	                                   // contains the k_iter4 loop.

	label(.DLOOPKITER16_BLOCK2)        // MAIN LOOP

	// ---------------------------------- iteration 0

	prefetch(0, mem(rax, r10, 1, 0*8)) // prefetch rax + 3*rs_a
	prefetch(0, mem(rax, r8,  4, 0*8)) // prefetch rax + 4*rs_a
	prefetch(0, mem(rax, rcx, 1, 0*8)) // prefetch rax + 5*rs_a
	SUBITER_K4_3x4(rax, rbx)

	// ---------------------------------- iteration 1
	SUBITER_K4_3x4(rax, rbx)

	// ---------------------------------- iteration 2

	prefetch(0, mem(rax, r10, 1, 0*8)) // prefetch rax + 3*rs_a
	prefetch(0, mem(rax, r8,  4, 0*8)) // prefetch rax + 4*rs_a
	prefetch(0, mem(rax, rcx, 1, 0*8)) // prefetch rax + 5*rs_a
	SUBITER_K4_3x4(rax, rbx)

	// ---------------------------------- iteration 3
	SUBITER_K4_3x4(rax, rbx)

	dec(rsi)                           // i -= 1;
	jne(.DLOOPKITER16_BLOCK2)          // iterate again if i != 0.

	label(.DCONSIDKITER4_BLOCK2)

	mov(var(k_iter4), rsi)             // i = k_iter4;
	test(rsi, rsi)                     // check i via logical AND.
	je(.DCONSIDKLEFT1_BLOCK2)          // if i == 0, jump to code that
	                                   // considers k_left1 loop.
	                                   // else, we prepare to enter k_iter4 loop.

	label(.DLOOPKITER4_BLOCK2)         // EDGE LOOP (ymm)

	prefetch(0, mem(rax, r10, 1, 0*8)) // prefetch rax + 3*rs_a
	prefetch(0, mem(rax, r8,  4, 0*8)) // prefetch rax + 4*rs_a
	prefetch(0, mem(rax, rcx, 1, 0*8)) // prefetch rax + 5*rs_a
	SUBITER_K4_3x4(rax, rbx)

	dec(rsi)                           // i -= 1;
	jne(.DLOOPKITER4_BLOCK2)           // iterate again if i != 0.

	label(.DCONSIDKLEFT1_BLOCK2)

	mov(var(k_left1), rsi)             // i = k_left1;
	test(rsi, rsi)                     // check i via logical AND.
	je(.DPOSTACCUM_BLOCK2)             // if i == 0, we're done; jump to end.
	                                   // else, we prepare to enter k_left1 loop.

	label(.DLOOPKLEFT1_BLOCK2)         // EDGE LOOP (scalar)
	                                   // NOTE: We must use ymm registers here bc
	                                   // using the xmm registers would zero out the
	                                   // high bits of the destination registers,
	                                   // which would destory intermediate results.
	SUBITER_K1_3x4(rax, rbx)

	dec(rsi)                           // i -= 1;
	jne(.DLOOPKLEFT1_BLOCK2)           // iterate again if i != 0.

	label(.DPOSTACCUM_BLOCK2)

	                                   // ymm4  ymm7  ymm10 ymm13
	                                   // ymm5  ymm8  ymm11 ymm14
	                                   // ymm6  ymm9  ymm12 ymm15

	vhaddpd( ymm7, ymm4, ymm0 )
	vextractf128(imm(1), ymm0, xmm1 )
	vaddpd( xmm0, xmm1, xmm0 )

	vhaddpd( ymm13, ymm10, ymm2 )
	vextractf128(imm(1), ymm2, xmm1 )
	vaddpd( xmm2, xmm1, xmm2 )

	vperm2f128(imm(0x20), ymm2, ymm0, ymm4 )
	                                   // xmm4[0] = sum(ymm4);  xmm4[1] = sum(ymm7)
	                                   // xmm4[2] = sum(ymm10); xmm4[3] = sum(ymm13)

	vhaddpd( ymm8, ymm5, ymm0 )
	vextractf128(imm(1), ymm0, xmm1 )
	vaddpd( xmm0, xmm1, xmm0 )

	vhaddpd( ymm14, ymm11, ymm2 )
	vextractf128(imm(1), ymm2, xmm1 )
	vaddpd( xmm2, xmm1, xmm2 )

	vperm2f128(imm(0x20), ymm2, ymm0, ymm5 )
	                                   // xmm5[0] = sum(ymm5);  xmm5[1] = sum(ymm8)
	                                   // xmm5[2] = sum(ymm11); xmm5[3] = sum(ymm14)

	vhaddpd( ymm9, ymm6, ymm0 )
	vextractf128(imm(1), ymm0, xmm1 )
	vaddpd( xmm0, xmm1, xmm0 )

	vhaddpd( ymm15, ymm12, ymm2 )
	vextractf128(imm(1), ymm2, xmm1 )
	vaddpd( xmm2, xmm1, xmm2 )

	vperm2f128(imm(0x20), ymm2, ymm0, ymm6 )
	                                   // xmm6[0] = sum(ymm6);  xmm6[1] = sum(ymm9)
	                                   // xmm6[2] = sum(ymm12); xmm6[3] = sum(ymm15)



	mov(var(alpha), rax)               // load address of alpha
	mov(var(beta), rbx)                // load address of beta
	lea(mem(r12), rcx)                 // rcx = c_iijj;
	vbroadcastsd(mem(rax), ymm0)       // load alpha and duplicate
	vbroadcastsd(mem(rbx), ymm3)       // load beta and duplicate

	vmulpd(ymm0, ymm4, ymm4)           // scale by alpha
	vmulpd(ymm0, ymm5, ymm5)
	vmulpd(ymm0, ymm6, ymm6)



	                                   // now avoid loading C if beta == 0

	vxorpd(ymm0, ymm0, ymm0)           // set ymm0 to zero.
	vucomisd(xmm0, xmm3)               // set ZF if beta == 0.
	je(.DBETAZERO_BLOCK2)              // if ZF = 1, jump to beta == 0 case


	vfmadd231pd(mem(rcx), ymm3, ymm4)
	vextractf128(imm(1), ymm4, xmm1 )
	vmovhpd(xmm4, mem(rcx, 1*8))
	vmovupd(xmm1, mem(rcx, 2*8))
	add(rdi, rcx)

	vfmadd231pd(mem(rcx), ymm3, ymm5)
	vextractf128(imm(1), ymm5, xmm1 )
	vmovupd(xmm1, mem(rcx, 2*8))
	add(rdi, rcx)

	vfmadd231pd(mem(rcx), ymm3, ymm6)
	vextractf128(imm(1), ymm6, xmm1 )
	vmovhpd(xmm1, mem(rcx, 3*8))


	jmp(.DDONE_BLOCK2)                 // jump to end.

	label(.DBETAZERO_BLOCK2)


	vextractf128(imm(1), ymm4, xmm1 )
	vmovhpd(xmm4, mem(rcx, 1*8))
	vmovupd(xmm1, mem(rcx, 2*8))
	add(rdi, rcx)

	vextractf128(imm(1), ymm5, xmm1 )
	vmovupd(xmm1, mem(rcx, 2*8))
	add(rdi, rcx)

	vextractf128(imm(1), ymm6, xmm1 )
	vmovhpd(xmm1, mem(rcx, 3*8))


	label(.DDONE_BLOCK2)

	lea(mem(r12, rdi, 2), r12)         //
	lea(mem(r12, rdi, 1), r12)         // c_ii = r12 += 3*rs_c

	lea(mem(r14, r8,  2), r14)         //
	lea(mem(r14, r8,  1), r14)         // a_ii = r14 += 3*rs_a

	dec(r9)                            // ii -= 1;

	add(imm(4), r15)                   // jj += 4;

// ----------------------- Block 3
	mov(var(a), r14)                   // load address of a
	mov(var(b), rdx)                   // load address of b
	mov(var(c), r12)                   // load address of c

	lea(mem(   , r15, 1), rsi)         // rsi = r15 = 4*jj;
	imul(imm(1*8), rsi)                // rsi *= cs_c*sizeof(double) = 1*8
	lea(mem(r12, rsi, 1), r12)         // r12 = c + 4*jj*cs_c;

	lea(mem(   , r15, 1), rsi)         // rsi = r15 = 4*jj;
	imul(r11, rsi)                     // rsi *= cs_b;
	lea(mem(rdx, rsi, 1), rdx)         // rbx = b + 4*jj*cs_b;

	mov(var(m_iter), r9)               // ii = m_iter;

	vxorpd(ymm4,  ymm4,  ymm4)
	vmovapd( ymm4, ymm5)
	vmovapd( ymm4, ymm6)
	vmovapd( ymm4, ymm7)
	vmovapd( ymm4, ymm8)
	vmovapd( ymm4, ymm9)
	vmovapd( ymm4, ymm10)
	vmovapd( ymm4, ymm11)
	vmovapd( ymm4, ymm12)
	vmovapd( ymm4, ymm13)
	vmovapd( ymm4, ymm14)
	vmovapd( ymm4, ymm15)

	lea(mem(r14), rax)                 // rax = a_ii;
	lea(mem(rdx), rbx)                 // rbx = b_jj;


	prefetch(0, mem(r12,         3*8)) // prefetch c + 0*rs_c
	prefetch(0, mem(r12, rdi, 1, 3*8)) // prefetch c + 1*rs_c
	prefetch(0, mem(r12, rdi, 2, 3*8)) // prefetch c + 2*rs_c
	lea(mem(r8,  r8,  4), rcx)         // rcx = 5*rs_a

	mov(var(k_iter16), rsi)            // i = k_iter16;
	test(rsi, rsi)                     // check i via logical AND.
	je(.DCONSIDKITER4_BLOCK3)          // if i == 0, jump to code that
	                                   // contains the k_iter4 loop.

	label(.DLOOPKITER16_BLOCK3)        // MAIN LOOP

	// ---------------------------------- iteration 0

	prefetch(0, mem(rax, r10, 1, 0*8)) // prefetch rax + 3*rs_a
	prefetch(0, mem(rax, r8,  4, 0*8)) // prefetch rax + 4*rs_a
	prefetch(0, mem(rax, rcx, 1, 0*8)) // prefetch rax + 5*rs_a
	SUBITER_K4_3x4(rax, rbx)

	// ---------------------------------- iteration 1

	SUBITER_K4_3x4(rax, rbx)

	// ---------------------------------- iteration 2

	prefetch(0, mem(rax, r10, 1, 0*8)) // prefetch rax + 3*rs_a
	prefetch(0, mem(rax, r8,  4, 0*8)) // prefetch rax + 4*rs_a
	prefetch(0, mem(rax, rcx, 1, 0*8)) // prefetch rax + 5*rs_a
	SUBITER_K4_3x4(rax, rbx)

	// ---------------------------------- iteration 3

	SUBITER_K4_3x4(rax, rbx)

	dec(rsi)                           // i -= 1;
	jne(.DLOOPKITER16_BLOCK3)          // iterate again if i != 0.

	label(.DCONSIDKITER4_BLOCK3)

	mov(var(k_iter4), rsi)             // i = k_iter4;
	test(rsi, rsi)                     // check i via logical AND.
	je(.DCONSIDKLEFT1_BLOCK3)          // if i == 0, jump to code that
	                                   // considers k_left1 loop.
	                                   // else, we prepare to enter k_iter4 loop.

	label(.DLOOPKITER4_BLOCK3)         // EDGE LOOP (ymm)

	prefetch(0, mem(rax, r10, 1, 0*8)) // prefetch rax + 3*rs_a
	prefetch(0, mem(rax, r8,  4, 0*8)) // prefetch rax + 4*rs_a
	prefetch(0, mem(rax, rcx, 1, 0*8)) // prefetch rax + 5*rs_a
	SUBITER_K4_3x4(rax, rbx)

	dec(rsi)                           // i -= 1;
	jne(.DLOOPKITER4_BLOCK3)           // iterate again if i != 0.

	label(.DCONSIDKLEFT1_BLOCK3)

	mov(var(k_left1), rsi)             // i = k_left1;
	test(rsi, rsi)                     // check i via logical AND.
	je(.DPOSTACCUM_BLOCK3)             // if i == 0, we're done; jump to end.
	                                   // else, we prepare to enter k_left1 loop.

	label(.DLOOPKLEFT1_BLOCK3)         // EDGE LOOP (scalar)
	                                   // NOTE: We must use ymm registers here bc
	                                   // using the xmm registers would zero out the
	                                   // high bits of the destination registers,
	                                   // which would destory intermediate results.

	SUBITER_K1_3x4(rax, rbx)

	dec(rsi)                           // i -= 1;
	jne(.DLOOPKLEFT1_BLOCK3)           // iterate again if i != 0.

	label(.DPOSTACCUM_BLOCK3)

	                                   // ymm4  ymm7  ymm10 ymm13
	                                   // ymm5  ymm8  ymm11 ymm14
	                                   // ymm6  ymm9  ymm12 ymm15

	vhaddpd( ymm7, ymm4, ymm0 )
	vextractf128(imm(1), ymm0, xmm1 )
	vaddpd( xmm0, xmm1, xmm0 )

	vhaddpd( ymm13, ymm10, ymm2 )
	vextractf128(imm(1), ymm2, xmm1 )
	vaddpd( xmm2, xmm1, xmm2 )

	vperm2f128(imm(0x20), ymm2, ymm0, ymm4 )
	                                   // xmm4[0] = sum(ymm4);  xmm4[1] = sum(ymm7)
	                                   // xmm4[2] = sum(ymm10); xmm4[3] = sum(ymm13)

	vhaddpd( ymm8, ymm5, ymm0 )
	vextractf128(imm(1), ymm0, xmm1 )
	vaddpd( xmm0, xmm1, xmm0 )

	vhaddpd( ymm14, ymm11, ymm2 )
	vextractf128(imm(1), ymm2, xmm1 )
	vaddpd( xmm2, xmm1, xmm2 )

	vperm2f128(imm(0x20), ymm2, ymm0, ymm5 )
	                                   // xmm5[0] = sum(ymm5);  xmm5[1] = sum(ymm8)
	                                   // xmm5[2] = sum(ymm11); xmm5[3] = sum(ymm14)

	vhaddpd( ymm9, ymm6, ymm0 )
	vextractf128(imm(1), ymm0, xmm1 )
	vaddpd( xmm0, xmm1, xmm0 )

	vhaddpd( ymm15, ymm12, ymm2 )
	vextractf128(imm(1), ymm2, xmm1 )
	vaddpd( xmm2, xmm1, xmm2 )

	vperm2f128(imm(0x20), ymm2, ymm0, ymm6 )
	                                   // xmm6[0] = sum(ymm6);  xmm6[1] = sum(ymm9)
	                                   // xmm6[2] = sum(ymm12); xmm6[3] = sum(ymm15)



	mov(var(alpha), rax)               // load address of alpha
	mov(var(beta), rbx)                // load address of beta
	lea(mem(r12), rcx)                 // rcx = c_iijj;
	vbroadcastsd(mem(rax), ymm0)       // load alpha and duplicate
	vbroadcastsd(mem(rbx), ymm3)       // load beta and duplicate

	vmulpd(ymm0, ymm4, ymm4)           // scale by alpha
	vmulpd(ymm0, ymm5, ymm5)
	vmulpd(ymm0, ymm6, ymm6)



	                                   // now avoid loading C if beta == 0

	vxorpd(ymm0, ymm0, ymm0)           // set ymm0 to zero.
	vucomisd(xmm0, xmm3)               // set ZF if beta == 0.
	je(.DBETAZERO_BLOCK3)              // if ZF = 1, jump to beta == 0 case


	vfmadd231pd(mem(rcx), ymm3, ymm4)
	vmovupd(ymm4, mem(rcx))
	add(rdi, rcx)

	vfmadd231pd(mem(rcx), ymm3, ymm5)
	vmovupd(ymm5, mem(rcx))
	add(rdi, rcx)

	vfmadd231pd(mem(rcx), ymm3, ymm6)
	vmovupd(ymm6, mem(rcx))


	jmp(.DDONE_BLOCK3)                 // jump to end.

	label(.DBETAZERO_BLOCK3)


	vmovupd(ymm4, mem(rcx))
	add(rdi, rcx)

	vmovupd(ymm5, mem(rcx))
	add(rdi, rcx)

	vmovupd(ymm6, mem(rcx))


	label(.DDONE_BLOCK3)

	lea(mem(r12, rdi, 2), r12)         //
	lea(mem(r12, rdi, 1), r12)         // c_ii = r12 += 3*rs_c

	lea(mem(r14, r8,  2), r14)         //
	lea(mem(r14, r8,  1), r14)         // a_ii = r14 += 3*rs_a

	dec(r9)                            // ii -= 1;

// ----------------------- Block 4
 	vxorpd(ymm4,  ymm4,  ymm4)
	vmovapd( ymm4, ymm5)
	vmovapd( ymm4, ymm6)
	vmovapd( ymm4, ymm7)
	vmovapd( ymm4, ymm8)
	vmovapd( ymm4, ymm9)
	vmovapd( ymm4, ymm10)
	vmovapd( ymm4, ymm11)
	vmovapd( ymm4, ymm12)
	vmovapd( ymm4, ymm13)
	vmovapd( ymm4, ymm14)
	vmovapd( ymm4, ymm15)

	lea(mem(r14), rax)                 // rax = a_ii;
	lea(mem(rdx), rbx)                 // rbx = b_jj;


	prefetch(0, mem(r12,         3*8)) // prefetch c + 0*rs_c
	prefetch(0, mem(r12, rdi, 1, 3*8)) // prefetch c + 1*rs_c
	prefetch(0, mem(r12, rdi, 2, 3*8)) // prefetch c + 2*rs_c
	lea(mem(r8,  r8,  4), rcx)         // rcx = 5*rs_a

	mov(var(k_iter16), rsi)            // i = k_iter16;
	test(rsi, rsi)                     // check i via logical AND.
	je(.DCONSIDKITER4_BLOCK4)          // if i == 0, jump to code that
	                                   // contains the k_iter4 loop.

	label(.DLOOPKITER16_BLOCK4)        // MAIN LOOP

	// ---------------------------------- iteration 0

	prefetch(0, mem(rax, r10, 1, 0*8)) // prefetch rax + 3*rs_a
	prefetch(0, mem(rax, r8,  4, 0*8)) // prefetch rax + 4*rs_a
	prefetch(0, mem(rax, rcx, 1, 0*8)) // prefetch rax + 5*rs_a
	SUBITER_K4_3x4(rax, rbx)

	// ---------------------------------- iteration 1

	SUBITER_K4_3x4(rax, rbx)

	// ---------------------------------- iteration 2

	prefetch(0, mem(rax, r10, 1, 0*8)) // prefetch rax + 3*rs_a
	prefetch(0, mem(rax, r8,  4, 0*8)) // prefetch rax + 4*rs_a
	prefetch(0, mem(rax, rcx, 1, 0*8)) // prefetch rax + 5*rs_a
	SUBITER_K4_3x4(rax, rbx)

	// ---------------------------------- iteration 3

	SUBITER_K4_3x4(rax, rbx)

	dec(rsi)                           // i -= 1;
	jne(.DLOOPKITER16_BLOCK4)          // iterate again if i != 0.

	label(.DCONSIDKITER4_BLOCK4)

	mov(var(k_iter4), rsi)             // i = k_iter4;
	test(rsi, rsi)                     // check i via logical AND.
	je(.DCONSIDKLEFT1_BLOCK4)          // if i == 0, jump to code that
	                                   // considers k_left1 loop.
	                                   // else, we prepare to enter k_iter4 loop.

	label(.DLOOPKITER4_BLOCK4)         // EDGE LOOP (ymm)

	prefetch(0, mem(rax, r10, 1, 0*8)) // prefetch rax + 3*rs_a
	prefetch(0, mem(rax, r8,  4, 0*8)) // prefetch rax + 4*rs_a
	prefetch(0, mem(rax, rcx, 1, 0*8)) // prefetch rax + 5*rs_a
	SUBITER_K4_3x4(rax, rbx)

	dec(rsi)                           // i -= 1;
	jne(.DLOOPKITER4_BLOCK4)           // iterate again if i != 0.

	label(.DCONSIDKLEFT1_BLOCK4)

	mov(var(k_left1), rsi)             // i = k_left1;
	test(rsi, rsi)                     // check i via logical AND.
	je(.DPOSTACCUM_BLOCK4)             // if i == 0, we're done; jump to end.
	                                   // else, we prepare to enter k_left1 loop.

	label(.DLOOPKLEFT1_BLOCK4)         // EDGE LOOP (scalar)
	                                   // NOTE: We must use ymm registers here bc
	                                   // using the xmm registers would zero out the
	                                   // high bits of the destination registers,
	                                   // which would destory intermediate results.

	SUBITER_K1_3x4(rax, rbx)

	dec(rsi)                           // i -= 1;
	jne(.DLOOPKLEFT1_BLOCK4)           // iterate again if i != 0.

	label(.DPOSTACCUM_BLOCK4)

	                                   // ymm4  ymm7  ymm10 ymm13
	                                   // ymm5  ymm8  ymm11 ymm14
	                                   // ymm6  ymm9  ymm12 ymm15

	vhaddpd( ymm7, ymm4, ymm0 )
	vextractf128(imm(1), ymm0, xmm1 )
	vaddpd( xmm0, xmm1, xmm0 )

	vhaddpd( ymm13, ymm10, ymm2 )
	vextractf128(imm(1), ymm2, xmm1 )
	vaddpd( xmm2, xmm1, xmm2 )

	vperm2f128(imm(0x20), ymm2, ymm0, ymm4 )
	                                   // xmm4[0] = sum(ymm4);  xmm4[1] = sum(ymm7)
	                                   // xmm4[2] = sum(ymm10); xmm4[3] = sum(ymm13)

	vhaddpd( ymm8, ymm5, ymm0 )
	vextractf128(imm(1), ymm0, xmm1 )
	vaddpd( xmm0, xmm1, xmm0 )

	vhaddpd( ymm14, ymm11, ymm2 )
	vextractf128(imm(1), ymm2, xmm1 )
	vaddpd( xmm2, xmm1, xmm2 )

	vperm2f128(imm(0x20), ymm2, ymm0, ymm5 )
	                                   // xmm5[0] = sum(ymm5);  xmm5[1] = sum(ymm8)
	                                   // xmm5[2] = sum(ymm11); xmm5[3] = sum(ymm14)

	vhaddpd( ymm9, ymm6, ymm0 )
	vextractf128(imm(1), ymm0, xmm1 )
	vaddpd( xmm0, xmm1, xmm0 )

	vhaddpd( ymm15, ymm12, ymm2 )
	vextractf128(imm(1), ymm2, xmm1 )
	vaddpd( xmm2, xmm1, xmm2 )

	vperm2f128(imm(0x20), ymm2, ymm0, ymm6 )
	                                   // xmm6[0] = sum(ymm6);  xmm6[1] = sum(ymm9)
	                                   // xmm6[2] = sum(ymm12); xmm6[3] = sum(ymm15)



	mov(var(alpha), rax)               // load address of alpha
	mov(var(beta), rbx)                // load address of beta
	lea(mem(r12), rcx)                 // rcx = c_iijj;
	vbroadcastsd(mem(rax), ymm0)       // load alpha and duplicate
	vbroadcastsd(mem(rbx), ymm3)       // load beta and duplicate

	vmulpd(ymm0, ymm4, ymm4)           // scale by alpha
	vmulpd(ymm0, ymm5, ymm5)
	vmulpd(ymm0, ymm6, ymm6)



	                                   // now avoid loading C if beta == 0

	vxorpd(ymm0, ymm0, ymm0)           // set ymm0 to zero.
	vucomisd(xmm0, xmm3)               // set ZF if beta == 0.
	je(.DBETAZERO_BLOCK4)              // if ZF = 1, jump to beta == 0 case


	vfmadd231pd(mem(rcx), ymm3, ymm4)
	vmovupd(ymm4, mem(rcx))
	add(rdi, rcx)

	vfmadd231pd(mem(rcx), ymm3, ymm5)
	vmovupd(ymm5, mem(rcx))
	add(rdi, rcx)

	vfmadd231pd(mem(rcx), ymm3, ymm6)
	vmovupd(ymm6, mem(rcx))


	jmp(.DDONE_BLOCK4)                 // jump to end.

	label(.DBETAZERO_BLOCK4)


	vmovupd(ymm4, mem(rcx))
	add(rdi, rcx)

	vmovupd(ymm5, mem(rcx))
	add(rdi, rcx)

	vmovupd(ymm6, mem(rcx))


	label(.DDONE_BLOCK4)

	vzeroupper()

    end_asm(
	: // output operands (none)
	: // input operands
      [m_iter] "m" (m_iter),
      [k_iter16] "m" (k_iter16),
      [k_iter4] "m" (k_iter4),
      [k_left1] "m" (k_left1),
      [a]      "m" (a),
      [rs_a]   "m" (rs_a),
      [cs_a]   "m" (cs_a),
      [b]      "m" (b),
      [rs_b]   "m" (rs_b),
      [cs_b]   "m" (cs_b),
      [alpha]  "m" (alpha),
      [beta]   "m" (beta),
      [c]      "m" (c),
      [rs_c]   "m" (rs_c),
      [cs_c]   "m" (cs_c)/*,
      [a_next] "m" (a_next),
      [b_next] "m" (b_next)*/
	: // register clobber list
	  "rax", "rbx", "rcx", "rdx", "rsi", "rdi",
	  "r8", "r9", "r10", "r11", "r12", "r13", "r14", "r15",
	  "xmm0", "xmm1", "xmm2", "xmm3",
	  "xmm4", "xmm5", "xmm6", "xmm7",
	  "xmm8", "xmm9", "xmm10", "xmm11",
	  "xmm12", "xmm13", "xmm14", "xmm15",
	  "ymm0", "ymm1", "ymm2", "ymm3", "ymm4", "ymm5",
	  "ymm6", "ymm7", "ymm8", "ymm9", "ymm10",
	  "ymm11", "ymm12", "ymm13", "ymm14", "ymm15",
	  "memory"
	)

	AOCL_DTL_TRACE_EXIT(AOCL_DTL_LEVEL_TRACE_7);
}

/*

Following kernel computes the 6x8 block for the Upper vairant(U) of gemmt where
m_offset in 24x24 block is 12 and n_offset is 8(12x8)
(12x8)_U

the region marked with 'x' is computed by following kernel
the region marked with '-' is not computed

	     	<-- n_off_24 -- >
 		   8 9 10 11 12 13 14 15

↑		12   - - - - x x x x
|		13   - - - - - x x x
m		14   - - - - - - x x
off		15   - - - - - - - x
24		16   - - - - - - - -
|		17   - - - - - - - -
↓


*/
void bli_dgemmsup_rd_haswell_asm_6x8m_12x8_U
     (
       conj_t              conja,
       conj_t              conjb,
       dim_t               m0,
       dim_t               n0,
       dim_t               k0,
       double*    restrict alpha,
       double*    restrict a, inc_t rs_a0, inc_t cs_a0,
       double*    restrict b, inc_t rs_b0, inc_t cs_b0,
       double*    restrict beta,
       double*    restrict c, inc_t rs_c0, inc_t cs_c0,
       auxinfo_t* restrict data,
       cntx_t*    restrict cntx
     )
{
	AOCL_DTL_TRACE_ENTRY(AOCL_DTL_LEVEL_TRACE_7);

	uint64_t k_iter16 = k0 / 16;
	uint64_t k_left16 = k0 % 16;
	uint64_t k_iter4  = k_left16 / 4;
	uint64_t k_left1  = k_left16 % 4;

	uint64_t m_iter = m0 / 3;

	uint64_t rs_a   = rs_a0;
	uint64_t cs_a   = cs_a0;
	uint64_t rs_b   = rs_b0;
	uint64_t cs_b   = cs_b0;
	uint64_t rs_c   = rs_c0;
	uint64_t cs_c   = cs_c0;

	begin_asm()

	mov(var(rs_a), r8)                 // load rs_a
	lea(mem(, r8, 8), r8)              // rs_a *= sizeof(double)
	mov(var(cs_b), r11)                // load cs_b
	lea(mem(, r11, 8), r11)            // cs_b *= sizeof(double)

	lea(mem(r11, r11, 2), r13)         // r13 = 3*cs_b
	lea(mem(r8,  r8,  2), r10)         // r10 = 3*rs_a

	mov(var(rs_c), rdi)                // load rs_c
	lea(mem(, rdi, 8), rdi)            // rs_c *= sizeof(double)

	mov(imm(4), r15)                   // jj = 0;

// ----------------------- Block 3

	mov(var(a), r14)                   // load address of a
	mov(var(b), rdx)                   // load address of b
	mov(var(c), r12)                   // load address of c

	lea(mem(   , r15, 1), rsi)         // rsi = r15 = 4*jj;
	imul(imm(1*8), rsi)                // rsi *= cs_c*sizeof(double) = 1*8
	lea(mem(r12, rsi, 1), r12)         // r12 = c + 4*jj*cs_c;

	lea(mem(   , r15, 1), rsi)         // rsi = r15 = 4*jj;
	imul(r11, rsi)                     // rsi *= cs_b;
	lea(mem(rdx, rsi, 1), rdx)         // rbx = b + 4*jj*cs_b;

	mov(var(m_iter), r9)               // ii = m_iter;

	vxorpd(ymm4,  ymm4,  ymm4)
	vmovapd( ymm4, ymm5)
	vmovapd( ymm4, ymm6)
	vmovapd( ymm4, ymm7)
	vmovapd( ymm4, ymm8)
	vmovapd( ymm4, ymm9)
	vmovapd( ymm4, ymm10)
	vmovapd( ymm4, ymm11)
	vmovapd( ymm4, ymm12)
	vmovapd( ymm4, ymm13)
	vmovapd( ymm4, ymm14)
	vmovapd( ymm4, ymm15)

	lea(mem(r14), rax)                 // rax = a_ii;
	lea(mem(rdx), rbx)                 // rbx = b_jj;


	prefetch(0, mem(r12,         3*8)) // prefetch c + 0*rs_c
	prefetch(0, mem(r12, rdi, 1, 3*8)) // prefetch c + 1*rs_c
	prefetch(0, mem(r12, rdi, 2, 3*8)) // prefetch c + 2*rs_c
	lea(mem(r8,  r8,  4), rcx)         // rcx = 5*rs_a

	mov(var(k_iter16), rsi)            // i = k_iter16;
	test(rsi, rsi)                     // check i via logical AND.
	je(.DCONSIDKITER4_BLOCK3)          // if i == 0, jump to code that
	                                   // contains the k_iter4 loop.

	label(.DLOOPKITER16_BLOCK3)        // MAIN LOOP

	// ---------------------------------- iteration 0

	prefetch(0, mem(rax, r10, 1, 0*8)) // prefetch rax + 3*rs_a
	prefetch(0, mem(rax, r8,  4, 0*8)) // prefetch rax + 4*rs_a
	prefetch(0, mem(rax, rcx, 1, 0*8)) // prefetch rax + 5*rs_a
	SUBITER_K4_3x4(rax, rbx)

	// ---------------------------------- iteration 1
	SUBITER_K4_3x4(rax, rbx)

	// ---------------------------------- iteration 2

	prefetch(0, mem(rax, r10, 1, 0*8)) // prefetch rax + 3*rs_a
	prefetch(0, mem(rax, r8,  4, 0*8)) // prefetch rax + 4*rs_a
	prefetch(0, mem(rax, rcx, 1, 0*8)) // prefetch rax + 5*rs_a
	SUBITER_K4_3x4(rax, rbx)

	// ---------------------------------- iteration 3
	SUBITER_K4_3x4(rax, rbx)

	dec(rsi)                           // i -= 1;
	jne(.DLOOPKITER16_BLOCK3)          // iterate again if i != 0.

	label(.DCONSIDKITER4_BLOCK3)

	mov(var(k_iter4), rsi)             // i = k_iter4;
	test(rsi, rsi)                     // check i via logical AND.
	je(.DCONSIDKLEFT1_BLOCK3)          // if i == 0, jump to code that
	                                   // considers k_left1 loop.
	                                   // else, we prepare to enter k_iter4 loop.

	label(.DLOOPKITER4_BLOCK3)         // EDGE LOOP (ymm)

	prefetch(0, mem(rax, r10, 1, 0*8)) // prefetch rax + 3*rs_a
	prefetch(0, mem(rax, r8,  4, 0*8)) // prefetch rax + 4*rs_a
	prefetch(0, mem(rax, rcx, 1, 0*8)) // prefetch rax + 5*rs_a
	SUBITER_K4_3x4(rax, rbx)

	dec(rsi)                           // i -= 1;
	jne(.DLOOPKITER4_BLOCK3)           // iterate again if i != 0.

	label(.DCONSIDKLEFT1_BLOCK3)

	mov(var(k_left1), rsi)             // i = k_left1;
	test(rsi, rsi)                     // check i via logical AND.
	je(.DPOSTACCUM_BLOCK3)             // if i == 0, we're done; jump to end.
	                                   // else, we prepare to enter k_left1 loop.

	label(.DLOOPKLEFT1_BLOCK3)         // EDGE LOOP (scalar)
	                                   // NOTE: We must use ymm registers here bc
	                                   // using the xmm registers would zero out the
	                                   // high bits of the destination registers,
	                                   // which would destory intermediate results.
	SUBITER_K1_3x4(rax, rbx)

	dec(rsi)                           // i -= 1;
	jne(.DLOOPKLEFT1_BLOCK3)           // iterate again if i != 0.

	label(.DPOSTACCUM_BLOCK3)

	                                   // ymm4  ymm7  ymm10 ymm13
	                                   // ymm5  ymm8  ymm11 ymm14
	                                   // ymm6  ymm9  ymm12 ymm15

	vhaddpd( ymm7, ymm4, ymm0 )
	vextractf128(imm(1), ymm0, xmm1 )
	vaddpd( xmm0, xmm1, xmm0 )

	vhaddpd( ymm13, ymm10, ymm2 )
	vextractf128(imm(1), ymm2, xmm1 )
	vaddpd( xmm2, xmm1, xmm2 )

	vperm2f128(imm(0x20), ymm2, ymm0, ymm4 )
	                                   // xmm4[0] = sum(ymm4);  xmm4[1] = sum(ymm7)
	                                   // xmm4[2] = sum(ymm10); xmm4[3] = sum(ymm13)

	vhaddpd( ymm8, ymm5, ymm0 )
	vextractf128(imm(1), ymm0, xmm1 )
	vaddpd( xmm0, xmm1, xmm0 )

	vhaddpd( ymm14, ymm11, ymm2 )
	vextractf128(imm(1), ymm2, xmm1 )
	vaddpd( xmm2, xmm1, xmm2 )

	vperm2f128(imm(0x20), ymm2, ymm0, ymm5 )
	                                   // xmm5[0] = sum(ymm5);  xmm5[1] = sum(ymm8)
	                                   // xmm5[2] = sum(ymm11); xmm5[3] = sum(ymm14)

	vhaddpd( ymm9, ymm6, ymm0 )
	vextractf128(imm(1), ymm0, xmm1 )
	vaddpd( xmm0, xmm1, xmm0 )

	vhaddpd( ymm15, ymm12, ymm2 )
	vextractf128(imm(1), ymm2, xmm1 )
	vaddpd( xmm2, xmm1, xmm2 )

	vperm2f128(imm(0x20), ymm2, ymm0, ymm6 )
	                                   // xmm6[0] = sum(ymm6);  xmm6[1] = sum(ymm9)
	                                   // xmm6[2] = sum(ymm12); xmm6[3] = sum(ymm15)



	mov(var(alpha), rax)               // load address of alpha
	mov(var(beta), rbx)                // load address of beta
	lea(mem(r12), rcx)                 // rcx = c_iijj;
	vbroadcastsd(mem(rax), ymm0)       // load alpha and duplicate
	vbroadcastsd(mem(rbx), ymm3)       // load beta and duplicate

	vmulpd(ymm0, ymm4, ymm4)           // scale by alpha
	vmulpd(ymm0, ymm5, ymm5)
	vmulpd(ymm0, ymm6, ymm6)



	                                   // now avoid loading C if beta == 0

	vxorpd(ymm0, ymm0, ymm0)           // set ymm0 to zero.
	vucomisd(xmm0, xmm3)               // set ZF if beta == 0.
	je(.DBETAZERO_BLOCK3)              // if ZF = 1, jump to beta == 0 case


	vfmadd231pd(mem(rcx), ymm3, ymm4)
	vmovupd(ymm4, mem(rcx))
	add(rdi, rcx)

	vfmadd231pd(mem(rcx), ymm3, ymm5)
	vextractf128(imm(1), ymm5, xmm1 )
	vmovhpd(xmm5, mem(rcx, 1*8))
	vmovupd(xmm1, mem(rcx ,2*8))
	add(rdi, rcx)

	vfmadd231pd(mem(rcx), ymm3, ymm6)
	vextractf128(imm(1), ymm6, xmm1 )
	vmovupd(xmm1, mem(rcx, 2*8))


	jmp(.DDONE_BLOCK3)                 // jump to end.

	label(.DBETAZERO_BLOCK3)


	vmovupd(ymm4, mem(rcx))
	add(rdi, rcx)

	vextractf128(imm(1), ymm5, xmm1 )
	vmovhpd(xmm5, mem(rcx, 1*8))
	vmovupd(xmm1, mem(rcx ,2*8))

	add(rdi, rcx)

	vextractf128(imm(1), ymm6, xmm1 )
	vmovupd(xmm1, mem(rcx, 2*8))



	label(.DDONE_BLOCK3)

	lea(mem(r12, rdi, 2), r12)         //
	lea(mem(r12, rdi, 1), r12)         // c_ii = r12 += 3*rs_c

	lea(mem(r14, r8,  2), r14)         //
	lea(mem(r14, r8,  1), r14)         // a_ii = r14 += 3*rs_a

	dec(r9)                            // ii -= 1;

// ----------------------- Block 4
 	vxorpd(ymm4,  ymm4,  ymm4)
	vmovapd( ymm4, ymm5)
	vmovapd( ymm4, ymm6)
	vmovapd( ymm4, ymm7)
	vmovapd( ymm4, ymm8)
	vmovapd( ymm4, ymm9)
	vmovapd( ymm4, ymm10)
	vmovapd( ymm4, ymm11)
	vmovapd( ymm4, ymm12)
	vmovapd( ymm4, ymm13)
	vmovapd( ymm4, ymm14)
	vmovapd( ymm4, ymm15)

	lea(mem(r14), rax)                 // rax = a_ii;
	lea(mem(rdx), rbx)                 // rbx = b_jj;


	prefetch(0, mem(r12,         3*8)) // prefetch c + 0*rs_c
	prefetch(0, mem(r12, rdi, 1, 3*8)) // prefetch c + 1*rs_c
	prefetch(0, mem(r12, rdi, 2, 3*8)) // prefetch c + 2*rs_c
	lea(mem(r8,  r8,  4), rcx)         // rcx = 5*rs_a

	mov(var(k_iter16), rsi)            // i = k_iter16;
	test(rsi, rsi)                     // check i via logical AND.
	je(.DCONSIDKITER4_BLOCK4)          // if i == 0, jump to code that
	                                   // contains the k_iter4 loop.

	label(.DLOOPKITER16_BLOCK4)        // MAIN LOOP

	// ---------------------------------- iteration 0

	prefetch(0, mem(rax, r10, 1, 0*8)) // prefetch rax + 3*rs_a
	prefetch(0, mem(rax, r8,  4, 0*8)) // prefetch rax + 4*rs_a
	prefetch(0, mem(rax, rcx, 1, 0*8)) // prefetch rax + 5*rs_a
	SUBITER_K4_1x4(rax, rbx)

	// ---------------------------------- iteration 1
	SUBITER_K4_1x4(rax, rbx)

	// ---------------------------------- iteration 2

	prefetch(0, mem(rax, r10, 1, 0*8)) // prefetch rax + 3*rs_a
	prefetch(0, mem(rax, r8,  4, 0*8)) // prefetch rax + 4*rs_a
	prefetch(0, mem(rax, rcx, 1, 0*8)) // prefetch rax + 5*rs_a
	SUBITER_K4_1x4(rax, rbx)

	// ---------------------------------- iteration 3
	SUBITER_K4_1x4(rax, rbx)

	dec(rsi)                           // i -= 1;
	jne(.DLOOPKITER16_BLOCK4)          // iterate again if i != 0.

	label(.DCONSIDKITER4_BLOCK4)

	mov(var(k_iter4), rsi)             // i = k_iter4;
	test(rsi, rsi)                     // check i via logical AND.
	je(.DCONSIDKLEFT1_BLOCK4)          // if i == 0, jump to code that
	                                   // considers k_left1 loop.
	                                   // else, we prepare to enter k_iter4 loop.

	label(.DLOOPKITER4_BLOCK4)         // EDGE LOOP (ymm)

	prefetch(0, mem(rax, r10, 1, 0*8)) // prefetch rax + 3*rs_a
	prefetch(0, mem(rax, r8,  4, 0*8)) // prefetch rax + 4*rs_a
	prefetch(0, mem(rax, rcx, 1, 0*8)) // prefetch rax + 5*rs_a
	SUBITER_K4_1x4(rax, rbx)

	dec(rsi)                           // i -= 1;
	jne(.DLOOPKITER4_BLOCK4)           // iterate again if i != 0.

	label(.DCONSIDKLEFT1_BLOCK4)

	mov(var(k_left1), rsi)             // i = k_left1;
	test(rsi, rsi)                     // check i via logical AND.
	je(.DPOSTACCUM_BLOCK4)             // if i == 0, we're done; jump to end.
	                                   // else, we prepare to enter k_left1 loop.

	label(.DLOOPKLEFT1_BLOCK4)         // EDGE LOOP (scalar)
	                                   // NOTE: We must use ymm registers here bc
	                                   // using the xmm registers would zero out the
	                                   // high bits of the destination registers,
	                                   // which would destory intermediate results.
	SUBITER_K1_1x4(rax, rbx)

	dec(rsi)                           // i -= 1;
	jne(.DLOOPKLEFT1_BLOCK4)           // iterate again if i != 0.

	label(.DPOSTACCUM_BLOCK4)

	                                   // ymm4  ymm7  ymm10 ymm13
	                                   // ymm5  ymm8  ymm11 ymm14
	                                   // ymm6  ymm9  ymm12 ymm15

	vhaddpd( ymm7, ymm4, ymm0 )
	vextractf128(imm(1), ymm0, xmm1 )
	vaddpd( xmm0, xmm1, xmm0 )

	vhaddpd( ymm13, ymm10, ymm2 )
	vextractf128(imm(1), ymm2, xmm1 )
	vaddpd( xmm2, xmm1, xmm2 )

	vperm2f128(imm(0x20), ymm2, ymm0, ymm4 )
	                                   // xmm4[0] = sum(ymm4);  xmm4[1] = sum(ymm7)
	                                   // xmm4[2] = sum(ymm10); xmm4[3] = sum(ymm13)

	mov(var(alpha), rax)               // load address of alpha
	mov(var(beta), rbx)                // load address of beta
	lea(mem(r12), rcx)                 // rcx = c_iijj;
	vbroadcastsd(mem(rax), ymm0)       // load alpha and duplicate
	vbroadcastsd(mem(rbx), ymm3)       // load beta and duplicate

	vmulpd(ymm0, ymm4, ymm4)           // scale by alpha



	                                   // now avoid loading C if beta == 0

	vxorpd(ymm0, ymm0, ymm0)           // set ymm0 to zero.
	vucomisd(xmm0, xmm3)               // set ZF if beta == 0.
	je(.DBETAZERO_BLOCK4)              // if ZF = 1, jump to beta == 0 case


	vfmadd231pd(mem(rcx), ymm3, ymm4)
	vextractf128(imm(1), ymm4, xmm1 )
	vmovhpd(xmm1, mem(rcx ,3*8))


	jmp(.DDONE_BLOCK4)                 // jump to end.

	label(.DBETAZERO_BLOCK4)


	vextractf128(imm(1), ymm4, xmm1 )
	vmovhpd(xmm1, mem(rcx ,3*8))


	label(.DDONE_BLOCK4)

	vzeroupper()

    end_asm(
	: // output operands (none)
	: // input operands
      [m_iter] "m" (m_iter),
      [k_iter16] "m" (k_iter16),
      [k_iter4] "m" (k_iter4),
      [k_left1] "m" (k_left1),
      [a]      "m" (a),
      [rs_a]   "m" (rs_a),
      [cs_a]   "m" (cs_a),
      [b]      "m" (b),
      [rs_b]   "m" (rs_b),
      [cs_b]   "m" (cs_b),
      [alpha]  "m" (alpha),
      [beta]   "m" (beta),
      [c]      "m" (c),
      [rs_c]   "m" (rs_c),
      [cs_c]   "m" (cs_c)/*,
      [a_next] "m" (a_next),
      [b_next] "m" (b_next)*/
	: // register clobber list
	  "rax", "rbx", "rcx", "rdx", "rsi", "rdi",
	  "r8", "r9", "r10", "r11", "r12", "r13", "r14", "r15",
	  "xmm0", "xmm1", "xmm2", "xmm3",
	  "xmm4", "xmm5", "xmm6", "xmm7",
	  "xmm8", "xmm9", "xmm10", "xmm11",
	  "xmm12", "xmm13", "xmm14", "xmm15",
	  "ymm0", "ymm1", "ymm2", "ymm3", "ymm4", "ymm5",
	  "ymm6", "ymm7", "ymm8", "ymm9", "ymm10",
	  "ymm11", "ymm12", "ymm13", "ymm14", "ymm15",
	  "memory"
	)

	AOCL_DTL_TRACE_EXIT(AOCL_DTL_LEVEL_TRACE_7);
}

/*

Following kernel computes the 6x8 block for the Upper vairant(U) of gemmt where
m_offset in 24x24 block is 12 and n_offset is 16(12x16)
(12x16)_U


the region marked with 'x' is computed by following kernel
the region marked with '-' is not computed

	     	<-- n_off_24 -- >
 		  16 17 18 19 20 21 22 23

↑		12   x x x x x x x x
|		13   x x x x x x x x
m		14   x x x x x x x x
off		15   x x x x x x x x
24		16   x x x x x x x x
|		17   - x x x x x x x
↓


*/
void bli_dgemmsup_rd_haswell_asm_6x8m_12x16_U
     (
       conj_t              conja,
       conj_t              conjb,
       dim_t               m0,
       dim_t               n0,
       dim_t               k0,
       double*    restrict alpha,
       double*    restrict a, inc_t rs_a0, inc_t cs_a0,
       double*    restrict b, inc_t rs_b0, inc_t cs_b0,
       double*    restrict beta,
       double*    restrict c, inc_t rs_c0, inc_t cs_c0,
       auxinfo_t* restrict data,
       cntx_t*    restrict cntx
     )
{
	AOCL_DTL_TRACE_ENTRY(AOCL_DTL_LEVEL_TRACE_7);

	uint64_t k_iter16 = k0 / 16;
	uint64_t k_left16 = k0 % 16;
	uint64_t k_iter4  = k_left16 / 4;
	uint64_t k_left1  = k_left16 % 4;

	uint64_t m_iter = m0 / 3;

	uint64_t rs_a   = rs_a0;
	uint64_t cs_a   = cs_a0;
	uint64_t rs_b   = rs_b0;
	uint64_t cs_b   = cs_b0;
	uint64_t rs_c   = rs_c0;
	uint64_t cs_c   = cs_c0;

	begin_asm()

	mov(var(rs_a), r8)                 // load rs_a
	lea(mem(, r8, 8), r8)              // rs_a *= sizeof(double)
	mov(var(cs_b), r11)                // load cs_b
	lea(mem(, r11, 8), r11)            // cs_b *= sizeof(double)

	lea(mem(r11, r11, 2), r13)         // r13 = 3*cs_b
	lea(mem(r8,  r8,  2), r10)         // r10 = 3*rs_a

	mov(var(rs_c), rdi)                // load rs_c
	lea(mem(, rdi, 8), rdi)            // rs_c *= sizeof(double)

	mov(imm(0), r15)                   // jj = 0;

// ----------------------- Block 1

	mov(var(a), r14)                   // load address of a
	mov(var(b), rdx)                   // load address of b
	mov(var(c), r12)                   // load address of c

	lea(mem(   , r15, 1), rsi)         // rsi = r15 = 4*jj;
	imul(imm(1*8), rsi)                // rsi *= cs_c*sizeof(double) = 1*8
	lea(mem(r12, rsi, 1), r12)         // r12 = c + 4*jj*cs_c;

	lea(mem(   , r15, 1), rsi)         // rsi = r15 = 4*jj;
	imul(r11, rsi)                     // rsi *= cs_b;
	lea(mem(rdx, rsi, 1), rdx)         // rbx = b + 4*jj*cs_b;

	mov(var(m_iter), r9)               // ii = m_iter;

	vxorpd(ymm4,  ymm4,  ymm4)
	vmovapd( ymm4, ymm5)
	vmovapd( ymm4, ymm6)
	vmovapd( ymm4, ymm7)
	vmovapd( ymm4, ymm8)
	vmovapd( ymm4, ymm9)
	vmovapd( ymm4, ymm10)
	vmovapd( ymm4, ymm11)
	vmovapd( ymm4, ymm12)
	vmovapd( ymm4, ymm13)
	vmovapd( ymm4, ymm14)
	vmovapd( ymm4, ymm15)

	lea(mem(r14), rax)                 // rax = a_ii;
	lea(mem(rdx), rbx)                 // rbx = b_jj;


	prefetch(0, mem(r12,         3*8)) // prefetch c + 0*rs_c
	prefetch(0, mem(r12, rdi, 1, 3*8)) // prefetch c + 1*rs_c
	prefetch(0, mem(r12, rdi, 2, 3*8)) // prefetch c + 2*rs_c
	lea(mem(r8,  r8,  4), rcx)         // rcx = 5*rs_a

	mov(var(k_iter16), rsi)            // i = k_iter16;
	test(rsi, rsi)                     // check i via logical AND.
	je(.DCONSIDKITER4_BLOCK1)          // if i == 0, jump to code that
	                                   // contains the k_iter4 loop.

	label(.DLOOPKITER16_BLOCK1)        // MAIN LOOP

	// ---------------------------------- iteration 0

	prefetch(0, mem(rax, r10, 1, 0*8)) // prefetch rax + 3*rs_a
	prefetch(0, mem(rax, r8,  4, 0*8)) // prefetch rax + 4*rs_a
	prefetch(0, mem(rax, rcx, 1, 0*8)) // prefetch rax + 5*rs_a
	SUBITER_K4_3x4(rax, rbx)

	// ---------------------------------- iteration 1
	SUBITER_K4_3x4(rax, rbx)

	// ---------------------------------- iteration 2

	prefetch(0, mem(rax, r10, 1, 0*8)) // prefetch rax + 3*rs_a
	prefetch(0, mem(rax, r8,  4, 0*8)) // prefetch rax + 4*rs_a
	prefetch(0, mem(rax, rcx, 1, 0*8)) // prefetch rax + 5*rs_a
	SUBITER_K4_3x4(rax, rbx)

	// ---------------------------------- iteration 3
	SUBITER_K4_3x4(rax, rbx)

	dec(rsi)                           // i -= 1;
	jne(.DLOOPKITER16_BLOCK1)          // iterate again if i != 0.

	label(.DCONSIDKITER4_BLOCK1)

	mov(var(k_iter4), rsi)             // i = k_iter4;
	test(rsi, rsi)                     // check i via logical AND.
	je(.DCONSIDKLEFT1_BLOCK1)          // if i == 0, jump to code that
	                                   // considers k_left1 loop.
	                                   // else, we prepare to enter k_iter4 loop.

	label(.DLOOPKITER4_BLOCK1)         // EDGE LOOP (ymm)

	prefetch(0, mem(rax, r10, 1, 0*8)) // prefetch rax + 3*rs_a
	prefetch(0, mem(rax, r8,  4, 0*8)) // prefetch rax + 4*rs_a
	prefetch(0, mem(rax, rcx, 1, 0*8)) // prefetch rax + 5*rs_a
	SUBITER_K4_3x4(rax, rbx)

	dec(rsi)                           // i -= 1;
	jne(.DLOOPKITER4_BLOCK1)           // iterate again if i != 0.

	label(.DCONSIDKLEFT1_BLOCK1)

	mov(var(k_left1), rsi)             // i = k_left1;
	test(rsi, rsi)                     // check i via logical AND.
	je(.DPOSTACCUM_BLOCK1)             // if i == 0, we're done; jump to end.
	                                   // else, we prepare to enter k_left1 loop.

	label(.DLOOPKLEFT1_BLOCK1)         // EDGE LOOP (scalar)
	                                   // NOTE: We must use ymm registers here bc
	                                   // using the xmm registers would zero out the
	                                   // high bits of the destination registers,
	                                   // which would destory intermediate results.
	SUBITER_K1_3x4(rax, rbx)

	dec(rsi)                           // i -= 1;
	jne(.DLOOPKLEFT1_BLOCK1)           // iterate again if i != 0.

	label(.DPOSTACCUM_BLOCK1)

	                                   // ymm4  ymm7  ymm10 ymm13
	                                   // ymm5  ymm8  ymm11 ymm14
	                                   // ymm6  ymm9  ymm12 ymm15

	vhaddpd( ymm7, ymm4, ymm0 )
	vextractf128(imm(1), ymm0, xmm1 )
	vaddpd( xmm0, xmm1, xmm0 )

	vhaddpd( ymm13, ymm10, ymm2 )
	vextractf128(imm(1), ymm2, xmm1 )
	vaddpd( xmm2, xmm1, xmm2 )

	vperm2f128(imm(0x20), ymm2, ymm0, ymm4 )
	                                   // xmm4[0] = sum(ymm4);  xmm4[1] = sum(ymm7)
	                                   // xmm4[2] = sum(ymm10); xmm4[3] = sum(ymm13)

	vhaddpd( ymm8, ymm5, ymm0 )
	vextractf128(imm(1), ymm0, xmm1 )
	vaddpd( xmm0, xmm1, xmm0 )

	vhaddpd( ymm14, ymm11, ymm2 )
	vextractf128(imm(1), ymm2, xmm1 )
	vaddpd( xmm2, xmm1, xmm2 )

	vperm2f128(imm(0x20), ymm2, ymm0, ymm5 )
	                                   // xmm5[0] = sum(ymm5);  xmm5[1] = sum(ymm8)
	                                   // xmm5[2] = sum(ymm11); xmm5[3] = sum(ymm14)

	vhaddpd( ymm9, ymm6, ymm0 )
	vextractf128(imm(1), ymm0, xmm1 )
	vaddpd( xmm0, xmm1, xmm0 )

	vhaddpd( ymm15, ymm12, ymm2 )
	vextractf128(imm(1), ymm2, xmm1 )
	vaddpd( xmm2, xmm1, xmm2 )

	vperm2f128(imm(0x20), ymm2, ymm0, ymm6 )
	                                   // xmm6[0] = sum(ymm6);  xmm6[1] = sum(ymm9)
	                                   // xmm6[2] = sum(ymm12); xmm6[3] = sum(ymm15)



	mov(var(alpha), rax)               // load address of alpha
	mov(var(beta), rbx)                // load address of beta
	lea(mem(r12), rcx)                 // rcx = c_iijj;
	vbroadcastsd(mem(rax), ymm0)       // load alpha and duplicate
	vbroadcastsd(mem(rbx), ymm3)       // load beta and duplicate

	vmulpd(ymm0, ymm4, ymm4)           // scale by alpha
	vmulpd(ymm0, ymm5, ymm5)
	vmulpd(ymm0, ymm6, ymm6)



	                                   // now avoid loading C if beta == 0

	vxorpd(ymm0, ymm0, ymm0)           // set ymm0 to zero.
	vucomisd(xmm0, xmm3)               // set ZF if beta == 0.
	je(.DBETAZERO_BLOCK1)              // if ZF = 1, jump to beta == 0 case


	vfmadd231pd(mem(rcx), ymm3, ymm4)
	vmovupd(ymm4, mem(rcx))
	add(rdi, rcx)

	vfmadd231pd(mem(rcx), ymm3, ymm5)
	vmovupd(ymm5, mem(rcx))
	add(rdi, rcx)

	vfmadd231pd(mem(rcx), ymm3, ymm6)
	vmovupd(ymm6, mem(rcx))


	jmp(.DDONE_BLOCK1)                 // jump to end.

	label(.DBETAZERO_BLOCK1)


	vmovupd(ymm4, mem(rcx))
	add(rdi, rcx)

	vmovupd(ymm5, mem(rcx))
	add(rdi, rcx)

	vmovupd(ymm6, mem(rcx))


	label(.DDONE_BLOCK1)

	lea(mem(r12, rdi, 2), r12)         //
	lea(mem(r12, rdi, 1), r12)         // c_ii = r12 += 3*rs_c

	lea(mem(r14, r8,  2), r14)         //
	lea(mem(r14, r8,  1), r14)         // a_ii = r14 += 3*rs_a

	dec(r9)                            // ii -= 1;

// ----------------------- Block 2
 	vxorpd(ymm4,  ymm4,  ymm4)
	vmovapd( ymm4, ymm5)
	vmovapd( ymm4, ymm6)
	vmovapd( ymm4, ymm7)
	vmovapd( ymm4, ymm8)
	vmovapd( ymm4, ymm9)
	vmovapd( ymm4, ymm10)
	vmovapd( ymm4, ymm11)
	vmovapd( ymm4, ymm12)
	vmovapd( ymm4, ymm13)
	vmovapd( ymm4, ymm14)
	vmovapd( ymm4, ymm15)

	lea(mem(r14), rax)                 // rax = a_ii;
	lea(mem(rdx), rbx)                 // rbx = b_jj;


	prefetch(0, mem(r12,         3*8)) // prefetch c + 0*rs_c
	prefetch(0, mem(r12, rdi, 1, 3*8)) // prefetch c + 1*rs_c
	prefetch(0, mem(r12, rdi, 2, 3*8)) // prefetch c + 2*rs_c
	lea(mem(r8,  r8,  4), rcx)         // rcx = 5*rs_a

	mov(var(k_iter16), rsi)            // i = k_iter16;
	test(rsi, rsi)                     // check i via logical AND.
	je(.DCONSIDKITER4_BLOCK2)          // if i == 0, jump to code that
	                                   // contains the k_iter4 loop.

	label(.DLOOPKITER16_BLOCK2)        // MAIN LOOP

	// ---------------------------------- iteration 0

	prefetch(0, mem(rax, r10, 1, 0*8)) // prefetch rax + 3*rs_a
	prefetch(0, mem(rax, r8,  4, 0*8)) // prefetch rax + 4*rs_a
	prefetch(0, mem(rax, rcx, 1, 0*8)) // prefetch rax + 5*rs_a
	SUBITER_K4_3x4(rax, rbx)

	// ---------------------------------- iteration 1
	SUBITER_K4_3x4(rax, rbx)

	// ---------------------------------- iteration 2

	prefetch(0, mem(rax, r10, 1, 0*8)) // prefetch rax + 3*rs_a
	prefetch(0, mem(rax, r8,  4, 0*8)) // prefetch rax + 4*rs_a
	prefetch(0, mem(rax, rcx, 1, 0*8)) // prefetch rax + 5*rs_a
	SUBITER_K4_3x4(rax, rbx)

	// ---------------------------------- iteration 3
	SUBITER_K4_3x4(rax, rbx)

	dec(rsi)                           // i -= 1;
	jne(.DLOOPKITER16_BLOCK2)          // iterate again if i != 0.

	label(.DCONSIDKITER4_BLOCK2)

	mov(var(k_iter4), rsi)             // i = k_iter4;
	test(rsi, rsi)                     // check i via logical AND.
	je(.DCONSIDKLEFT1_BLOCK2)          // if i == 0, jump to code that
	                                   // considers k_left1 loop.
	                                   // else, we prepare to enter k_iter4 loop.

	label(.DLOOPKITER4_BLOCK2)         // EDGE LOOP (ymm)

	prefetch(0, mem(rax, r10, 1, 0*8)) // prefetch rax + 3*rs_a
	prefetch(0, mem(rax, r8,  4, 0*8)) // prefetch rax + 4*rs_a
	prefetch(0, mem(rax, rcx, 1, 0*8)) // prefetch rax + 5*rs_a
	SUBITER_K4_3x4(rax, rbx)

	dec(rsi)                           // i -= 1;
	jne(.DLOOPKITER4_BLOCK2)           // iterate again if i != 0.

	label(.DCONSIDKLEFT1_BLOCK2)

	mov(var(k_left1), rsi)             // i = k_left1;
	test(rsi, rsi)                     // check i via logical AND.
	je(.DPOSTACCUM_BLOCK2)             // if i == 0, we're done; jump to end.
	                                   // else, we prepare to enter k_left1 loop.

	label(.DLOOPKLEFT1_BLOCK2)         // EDGE LOOP (scalar)
	                                   // NOTE: We must use ymm registers here bc
	                                   // using the xmm registers would zero out the
	                                   // high bits of the destination registers,
	                                   // which would destory intermediate results.
	SUBITER_K1_3x4(rax, rbx)

	dec(rsi)                           // i -= 1;
	jne(.DLOOPKLEFT1_BLOCK2)           // iterate again if i != 0.

	label(.DPOSTACCUM_BLOCK2)

	                                   // ymm4  ymm7  ymm10 ymm13
	                                   // ymm5  ymm8  ymm11 ymm14
	                                   // ymm6  ymm9  ymm12 ymm15

	vhaddpd( ymm7, ymm4, ymm0 )
	vextractf128(imm(1), ymm0, xmm1 )
	vaddpd( xmm0, xmm1, xmm0 )

	vhaddpd( ymm13, ymm10, ymm2 )
	vextractf128(imm(1), ymm2, xmm1 )
	vaddpd( xmm2, xmm1, xmm2 )

	vperm2f128(imm(0x20), ymm2, ymm0, ymm4 )
	                                   // xmm4[0] = sum(ymm4);  xmm4[1] = sum(ymm7)
	                                   // xmm4[2] = sum(ymm10); xmm4[3] = sum(ymm13)

	vhaddpd( ymm8, ymm5, ymm0 )
	vextractf128(imm(1), ymm0, xmm1 )
	vaddpd( xmm0, xmm1, xmm0 )

	vhaddpd( ymm14, ymm11, ymm2 )
	vextractf128(imm(1), ymm2, xmm1 )
	vaddpd( xmm2, xmm1, xmm2 )

	vperm2f128(imm(0x20), ymm2, ymm0, ymm5 )
	                                   // xmm5[0] = sum(ymm5);  xmm5[1] = sum(ymm8)
	                                   // xmm5[2] = sum(ymm11); xmm5[3] = sum(ymm14)

	vhaddpd( ymm9, ymm6, ymm0 )
	vextractf128(imm(1), ymm0, xmm1 )
	vaddpd( xmm0, xmm1, xmm0 )

	vhaddpd( ymm15, ymm12, ymm2 )
	vextractf128(imm(1), ymm2, xmm1 )
	vaddpd( xmm2, xmm1, xmm2 )

	vperm2f128(imm(0x20), ymm2, ymm0, ymm6 )
	                                   // xmm6[0] = sum(ymm6);  xmm6[1] = sum(ymm9)
	                                   // xmm6[2] = sum(ymm12); xmm6[3] = sum(ymm15)



	mov(var(alpha), rax)               // load address of alpha
	mov(var(beta), rbx)                // load address of beta
	lea(mem(r12), rcx)                 // rcx = c_iijj;
	vbroadcastsd(mem(rax), ymm0)       // load alpha and duplicate
	vbroadcastsd(mem(rbx), ymm3)       // load beta and duplicate

	vmulpd(ymm0, ymm4, ymm4)           // scale by alpha
	vmulpd(ymm0, ymm5, ymm5)
	vmulpd(ymm0, ymm6, ymm6)



	                                   // now avoid loading C if beta == 0

	vxorpd(ymm0, ymm0, ymm0)           // set ymm0 to zero.
	vucomisd(xmm0, xmm3)               // set ZF if beta == 0.
	je(.DBETAZERO_BLOCK2)              // if ZF = 1, jump to beta == 0 case


	vfmadd231pd(mem(rcx), ymm3, ymm4)
	vmovupd(ymm4, mem(rcx))
	add(rdi, rcx)

	vfmadd231pd(mem(rcx), ymm3, ymm5)
	vmovupd(ymm5, mem(rcx))
	add(rdi, rcx)

	vfmadd231pd(mem(rcx), ymm3, ymm6)
	vextractf128(imm(1), ymm6, xmm1 )
	vmovhpd(xmm6, mem(rcx, 1*8))
	vmovupd(xmm1, mem(rcx, 2*8))


	jmp(.DDONE_BLOCK2)                 // jump to end.

	label(.DBETAZERO_BLOCK2)


	vmovupd(ymm4, mem(rcx))
	add(rdi, rcx)

	vmovupd(ymm5, mem(rcx))
	add(rdi, rcx)

	vextractf128(imm(1), ymm6, xmm1 )
	vmovhpd(xmm6, mem(rcx, 1*8))
	vmovupd(xmm1, mem(rcx, 2*8))


	label(.DDONE_BLOCK2)

	lea(mem(r12, rdi, 2), r12)         //
	lea(mem(r12, rdi, 1), r12)         // c_ii = r12 += 3*rs_c

	lea(mem(r14, r8,  2), r14)         //
	lea(mem(r14, r8,  1), r14)         // a_ii = r14 += 3*rs_a

	dec(r9)                            // ii -= 1;

	add(imm(4), r15)                   // jj += 4;

// ----------------------- Block 3
	mov(var(a), r14)                   // load address of a
	mov(var(b), rdx)                   // load address of b
	mov(var(c), r12)                   // load address of c

	lea(mem(   , r15, 1), rsi)         // rsi = r15 = 4*jj;
	imul(imm(1*8), rsi)                // rsi *= cs_c*sizeof(double) = 1*8
	lea(mem(r12, rsi, 1), r12)         // r12 = c + 4*jj*cs_c;

	lea(mem(   , r15, 1), rsi)         // rsi = r15 = 4*jj;
	imul(r11, rsi)                     // rsi *= cs_b;
	lea(mem(rdx, rsi, 1), rdx)         // rbx = b + 4*jj*cs_b;

	mov(var(m_iter), r9)               // ii = m_iter;

	vxorpd(ymm4,  ymm4,  ymm4)
	vmovapd( ymm4, ymm5)
	vmovapd( ymm4, ymm6)
	vmovapd( ymm4, ymm7)
	vmovapd( ymm4, ymm8)
	vmovapd( ymm4, ymm9)
	vmovapd( ymm4, ymm10)
	vmovapd( ymm4, ymm11)
	vmovapd( ymm4, ymm12)
	vmovapd( ymm4, ymm13)
	vmovapd( ymm4, ymm14)
	vmovapd( ymm4, ymm15)

	lea(mem(r14), rax)                 // rax = a_ii;
	lea(mem(rdx), rbx)                 // rbx = b_jj;


	prefetch(0, mem(r12,         3*8)) // prefetch c + 0*rs_c
	prefetch(0, mem(r12, rdi, 1, 3*8)) // prefetch c + 1*rs_c
	prefetch(0, mem(r12, rdi, 2, 3*8)) // prefetch c + 2*rs_c
	lea(mem(r8,  r8,  4), rcx)         // rcx = 5*rs_a

	mov(var(k_iter16), rsi)            // i = k_iter16;
	test(rsi, rsi)                     // check i via logical AND.
	je(.DCONSIDKITER4_BLOCK3)          // if i == 0, jump to code that
	                                   // contains the k_iter4 loop.

	label(.DLOOPKITER16_BLOCK3)        // MAIN LOOP

	// ---------------------------------- iteration 0

	prefetch(0, mem(rax, r10, 1, 0*8)) // prefetch rax + 3*rs_a
	prefetch(0, mem(rax, r8,  4, 0*8)) // prefetch rax + 4*rs_a
	prefetch(0, mem(rax, rcx, 1, 0*8)) // prefetch rax + 5*rs_a
	SUBITER_K4_3x4(rax, rbx)

	// ---------------------------------- iteration 1
	SUBITER_K4_3x4(rax, rbx)

	// ---------------------------------- iteration 2

	prefetch(0, mem(rax, r10, 1, 0*8)) // prefetch rax + 3*rs_a
	prefetch(0, mem(rax, r8,  4, 0*8)) // prefetch rax + 4*rs_a
	prefetch(0, mem(rax, rcx, 1, 0*8)) // prefetch rax + 5*rs_a
	SUBITER_K4_3x4(rax, rbx)

	// ---------------------------------- iteration 3
	SUBITER_K4_3x4(rax, rbx)

	dec(rsi)                           // i -= 1;
	jne(.DLOOPKITER16_BLOCK3)          // iterate again if i != 0.

	label(.DCONSIDKITER4_BLOCK3)

	mov(var(k_iter4), rsi)             // i = k_iter4;
	test(rsi, rsi)                     // check i via logical AND.
	je(.DCONSIDKLEFT1_BLOCK3)          // if i == 0, jump to code that
	                                   // considers k_left1 loop.
	                                   // else, we prepare to enter k_iter4 loop.

	label(.DLOOPKITER4_BLOCK3)         // EDGE LOOP (ymm)

	prefetch(0, mem(rax, r10, 1, 0*8)) // prefetch rax + 3*rs_a
	prefetch(0, mem(rax, r8,  4, 0*8)) // prefetch rax + 4*rs_a
	prefetch(0, mem(rax, rcx, 1, 0*8)) // prefetch rax + 5*rs_a
	SUBITER_K4_3x4(rax, rbx)

	dec(rsi)                           // i -= 1;
	jne(.DLOOPKITER4_BLOCK3)           // iterate again if i != 0.

	label(.DCONSIDKLEFT1_BLOCK3)

	mov(var(k_left1), rsi)             // i = k_left1;
	test(rsi, rsi)                     // check i via logical AND.
	je(.DPOSTACCUM_BLOCK3)             // if i == 0, we're done; jump to end.
	                                   // else, we prepare to enter k_left1 loop.

	label(.DLOOPKLEFT1_BLOCK3)         // EDGE LOOP (scalar)
	                                   // NOTE: We must use ymm registers here bc
	                                   // using the xmm registers would zero out the
	                                   // high bits of the destination registers,
	                                   // which would destory intermediate results.
	SUBITER_K1_3x4(rax, rbx)

	dec(rsi)                           // i -= 1;
	jne(.DLOOPKLEFT1_BLOCK3)           // iterate again if i != 0.

	label(.DPOSTACCUM_BLOCK3)

	                                   // ymm4  ymm7  ymm10 ymm13
	                                   // ymm5  ymm8  ymm11 ymm14
	                                   // ymm6  ymm9  ymm12 ymm15

	vhaddpd( ymm7, ymm4, ymm0 )
	vextractf128(imm(1), ymm0, xmm1 )
	vaddpd( xmm0, xmm1, xmm0 )

	vhaddpd( ymm13, ymm10, ymm2 )
	vextractf128(imm(1), ymm2, xmm1 )
	vaddpd( xmm2, xmm1, xmm2 )

	vperm2f128(imm(0x20), ymm2, ymm0, ymm4 )
	                                   // xmm4[0] = sum(ymm4);  xmm4[1] = sum(ymm7)
	                                   // xmm4[2] = sum(ymm10); xmm4[3] = sum(ymm13)

	vhaddpd( ymm8, ymm5, ymm0 )
	vextractf128(imm(1), ymm0, xmm1 )
	vaddpd( xmm0, xmm1, xmm0 )

	vhaddpd( ymm14, ymm11, ymm2 )
	vextractf128(imm(1), ymm2, xmm1 )
	vaddpd( xmm2, xmm1, xmm2 )

	vperm2f128(imm(0x20), ymm2, ymm0, ymm5 )
	                                   // xmm5[0] = sum(ymm5);  xmm5[1] = sum(ymm8)
	                                   // xmm5[2] = sum(ymm11); xmm5[3] = sum(ymm14)

	vhaddpd( ymm9, ymm6, ymm0 )
	vextractf128(imm(1), ymm0, xmm1 )
	vaddpd( xmm0, xmm1, xmm0 )

	vhaddpd( ymm15, ymm12, ymm2 )
	vextractf128(imm(1), ymm2, xmm1 )
	vaddpd( xmm2, xmm1, xmm2 )

	vperm2f128(imm(0x20), ymm2, ymm0, ymm6 )
	                                   // xmm6[0] = sum(ymm6);  xmm6[1] = sum(ymm9)
	                                   // xmm6[2] = sum(ymm12); xmm6[3] = sum(ymm15)



	mov(var(alpha), rax)               // load address of alpha
	mov(var(beta), rbx)                // load address of beta
	lea(mem(r12), rcx)                 // rcx = c_iijj;
	vbroadcastsd(mem(rax), ymm0)       // load alpha and duplicate
	vbroadcastsd(mem(rbx), ymm3)       // load beta and duplicate

	vmulpd(ymm0, ymm4, ymm4)           // scale by alpha
	vmulpd(ymm0, ymm5, ymm5)
	vmulpd(ymm0, ymm6, ymm6)



	                                   // now avoid loading C if beta == 0

	vxorpd(ymm0, ymm0, ymm0)           // set ymm0 to zero.
	vucomisd(xmm0, xmm3)               // set ZF if beta == 0.
	je(.DBETAZERO_BLOCK3)              // if ZF = 1, jump to beta == 0 case


	vfmadd231pd(mem(rcx), ymm3, ymm4)
	vmovupd(ymm4, mem(rcx))
	add(rdi, rcx)

	vfmadd231pd(mem(rcx), ymm3, ymm5)
	vmovupd(ymm5, mem(rcx))
	add(rdi, rcx)

	vfmadd231pd(mem(rcx), ymm3, ymm6)
	vmovupd(ymm6, mem(rcx))


	jmp(.DDONE_BLOCK3)                 // jump to end.

	label(.DBETAZERO_BLOCK3)


	vmovupd(ymm4, mem(rcx))
	add(rdi, rcx)

	vmovupd(ymm5, mem(rcx))
	add(rdi, rcx)

	vmovupd(ymm6, mem(rcx))


	label(.DDONE_BLOCK3)

	lea(mem(r12, rdi, 2), r12)         //
	lea(mem(r12, rdi, 1), r12)         // c_ii = r12 += 3*rs_c

	lea(mem(r14, r8,  2), r14)         //
	lea(mem(r14, r8,  1), r14)         // a_ii = r14 += 3*rs_a

	dec(r9)                            // ii -= 1;

// ----------------------- Block 4
 	vxorpd(ymm4,  ymm4,  ymm4)
	vmovapd( ymm4, ymm5)
	vmovapd( ymm4, ymm6)
	vmovapd( ymm4, ymm7)
	vmovapd( ymm4, ymm8)
	vmovapd( ymm4, ymm9)
	vmovapd( ymm4, ymm10)
	vmovapd( ymm4, ymm11)
	vmovapd( ymm4, ymm12)
	vmovapd( ymm4, ymm13)
	vmovapd( ymm4, ymm14)
	vmovapd( ymm4, ymm15)

	lea(mem(r14), rax)                 // rax = a_ii;
	lea(mem(rdx), rbx)                 // rbx = b_jj;


	prefetch(0, mem(r12,         3*8)) // prefetch c + 0*rs_c
	prefetch(0, mem(r12, rdi, 1, 3*8)) // prefetch c + 1*rs_c
	prefetch(0, mem(r12, rdi, 2, 3*8)) // prefetch c + 2*rs_c
	lea(mem(r8,  r8,  4), rcx)         // rcx = 5*rs_a

	mov(var(k_iter16), rsi)            // i = k_iter16;
	test(rsi, rsi)                     // check i via logical AND.
	je(.DCONSIDKITER4_BLOCK4)          // if i == 0, jump to code that
	                                   // contains the k_iter4 loop.

	label(.DLOOPKITER16_BLOCK4)        // MAIN LOOP

	// ---------------------------------- iteration 0

	prefetch(0, mem(rax, r10, 1, 0*8)) // prefetch rax + 3*rs_a
	prefetch(0, mem(rax, r8,  4, 0*8)) // prefetch rax + 4*rs_a
	prefetch(0, mem(rax, rcx, 1, 0*8)) // prefetch rax + 5*rs_a
	SUBITER_K4_3x4(rax, rbx)

	// ---------------------------------- iteration 1
	SUBITER_K4_3x4(rax, rbx)

	// ---------------------------------- iteration 2

	prefetch(0, mem(rax, r10, 1, 0*8)) // prefetch rax + 3*rs_a
	prefetch(0, mem(rax, r8,  4, 0*8)) // prefetch rax + 4*rs_a
	prefetch(0, mem(rax, rcx, 1, 0*8)) // prefetch rax + 5*rs_a
	SUBITER_K4_3x4(rax, rbx)

	// ---------------------------------- iteration 3
	SUBITER_K4_3x4(rax, rbx)

	dec(rsi)                           // i -= 1;
	jne(.DLOOPKITER16_BLOCK4)          // iterate again if i != 0.

	label(.DCONSIDKITER4_BLOCK4)

	mov(var(k_iter4), rsi)             // i = k_iter4;
	test(rsi, rsi)                     // check i via logical AND.
	je(.DCONSIDKLEFT1_BLOCK4)          // if i == 0, jump to code that
	                                   // considers k_left1 loop.
	                                   // else, we prepare to enter k_iter4 loop.

	label(.DLOOPKITER4_BLOCK4)         // EDGE LOOP (ymm)

	prefetch(0, mem(rax, r10, 1, 0*8)) // prefetch rax + 3*rs_a
	prefetch(0, mem(rax, r8,  4, 0*8)) // prefetch rax + 4*rs_a
	prefetch(0, mem(rax, rcx, 1, 0*8)) // prefetch rax + 5*rs_a
	SUBITER_K4_3x4(rax, rbx)

	dec(rsi)                           // i -= 1;
	jne(.DLOOPKITER4_BLOCK4)           // iterate again if i != 0.

	label(.DCONSIDKLEFT1_BLOCK4)

	mov(var(k_left1), rsi)             // i = k_left1;
	test(rsi, rsi)                     // check i via logical AND.
	je(.DPOSTACCUM_BLOCK4)             // if i == 0, we're done; jump to end.
	                                   // else, we prepare to enter k_left1 loop.

	label(.DLOOPKLEFT1_BLOCK4)         // EDGE LOOP (scalar)
	                                   // NOTE: We must use ymm registers here bc
	                                   // using the xmm registers would zero out the
	                                   // high bits of the destination registers,
	                                   // which would destory intermediate results.
	SUBITER_K1_3x4(rax, rbx)

	dec(rsi)                           // i -= 1;
	jne(.DLOOPKLEFT1_BLOCK4)           // iterate again if i != 0.

	label(.DPOSTACCUM_BLOCK4)

	                                   // ymm4  ymm7  ymm10 ymm13
	                                   // ymm5  ymm8  ymm11 ymm14
	                                   // ymm6  ymm9  ymm12 ymm15

	vhaddpd( ymm7, ymm4, ymm0 )
	vextractf128(imm(1), ymm0, xmm1 )
	vaddpd( xmm0, xmm1, xmm0 )

	vhaddpd( ymm13, ymm10, ymm2 )
	vextractf128(imm(1), ymm2, xmm1 )
	vaddpd( xmm2, xmm1, xmm2 )

	vperm2f128(imm(0x20), ymm2, ymm0, ymm4 )
	                                   // xmm4[0] = sum(ymm4);  xmm4[1] = sum(ymm7)
	                                   // xmm4[2] = sum(ymm10); xmm4[3] = sum(ymm13)

	vhaddpd( ymm8, ymm5, ymm0 )
	vextractf128(imm(1), ymm0, xmm1 )
	vaddpd( xmm0, xmm1, xmm0 )

	vhaddpd( ymm14, ymm11, ymm2 )
	vextractf128(imm(1), ymm2, xmm1 )
	vaddpd( xmm2, xmm1, xmm2 )

	vperm2f128(imm(0x20), ymm2, ymm0, ymm5 )
	                                   // xmm5[0] = sum(ymm5);  xmm5[1] = sum(ymm8)
	                                   // xmm5[2] = sum(ymm11); xmm5[3] = sum(ymm14)

	vhaddpd( ymm9, ymm6, ymm0 )
	vextractf128(imm(1), ymm0, xmm1 )
	vaddpd( xmm0, xmm1, xmm0 )

	vhaddpd( ymm15, ymm12, ymm2 )
	vextractf128(imm(1), ymm2, xmm1 )
	vaddpd( xmm2, xmm1, xmm2 )

	vperm2f128(imm(0x20), ymm2, ymm0, ymm6 )
	                                   // xmm6[0] = sum(ymm6);  xmm6[1] = sum(ymm9)
	                                   // xmm6[2] = sum(ymm12); xmm6[3] = sum(ymm15)



	mov(var(alpha), rax)               // load address of alpha
	mov(var(beta), rbx)                // load address of beta
	lea(mem(r12), rcx)                 // rcx = c_iijj;
	vbroadcastsd(mem(rax), ymm0)       // load alpha and duplicate
	vbroadcastsd(mem(rbx), ymm3)       // load beta and duplicate

	vmulpd(ymm0, ymm4, ymm4)           // scale by alpha
	vmulpd(ymm0, ymm5, ymm5)
	vmulpd(ymm0, ymm6, ymm6)



	                                   // now avoid loading C if beta == 0

	vxorpd(ymm0, ymm0, ymm0)           // set ymm0 to zero.
	vucomisd(xmm0, xmm3)               // set ZF if beta == 0.
	je(.DBETAZERO_BLOCK4)              // if ZF = 1, jump to beta == 0 case


	vfmadd231pd(mem(rcx), ymm3, ymm4)
	vmovupd(ymm4, mem(rcx))
	add(rdi, rcx)

	vfmadd231pd(mem(rcx), ymm3, ymm5)
	vmovupd(ymm5, mem(rcx))
	add(rdi, rcx)

	vfmadd231pd(mem(rcx), ymm3, ymm6)
	vmovupd(ymm6, mem(rcx))


	jmp(.DDONE_BLOCK4)                 // jump to end.

	label(.DBETAZERO_BLOCK4)


	vmovupd(ymm4, mem(rcx))
	add(rdi, rcx)

	vmovupd(ymm5, mem(rcx))
	add(rdi, rcx)

	vmovupd(ymm6, mem(rcx))


	label(.DDONE_BLOCK4)

	vzeroupper()

    end_asm(
	: // output operands (none)
	: // input operands
      [m_iter] "m" (m_iter),
      [k_iter16] "m" (k_iter16),
      [k_iter4] "m" (k_iter4),
      [k_left1] "m" (k_left1),
      [a]      "m" (a),
      [rs_a]   "m" (rs_a),
      [cs_a]   "m" (cs_a),
      [b]      "m" (b),
      [rs_b]   "m" (rs_b),
      [cs_b]   "m" (cs_b),
      [alpha]  "m" (alpha),
      [beta]   "m" (beta),
      [c]      "m" (c),
      [rs_c]   "m" (rs_c),
      [cs_c]   "m" (cs_c)/*,
      [a_next] "m" (a_next),
      [b_next] "m" (b_next)*/
	: // register clobber list
	  "rax", "rbx", "rcx", "rdx", "rsi", "rdi",
	  "r8", "r9", "r10", "r11", "r12", "r13", "r14", "r15",
	  "xmm0", "xmm1", "xmm2", "xmm3",
	  "xmm4", "xmm5", "xmm6", "xmm7",
	  "xmm8", "xmm9", "xmm10", "xmm11",
	  "xmm12", "xmm13", "xmm14", "xmm15",
	  "ymm0", "ymm1", "ymm2", "ymm3", "ymm4", "ymm5",
	  "ymm6", "ymm7", "ymm8", "ymm9", "ymm10",
	  "ymm11", "ymm12", "ymm13", "ymm14", "ymm15",
	  "memory"
	)

	AOCL_DTL_TRACE_EXIT(AOCL_DTL_LEVEL_TRACE_7);
}

/*

Following kernel computes the 6x8 block for the Upper vairant(U) of gemmt where
m_offset in 24x24 block is 12 and n_offset is 8(12x8)
(12x8)_U

the region marked with 'x' is computed by following kernel
the region marked with '-' is not computed

	     	<-- n_off_24 -- >
 		   8 9 10 11 12 13 14 15

↑		12   - - - - x x x x
|		13   - - - - - x x x
m		14   - - - - - - x x
off		15   - - - - - - - x
24		16   - - - - - - - -
|		17   - - - - - - - -
↓


*/
void bli_dgemmsup_rd_haswell_asm_6x8m_18x16_U
     (
       conj_t              conja,
       conj_t              conjb,
       dim_t               m0,
       dim_t               n0,
       dim_t               k0,
       double*    restrict alpha,
       double*    restrict a, inc_t rs_a0, inc_t cs_a0,
       double*    restrict b, inc_t rs_b0, inc_t cs_b0,
       double*    restrict beta,
       double*    restrict c, inc_t rs_c0, inc_t cs_c0,
       auxinfo_t* restrict data,
       cntx_t*    restrict cntx
     )
{
	AOCL_DTL_TRACE_ENTRY(AOCL_DTL_LEVEL_TRACE_7);

	uint64_t k_iter16 = k0 / 16;
	uint64_t k_left16 = k0 % 16;
	uint64_t k_iter4  = k_left16 / 4;
	uint64_t k_left1  = k_left16 % 4;

	uint64_t m_iter = m0 / 3;

	uint64_t rs_a   = rs_a0;
	uint64_t cs_a   = cs_a0;
	uint64_t rs_b   = rs_b0;
	uint64_t cs_b   = cs_b0;
	uint64_t rs_c   = rs_c0;
	uint64_t cs_c   = cs_c0;

	begin_asm()

	mov(var(rs_a), r8)                 // load rs_a
	lea(mem(, r8, 8), r8)              // rs_a *= sizeof(double)
	mov(var(cs_b), r11)                // load cs_b
	lea(mem(, r11, 8), r11)            // cs_b *= sizeof(double)

	lea(mem(r11, r11, 2), r13)         // r13 = 3*cs_b
	lea(mem(r8,  r8,  2), r10)         // r10 = 3*rs_a

	mov(var(rs_c), rdi)                // load rs_c
	lea(mem(, rdi, 8), rdi)            // rs_c *= sizeof(double)

	mov(imm(0), r15)                   // jj = 0;

// ----------------------- Block 1
	mov(var(a), r14)                   // load address of a
	mov(var(b), rdx)                   // load address of b
	mov(var(c), r12)                   // load address of c

	lea(mem(   , r15, 1), rsi)         // rsi = r15 = 4*jj;
	imul(imm(1*8), rsi)                // rsi *= cs_c*sizeof(double) = 1*8
	lea(mem(r12, rsi, 1), r12)         // r12 = c + 4*jj*cs_c;

	lea(mem(   , r15, 1), rsi)         // rsi = r15 = 4*jj;
	imul(r11, rsi)                     // rsi *= cs_b;
	lea(mem(rdx, rsi, 1), rdx)         // rbx = b + 4*jj*cs_b;

	mov(var(m_iter), r9)               // ii = m_iter;

	vxorpd(ymm4,  ymm4,  ymm4)
	vmovapd( ymm4, ymm5)
	vmovapd( ymm4, ymm6)
	vmovapd( ymm4, ymm7)
	vmovapd( ymm4, ymm8)
	vmovapd( ymm4, ymm9)
	vmovapd( ymm4, ymm10)
	vmovapd( ymm4, ymm11)
	vmovapd( ymm4, ymm12)
	vmovapd( ymm4, ymm13)
	vmovapd( ymm4, ymm14)
	vmovapd( ymm4, ymm15)

	lea(mem(r14), rax)                 // rax = a_ii;
	lea(mem(rdx), rbx)                 // rbx = b_jj;


	prefetch(0, mem(r12,         3*8)) // prefetch c + 0*rs_c
	prefetch(0, mem(r12, rdi, 1, 3*8)) // prefetch c + 1*rs_c
	prefetch(0, mem(r12, rdi, 2, 3*8)) // prefetch c + 2*rs_c
	lea(mem(r8,  r8,  4), rcx)         // rcx = 5*rs_a

	mov(var(k_iter16), rsi)            // i = k_iter16;
	test(rsi, rsi)                     // check i via logical AND.
	je(.DCONSIDKITER4_BLOCK1)          // if i == 0, jump to code that
	                                   // contains the k_iter4 loop.

	label(.DLOOPKITER16_BLOCK1)        // MAIN LOOP

	// ---------------------------------- iteration 0

	prefetch(0, mem(rax, r10, 1, 0*8)) // prefetch rax + 3*rs_a
	prefetch(0, mem(rax, r8,  4, 0*8)) // prefetch rax + 4*rs_a
	prefetch(0, mem(rax, rcx, 1, 0*8)) // prefetch rax + 5*rs_a
	SUBITER_K4_2x4(rax, rbx)

	// ---------------------------------- iteration 1
	SUBITER_K4_2x4(rax, rbx)

	// ---------------------------------- iteration 2

	prefetch(0, mem(rax, r10, 1, 0*8)) // prefetch rax + 3*rs_a
	prefetch(0, mem(rax, r8,  4, 0*8)) // prefetch rax + 4*rs_a
	prefetch(0, mem(rax, rcx, 1, 0*8)) // prefetch rax + 5*rs_a
	SUBITER_K4_2x4(rax, rbx)

	// ---------------------------------- iteration 3
	SUBITER_K4_2x4(rax, rbx)

	dec(rsi)                           // i -= 1;
	jne(.DLOOPKITER16_BLOCK1)          // iterate again if i != 0.

	label(.DCONSIDKITER4_BLOCK1)

	mov(var(k_iter4), rsi)             // i = k_iter4;
	test(rsi, rsi)                     // check i via logical AND.
	je(.DCONSIDKLEFT1_BLOCK1)          // if i == 0, jump to code that
	                                   // considers k_left1 loop.
	                                   // else, we prepare to enter k_iter4 loop.

	label(.DLOOPKITER4_BLOCK1)         // EDGE LOOP (ymm)

	prefetch(0, mem(rax, r10, 1, 0*8)) // prefetch rax + 3*rs_a
	prefetch(0, mem(rax, r8,  4, 0*8)) // prefetch rax + 4*rs_a
	prefetch(0, mem(rax, rcx, 1, 0*8)) // prefetch rax + 5*rs_a
	SUBITER_K4_2x4(rax, rbx)

	dec(rsi)                           // i -= 1;
	jne(.DLOOPKITER4_BLOCK1)           // iterate again if i != 0.

	label(.DCONSIDKLEFT1_BLOCK1)

	mov(var(k_left1), rsi)             // i = k_left1;
	test(rsi, rsi)                     // check i via logical AND.
	je(.DPOSTACCUM_BLOCK1)             // if i == 0, we're done; jump to end.
	                                   // else, we prepare to enter k_left1 loop.

	label(.DLOOPKLEFT1_BLOCK1)         // EDGE LOOP (scalar)
	                                   // NOTE: We must use ymm registers here bc
	                                   // using the xmm registers would zero out the
	                                   // high bits of the destination registers,
	                                   // which would destory intermediate results.
	SUBITER_K1_2x4(rax, rbx)

	dec(rsi)                           // i -= 1;
	jne(.DLOOPKLEFT1_BLOCK1)           // iterate again if i != 0.

	label(.DPOSTACCUM_BLOCK1)

	                                   // ymm4  ymm7  ymm10 ymm13
	                                   // ymm5  ymm8  ymm11 ymm14
	                                   // ymm6  ymm9  ymm12 ymm15

	vhaddpd( ymm7, ymm4, ymm0 )
	vextractf128(imm(1), ymm0, xmm1 )
	vaddpd( xmm0, xmm1, xmm0 )

	vhaddpd( ymm13, ymm10, ymm2 )
	vextractf128(imm(1), ymm2, xmm1 )
	vaddpd( xmm2, xmm1, xmm2 )

	vperm2f128(imm(0x20), ymm2, ymm0, ymm4 )
	                                   // xmm4[0] = sum(ymm4);  xmm4[1] = sum(ymm7)
	                                   // xmm4[2] = sum(ymm10); xmm4[3] = sum(ymm13)

	vhaddpd( ymm8, ymm5, ymm0 )
	vextractf128(imm(1), ymm0, xmm1 )
	vaddpd( xmm0, xmm1, xmm0 )

	vhaddpd( ymm14, ymm11, ymm2 )
	vextractf128(imm(1), ymm2, xmm1 )
	vaddpd( xmm2, xmm1, xmm2 )

	vperm2f128(imm(0x20), ymm2, ymm0, ymm5 )
	                                   // xmm5[0] = sum(ymm5);  xmm5[1] = sum(ymm8)
	                                   // xmm5[2] = sum(ymm11); xmm5[3] = sum(ymm14)

	vhaddpd( ymm9, ymm6, ymm0 )
	vextractf128(imm(1), ymm0, xmm1 )
	vaddpd( xmm0, xmm1, xmm0 )

	vhaddpd( ymm15, ymm12, ymm2 )
	vextractf128(imm(1), ymm2, xmm1 )
	vaddpd( xmm2, xmm1, xmm2 )

	vperm2f128(imm(0x20), ymm2, ymm0, ymm6 )
	                                   // xmm6[0] = sum(ymm6);  xmm6[1] = sum(ymm9)
	                                   // xmm6[2] = sum(ymm12); xmm6[3] = sum(ymm15)



	mov(var(alpha), rax)               // load address of alpha
	mov(var(beta), rbx)                // load address of beta
	lea(mem(r12), rcx)                 // rcx = c_iijj;
	vbroadcastsd(mem(rax), ymm0)       // load alpha and duplicate
	vbroadcastsd(mem(rbx), ymm3)       // load beta and duplicate

	vmulpd(ymm0, ymm4, ymm4)           // scale by alpha
	vmulpd(ymm0, ymm5, ymm5)
	vmulpd(ymm0, ymm6, ymm6)



	                                   // now avoid loading C if beta == 0

	vxorpd(ymm0, ymm0, ymm0)           // set ymm0 to zero.
	vucomisd(xmm0, xmm3)               // set ZF if beta == 0.
	je(.DBETAZERO_BLOCK1)              // if ZF = 1, jump to beta == 0 case


	vfmadd231pd(mem(rcx), ymm3, ymm4)
	vextractf128(imm(1), ymm4, xmm1 )
	vmovupd(xmm1, mem(rcx, 2*8))
	add(rdi, rcx)

	vfmadd231pd(mem(rcx), ymm3, ymm5)
	vextractf128(imm(1), ymm5, xmm1 )
	vmovhpd(xmm1, mem(rcx, 3*8))

	// vfmadd231pd(mem(rcx), ymm3, ymm6)
	// vmovupd(ymm6, mem(rcx))


	jmp(.DDONE_BLOCK1)                 // jump to end.

	label(.DBETAZERO_BLOCK1)


	vextractf128(imm(1), ymm4, xmm1 )
	vmovupd(xmm1, mem(rcx, 2*8))
	add(rdi, rcx)

	vextractf128(imm(1), ymm5, xmm1 )
	vmovhpd(xmm1, mem(rcx, 3*8))


	label(.DDONE_BLOCK1)
// ----------------------- Block 2
	add(imm(4), r15)                   // jj += 4;

// ----------------------- Block 3
	mov(var(a), r14)                   // load address of a
	mov(var(b), rdx)                   // load address of b
	mov(var(c), r12)                   // load address of c

	lea(mem(   , r15, 1), rsi)         // rsi = r15 = 4*jj;
	imul(imm(1*8), rsi)                // rsi *= cs_c*sizeof(double) = 1*8
	lea(mem(r12, rsi, 1), r12)         // r12 = c + 4*jj*cs_c;

	lea(mem(   , r15, 1), rsi)         // rsi = r15 = 4*jj;
	imul(r11, rsi)                     // rsi *= cs_b;
	lea(mem(rdx, rsi, 1), rdx)         // rbx = b + 4*jj*cs_b;

	mov(var(m_iter), r9)               // ii = m_iter;

	vxorpd(ymm4,  ymm4,  ymm4)
	vmovapd( ymm4, ymm5)
	vmovapd( ymm4, ymm6)
	vmovapd( ymm4, ymm7)
	vmovapd( ymm4, ymm8)
	vmovapd( ymm4, ymm9)
	vmovapd( ymm4, ymm10)
	vmovapd( ymm4, ymm11)
	vmovapd( ymm4, ymm12)
	vmovapd( ymm4, ymm13)
	vmovapd( ymm4, ymm14)
	vmovapd( ymm4, ymm15)

	lea(mem(r14), rax)                 // rax = a_ii;
	lea(mem(rdx), rbx)                 // rbx = b_jj;


	prefetch(0, mem(r12,         3*8)) // prefetch c + 0*rs_c
	prefetch(0, mem(r12, rdi, 1, 3*8)) // prefetch c + 1*rs_c
	prefetch(0, mem(r12, rdi, 2, 3*8)) // prefetch c + 2*rs_c
	lea(mem(r8,  r8,  4), rcx)         // rcx = 5*rs_a

	mov(var(k_iter16), rsi)            // i = k_iter16;
	test(rsi, rsi)                     // check i via logical AND.
	je(.DCONSIDKITER4_BLOCK3)          // if i == 0, jump to code that
	                                   // contains the k_iter4 loop.

	label(.DLOOPKITER16_BLOCK3)        // MAIN LOOP

	// ---------------------------------- iteration 0

	prefetch(0, mem(rax, r10, 1, 0*8)) // prefetch rax + 3*rs_a
	prefetch(0, mem(rax, r8,  4, 0*8)) // prefetch rax + 4*rs_a
	prefetch(0, mem(rax, rcx, 1, 0*8)) // prefetch rax + 5*rs_a
	SUBITER_K4_3x4(rax, rbx)

	// ---------------------------------- iteration 1
	SUBITER_K4_3x4(rax, rbx)

	// ---------------------------------- iteration 2

	prefetch(0, mem(rax, r10, 1, 0*8)) // prefetch rax + 3*rs_a
	prefetch(0, mem(rax, r8,  4, 0*8)) // prefetch rax + 4*rs_a
	prefetch(0, mem(rax, rcx, 1, 0*8)) // prefetch rax + 5*rs_a
	SUBITER_K4_3x4(rax, rbx)

	// ---------------------------------- iteration 3
	SUBITER_K4_3x4(rax, rbx)

	dec(rsi)                           // i -= 1;
	jne(.DLOOPKITER16_BLOCK3)          // iterate again if i != 0.

	label(.DCONSIDKITER4_BLOCK3)

	mov(var(k_iter4), rsi)             // i = k_iter4;
	test(rsi, rsi)                     // check i via logical AND.
	je(.DCONSIDKLEFT1_BLOCK3)          // if i == 0, jump to code that
	                                   // considers k_left1 loop.
	                                   // else, we prepare to enter k_iter4 loop.

	label(.DLOOPKITER4_BLOCK3)         // EDGE LOOP (ymm)

	prefetch(0, mem(rax, r10, 1, 0*8)) // prefetch rax + 3*rs_a
	prefetch(0, mem(rax, r8,  4, 0*8)) // prefetch rax + 4*rs_a
	prefetch(0, mem(rax, rcx, 1, 0*8)) // prefetch rax + 5*rs_a
	SUBITER_K4_3x4(rax, rbx)

	dec(rsi)                           // i -= 1;
	jne(.DLOOPKITER4_BLOCK3)           // iterate again if i != 0.

	label(.DCONSIDKLEFT1_BLOCK3)

	mov(var(k_left1), rsi)             // i = k_left1;
	test(rsi, rsi)                     // check i via logical AND.
	je(.DPOSTACCUM_BLOCK3)             // if i == 0, we're done; jump to end.
	                                   // else, we prepare to enter k_left1 loop.

	label(.DLOOPKLEFT1_BLOCK3)         // EDGE LOOP (scalar)
	                                   // NOTE: We must use ymm registers here bc
	                                   // using the xmm registers would zero out the
	                                   // high bits of the destination registers,
	                                   // which would destory intermediate results.

	SUBITER_K1_3x4(rax, rbx)

	dec(rsi)                           // i -= 1;
	jne(.DLOOPKLEFT1_BLOCK3)           // iterate again if i != 0.

	label(.DPOSTACCUM_BLOCK3)

	                                   // ymm4  ymm7  ymm10 ymm13
	                                   // ymm5  ymm8  ymm11 ymm14
	                                   // ymm6  ymm9  ymm12 ymm15

	vhaddpd( ymm7, ymm4, ymm0 )
	vextractf128(imm(1), ymm0, xmm1 )
	vaddpd( xmm0, xmm1, xmm0 )

	vhaddpd( ymm13, ymm10, ymm2 )
	vextractf128(imm(1), ymm2, xmm1 )
	vaddpd( xmm2, xmm1, xmm2 )

	vperm2f128(imm(0x20), ymm2, ymm0, ymm4 )
	                                   // xmm4[0] = sum(ymm4);  xmm4[1] = sum(ymm7)
	                                   // xmm4[2] = sum(ymm10); xmm4[3] = sum(ymm13)

	vhaddpd( ymm8, ymm5, ymm0 )
	vextractf128(imm(1), ymm0, xmm1 )
	vaddpd( xmm0, xmm1, xmm0 )

	vhaddpd( ymm14, ymm11, ymm2 )
	vextractf128(imm(1), ymm2, xmm1 )
	vaddpd( xmm2, xmm1, xmm2 )

	vperm2f128(imm(0x20), ymm2, ymm0, ymm5 )
	                                   // xmm5[0] = sum(ymm5);  xmm5[1] = sum(ymm8)
	                                   // xmm5[2] = sum(ymm11); xmm5[3] = sum(ymm14)

	vhaddpd( ymm9, ymm6, ymm0 )
	vextractf128(imm(1), ymm0, xmm1 )
	vaddpd( xmm0, xmm1, xmm0 )

	vhaddpd( ymm15, ymm12, ymm2 )
	vextractf128(imm(1), ymm2, xmm1 )
	vaddpd( xmm2, xmm1, xmm2 )

	vperm2f128(imm(0x20), ymm2, ymm0, ymm6 )
	                                   // xmm6[0] = sum(ymm6);  xmm6[1] = sum(ymm9)
	                                   // xmm6[2] = sum(ymm12); xmm6[3] = sum(ymm15)



	mov(var(alpha), rax)               // load address of alpha
	mov(var(beta), rbx)                // load address of beta
	lea(mem(r12), rcx)                 // rcx = c_iijj;
	vbroadcastsd(mem(rax), ymm0)       // load alpha and duplicate
	vbroadcastsd(mem(rbx), ymm3)       // load beta and duplicate

	vmulpd(ymm0, ymm4, ymm4)           // scale by alpha
	vmulpd(ymm0, ymm5, ymm5)
	vmulpd(ymm0, ymm6, ymm6)



	                                   // now avoid loading C if beta == 0

	vxorpd(ymm0, ymm0, ymm0)           // set ymm0 to zero.
	vucomisd(xmm0, xmm3)               // set ZF if beta == 0.
	je(.DBETAZERO_BLOCK3)              // if ZF = 1, jump to beta == 0 case


	vfmadd231pd(mem(rcx), ymm3, ymm4)
	vmovupd(ymm4, mem(rcx))
	add(rdi, rcx)

	vfmadd231pd(mem(rcx), ymm3, ymm5)
	vmovupd(ymm5, mem(rcx))
	add(rdi, rcx)

	vfmadd231pd(mem(rcx), ymm3, ymm6)
	vmovupd(ymm6, mem(rcx))


	jmp(.DDONE_BLOCK3)                 // jump to end.

	label(.DBETAZERO_BLOCK3)


	vmovupd(ymm4, mem(rcx))
	add(rdi, rcx)

	vmovupd(ymm5, mem(rcx))
	add(rdi, rcx)

	vmovupd(ymm6, mem(rcx))


	label(.DDONE_BLOCK3)

	lea(mem(r12, rdi, 2), r12)         //
	lea(mem(r12, rdi, 1), r12)         // c_ii = r12 += 3*rs_c

	lea(mem(r14, r8,  2), r14)         //
	lea(mem(r14, r8,  1), r14)         // a_ii = r14 += 3*rs_a

	dec(r9)                            // ii -= 1;

// ----------------------- Block 4
 	vxorpd(ymm4,  ymm4,  ymm4)
	vmovapd( ymm4, ymm5)
	vmovapd( ymm4, ymm6)
	vmovapd( ymm4, ymm7)
	vmovapd( ymm4, ymm8)
	vmovapd( ymm4, ymm9)
	vmovapd( ymm4, ymm10)
	vmovapd( ymm4, ymm11)
	vmovapd( ymm4, ymm12)
	vmovapd( ymm4, ymm13)
	vmovapd( ymm4, ymm14)
	vmovapd( ymm4, ymm15)

	lea(mem(r14), rax)                 // rax = a_ii;
	lea(mem(rdx), rbx)                 // rbx = b_jj;


	prefetch(0, mem(r12,         3*8)) // prefetch c + 0*rs_c
	prefetch(0, mem(r12, rdi, 1, 3*8)) // prefetch c + 1*rs_c
	prefetch(0, mem(r12, rdi, 2, 3*8)) // prefetch c + 2*rs_c
	lea(mem(r8,  r8,  4), rcx)         // rcx = 5*rs_a

	mov(var(k_iter16), rsi)            // i = k_iter16;
	test(rsi, rsi)                     // check i via logical AND.
	je(.DCONSIDKITER4_BLOCK4)          // if i == 0, jump to code that
	                                   // contains the k_iter4 loop.

	label(.DLOOPKITER16_BLOCK4)        // MAIN LOOP

	// ---------------------------------- iteration 0

	prefetch(0, mem(rax, r10, 1, 0*8)) // prefetch rax + 3*rs_a
	prefetch(0, mem(rax, r8,  4, 0*8)) // prefetch rax + 4*rs_a
	prefetch(0, mem(rax, rcx, 1, 0*8)) // prefetch rax + 5*rs_a
	SUBITER_K4_3x4(rax, rbx)

	// ---------------------------------- iteration 1
	SUBITER_K4_3x4(rax, rbx)

	// ---------------------------------- iteration 2

	prefetch(0, mem(rax, r10, 1, 0*8)) // prefetch rax + 3*rs_a
	prefetch(0, mem(rax, r8,  4, 0*8)) // prefetch rax + 4*rs_a
	prefetch(0, mem(rax, rcx, 1, 0*8)) // prefetch rax + 5*rs_a
	SUBITER_K4_3x4(rax, rbx)

	// ---------------------------------- iteration 3
	SUBITER_K4_3x4(rax, rbx)

	dec(rsi)                           // i -= 1;
	jne(.DLOOPKITER16_BLOCK4)          // iterate again if i != 0.

	label(.DCONSIDKITER4_BLOCK4)

	mov(var(k_iter4), rsi)             // i = k_iter4;
	test(rsi, rsi)                     // check i via logical AND.
	je(.DCONSIDKLEFT1_BLOCK4)          // if i == 0, jump to code that
	                                   // considers k_left1 loop.
	                                   // else, we prepare to enter k_iter4 loop.

	label(.DLOOPKITER4_BLOCK4)         // EDGE LOOP (ymm)

	prefetch(0, mem(rax, r10, 1, 0*8)) // prefetch rax + 3*rs_a
	prefetch(0, mem(rax, r8,  4, 0*8)) // prefetch rax + 4*rs_a
	prefetch(0, mem(rax, rcx, 1, 0*8)) // prefetch rax + 5*rs_a
	SUBITER_K4_3x4(rax, rbx)

	dec(rsi)                           // i -= 1;
	jne(.DLOOPKITER4_BLOCK4)           // iterate again if i != 0.

	label(.DCONSIDKLEFT1_BLOCK4)

	mov(var(k_left1), rsi)             // i = k_left1;
	test(rsi, rsi)                     // check i via logical AND.
	je(.DPOSTACCUM_BLOCK4)             // if i == 0, we're done; jump to end.
	                                   // else, we prepare to enter k_left1 loop.

	label(.DLOOPKLEFT1_BLOCK4)         // EDGE LOOP (scalar)
	                                   // NOTE: We must use ymm registers here bc
	                                   // using the xmm registers would zero out the
	                                   // high bits of the destination registers,
	                                   // which would destory intermediate results.
	SUBITER_K1_3x4(rax, rbx)

	dec(rsi)                           // i -= 1;
	jne(.DLOOPKLEFT1_BLOCK4)           // iterate again if i != 0.

	label(.DPOSTACCUM_BLOCK4)

	                                   // ymm4  ymm7  ymm10 ymm13
	                                   // ymm5  ymm8  ymm11 ymm14
	                                   // ymm6  ymm9  ymm12 ymm15

	vhaddpd( ymm7, ymm4, ymm0 )
	vextractf128(imm(1), ymm0, xmm1 )
	vaddpd( xmm0, xmm1, xmm0 )

	vhaddpd( ymm13, ymm10, ymm2 )
	vextractf128(imm(1), ymm2, xmm1 )
	vaddpd( xmm2, xmm1, xmm2 )

	vperm2f128(imm(0x20), ymm2, ymm0, ymm4 )
	                                   // xmm4[0] = sum(ymm4);  xmm4[1] = sum(ymm7)
	                                   // xmm4[2] = sum(ymm10); xmm4[3] = sum(ymm13)

	vhaddpd( ymm8, ymm5, ymm0 )
	vextractf128(imm(1), ymm0, xmm1 )
	vaddpd( xmm0, xmm1, xmm0 )

	vhaddpd( ymm14, ymm11, ymm2 )
	vextractf128(imm(1), ymm2, xmm1 )
	vaddpd( xmm2, xmm1, xmm2 )

	vperm2f128(imm(0x20), ymm2, ymm0, ymm5 )
	                                   // xmm5[0] = sum(ymm5);  xmm5[1] = sum(ymm8)
	                                   // xmm5[2] = sum(ymm11); xmm5[3] = sum(ymm14)

	vhaddpd( ymm9, ymm6, ymm0 )
	vextractf128(imm(1), ymm0, xmm1 )
	vaddpd( xmm0, xmm1, xmm0 )

	vhaddpd( ymm15, ymm12, ymm2 )
	vextractf128(imm(1), ymm2, xmm1 )
	vaddpd( xmm2, xmm1, xmm2 )

	vperm2f128(imm(0x20), ymm2, ymm0, ymm6 )
	                                   // xmm6[0] = sum(ymm6);  xmm6[1] = sum(ymm9)
	                                   // xmm6[2] = sum(ymm12); xmm6[3] = sum(ymm15)



	mov(var(alpha), rax)               // load address of alpha
	mov(var(beta), rbx)                // load address of beta
	lea(mem(r12), rcx)                 // rcx = c_iijj;
	vbroadcastsd(mem(rax), ymm0)       // load alpha and duplicate
	vbroadcastsd(mem(rbx), ymm3)       // load beta and duplicate

	vmulpd(ymm0, ymm4, ymm4)           // scale by alpha
	vmulpd(ymm0, ymm5, ymm5)
	vmulpd(ymm0, ymm6, ymm6)



	                                   // now avoid loading C if beta == 0

	vxorpd(ymm0, ymm0, ymm0)           // set ymm0 to zero.
	vucomisd(xmm0, xmm3)               // set ZF if beta == 0.
	je(.DBETAZERO_BLOCK4)              // if ZF = 1, jump to beta == 0 case


	vfmadd231pd(mem(rcx), ymm3, ymm4)
	vextractf128(imm(1), ymm4, xmm1 )
	vmovhpd(xmm4, mem(rcx, 1*8))
	vmovupd(xmm1, mem(rcx, 2*8))
	add(rdi, rcx)

	vfmadd231pd(mem(rcx), ymm3, ymm5)
	vextractf128(imm(1), ymm5, xmm1 )
	vmovupd(xmm1, mem(rcx, 2*8))
	add(rdi, rcx)

	vfmadd231pd(mem(rcx), ymm3, ymm6)
	vextractf128(imm(1), ymm6, xmm1 )
	vmovhpd(xmm1, mem(rcx, 3*8))


	jmp(.DDONE_BLOCK4)                 // jump to end.

	label(.DBETAZERO_BLOCK4)


	vextractf128(imm(1), ymm4, xmm1 )
	vmovhpd(xmm4, mem(rcx, 1*8))
	vmovupd(xmm1, mem(rcx, 2*8))
	add(rdi, rcx)

	vextractf128(imm(1), ymm5, xmm1 )
	vmovupd(xmm1, mem(rcx, 2*8))
	add(rdi, rcx)

	vextractf128(imm(1), ymm6, xmm1 )
	vmovhpd(xmm1, mem(rcx, 3*8))


	label(.DDONE_BLOCK4)

	vzeroupper()

    end_asm(
	: // output operands (none)
	: // input operands
      [m_iter] "m" (m_iter),
      [k_iter16] "m" (k_iter16),
      [k_iter4] "m" (k_iter4),
      [k_left1] "m" (k_left1),
      [a]      "m" (a),
      [rs_a]   "m" (rs_a),
      [cs_a]   "m" (cs_a),
      [b]      "m" (b),
      [rs_b]   "m" (rs_b),
      [cs_b]   "m" (cs_b),
      [alpha]  "m" (alpha),
      [beta]   "m" (beta),
      [c]      "m" (c),
      [rs_c]   "m" (rs_c),
      [cs_c]   "m" (cs_c)/*,
      [a_next] "m" (a_next),
      [b_next] "m" (b_next)*/
	: // register clobber list
	  "rax", "rbx", "rcx", "rdx", "rsi", "rdi",
	  "r8", "r9", "r10", "r11", "r12", "r13", "r14", "r15",
	  "xmm0", "xmm1", "xmm2", "xmm3",
	  "xmm4", "xmm5", "xmm6", "xmm7",
	  "xmm8", "xmm9", "xmm10", "xmm11",
	  "xmm12", "xmm13", "xmm14", "xmm15",
	  "ymm0", "ymm1", "ymm2", "ymm3", "ymm4", "ymm5",
	  "ymm6", "ymm7", "ymm8", "ymm9", "ymm10",
	  "ymm11", "ymm12", "ymm13", "ymm14", "ymm15",
	  "memory"
	)

	AOCL_DTL_TRACE_EXIT(AOCL_DTL_LEVEL_TRACE_7);
}

/*

Following kernel computes the 6x8 block for the Lower vairant(L) of gemmt where
m_offset in 24x24 block is 0 and n_offset is 0(0x0)
(0x0)_L

the region marked with 'x' is computed by following kernel
the region marked with '-' is not computed

	     	<-- n_off_24 -- >
 		     0 1 2 3 4 5 6 7

↑		0    x - - - - - - -
|		1    x x - - - - - -
m		2    x x x - - - - -
off		3    x x x x - - - -
24		4    x x x x x - - -
|		5    x x x x x x - -
↓


*/
void bli_dgemmsup_rd_haswell_asm_6x8m_0x0_L
     (
       conj_t              conja,
       conj_t              conjb,
       dim_t               m0,
       dim_t               n0,
       dim_t               k0,
       double*    restrict alpha,
       double*    restrict a, inc_t rs_a0, inc_t cs_a0,
       double*    restrict b, inc_t rs_b0, inc_t cs_b0,
       double*    restrict beta,
       double*    restrict c, inc_t rs_c0, inc_t cs_c0,
       auxinfo_t* restrict data,
       cntx_t*    restrict cntx
     )
{
	AOCL_DTL_TRACE_ENTRY(AOCL_DTL_LEVEL_TRACE_7);

	uint64_t k_iter16 = k0 / 16;
	uint64_t k_left16 = k0 % 16;
	uint64_t k_iter4  = k_left16 / 4;
	uint64_t k_left1  = k_left16 % 4;

	uint64_t m_iter = m0 / 3;

	uint64_t rs_a   = rs_a0;
	uint64_t cs_a   = cs_a0;
	uint64_t rs_b   = rs_b0;
	uint64_t cs_b   = cs_b0;
	uint64_t rs_c   = rs_c0;
	uint64_t cs_c   = cs_c0;

	begin_asm()

	mov(var(rs_a), r8)                 // load rs_a
	lea(mem(, r8, 8), r8)              // rs_a *= sizeof(double)
	mov(var(cs_b), r11)                // load cs_b
	lea(mem(, r11, 8), r11)            // cs_b *= sizeof(double)

	lea(mem(r11, r11, 2), r13)         // r13 = 3*cs_b
	lea(mem(r8,  r8,  2), r10)         // r10 = 3*rs_a

	mov(var(rs_c), rdi)                // load rs_c
	lea(mem(, rdi, 8), rdi)            // rs_c *= sizeof(double)

	mov(imm(0), r15)                   // jj = 0;

// ----------------------- Block 1

	mov(var(a), r14)                   // load address of a
	mov(var(b), rdx)                   // load address of b
	mov(var(c), r12)                   // load address of c

	lea(mem(   , r15, 1), rsi)         // rsi = r15 = 4*jj;
	imul(imm(1*8), rsi)                // rsi *= cs_c*sizeof(double) = 1*8
	lea(mem(r12, rsi, 1), r12)         // r12 = c + 4*jj*cs_c;

	lea(mem(   , r15, 1), rsi)         // rsi = r15 = 4*jj;
	imul(r11, rsi)                     // rsi *= cs_b;
	lea(mem(rdx, rsi, 1), rdx)         // rbx = b + 4*jj*cs_b;

	mov(var(m_iter), r9)               // ii = m_iter;

	vxorpd(ymm4,  ymm4,  ymm4)
	vmovapd( ymm4, ymm5)
	vmovapd( ymm4, ymm6)
	vmovapd( ymm4, ymm7)
	vmovapd( ymm4, ymm8)
	vmovapd( ymm4, ymm9)
	vmovapd( ymm4, ymm10)
	vmovapd( ymm4, ymm11)
	vmovapd( ymm4, ymm12)
	vmovapd( ymm4, ymm13)
	vmovapd( ymm4, ymm14)
	vmovapd( ymm4, ymm15)

	lea(mem(r14), rax)                 // rax = a_ii;
	lea(mem(rdx), rbx)                 // rbx = b_jj;


	prefetch(0, mem(r12,         3*8)) // prefetch c + 0*rs_c
	prefetch(0, mem(r12, rdi, 1, 3*8)) // prefetch c + 1*rs_c
	prefetch(0, mem(r12, rdi, 2, 3*8)) // prefetch c + 2*rs_c
	lea(mem(r8,  r8,  4), rcx)         // rcx = 5*rs_a

	mov(var(k_iter16), rsi)            // i = k_iter16;
	test(rsi, rsi)                     // check i via logical AND.
	je(.DCONSIDKITER4_BLOCK1)          // if i == 0, jump to code that
	                                   // contains the k_iter4 loop.

	label(.DLOOPKITER16_BLOCK1)        // MAIN LOOP

	// ---------------------------------- iteration 0

	prefetch(0, mem(rax, r10, 1, 0*8)) // prefetch rax + 3*rs_a
	prefetch(0, mem(rax, r8,  4, 0*8)) // prefetch rax + 4*rs_a
	prefetch(0, mem(rax, rcx, 1, 0*8)) // prefetch rax + 5*rs_a
	SUBITER_K4_3x4(rax, rbx)

	// ---------------------------------- iteration 1
	SUBITER_K4_3x4(rax, rbx)

	// ---------------------------------- iteration 2

	prefetch(0, mem(rax, r10, 1, 0*8)) // prefetch rax + 3*rs_a
	prefetch(0, mem(rax, r8,  4, 0*8)) // prefetch rax + 4*rs_a
	prefetch(0, mem(rax, rcx, 1, 0*8)) // prefetch rax + 5*rs_a
	SUBITER_K4_3x4(rax, rbx)

	// ---------------------------------- iteration 3
	SUBITER_K4_3x4(rax, rbx)

	dec(rsi)                           // i -= 1;
	jne(.DLOOPKITER16_BLOCK1)          // iterate again if i != 0.

	label(.DCONSIDKITER4_BLOCK1)

	mov(var(k_iter4), rsi)             // i = k_iter4;
	test(rsi, rsi)                     // check i via logical AND.
	je(.DCONSIDKLEFT1_BLOCK1)          // if i == 0, jump to code that
	                                   // considers k_left1 loop.
	                                   // else, we prepare to enter k_iter4 loop.

	label(.DLOOPKITER4_BLOCK1)         // EDGE LOOP (ymm)

	prefetch(0, mem(rax, r10, 1, 0*8)) // prefetch rax + 3*rs_a
	prefetch(0, mem(rax, r8,  4, 0*8)) // prefetch rax + 4*rs_a
	prefetch(0, mem(rax, rcx, 1, 0*8)) // prefetch rax + 5*rs_a
	SUBITER_K4_3x4(rax, rbx)

	dec(rsi)                           // i -= 1;
	jne(.DLOOPKITER4_BLOCK1)           // iterate again if i != 0.

	label(.DCONSIDKLEFT1_BLOCK1)

	mov(var(k_left1), rsi)             // i = k_left1;
	test(rsi, rsi)                     // check i via logical AND.
	je(.DPOSTACCUM_BLOCK1)             // if i == 0, we're done; jump to end.
	                                   // else, we prepare to enter k_left1 loop.

	label(.DLOOPKLEFT1_BLOCK1)         // EDGE LOOP (scalar)
	                                   // NOTE: We must use ymm registers here bc
	                                   // using the xmm registers would zero out the
	                                   // high bits of the destination registers,
	                                   // which would destory intermediate results.

	SUBITER_K1_3x4(rax, rbx)

	dec(rsi)                           // i -= 1;
	jne(.DLOOPKLEFT1_BLOCK1)           // iterate again if i != 0.

	label(.DPOSTACCUM_BLOCK1)

	                                   // ymm4  ymm7  ymm10 ymm13
	                                   // ymm5  ymm8  ymm11 ymm14
	                                   // ymm6  ymm9  ymm12 ymm15

	vhaddpd( ymm7, ymm4, ymm0 )
	vextractf128(imm(1), ymm0, xmm1 )
	vaddpd( xmm0, xmm1, xmm0 )

	vhaddpd( ymm13, ymm10, ymm2 )
	vextractf128(imm(1), ymm2, xmm1 )
	vaddpd( xmm2, xmm1, xmm2 )

	vperm2f128(imm(0x20), ymm2, ymm0, ymm4 )
	                                   // xmm4[0] = sum(ymm4);  xmm4[1] = sum(ymm7)
	                                   // xmm4[2] = sum(ymm10); xmm4[3] = sum(ymm13)

	vhaddpd( ymm8, ymm5, ymm0 )
	vextractf128(imm(1), ymm0, xmm1 )
	vaddpd( xmm0, xmm1, xmm0 )

	vhaddpd( ymm14, ymm11, ymm2 )
	vextractf128(imm(1), ymm2, xmm1 )
	vaddpd( xmm2, xmm1, xmm2 )

	vperm2f128(imm(0x20), ymm2, ymm0, ymm5 )
	                                   // xmm5[0] = sum(ymm5);  xmm5[1] = sum(ymm8)
	                                   // xmm5[2] = sum(ymm11); xmm5[3] = sum(ymm14)

	vhaddpd( ymm9, ymm6, ymm0 )
	vextractf128(imm(1), ymm0, xmm1 )
	vaddpd( xmm0, xmm1, xmm0 )

	vhaddpd( ymm15, ymm12, ymm2 )
	vextractf128(imm(1), ymm2, xmm1 )
	vaddpd( xmm2, xmm1, xmm2 )

	vperm2f128(imm(0x20), ymm2, ymm0, ymm6 )
	                                   // xmm6[0] = sum(ymm6);  xmm6[1] = sum(ymm9)
	                                   // xmm6[2] = sum(ymm12); xmm6[3] = sum(ymm15)



	mov(var(alpha), rax)               // load address of alpha
	mov(var(beta), rbx)                // load address of beta
	lea(mem(r12), rcx)                 // rcx = c_iijj;
	vbroadcastsd(mem(rax), ymm0)       // load alpha and duplicate
	vbroadcastsd(mem(rbx), ymm3)       // load beta and duplicate

	vmulpd(ymm0, ymm4, ymm4)           // scale by alpha
	vmulpd(ymm0, ymm5, ymm5)
	vmulpd(ymm0, ymm6, ymm6)



	                                   // now avoid loading C if beta == 0

	vxorpd(ymm0, ymm0, ymm0)           // set ymm0 to zero.
	vucomisd(xmm0, xmm3)               // set ZF if beta == 0.
	je(.DBETAZERO_BLOCK1)              // if ZF = 1, jump to beta == 0 case


	vfmadd231pd(mem(rcx), ymm3, ymm4)
	vmovlpd(xmm4, mem(rcx))
	add(rdi, rcx)

	vfmadd231pd(mem(rcx), ymm3, ymm5)
	vmovupd(xmm5, mem(rcx))
	add(rdi, rcx)

	vfmadd231pd(mem(rcx), ymm3, ymm6)
	vmovupd(xmm6, mem(rcx))
	vextractf128(imm(1), ymm6, xmm1 )
	vmovlpd(xmm1, mem(rcx, 2*8))


	jmp(.DDONE_BLOCK1)                 // jump to end.

	label(.DBETAZERO_BLOCK1)


	vmovlpd(xmm4, mem(rcx))
	add(rdi, rcx)

	vmovupd(xmm5, mem(rcx))
	add(rdi, rcx)

	vmovupd(xmm6, mem(rcx))
	vextractf128(imm(1), ymm6, xmm1 )
	vmovlpd(xmm1, mem(rcx, 2*8))


	label(.DDONE_BLOCK1)

	lea(mem(r12, rdi, 2), r12)         //
	lea(mem(r12, rdi, 1), r12)         // c_ii = r12 += 3*rs_c

	lea(mem(r14, r8,  2), r14)         //
	lea(mem(r14, r8,  1), r14)         // a_ii = r14 += 3*rs_a

	dec(r9)                            // ii -= 1;

// ----------------------- Block 2
 	vxorpd(ymm4,  ymm4,  ymm4)
	vmovapd( ymm4, ymm5)
	vmovapd( ymm4, ymm6)
	vmovapd( ymm4, ymm7)
	vmovapd( ymm4, ymm8)
	vmovapd( ymm4, ymm9)
	vmovapd( ymm4, ymm10)
	vmovapd( ymm4, ymm11)
	vmovapd( ymm4, ymm12)
	vmovapd( ymm4, ymm13)
	vmovapd( ymm4, ymm14)
	vmovapd( ymm4, ymm15)

	lea(mem(r14), rax)                 // rax = a_ii;
	lea(mem(rdx), rbx)                 // rbx = b_jj;


	prefetch(0, mem(r12,         3*8)) // prefetch c + 0*rs_c
	prefetch(0, mem(r12, rdi, 1, 3*8)) // prefetch c + 1*rs_c
	prefetch(0, mem(r12, rdi, 2, 3*8)) // prefetch c + 2*rs_c
	lea(mem(r8,  r8,  4), rcx)         // rcx = 5*rs_a

	mov(var(k_iter16), rsi)            // i = k_iter16;
	test(rsi, rsi)                     // check i via logical AND.
	je(.DCONSIDKITER4_BLOCK2)          // if i == 0, jump to code that
	                                   // contains the k_iter4 loop.

	label(.DLOOPKITER16_BLOCK2)        // MAIN LOOP

	// ---------------------------------- iteration 0

	prefetch(0, mem(rax, r10, 1, 0*8)) // prefetch rax + 3*rs_a
	prefetch(0, mem(rax, r8,  4, 0*8)) // prefetch rax + 4*rs_a
	prefetch(0, mem(rax, rcx, 1, 0*8)) // prefetch rax + 5*rs_a
	SUBITER_K4_3x4(rax, rbx)

	// ---------------------------------- iteration 1
	SUBITER_K4_3x4(rax, rbx)

	// ---------------------------------- iteration 2

	prefetch(0, mem(rax, r10, 1, 0*8)) // prefetch rax + 3*rs_a
	prefetch(0, mem(rax, r8,  4, 0*8)) // prefetch rax + 4*rs_a
	prefetch(0, mem(rax, rcx, 1, 0*8)) // prefetch rax + 5*rs_a
	SUBITER_K4_3x4(rax, rbx)

	// ---------------------------------- iteration 3
	SUBITER_K4_3x4(rax, rbx)

	dec(rsi)                           // i -= 1;
	jne(.DLOOPKITER16_BLOCK2)          // iterate again if i != 0.

	label(.DCONSIDKITER4_BLOCK2)

	mov(var(k_iter4), rsi)             // i = k_iter4;
	test(rsi, rsi)                     // check i via logical AND.
	je(.DCONSIDKLEFT1_BLOCK2)          // if i == 0, jump to code that
	                                   // considers k_left1 loop.
	                                   // else, we prepare to enter k_iter4 loop.

	label(.DLOOPKITER4_BLOCK2)         // EDGE LOOP (ymm)

	prefetch(0, mem(rax, r10, 1, 0*8)) // prefetch rax + 3*rs_a
	prefetch(0, mem(rax, r8,  4, 0*8)) // prefetch rax + 4*rs_a
	prefetch(0, mem(rax, rcx, 1, 0*8)) // prefetch rax + 5*rs_a
	SUBITER_K4_3x4(rax, rbx)

	dec(rsi)                           // i -= 1;
	jne(.DLOOPKITER4_BLOCK2)           // iterate again if i != 0.

	label(.DCONSIDKLEFT1_BLOCK2)

	mov(var(k_left1), rsi)             // i = k_left1;
	test(rsi, rsi)                     // check i via logical AND.
	je(.DPOSTACCUM_BLOCK2)             // if i == 0, we're done; jump to end.
	                                   // else, we prepare to enter k_left1 loop.

	label(.DLOOPKLEFT1_BLOCK2)         // EDGE LOOP (scalar)
	                                   // NOTE: We must use ymm registers here bc
	                                   // using the xmm registers would zero out the
	                                   // high bits of the destination registers,
	                                   // which would destory intermediate results.
	SUBITER_K1_3x4(rax, rbx)

	dec(rsi)                           // i -= 1;
	jne(.DLOOPKLEFT1_BLOCK2)           // iterate again if i != 0.

	label(.DPOSTACCUM_BLOCK2)

	                                   // ymm4  ymm7  ymm10 ymm13
	                                   // ymm5  ymm8  ymm11 ymm14
	                                   // ymm6  ymm9  ymm12 ymm15

	vhaddpd( ymm7, ymm4, ymm0 )
	vextractf128(imm(1), ymm0, xmm1 )
	vaddpd( xmm0, xmm1, xmm0 )

	vhaddpd( ymm13, ymm10, ymm2 )
	vextractf128(imm(1), ymm2, xmm1 )
	vaddpd( xmm2, xmm1, xmm2 )

	vperm2f128(imm(0x20), ymm2, ymm0, ymm4 )
	                                   // xmm4[0] = sum(ymm4);  xmm4[1] = sum(ymm7)
	                                   // xmm4[2] = sum(ymm10); xmm4[3] = sum(ymm13)

	vhaddpd( ymm8, ymm5, ymm0 )
	vextractf128(imm(1), ymm0, xmm1 )
	vaddpd( xmm0, xmm1, xmm0 )

	vhaddpd( ymm14, ymm11, ymm2 )
	vextractf128(imm(1), ymm2, xmm1 )
	vaddpd( xmm2, xmm1, xmm2 )

	vperm2f128(imm(0x20), ymm2, ymm0, ymm5 )
	                                   // xmm5[0] = sum(ymm5);  xmm5[1] = sum(ymm8)
	                                   // xmm5[2] = sum(ymm11); xmm5[3] = sum(ymm14)

	vhaddpd( ymm9, ymm6, ymm0 )
	vextractf128(imm(1), ymm0, xmm1 )
	vaddpd( xmm0, xmm1, xmm0 )

	vhaddpd( ymm15, ymm12, ymm2 )
	vextractf128(imm(1), ymm2, xmm1 )
	vaddpd( xmm2, xmm1, xmm2 )

	vperm2f128(imm(0x20), ymm2, ymm0, ymm6 )
	                                   // xmm6[0] = sum(ymm6);  xmm6[1] = sum(ymm9)
	                                   // xmm6[2] = sum(ymm12); xmm6[3] = sum(ymm15)



	mov(var(alpha), rax)               // load address of alpha
	mov(var(beta), rbx)                // load address of beta
	lea(mem(r12), rcx)                 // rcx = c_iijj;
	vbroadcastsd(mem(rax), ymm0)       // load alpha and duplicate
	vbroadcastsd(mem(rbx), ymm3)       // load beta and duplicate

	vmulpd(ymm0, ymm4, ymm4)           // scale by alpha
	vmulpd(ymm0, ymm5, ymm5)
	vmulpd(ymm0, ymm6, ymm6)



	                                   // now avoid loading C if beta == 0

	vxorpd(ymm0, ymm0, ymm0)           // set ymm0 to zero.
	vucomisd(xmm0, xmm3)               // set ZF if beta == 0.
	je(.DBETAZERO_BLOCK2)              // if ZF = 1, jump to beta == 0 case


	vfmadd231pd(mem(rcx), ymm3, ymm4)
	vmovupd(ymm4, mem(rcx))
	add(rdi, rcx)

	vfmadd231pd(mem(rcx), ymm3, ymm5)
	vmovupd(ymm5, mem(rcx))
	add(rdi, rcx)

	vfmadd231pd(mem(rcx), ymm3, ymm6)
	vmovupd(ymm6, mem(rcx))


	jmp(.DDONE_BLOCK2)                 // jump to end.

	label(.DBETAZERO_BLOCK2)


	vmovupd(ymm4, mem(rcx))
	add(rdi, rcx)

	vmovupd(ymm5, mem(rcx))
	add(rdi, rcx)

	vmovupd(ymm6, mem(rcx))


	label(.DDONE_BLOCK2)

	lea(mem(r12, rdi, 2), r12)         //
	lea(mem(r12, rdi, 1), r12)         // c_ii = r12 += 3*rs_c

	lea(mem(r14, r8,  2), r14)         //
	lea(mem(r14, r8,  1), r14)         // a_ii = r14 += 3*rs_a

	dec(r9)                            // ii -= 1;

	add(imm(4), r15)                   // jj += 4;

// ----------------------- Block 3
	mov(var(a), r14)                   // load address of a
	mov(var(b), rdx)                   // load address of b
	mov(var(c), r12)                   // load address of c

	lea(mem(   , r15, 1), rsi)         // rsi = r15 = 4*jj;
	imul(imm(1*8), rsi)                // rsi *= cs_c*sizeof(double) = 1*8
	lea(mem(r12, rsi, 1), r12)         // r12 = c + 4*jj*cs_c;

	lea(mem(   , r15, 1), rsi)         // rsi = r15 = 4*jj;
	imul(r11, rsi)                     // rsi *= cs_b;
	lea(mem(rdx, rsi, 1), rdx)         // rbx = b + 4*jj*cs_b;

	mov(var(m_iter), r9)               // ii = m_iter;

	lea(mem(r12, rdi, 2), r12)         //
	lea(mem(r12, rdi, 1), r12)         // c_ii = r12 += 3*rs_c

	lea(mem(r14, r8,  2), r14)         //
	lea(mem(r14, r8,  1), r14)         // a_ii = r14 += 3*rs_a

	dec(r9)                            // ii -= 1;

// ----------------------- Block 4
 	vxorpd(ymm4,  ymm4,  ymm4)
	vmovapd( ymm4, ymm5)
	vmovapd( ymm4, ymm6)
	vmovapd( ymm4, ymm7)
	vmovapd( ymm4, ymm8)
	vmovapd( ymm4, ymm9)
	vmovapd( ymm4, ymm10)
	vmovapd( ymm4, ymm11)
	vmovapd( ymm4, ymm12)
	vmovapd( ymm4, ymm13)
	vmovapd( ymm4, ymm14)
	vmovapd( ymm4, ymm15)

	lea(mem(r14), rax)                 // rax = a_ii;
	lea(mem(rdx), rbx)                 // rbx = b_jj;

	prefetch(0, mem(r12,         3*8)) // prefetch c + 0*rs_c
	prefetch(0, mem(r12, rdi, 1, 3*8)) // prefetch c + 1*rs_c
	prefetch(0, mem(r12, rdi, 2, 3*8)) // prefetch c + 2*rs_c
	lea(mem(r8,  r8,  4), rcx)         // rcx = 5*rs_a

	mov(var(k_iter16), rsi)            // i = k_iter16;
	test(rsi, rsi)                     // check i via logical AND.
	je(.DCONSIDKITER4_BLOCK4)          // if i == 0, jump to code that
	                                   // contains the k_iter4 loop.

	label(.DLOOPKITER16_BLOCK4)        // MAIN LOOP

	// ---------------------------------- iteration 0

	prefetch(0, mem(rax, r10, 1, 0*8)) // prefetch rax + 3*rs_a
	prefetch(0, mem(rax, r8,  4, 0*8)) // prefetch rax + 4*rs_a
	prefetch(0, mem(rax, rcx, 1, 0*8)) // prefetch rax + 5*rs_a

	vmovupd(mem(rax, r8, 1), ymm1)
	vmovupd(mem(rax, r8, 2), ymm2)
	add(imm(4*8), rax)                 // a += 4*cs_a = 4*8;

	vmovupd(mem(rbx        ), ymm3)
	vfmadd231pd(ymm1, ymm3, ymm5)
	vfmadd231pd(ymm2, ymm3, ymm6)

	vmovupd(mem(rbx, r11, 1), ymm3)
	vfmadd231pd(ymm1, ymm3, ymm8)
	vfmadd231pd(ymm2, ymm3, ymm9)

	vmovupd(mem(rbx, r11, 2), ymm3)
	vfmadd231pd(ymm1, ymm3, ymm11)
	vfmadd231pd(ymm2, ymm3, ymm12)

	vmovupd(mem(rbx, r13, 1), ymm3)
	add(imm(4*8), rbx)                 // b += 4*rs_b = 4*8;
	vfmadd231pd(ymm1, ymm3, ymm14)
	vfmadd231pd(ymm2, ymm3, ymm15)

	// ---------------------------------- iteration 1
	vmovupd(mem(rax, r8, 1), ymm1)
	vmovupd(mem(rax, r8, 2), ymm2)
	add(imm(4*8), rax)                 // a += 4*cs_a = 4*8;

	vmovupd(mem(rbx        ), ymm3)
	vfmadd231pd(ymm1, ymm3, ymm5)
	vfmadd231pd(ymm2, ymm3, ymm6)

	vmovupd(mem(rbx, r11, 1), ymm3)
	vfmadd231pd(ymm1, ymm3, ymm8)
	vfmadd231pd(ymm2, ymm3, ymm9)

	vmovupd(mem(rbx, r11, 2), ymm3)
	vfmadd231pd(ymm1, ymm3, ymm11)
	vfmadd231pd(ymm2, ymm3, ymm12)

	vmovupd(mem(rbx, r13, 1), ymm3)
	add(imm(4*8), rbx)                 // b += 4*rs_b = 4*8;
	vfmadd231pd(ymm1, ymm3, ymm14)
	vfmadd231pd(ymm2, ymm3, ymm15)

	// ---------------------------------- iteration 2

	prefetch(0, mem(rax, r10, 1, 0*8)) // prefetch rax + 3*rs_a
	prefetch(0, mem(rax, r8,  4, 0*8)) // prefetch rax + 4*rs_a
	prefetch(0, mem(rax, rcx, 1, 0*8)) // prefetch rax + 5*rs_a

	vmovupd(mem(rax, r8, 1), ymm1)
	vmovupd(mem(rax, r8, 2), ymm2)
	add(imm(4*8), rax)                 // a += 4*cs_a = 4*8;

	vmovupd(mem(rbx        ), ymm3)
	vfmadd231pd(ymm1, ymm3, ymm5)
	vfmadd231pd(ymm2, ymm3, ymm6)

	vmovupd(mem(rbx, r11, 1), ymm3)
	vfmadd231pd(ymm1, ymm3, ymm8)
	vfmadd231pd(ymm2, ymm3, ymm9)

	vmovupd(mem(rbx, r11, 2), ymm3)
	vfmadd231pd(ymm1, ymm3, ymm11)
	vfmadd231pd(ymm2, ymm3, ymm12)

	vmovupd(mem(rbx, r13, 1), ymm3)
	add(imm(4*8), rbx)                 // b += 4*rs_b = 4*8;
	vfmadd231pd(ymm1, ymm3, ymm14)
	vfmadd231pd(ymm2, ymm3, ymm15)

	// ---------------------------------- iteration 3
	vmovupd(mem(rax, r8, 1), ymm1)
	vmovupd(mem(rax, r8, 2), ymm2)
	add(imm(4*8), rax)                 // a += 4*cs_a = 4*8;

	vmovupd(mem(rbx        ), ymm3)
	vfmadd231pd(ymm1, ymm3, ymm5)
	vfmadd231pd(ymm2, ymm3, ymm6)

	vmovupd(mem(rbx, r11, 1), ymm3)
	vfmadd231pd(ymm1, ymm3, ymm8)
	vfmadd231pd(ymm2, ymm3, ymm9)

	vmovupd(mem(rbx, r11, 2), ymm3)
	vfmadd231pd(ymm1, ymm3, ymm11)
	vfmadd231pd(ymm2, ymm3, ymm12)

	vmovupd(mem(rbx, r13, 1), ymm3)
	add(imm(4*8), rbx)                 // b += 4*rs_b = 4*8;
	vfmadd231pd(ymm1, ymm3, ymm14)
	vfmadd231pd(ymm2, ymm3, ymm15)

	dec(rsi)                           // i -= 1;
	jne(.DLOOPKITER16_BLOCK4)          // iterate again if i != 0.

	label(.DCONSIDKITER4_BLOCK4)

	mov(var(k_iter4), rsi)             // i = k_iter4;
	test(rsi, rsi)                     // check i via logical AND.
	je(.DCONSIDKLEFT1_BLOCK4)          // if i == 0, jump to code that
	                                   // considers k_left1 loop.
	                                   // else, we prepare to enter k_iter4 loop.

	label(.DLOOPKITER4_BLOCK4)         // EDGE LOOP (ymm)

	prefetch(0, mem(rax, r10, 1, 0*8)) // prefetch rax + 3*rs_a
	prefetch(0, mem(rax, r8,  4, 0*8)) // prefetch rax + 4*rs_a
	prefetch(0, mem(rax, rcx, 1, 0*8)) // prefetch rax + 5*rs_a

	vmovupd(mem(rax, r8, 1), ymm1)
	vmovupd(mem(rax, r8, 2), ymm2)
	add(imm(4*8), rax)                 // a += 4*cs_a = 4*8;

	vmovupd(mem(rbx        ), ymm3)
	vfmadd231pd(ymm1, ymm3, ymm5)
	vfmadd231pd(ymm2, ymm3, ymm6)

	vmovupd(mem(rbx, r11, 1), ymm3)
	vfmadd231pd(ymm1, ymm3, ymm8)
	vfmadd231pd(ymm2, ymm3, ymm9)

	vmovupd(mem(rbx, r11, 2), ymm3)
	vfmadd231pd(ymm1, ymm3, ymm11)
	vfmadd231pd(ymm2, ymm3, ymm12)

	vmovupd(mem(rbx, r13, 1), ymm3)
	add(imm(4*8), rbx)                 // b += 4*rs_b = 4*8;
	vfmadd231pd(ymm1, ymm3, ymm14)
	vfmadd231pd(ymm2, ymm3, ymm15)

	dec(rsi)                           // i -= 1;
	jne(.DLOOPKITER4_BLOCK4)           // iterate again if i != 0.

	label(.DCONSIDKLEFT1_BLOCK4)

	mov(var(k_left1), rsi)             // i = k_left1;
	test(rsi, rsi)                     // check i via logical AND.
	je(.DPOSTACCUM_BLOCK4)             // if i == 0, we're done; jump to end.
	                                   // else, we prepare to enter k_left1 loop.

	label(.DLOOPKLEFT1_BLOCK4)         // EDGE LOOP (scalar)
	                                   // NOTE: We must use ymm registers here bc
	                                   // using the xmm registers would zero out the
	                                   // high bits of the destination registers,
	                                   // which would destory intermediate results.
	vmovsd(mem(rax, r8, 1), xmm1)
	vmovsd(mem(rax, r8, 2), xmm2)
	add(imm(1*8), rax)                 // a += 1*cs_a = 1*8;

	vmovsd(mem(rbx        ), xmm3)
	vfmadd231pd(ymm1, ymm3, ymm5)
	vfmadd231pd(ymm2, ymm3, ymm6)

	vmovsd(mem(rbx, r11, 1), xmm3)
	vfmadd231pd(ymm1, ymm3, ymm8)
	vfmadd231pd(ymm2, ymm3, ymm9)

	vmovsd(mem(rbx, r11, 2), xmm3)
	vfmadd231pd(ymm1, ymm3, ymm11)
	vfmadd231pd(ymm2, ymm3, ymm12)

	vmovsd(mem(rbx, r13, 1), xmm3)
	add(imm(1*8), rbx)                 // b += 1*rs_b = 1*8;
	vfmadd231pd(ymm1, ymm3, ymm14)
	vfmadd231pd(ymm2, ymm3, ymm15)

	dec(rsi)                           // i -= 1;
	jne(.DLOOPKLEFT1_BLOCK4)           // iterate again if i != 0.

	label(.DPOSTACCUM_BLOCK4)

	                                   // ymm4  ymm7  ymm10 ymm13
	                                   // ymm5  ymm8  ymm11 ymm14
	                                   // ymm6  ymm9  ymm12 ymm15

	vhaddpd( ymm8, ymm5, ymm0 )
	vextractf128(imm(1), ymm0, xmm1 )
	vaddpd( xmm0, xmm1, xmm0 )

	vhaddpd( ymm14, ymm11, ymm2 )
	vextractf128(imm(1), ymm2, xmm1 )
	vaddpd( xmm2, xmm1, xmm2 )

	vperm2f128(imm(0x20), ymm2, ymm0, ymm5 )
	                                   // xmm5[0] = sum(ymm5);  xmm5[1] = sum(ymm8)
	                                   // xmm5[2] = sum(ymm11); xmm5[3] = sum(ymm14)

	vhaddpd( ymm9, ymm6, ymm0 )
	vextractf128(imm(1), ymm0, xmm1 )
	vaddpd( xmm0, xmm1, xmm0 )

	vhaddpd( ymm15, ymm12, ymm2 )
	vextractf128(imm(1), ymm2, xmm1 )
	vaddpd( xmm2, xmm1, xmm2 )

	vperm2f128(imm(0x20), ymm2, ymm0, ymm6 )
	                                   // xmm6[0] = sum(ymm6);  xmm6[1] = sum(ymm9)
	                                   // xmm6[2] = sum(ymm12); xmm6[3] = sum(ymm15)



	mov(var(alpha), rax)               // load address of alpha
	mov(var(beta), rbx)                // load address of beta
	lea(mem(r12), rcx)                 // rcx = c_iijj;
	vbroadcastsd(mem(rax), ymm0)       // load alpha and duplicate
	vbroadcastsd(mem(rbx), ymm3)       // load beta and duplicate

	vmulpd(ymm0, ymm5, ymm5)
	vmulpd(ymm0, ymm6, ymm6)



	                                   // now avoid loading C if beta == 0

	vxorpd(ymm0, ymm0, ymm0)           // set ymm0 to zero.
	vucomisd(xmm0, xmm3)               // set ZF if beta == 0.
	je(.DBETAZERO_BLOCK4)              // if ZF = 1, jump to beta == 0 case


	add(rdi, rcx)

	vfmadd231pd(mem(rcx), ymm3, ymm5)
	vmovlpd(xmm5, mem(rcx))
	add(rdi, rcx)

	vfmadd231pd(mem(rcx), ymm3, ymm6)
	vmovupd(xmm6, mem(rcx))


	jmp(.DDONE_BLOCK4)                 // jump to end.

	label(.DBETAZERO_BLOCK4)


	add(rdi, rcx)

	vmovlpd(xmm5, mem(rcx))
	add(rdi, rcx)

	vmovupd(xmm6, mem(rcx))


	label(.DDONE_BLOCK4)

	vzeroupper()

    end_asm(
	: // output operands (none)
	: // input operands
      [m_iter] "m" (m_iter),
      [k_iter16] "m" (k_iter16),
      [k_iter4] "m" (k_iter4),
      [k_left1] "m" (k_left1),
      [a]      "m" (a),
      [rs_a]   "m" (rs_a),
      [cs_a]   "m" (cs_a),
      [b]      "m" (b),
      [rs_b]   "m" (rs_b),
      [cs_b]   "m" (cs_b),
      [alpha]  "m" (alpha),
      [beta]   "m" (beta),
      [c]      "m" (c),
      [rs_c]   "m" (rs_c),
      [cs_c]   "m" (cs_c)/*,
      [a_next] "m" (a_next),
      [b_next] "m" (b_next)*/
	: // register clobber list
	  "rax", "rbx", "rcx", "rdx", "rsi", "rdi",
	  "r8", "r9", "r10", "r11", "r12", "r13", "r14", "r15",
	  "xmm0", "xmm1", "xmm2", "xmm3",
	  "xmm4", "xmm5", "xmm6", "xmm7",
	  "xmm8", "xmm9", "xmm10", "xmm11",
	  "xmm12", "xmm13", "xmm14", "xmm15",
	  "ymm0", "ymm1", "ymm2", "ymm3", "ymm4", "ymm5",
	  "ymm6", "ymm7", "ymm8", "ymm9", "ymm10",
	  "ymm11", "ymm12", "ymm13", "ymm14", "ymm15",
	  "memory"
	)

	AOCL_DTL_TRACE_EXIT(AOCL_DTL_LEVEL_TRACE_7);
}

/*

Following kernel computes the 6x8 block for the Lower vairant(L) of gemmt where
m_offset in 24x24 block is 6 and n_offset is 0(6x0)
(6x0)_L


the region marked with 'x' is computed by following kernel
the region marked with '-' is not computed

	     	<-- n_off_24 -- >
 		     0 1 2 3 4 5 6 7

↑		6    x x x x x x x -
|		7    x x x x x x x x
m		8    x x x x x x x x
off		9    x x x x x x x x
24		10   x x x x x x x x
|		11   x x x x x x x x
↓


*/
void bli_dgemmsup_rd_haswell_asm_6x8m_6x0_L
     (
       conj_t              conja,
       conj_t              conjb,
       dim_t               m0,
       dim_t               n0,
       dim_t               k0,
       double*    restrict alpha,
       double*    restrict a, inc_t rs_a0, inc_t cs_a0,
       double*    restrict b, inc_t rs_b0, inc_t cs_b0,
       double*    restrict beta,
       double*    restrict c, inc_t rs_c0, inc_t cs_c0,
       auxinfo_t* restrict data,
       cntx_t*    restrict cntx
     )
{
	AOCL_DTL_TRACE_ENTRY(AOCL_DTL_LEVEL_TRACE_7);

	uint64_t k_iter16 = k0 / 16;
	uint64_t k_left16 = k0 % 16;
	uint64_t k_iter4  = k_left16 / 4;
	uint64_t k_left1  = k_left16 % 4;

	uint64_t m_iter = m0 / 3;

	uint64_t rs_a   = rs_a0;
	uint64_t cs_a   = cs_a0;
	uint64_t rs_b   = rs_b0;
	uint64_t cs_b   = cs_b0;
	uint64_t rs_c   = rs_c0;
	uint64_t cs_c   = cs_c0;

	begin_asm()

	mov(var(rs_a), r8)                 // load rs_a
	lea(mem(, r8, 8), r8)              // rs_a *= sizeof(double)
	mov(var(cs_b), r11)                // load cs_b
	lea(mem(, r11, 8), r11)            // cs_b *= sizeof(double)

	lea(mem(r11, r11, 2), r13)         // r13 = 3*cs_b
	lea(mem(r8,  r8,  2), r10)         // r10 = 3*rs_a

	mov(var(rs_c), rdi)                // load rs_c
	lea(mem(, rdi, 8), rdi)            // rs_c *= sizeof(double)

	mov(imm(0), r15)                   // jj = 0;

// ----------------------- Block 1

	mov(var(a), r14)                   // load address of a
	mov(var(b), rdx)                   // load address of b
	mov(var(c), r12)                   // load address of c

	lea(mem(   , r15, 1), rsi)         // rsi = r15 = 4*jj;
	imul(imm(1*8), rsi)                // rsi *= cs_c*sizeof(double) = 1*8
	lea(mem(r12, rsi, 1), r12)         // r12 = c + 4*jj*cs_c;

	lea(mem(   , r15, 1), rsi)         // rsi = r15 = 4*jj;
	imul(r11, rsi)                     // rsi *= cs_b;
	lea(mem(rdx, rsi, 1), rdx)         // rbx = b + 4*jj*cs_b;

	mov(var(m_iter), r9)               // ii = m_iter;

	vxorpd(ymm4,  ymm4,  ymm4)
	vmovapd( ymm4, ymm5)
	vmovapd( ymm4, ymm6)
	vmovapd( ymm4, ymm7)
	vmovapd( ymm4, ymm8)
	vmovapd( ymm4, ymm9)
	vmovapd( ymm4, ymm10)
	vmovapd( ymm4, ymm11)
	vmovapd( ymm4, ymm12)
	vmovapd( ymm4, ymm13)
	vmovapd( ymm4, ymm14)
	vmovapd( ymm4, ymm15)

	lea(mem(r14), rax)                 // rax = a_ii;
	lea(mem(rdx), rbx)                 // rbx = b_jj;


	prefetch(0, mem(r12,         3*8)) // prefetch c + 0*rs_c
	prefetch(0, mem(r12, rdi, 1, 3*8)) // prefetch c + 1*rs_c
	prefetch(0, mem(r12, rdi, 2, 3*8)) // prefetch c + 2*rs_c
	lea(mem(r8,  r8,  4), rcx)         // rcx = 5*rs_a

	mov(var(k_iter16), rsi)            // i = k_iter16;
	test(rsi, rsi)                     // check i via logical AND.
	je(.DCONSIDKITER4_BLOCK1)          // if i == 0, jump to code that
	                                   // contains the k_iter4 loop.

	label(.DLOOPKITER16_BLOCK1)        // MAIN LOOP

	// ---------------------------------- iteration 0

	prefetch(0, mem(rax, r10, 1, 0*8)) // prefetch rax + 3*rs_a
	prefetch(0, mem(rax, r8,  4, 0*8)) // prefetch rax + 4*rs_a
	prefetch(0, mem(rax, rcx, 1, 0*8)) // prefetch rax + 5*rs_a
	SUBITER_K4_3x4(rax, rbx)

	// ---------------------------------- iteration 1
	SUBITER_K4_3x4(rax, rbx)

	// ---------------------------------- iteration 2

	prefetch(0, mem(rax, r10, 1, 0*8)) // prefetch rax + 3*rs_a
	prefetch(0, mem(rax, r8,  4, 0*8)) // prefetch rax + 4*rs_a
	prefetch(0, mem(rax, rcx, 1, 0*8)) // prefetch rax + 5*rs_a
	SUBITER_K4_3x4(rax, rbx)

	// ---------------------------------- iteration 3
	SUBITER_K4_3x4(rax, rbx)

	dec(rsi)                           // i -= 1;
	jne(.DLOOPKITER16_BLOCK1)          // iterate again if i != 0.

	label(.DCONSIDKITER4_BLOCK1)

	mov(var(k_iter4), rsi)             // i = k_iter4;
	test(rsi, rsi)                     // check i via logical AND.
	je(.DCONSIDKLEFT1_BLOCK1)          // if i == 0, jump to code that
	                                   // considers k_left1 loop.
	                                   // else, we prepare to enter k_iter4 loop.

	label(.DLOOPKITER4_BLOCK1)         // EDGE LOOP (ymm)

	prefetch(0, mem(rax, r10, 1, 0*8)) // prefetch rax + 3*rs_a
	prefetch(0, mem(rax, r8,  4, 0*8)) // prefetch rax + 4*rs_a
	prefetch(0, mem(rax, rcx, 1, 0*8)) // prefetch rax + 5*rs_a
	SUBITER_K4_3x4(rax, rbx)

	dec(rsi)                           // i -= 1;
	jne(.DLOOPKITER4_BLOCK1)           // iterate again if i != 0.

	label(.DCONSIDKLEFT1_BLOCK1)

	mov(var(k_left1), rsi)             // i = k_left1;
	test(rsi, rsi)                     // check i via logical AND.
	je(.DPOSTACCUM_BLOCK1)             // if i == 0, we're done; jump to end.
	                                   // else, we prepare to enter k_left1 loop.

	label(.DLOOPKLEFT1_BLOCK1)         // EDGE LOOP (scalar)
	                                   // NOTE: We must use ymm registers here bc
	                                   // using the xmm registers would zero out the
	                                   // high bits of the destination registers,
	                                   // which would destory intermediate results.
	SUBITER_K1_3x4(rax, rbx)

	dec(rsi)                           // i -= 1;
	jne(.DLOOPKLEFT1_BLOCK1)           // iterate again if i != 0.

	label(.DPOSTACCUM_BLOCK1)

	                                   // ymm4  ymm7  ymm10 ymm13
	                                   // ymm5  ymm8  ymm11 ymm14
	                                   // ymm6  ymm9  ymm12 ymm15

	vhaddpd( ymm7, ymm4, ymm0 )
	vextractf128(imm(1), ymm0, xmm1 )
	vaddpd( xmm0, xmm1, xmm0 )

	vhaddpd( ymm13, ymm10, ymm2 )
	vextractf128(imm(1), ymm2, xmm1 )
	vaddpd( xmm2, xmm1, xmm2 )

	vperm2f128(imm(0x20), ymm2, ymm0, ymm4 )
	                                   // xmm4[0] = sum(ymm4);  xmm4[1] = sum(ymm7)
	                                   // xmm4[2] = sum(ymm10); xmm4[3] = sum(ymm13)

	vhaddpd( ymm8, ymm5, ymm0 )
	vextractf128(imm(1), ymm0, xmm1 )
	vaddpd( xmm0, xmm1, xmm0 )

	vhaddpd( ymm14, ymm11, ymm2 )
	vextractf128(imm(1), ymm2, xmm1 )
	vaddpd( xmm2, xmm1, xmm2 )

	vperm2f128(imm(0x20), ymm2, ymm0, ymm5 )
	                                   // xmm5[0] = sum(ymm5);  xmm5[1] = sum(ymm8)
	                                   // xmm5[2] = sum(ymm11); xmm5[3] = sum(ymm14)

	vhaddpd( ymm9, ymm6, ymm0 )
	vextractf128(imm(1), ymm0, xmm1 )
	vaddpd( xmm0, xmm1, xmm0 )

	vhaddpd( ymm15, ymm12, ymm2 )
	vextractf128(imm(1), ymm2, xmm1 )
	vaddpd( xmm2, xmm1, xmm2 )

	vperm2f128(imm(0x20), ymm2, ymm0, ymm6 )
	                                   // xmm6[0] = sum(ymm6);  xmm6[1] = sum(ymm9)
	                                   // xmm6[2] = sum(ymm12); xmm6[3] = sum(ymm15)



	mov(var(alpha), rax)               // load address of alpha
	mov(var(beta), rbx)                // load address of beta
	lea(mem(r12), rcx)                 // rcx = c_iijj;
	vbroadcastsd(mem(rax), ymm0)       // load alpha and duplicate
	vbroadcastsd(mem(rbx), ymm3)       // load beta and duplicate

	vmulpd(ymm0, ymm4, ymm4)           // scale by alpha
	vmulpd(ymm0, ymm5, ymm5)
	vmulpd(ymm0, ymm6, ymm6)



	                                   // now avoid loading C if beta == 0

	vxorpd(ymm0, ymm0, ymm0)           // set ymm0 to zero.
	vucomisd(xmm0, xmm3)               // set ZF if beta == 0.
	je(.DBETAZERO_BLOCK1)              // if ZF = 1, jump to beta == 0 case


	vfmadd231pd(mem(rcx), ymm3, ymm4)
	vmovupd(ymm4, mem(rcx))
	add(rdi, rcx)

	vfmadd231pd(mem(rcx), ymm3, ymm5)
	vmovupd(ymm5, mem(rcx))
	add(rdi, rcx)

	vfmadd231pd(mem(rcx), ymm3, ymm6)
	vmovupd(ymm6, mem(rcx))


	jmp(.DDONE_BLOCK1)                 // jump to end.

	label(.DBETAZERO_BLOCK1)


	vmovupd(ymm4, mem(rcx))
	add(rdi, rcx)

	vmovupd(ymm5, mem(rcx))
	add(rdi, rcx)

	vmovupd(ymm6, mem(rcx))


	label(.DDONE_BLOCK1)

	lea(mem(r12, rdi, 2), r12)         //
	lea(mem(r12, rdi, 1), r12)         // c_ii = r12 += 3*rs_c

	lea(mem(r14, r8,  2), r14)         //
	lea(mem(r14, r8,  1), r14)         // a_ii = r14 += 3*rs_a

	dec(r9)                            // ii -= 1;

// ----------------------- Block 2
 	vxorpd(ymm4,  ymm4,  ymm4)
	vmovapd( ymm4, ymm5)
	vmovapd( ymm4, ymm6)
	vmovapd( ymm4, ymm7)
	vmovapd( ymm4, ymm8)
	vmovapd( ymm4, ymm9)
	vmovapd( ymm4, ymm10)
	vmovapd( ymm4, ymm11)
	vmovapd( ymm4, ymm12)
	vmovapd( ymm4, ymm13)
	vmovapd( ymm4, ymm14)
	vmovapd( ymm4, ymm15)

	lea(mem(r14), rax)                 // rax = a_ii;
	lea(mem(rdx), rbx)                 // rbx = b_jj;


	prefetch(0, mem(r12,         3*8)) // prefetch c + 0*rs_c
	prefetch(0, mem(r12, rdi, 1, 3*8)) // prefetch c + 1*rs_c
	prefetch(0, mem(r12, rdi, 2, 3*8)) // prefetch c + 2*rs_c
	lea(mem(r8,  r8,  4), rcx)         // rcx = 5*rs_a

	mov(var(k_iter16), rsi)            // i = k_iter16;
	test(rsi, rsi)                     // check i via logical AND.
	je(.DCONSIDKITER4_BLOCK2)          // if i == 0, jump to code that
	                                   // contains the k_iter4 loop.

	label(.DLOOPKITER16_BLOCK2)        // MAIN LOOP

	// ---------------------------------- iteration 0

	prefetch(0, mem(rax, r10, 1, 0*8)) // prefetch rax + 3*rs_a
	prefetch(0, mem(rax, r8,  4, 0*8)) // prefetch rax + 4*rs_a
	prefetch(0, mem(rax, rcx, 1, 0*8)) // prefetch rax + 5*rs_a
	SUBITER_K4_3x4(rax, rbx)

	// ---------------------------------- iteration 1
	SUBITER_K4_3x4(rax, rbx)

	// ---------------------------------- iteration 2

	prefetch(0, mem(rax, r10, 1, 0*8)) // prefetch rax + 3*rs_a
	prefetch(0, mem(rax, r8,  4, 0*8)) // prefetch rax + 4*rs_a
	prefetch(0, mem(rax, rcx, 1, 0*8)) // prefetch rax + 5*rs_a
	SUBITER_K4_3x4(rax, rbx)

	// ---------------------------------- iteration 3
	SUBITER_K4_3x4(rax, rbx)

	dec(rsi)                           // i -= 1;
	jne(.DLOOPKITER16_BLOCK2)          // iterate again if i != 0.

	label(.DCONSIDKITER4_BLOCK2)

	mov(var(k_iter4), rsi)             // i = k_iter4;
	test(rsi, rsi)                     // check i via logical AND.
	je(.DCONSIDKLEFT1_BLOCK2)          // if i == 0, jump to code that
	                                   // considers k_left1 loop.
	                                   // else, we prepare to enter k_iter4 loop.

	label(.DLOOPKITER4_BLOCK2)         // EDGE LOOP (ymm)

	prefetch(0, mem(rax, r10, 1, 0*8)) // prefetch rax + 3*rs_a
	prefetch(0, mem(rax, r8,  4, 0*8)) // prefetch rax + 4*rs_a
	prefetch(0, mem(rax, rcx, 1, 0*8)) // prefetch rax + 5*rs_a
	SUBITER_K4_3x4(rax, rbx)

	dec(rsi)                           // i -= 1;
	jne(.DLOOPKITER4_BLOCK2)           // iterate again if i != 0.

	label(.DCONSIDKLEFT1_BLOCK2)

	mov(var(k_left1), rsi)             // i = k_left1;
	test(rsi, rsi)                     // check i via logical AND.
	je(.DPOSTACCUM_BLOCK2)             // if i == 0, we're done; jump to end.
	                                   // else, we prepare to enter k_left1 loop.

	label(.DLOOPKLEFT1_BLOCK2)         // EDGE LOOP (scalar)
	                                   // NOTE: We must use ymm registers here bc
	                                   // using the xmm registers would zero out the
	                                   // high bits of the destination registers,
	                                   // which would destory intermediate results.
	SUBITER_K1_3x4(rax, rbx)

	dec(rsi)                           // i -= 1;
	jne(.DLOOPKLEFT1_BLOCK2)           // iterate again if i != 0.

	label(.DPOSTACCUM_BLOCK2)

	                                   // ymm4  ymm7  ymm10 ymm13
	                                   // ymm5  ymm8  ymm11 ymm14
	                                   // ymm6  ymm9  ymm12 ymm15

	vhaddpd( ymm7, ymm4, ymm0 )
	vextractf128(imm(1), ymm0, xmm1 )
	vaddpd( xmm0, xmm1, xmm0 )

	vhaddpd( ymm13, ymm10, ymm2 )
	vextractf128(imm(1), ymm2, xmm1 )
	vaddpd( xmm2, xmm1, xmm2 )

	vperm2f128(imm(0x20), ymm2, ymm0, ymm4 )
	                                   // xmm4[0] = sum(ymm4);  xmm4[1] = sum(ymm7)
	                                   // xmm4[2] = sum(ymm10); xmm4[3] = sum(ymm13)

	vhaddpd( ymm8, ymm5, ymm0 )
	vextractf128(imm(1), ymm0, xmm1 )
	vaddpd( xmm0, xmm1, xmm0 )

	vhaddpd( ymm14, ymm11, ymm2 )
	vextractf128(imm(1), ymm2, xmm1 )
	vaddpd( xmm2, xmm1, xmm2 )

	vperm2f128(imm(0x20), ymm2, ymm0, ymm5 )
	                                   // xmm5[0] = sum(ymm5);  xmm5[1] = sum(ymm8)
	                                   // xmm5[2] = sum(ymm11); xmm5[3] = sum(ymm14)

	vhaddpd( ymm9, ymm6, ymm0 )
	vextractf128(imm(1), ymm0, xmm1 )
	vaddpd( xmm0, xmm1, xmm0 )

	vhaddpd( ymm15, ymm12, ymm2 )
	vextractf128(imm(1), ymm2, xmm1 )
	vaddpd( xmm2, xmm1, xmm2 )

	vperm2f128(imm(0x20), ymm2, ymm0, ymm6 )
	                                   // xmm6[0] = sum(ymm6);  xmm6[1] = sum(ymm9)
	                                   // xmm6[2] = sum(ymm12); xmm6[3] = sum(ymm15)



	mov(var(alpha), rax)               // load address of alpha
	mov(var(beta), rbx)                // load address of beta
	lea(mem(r12), rcx)                 // rcx = c_iijj;
	vbroadcastsd(mem(rax), ymm0)       // load alpha and duplicate
	vbroadcastsd(mem(rbx), ymm3)       // load beta and duplicate

	vmulpd(ymm0, ymm4, ymm4)           // scale by alpha
	vmulpd(ymm0, ymm5, ymm5)
	vmulpd(ymm0, ymm6, ymm6)



	                                   // now avoid loading C if beta == 0

	vxorpd(ymm0, ymm0, ymm0)           // set ymm0 to zero.
	vucomisd(xmm0, xmm3)               // set ZF if beta == 0.
	je(.DBETAZERO_BLOCK2)              // if ZF = 1, jump to beta == 0 case


	vfmadd231pd(mem(rcx), ymm3, ymm4)
	vmovupd(ymm4, mem(rcx))
	add(rdi, rcx)

	vfmadd231pd(mem(rcx), ymm3, ymm5)
	vmovupd(ymm5, mem(rcx))
	add(rdi, rcx)

	vfmadd231pd(mem(rcx), ymm3, ymm6)
	vmovupd(ymm6, mem(rcx))


	jmp(.DDONE_BLOCK2)                 // jump to end.

	label(.DBETAZERO_BLOCK2)


	vmovupd(ymm4, mem(rcx))
	add(rdi, rcx)

	vmovupd(ymm5, mem(rcx))
	add(rdi, rcx)

	vmovupd(ymm6, mem(rcx))


	label(.DDONE_BLOCK2)

	lea(mem(r12, rdi, 2), r12)         //
	lea(mem(r12, rdi, 1), r12)         // c_ii = r12 += 3*rs_c

	lea(mem(r14, r8,  2), r14)         //
	lea(mem(r14, r8,  1), r14)         // a_ii = r14 += 3*rs_a

	dec(r9)                            // ii -= 1;

	add(imm(4), r15)                   // jj += 4;

// ----------------------- Block 3
	mov(var(a), r14)                   // load address of a
	mov(var(b), rdx)                   // load address of b
	mov(var(c), r12)                   // load address of c

	lea(mem(   , r15, 1), rsi)         // rsi = r15 = 4*jj;
	imul(imm(1*8), rsi)                // rsi *= cs_c*sizeof(double) = 1*8
	lea(mem(r12, rsi, 1), r12)         // r12 = c + 4*jj*cs_c;

	lea(mem(   , r15, 1), rsi)         // rsi = r15 = 4*jj;
	imul(r11, rsi)                     // rsi *= cs_b;
	lea(mem(rdx, rsi, 1), rdx)         // rbx = b + 4*jj*cs_b;

	mov(var(m_iter), r9)               // ii = m_iter;

	vxorpd(ymm4,  ymm4,  ymm4)
	vmovapd( ymm4, ymm5)
	vmovapd( ymm4, ymm6)
	vmovapd( ymm4, ymm7)
	vmovapd( ymm4, ymm8)
	vmovapd( ymm4, ymm9)
	vmovapd( ymm4, ymm10)
	vmovapd( ymm4, ymm11)
	vmovapd( ymm4, ymm12)
	vmovapd( ymm4, ymm13)
	vmovapd( ymm4, ymm14)
	vmovapd( ymm4, ymm15)

	lea(mem(r14), rax)                 // rax = a_ii;
	lea(mem(rdx), rbx)                 // rbx = b_jj;


	prefetch(0, mem(r12,         3*8)) // prefetch c + 0*rs_c
	prefetch(0, mem(r12, rdi, 1, 3*8)) // prefetch c + 1*rs_c
	prefetch(0, mem(r12, rdi, 2, 3*8)) // prefetch c + 2*rs_c
	lea(mem(r8,  r8,  4), rcx)         // rcx = 5*rs_a

	mov(var(k_iter16), rsi)            // i = k_iter16;
	test(rsi, rsi)                     // check i via logical AND.
	je(.DCONSIDKITER4_BLOCK3)          // if i == 0, jump to code that
	                                   // contains the k_iter4 loop.

	label(.DLOOPKITER16_BLOCK3)        // MAIN LOOP

	// ---------------------------------- iteration 0

	prefetch(0, mem(rax, r10, 1, 0*8)) // prefetch rax + 3*rs_a
	prefetch(0, mem(rax, r8,  4, 0*8)) // prefetch rax + 4*rs_a
	prefetch(0, mem(rax, rcx, 1, 0*8)) // prefetch rax + 5*rs_a
	SUBITER_K4_3x4(rax, rbx)

	// ---------------------------------- iteration 1
	SUBITER_K4_3x4(rax, rbx)

	// ---------------------------------- iteration 2

	prefetch(0, mem(rax, r10, 1, 0*8)) // prefetch rax + 3*rs_a
	prefetch(0, mem(rax, r8,  4, 0*8)) // prefetch rax + 4*rs_a
	prefetch(0, mem(rax, rcx, 1, 0*8)) // prefetch rax + 5*rs_a
	SUBITER_K4_3x4(rax, rbx)

	// ---------------------------------- iteration 3
	SUBITER_K4_3x4(rax, rbx)

	dec(rsi)                           // i -= 1;
	jne(.DLOOPKITER16_BLOCK3)          // iterate again if i != 0.

	label(.DCONSIDKITER4_BLOCK3)

	mov(var(k_iter4), rsi)             // i = k_iter4;
	test(rsi, rsi)                     // check i via logical AND.
	je(.DCONSIDKLEFT1_BLOCK3)          // if i == 0, jump to code that
	                                   // considers k_left1 loop.
	                                   // else, we prepare to enter k_iter4 loop.

	label(.DLOOPKITER4_BLOCK3)         // EDGE LOOP (ymm)

	prefetch(0, mem(rax, r10, 1, 0*8)) // prefetch rax + 3*rs_a
	prefetch(0, mem(rax, r8,  4, 0*8)) // prefetch rax + 4*rs_a
	prefetch(0, mem(rax, rcx, 1, 0*8)) // prefetch rax + 5*rs_a
	SUBITER_K4_3x4(rax, rbx)

	dec(rsi)                           // i -= 1;
	jne(.DLOOPKITER4_BLOCK3)           // iterate again if i != 0.

	label(.DCONSIDKLEFT1_BLOCK3)

	mov(var(k_left1), rsi)             // i = k_left1;
	test(rsi, rsi)                     // check i via logical AND.
	je(.DPOSTACCUM_BLOCK3)             // if i == 0, we're done; jump to end.
	                                   // else, we prepare to enter k_left1 loop.

	label(.DLOOPKLEFT1_BLOCK3)         // EDGE LOOP (scalar)
	                                   // NOTE: We must use ymm registers here bc
	                                   // using the xmm registers would zero out the
	                                   // high bits of the destination registers,
	                                   // which would destory intermediate results.
	SUBITER_K1_3x4(rax, rbx)

	dec(rsi)                           // i -= 1;
	jne(.DLOOPKLEFT1_BLOCK3)           // iterate again if i != 0.

	label(.DPOSTACCUM_BLOCK3)

	                                   // ymm4  ymm7  ymm10 ymm13
	                                   // ymm5  ymm8  ymm11 ymm14
	                                   // ymm6  ymm9  ymm12 ymm15

	vhaddpd( ymm7, ymm4, ymm0 )
	vextractf128(imm(1), ymm0, xmm1 )
	vaddpd( xmm0, xmm1, xmm0 )

	vhaddpd( ymm13, ymm10, ymm2 )
	vextractf128(imm(1), ymm2, xmm1 )
	vaddpd( xmm2, xmm1, xmm2 )

	vperm2f128(imm(0x20), ymm2, ymm0, ymm4 )
	                                   // xmm4[0] = sum(ymm4);  xmm4[1] = sum(ymm7)
	                                   // xmm4[2] = sum(ymm10); xmm4[3] = sum(ymm13)

	vhaddpd( ymm8, ymm5, ymm0 )
	vextractf128(imm(1), ymm0, xmm1 )
	vaddpd( xmm0, xmm1, xmm0 )

	vhaddpd( ymm14, ymm11, ymm2 )
	vextractf128(imm(1), ymm2, xmm1 )
	vaddpd( xmm2, xmm1, xmm2 )

	vperm2f128(imm(0x20), ymm2, ymm0, ymm5 )
	                                   // xmm5[0] = sum(ymm5);  xmm5[1] = sum(ymm8)
	                                   // xmm5[2] = sum(ymm11); xmm5[3] = sum(ymm14)

	vhaddpd( ymm9, ymm6, ymm0 )
	vextractf128(imm(1), ymm0, xmm1 )
	vaddpd( xmm0, xmm1, xmm0 )

	vhaddpd( ymm15, ymm12, ymm2 )
	vextractf128(imm(1), ymm2, xmm1 )
	vaddpd( xmm2, xmm1, xmm2 )

	vperm2f128(imm(0x20), ymm2, ymm0, ymm6 )
	                                   // xmm6[0] = sum(ymm6);  xmm6[1] = sum(ymm9)
	                                   // xmm6[2] = sum(ymm12); xmm6[3] = sum(ymm15)



	mov(var(alpha), rax)               // load address of alpha
	mov(var(beta), rbx)                // load address of beta
	lea(mem(r12), rcx)                 // rcx = c_iijj;
	vbroadcastsd(mem(rax), ymm0)       // load alpha and duplicate
	vbroadcastsd(mem(rbx), ymm3)       // load beta and duplicate

	vmulpd(ymm0, ymm4, ymm4)           // scale by alpha
	vmulpd(ymm0, ymm5, ymm5)
	vmulpd(ymm0, ymm6, ymm6)



	                                   // now avoid loading C if beta == 0

	vxorpd(ymm0, ymm0, ymm0)           // set ymm0 to zero.
	vucomisd(xmm0, xmm3)               // set ZF if beta == 0.
	je(.DBETAZERO_BLOCK3)              // if ZF = 1, jump to beta == 0 case


	vfmadd231pd(mem(rcx), ymm3, ymm4)
	vextractf128(imm(1), ymm4, xmm1 )
	vmovupd(xmm4, mem(rcx))
	vmovlpd(xmm1, mem(rcx, 2*8))
	add(rdi, rcx)

	vfmadd231pd(mem(rcx), ymm3, ymm5)
	vmovupd(ymm5, mem(rcx))
	add(rdi, rcx)

	vfmadd231pd(mem(rcx), ymm3, ymm6)
	vmovupd(ymm6, mem(rcx))


	jmp(.DDONE_BLOCK3)                 // jump to end.

	label(.DBETAZERO_BLOCK3)


	vextractf128(imm(1), ymm4, xmm1 )
	vmovupd(xmm4, mem(rcx))
	vmovlpd(xmm1, mem(rcx, 2*8))
	add(rdi, rcx)

	vmovupd(ymm5, mem(rcx))
	add(rdi, rcx)

	vmovupd(ymm6, mem(rcx))


	label(.DDONE_BLOCK3)

	lea(mem(r12, rdi, 2), r12)         //
	lea(mem(r12, rdi, 1), r12)         // c_ii = r12 += 3*rs_c

	lea(mem(r14, r8,  2), r14)         //
	lea(mem(r14, r8,  1), r14)         // a_ii = r14 += 3*rs_a

	dec(r9)                            // ii -= 1;

// ----------------------- Block 4
 	vxorpd(ymm4,  ymm4,  ymm4)
	vmovapd( ymm4, ymm5)
	vmovapd( ymm4, ymm6)
	vmovapd( ymm4, ymm7)
	vmovapd( ymm4, ymm8)
	vmovapd( ymm4, ymm9)
	vmovapd( ymm4, ymm10)
	vmovapd( ymm4, ymm11)
	vmovapd( ymm4, ymm12)
	vmovapd( ymm4, ymm13)
	vmovapd( ymm4, ymm14)
	vmovapd( ymm4, ymm15)

	lea(mem(r14), rax)                 // rax = a_ii;
	lea(mem(rdx), rbx)                 // rbx = b_jj;


	prefetch(0, mem(r12,         3*8)) // prefetch c + 0*rs_c
	prefetch(0, mem(r12, rdi, 1, 3*8)) // prefetch c + 1*rs_c
	prefetch(0, mem(r12, rdi, 2, 3*8)) // prefetch c + 2*rs_c
	lea(mem(r8,  r8,  4), rcx)         // rcx = 5*rs_a

	mov(var(k_iter16), rsi)            // i = k_iter16;
	test(rsi, rsi)                     // check i via logical AND.
	je(.DCONSIDKITER4_BLOCK4)          // if i == 0, jump to code that
	                                   // contains the k_iter4 loop.

	label(.DLOOPKITER16_BLOCK4)        // MAIN LOOP

	// ---------------------------------- iteration 0

	prefetch(0, mem(rax, r10, 1, 0*8)) // prefetch rax + 3*rs_a
	prefetch(0, mem(rax, r8,  4, 0*8)) // prefetch rax + 4*rs_a
	prefetch(0, mem(rax, rcx, 1, 0*8)) // prefetch rax + 5*rs_a
	SUBITER_K4_3x4(rax, rbx)

	// ---------------------------------- iteration 1
	SUBITER_K4_3x4(rax, rbx)

	// ---------------------------------- iteration 2

	prefetch(0, mem(rax, r10, 1, 0*8)) // prefetch rax + 3*rs_a
	prefetch(0, mem(rax, r8,  4, 0*8)) // prefetch rax + 4*rs_a
	prefetch(0, mem(rax, rcx, 1, 0*8)) // prefetch rax + 5*rs_a
	SUBITER_K4_3x4(rax, rbx)

	// ---------------------------------- iteration 3
	SUBITER_K4_3x4(rax, rbx)

	dec(rsi)                           // i -= 1;
	jne(.DLOOPKITER16_BLOCK4)          // iterate again if i != 0.

	label(.DCONSIDKITER4_BLOCK4)

	mov(var(k_iter4), rsi)             // i = k_iter4;
	test(rsi, rsi)                     // check i via logical AND.
	je(.DCONSIDKLEFT1_BLOCK4)          // if i == 0, jump to code that
	                                   // considers k_left1 loop.
	                                   // else, we prepare to enter k_iter4 loop.

	label(.DLOOPKITER4_BLOCK4)         // EDGE LOOP (ymm)

	prefetch(0, mem(rax, r10, 1, 0*8)) // prefetch rax + 3*rs_a
	prefetch(0, mem(rax, r8,  4, 0*8)) // prefetch rax + 4*rs_a
	prefetch(0, mem(rax, rcx, 1, 0*8)) // prefetch rax + 5*rs_a
	SUBITER_K4_3x4(rax, rbx)

	dec(rsi)                           // i -= 1;
	jne(.DLOOPKITER4_BLOCK4)           // iterate again if i != 0.

	label(.DCONSIDKLEFT1_BLOCK4)

	mov(var(k_left1), rsi)             // i = k_left1;
	test(rsi, rsi)                     // check i via logical AND.
	je(.DPOSTACCUM_BLOCK4)             // if i == 0, we're done; jump to end.
	                                   // else, we prepare to enter k_left1 loop.

	label(.DLOOPKLEFT1_BLOCK4)         // EDGE LOOP (scalar)
	                                   // NOTE: We must use ymm registers here bc
	                                   // using the xmm registers would zero out the
	                                   // high bits of the destination registers,
	                                   // which would destory intermediate results.
	SUBITER_K1_3x4(rax, rbx)

	dec(rsi)                           // i -= 1;
	jne(.DLOOPKLEFT1_BLOCK4)           // iterate again if i != 0.

	label(.DPOSTACCUM_BLOCK4)

	                                   // ymm4  ymm7  ymm10 ymm13
	                                   // ymm5  ymm8  ymm11 ymm14
	                                   // ymm6  ymm9  ymm12 ymm15

	vhaddpd( ymm7, ymm4, ymm0 )
	vextractf128(imm(1), ymm0, xmm1 )
	vaddpd( xmm0, xmm1, xmm0 )

	vhaddpd( ymm13, ymm10, ymm2 )
	vextractf128(imm(1), ymm2, xmm1 )
	vaddpd( xmm2, xmm1, xmm2 )

	vperm2f128(imm(0x20), ymm2, ymm0, ymm4 )
	                                   // xmm4[0] = sum(ymm4);  xmm4[1] = sum(ymm7)
	                                   // xmm4[2] = sum(ymm10); xmm4[3] = sum(ymm13)

	vhaddpd( ymm8, ymm5, ymm0 )
	vextractf128(imm(1), ymm0, xmm1 )
	vaddpd( xmm0, xmm1, xmm0 )

	vhaddpd( ymm14, ymm11, ymm2 )
	vextractf128(imm(1), ymm2, xmm1 )
	vaddpd( xmm2, xmm1, xmm2 )

	vperm2f128(imm(0x20), ymm2, ymm0, ymm5 )
	                                   // xmm5[0] = sum(ymm5);  xmm5[1] = sum(ymm8)
	                                   // xmm5[2] = sum(ymm11); xmm5[3] = sum(ymm14)

	vhaddpd( ymm9, ymm6, ymm0 )
	vextractf128(imm(1), ymm0, xmm1 )
	vaddpd( xmm0, xmm1, xmm0 )

	vhaddpd( ymm15, ymm12, ymm2 )
	vextractf128(imm(1), ymm2, xmm1 )
	vaddpd( xmm2, xmm1, xmm2 )

	vperm2f128(imm(0x20), ymm2, ymm0, ymm6 )
	                                   // xmm6[0] = sum(ymm6);  xmm6[1] = sum(ymm9)
	                                   // xmm6[2] = sum(ymm12); xmm6[3] = sum(ymm15)



	mov(var(alpha), rax)               // load address of alpha
	mov(var(beta), rbx)                // load address of beta
	lea(mem(r12), rcx)                 // rcx = c_iijj;
	vbroadcastsd(mem(rax), ymm0)       // load alpha and duplicate
	vbroadcastsd(mem(rbx), ymm3)       // load beta and duplicate

	vmulpd(ymm0, ymm4, ymm4)           // scale by alpha
	vmulpd(ymm0, ymm5, ymm5)
	vmulpd(ymm0, ymm6, ymm6)



	                                   // now avoid loading C if beta == 0

	vxorpd(ymm0, ymm0, ymm0)           // set ymm0 to zero.
	vucomisd(xmm0, xmm3)               // set ZF if beta == 0.
	je(.DBETAZERO_BLOCK4)              // if ZF = 1, jump to beta == 0 case


	vfmadd231pd(mem(rcx), ymm3, ymm4)
	vmovupd(ymm4, mem(rcx))
	add(rdi, rcx)

	vfmadd231pd(mem(rcx), ymm3, ymm5)
	vmovupd(ymm5, mem(rcx))
	add(rdi, rcx)

	vfmadd231pd(mem(rcx), ymm3, ymm6)
	vmovupd(ymm6, mem(rcx))


	jmp(.DDONE_BLOCK4)                 // jump to end.

	label(.DBETAZERO_BLOCK4)


	vmovupd(ymm4, mem(rcx))
	add(rdi, rcx)

	vmovupd(ymm5, mem(rcx))
	add(rdi, rcx)

	vmovupd(ymm6, mem(rcx))


	label(.DDONE_BLOCK4)

	vzeroupper()

    end_asm(
	: // output operands (none)
	: // input operands
      [m_iter] "m" (m_iter),
      [k_iter16] "m" (k_iter16),
      [k_iter4] "m" (k_iter4),
      [k_left1] "m" (k_left1),
      [a]      "m" (a),
      [rs_a]   "m" (rs_a),
      [cs_a]   "m" (cs_a),
      [b]      "m" (b),
      [rs_b]   "m" (rs_b),
      [cs_b]   "m" (cs_b),
      [alpha]  "m" (alpha),
      [beta]   "m" (beta),
      [c]      "m" (c),
      [rs_c]   "m" (rs_c),
      [cs_c]   "m" (cs_c)/*,
      [a_next] "m" (a_next),
      [b_next] "m" (b_next)*/
	: // register clobber list
	  "rax", "rbx", "rcx", "rdx", "rsi", "rdi",
	  "r8", "r9", "r10", "r11", "r12", "r13", "r14", "r15",
	  "xmm0", "xmm1", "xmm2", "xmm3",
	  "xmm4", "xmm5", "xmm6", "xmm7",
	  "xmm8", "xmm9", "xmm10", "xmm11",
	  "xmm12", "xmm13", "xmm14", "xmm15",
	  "ymm0", "ymm1", "ymm2", "ymm3", "ymm4", "ymm5",
	  "ymm6", "ymm7", "ymm8", "ymm9", "ymm10",
	  "ymm11", "ymm12", "ymm13", "ymm14", "ymm15",
	  "memory"
	)

	AOCL_DTL_TRACE_EXIT(AOCL_DTL_LEVEL_TRACE_7);
}

/*

Following kernel computes the 6x8 block for the Lower vairant(L) of gemmt where
m_offset in 24x24 block is 6 and n_offset is 8(6x8)
(6x8)_L

the region marked with 'x' is computed by following kernel
the region marked with '-' is not computed

	     	<-- n_off_24 -- >
 		   8 9 10 11 12 13 14 15

↑		6    - - - - - - - -
|		7    - - - - - - - -
m		8    x - - - - - - -
off		9    x x - - - - - -
24		10   x x x - - - - -
|		11   x x x x - - - -
↓


*/
void bli_dgemmsup_rd_haswell_asm_6x8m_6x8_L
     (
       conj_t              conja,
       conj_t              conjb,
       dim_t               m0,
       dim_t               n0,
       dim_t               k0,
       double*    restrict alpha,
       double*    restrict a, inc_t rs_a0, inc_t cs_a0,
       double*    restrict b, inc_t rs_b0, inc_t cs_b0,
       double*    restrict beta,
       double*    restrict c, inc_t rs_c0, inc_t cs_c0,
       auxinfo_t* restrict data,
       cntx_t*    restrict cntx
     )
{
	AOCL_DTL_TRACE_ENTRY(AOCL_DTL_LEVEL_TRACE_7);

	uint64_t k_iter16 = k0 / 16;
	uint64_t k_left16 = k0 % 16;
	uint64_t k_iter4  = k_left16 / 4;
	uint64_t k_left1  = k_left16 % 4;

	uint64_t m_iter = m0 / 3;

	uint64_t rs_a   = rs_a0;
	uint64_t cs_a   = cs_a0;
	uint64_t rs_b   = rs_b0;
	uint64_t cs_b   = cs_b0;
	uint64_t rs_c   = rs_c0;
	uint64_t cs_c   = cs_c0;

	begin_asm()

	mov(var(rs_a), r8)                 // load rs_a
	lea(mem(, r8, 8), r8)              // rs_a *= sizeof(double)
	mov(var(cs_b), r11)                // load cs_b
	lea(mem(, r11, 8), r11)            // cs_b *= sizeof(double)

	lea(mem(r11, r11, 2), r13)         // r13 = 3*cs_b
	lea(mem(r8,  r8,  2), r10)         // r10 = 3*rs_a

	mov(var(rs_c), rdi)                // load rs_c
	lea(mem(, rdi, 8), rdi)            // rs_c *= sizeof(double)

	mov(imm(0), r15)                   // jj = 0;

// ----------------------- Block 1

	mov(var(a), r14)                   // load address of a
	mov(var(b), rdx)                   // load address of b
	mov(var(c), r12)                   // load address of c

	lea(mem(   , r15, 1), rsi)         // rsi = r15 = 4*jj;
	imul(imm(1*8), rsi)                // rsi *= cs_c*sizeof(double) = 1*8
	lea(mem(r12, rsi, 1), r12)         // r12 = c + 4*jj*cs_c;

	lea(mem(   , r15, 1), rsi)         // rsi = r15 = 4*jj;
	imul(r11, rsi)                     // rsi *= cs_b;
	lea(mem(rdx, rsi, 1), rdx)         // rbx = b + 4*jj*cs_b;

	mov(var(m_iter), r9)               // ii = m_iter;

	vxorpd(ymm4,  ymm4,  ymm4)
	vmovapd( ymm4, ymm5)
	vmovapd( ymm4, ymm6)
	vmovapd( ymm4, ymm7)
	vmovapd( ymm4, ymm8)
	vmovapd( ymm4, ymm9)
	vmovapd( ymm4, ymm10)
	vmovapd( ymm4, ymm11)
	vmovapd( ymm4, ymm12)
	vmovapd( ymm4, ymm13)
	vmovapd( ymm4, ymm14)
	vmovapd( ymm4, ymm15)

	lea(mem(r14), rax)                 // rax = a_ii;
	lea(mem(rdx), rbx)                 // rbx = b_jj;


	prefetch(0, mem(r12,         3*8)) // prefetch c + 0*rs_c
	prefetch(0, mem(r12, rdi, 1, 3*8)) // prefetch c + 1*rs_c
	prefetch(0, mem(r12, rdi, 2, 3*8)) // prefetch c + 2*rs_c
	lea(mem(r8,  r8,  4), rcx)         // rcx = 5*rs_a

	mov(var(k_iter16), rsi)            // i = k_iter16;
	test(rsi, rsi)                     // check i via logical AND.
	je(.DCONSIDKITER4_BLOCK1)          // if i == 0, jump to code that
	                                   // contains the k_iter4 loop.

	label(.DLOOPKITER16_BLOCK1)        // MAIN LOOP

	// ---------------------------------- iteration 0

	prefetch(0, mem(rax, r10, 1, 0*8)) // prefetch rax + 3*rs_a
	prefetch(0, mem(rax, r8,  4, 0*8)) // prefetch rax + 4*rs_a
	prefetch(0, mem(rax, rcx, 1, 0*8)) // prefetch rax + 5*rs_a
	vmovupd(mem(rax, r8, 2), ymm2)
	add(imm(4*8), rax)                 // a += 4*cs_a = 4*8;

	vmovupd(mem(rbx        ), ymm3)
	vfmadd231pd(ymm2, ymm3, ymm6)

	vmovupd(mem(rbx, r11, 1), ymm3)
	vfmadd231pd(ymm2, ymm3, ymm9)

	vmovupd(mem(rbx, r11, 2), ymm3)
	vfmadd231pd(ymm2, ymm3, ymm12)

	vmovupd(mem(rbx, r13, 1), ymm3)
	add(imm(4*8), rbx)                 // b += 4*rs_b = 4*8;
	vfmadd231pd(ymm2, ymm3, ymm15)

	// ---------------------------------- iteration 1
	vmovupd(mem(rax, r8, 2), ymm2)
	add(imm(4*8), rax)                 // a += 4*cs_a = 4*8;

	vmovupd(mem(rbx        ), ymm3)
	vfmadd231pd(ymm2, ymm3, ymm6)

	vmovupd(mem(rbx, r11, 1), ymm3)
	vfmadd231pd(ymm2, ymm3, ymm9)

	vmovupd(mem(rbx, r11, 2), ymm3)
	vfmadd231pd(ymm2, ymm3, ymm12)

	vmovupd(mem(rbx, r13, 1), ymm3)
	add(imm(4*8), rbx)                 // b += 4*rs_b = 4*8;
	vfmadd231pd(ymm2, ymm3, ymm15)

	// ---------------------------------- iteration 2

	prefetch(0, mem(rax, r10, 1, 0*8)) // prefetch rax + 3*rs_a
	prefetch(0, mem(rax, r8,  4, 0*8)) // prefetch rax + 4*rs_a
	prefetch(0, mem(rax, rcx, 1, 0*8)) // prefetch rax + 5*rs_a
	vmovupd(mem(rax, r8, 2), ymm2)
	add(imm(4*8), rax)                 // a += 4*cs_a = 4*8;

	vmovupd(mem(rbx        ), ymm3)
	vfmadd231pd(ymm2, ymm3, ymm6)

	vmovupd(mem(rbx, r11, 1), ymm3)
	vfmadd231pd(ymm2, ymm3, ymm9)

	vmovupd(mem(rbx, r11, 2), ymm3)
	vfmadd231pd(ymm2, ymm3, ymm12)

	vmovupd(mem(rbx, r13, 1), ymm3)
	add(imm(4*8), rbx)                 // b += 4*rs_b = 4*8;
	vfmadd231pd(ymm2, ymm3, ymm15)

	// ---------------------------------- iteration 3
	vmovupd(mem(rax, r8, 2), ymm2)
	add(imm(4*8), rax)                 // a += 4*cs_a = 4*8;

	vmovupd(mem(rbx        ), ymm3)
	vfmadd231pd(ymm2, ymm3, ymm6)

	vmovupd(mem(rbx, r11, 1), ymm3)
	vfmadd231pd(ymm2, ymm3, ymm9)

	vmovupd(mem(rbx, r11, 2), ymm3)
	vfmadd231pd(ymm2, ymm3, ymm12)

	vmovupd(mem(rbx, r13, 1), ymm3)
	add(imm(4*8), rbx)                 // b += 4*rs_b = 4*8;
	vfmadd231pd(ymm2, ymm3, ymm15)

	dec(rsi)                           // i -= 1;
	jne(.DLOOPKITER16_BLOCK1)          // iterate again if i != 0.

	label(.DCONSIDKITER4_BLOCK1)

	mov(var(k_iter4), rsi)             // i = k_iter4;
	test(rsi, rsi)                     // check i via logical AND.
	je(.DCONSIDKLEFT1_BLOCK1)          // if i == 0, jump to code that
	                                   // considers k_left1 loop.
	                                   // else, we prepare to enter k_iter4 loop.

	label(.DLOOPKITER4_BLOCK1)         // EDGE LOOP (ymm)

	prefetch(0, mem(rax, r10, 1, 0*8)) // prefetch rax + 3*rs_a
	prefetch(0, mem(rax, r8,  4, 0*8)) // prefetch rax + 4*rs_a
	prefetch(0, mem(rax, rcx, 1, 0*8)) // prefetch rax + 5*rs_a
	vmovupd(mem(rax, r8, 2), ymm2)
	add(imm(4*8), rax)                 // a += 4*cs_a = 4*8;

	vmovupd(mem(rbx        ), ymm3)
	vfmadd231pd(ymm2, ymm3, ymm6)

	vmovupd(mem(rbx, r11, 1), ymm3)
	vfmadd231pd(ymm2, ymm3, ymm9)

	vmovupd(mem(rbx, r11, 2), ymm3)
	vfmadd231pd(ymm2, ymm3, ymm12)

	vmovupd(mem(rbx, r13, 1), ymm3)
	add(imm(4*8), rbx)                 // b += 4*rs_b = 4*8;
	vfmadd231pd(ymm2, ymm3, ymm15)

	dec(rsi)                           // i -= 1;
	jne(.DLOOPKITER4_BLOCK1)           // iterate again if i != 0.

	label(.DCONSIDKLEFT1_BLOCK1)

	mov(var(k_left1), rsi)             // i = k_left1;
	test(rsi, rsi)                     // check i via logical AND.
	je(.DPOSTACCUM_BLOCK1)             // if i == 0, we're done; jump to end.
	                                   // else, we prepare to enter k_left1 loop.

	label(.DLOOPKLEFT1_BLOCK1)         // EDGE LOOP (scalar)
	                                   // NOTE: We must use ymm registers here bc
	                                   // using the xmm registers would zero out the
	                                   // high bits of the destination registers,
	                                   // which would destory intermediate results.
	vmovsd(mem(rax, r8, 2), xmm2)
	add(imm(1*8), rax)                 // a += 1*cs_a = 1*8;

	vmovsd(mem(rbx        ), xmm3)
	vfmadd231pd(ymm2, ymm3, ymm6)

	vmovsd(mem(rbx, r11, 1), xmm3)
	vfmadd231pd(ymm2, ymm3, ymm9)

	vmovsd(mem(rbx, r11, 2), xmm3)
	vfmadd231pd(ymm2, ymm3, ymm12)

	vmovsd(mem(rbx, r13, 1), xmm3)
	add(imm(1*8), rbx)                 // b += 1*rs_b = 1*8;
	vfmadd231pd(ymm2, ymm3, ymm15)

	dec(rsi)                           // i -= 1;
	jne(.DLOOPKLEFT1_BLOCK1)           // iterate again if i != 0.

	label(.DPOSTACCUM_BLOCK1)

	                                   // ymm4  ymm7  ymm10 ymm13
	                                   // ymm5  ymm8  ymm11 ymm14
	                                   // ymm6  ymm9  ymm12 ymm15

	vhaddpd( ymm9, ymm6, ymm0 )
	vextractf128(imm(1), ymm0, xmm1 )
	vaddpd( xmm0, xmm1, xmm0 )

	vhaddpd( ymm15, ymm12, ymm2 )
	vextractf128(imm(1), ymm2, xmm1 )
	vaddpd( xmm2, xmm1, xmm2 )

	vperm2f128(imm(0x20), ymm2, ymm0, ymm6 )
	                                   // xmm6[0] = sum(ymm6);  xmm6[1] = sum(ymm9)
	                                   // xmm6[2] = sum(ymm12); xmm6[3] = sum(ymm15)



	mov(var(alpha), rax)               // load address of alpha
	mov(var(beta), rbx)                // load address of beta
	lea(mem(r12), rcx)                 // rcx = c_iijj;
	vbroadcastsd(mem(rax), ymm0)       // load alpha and duplicate
	vbroadcastsd(mem(rbx), ymm3)       // load beta and duplicate

	vmulpd(ymm0, ymm6, ymm6)



	                                   // now avoid loading C if beta == 0

	vxorpd(ymm0, ymm0, ymm0)           // set ymm0 to zero.
	vucomisd(xmm0, xmm3)               // set ZF if beta == 0.
	je(.DBETAZERO_BLOCK1)              // if ZF = 1, jump to beta == 0 case


	add(rdi, rcx)
	add(rdi, rcx)
	vfmadd231pd(mem(rcx), ymm3, ymm6)
	vmovlpd(xmm6, mem(rcx))


	jmp(.DDONE_BLOCK1)                 // jump to end.

	label(.DBETAZERO_BLOCK1)

	add(rdi, rcx)
	add(rdi, rcx)
	vmovlpd(xmm6, mem(rcx))



	label(.DDONE_BLOCK1)

	lea(mem(r12, rdi, 2), r12)         //
	lea(mem(r12, rdi, 1), r12)         // c_ii = r12 += 3*rs_c

	lea(mem(r14, r8,  2), r14)         //
	lea(mem(r14, r8,  1), r14)         // a_ii = r14 += 3*rs_a

	dec(r9)                            // ii -= 1;

// ----------------------- Block 2
 	vxorpd(ymm4,  ymm4,  ymm4)
	vmovapd( ymm4, ymm5)
	vmovapd( ymm4, ymm6)
	vmovapd( ymm4, ymm7)
	vmovapd( ymm4, ymm8)
	vmovapd( ymm4, ymm9)
	vmovapd( ymm4, ymm10)
	vmovapd( ymm4, ymm11)
	vmovapd( ymm4, ymm12)
	vmovapd( ymm4, ymm13)
	vmovapd( ymm4, ymm14)
	vmovapd( ymm4, ymm15)

	lea(mem(r14), rax)                 // rax = a_ii;
	lea(mem(rdx), rbx)                 // rbx = b_jj;


	prefetch(0, mem(r12,         3*8)) // prefetch c + 0*rs_c
	prefetch(0, mem(r12, rdi, 1, 3*8)) // prefetch c + 1*rs_c
	prefetch(0, mem(r12, rdi, 2, 3*8)) // prefetch c + 2*rs_c
	lea(mem(r8,  r8,  4), rcx)         // rcx = 5*rs_a

	mov(var(k_iter16), rsi)            // i = k_iter16;
	test(rsi, rsi)                     // check i via logical AND.
	je(.DCONSIDKITER4_BLOCK2)          // if i == 0, jump to code that
	                                   // contains the k_iter4 loop.

	label(.DLOOPKITER16_BLOCK2)        // MAIN LOOP

	// ---------------------------------- iteration 0

	prefetch(0, mem(rax, r10, 1, 0*8)) // prefetch rax + 3*rs_a
	prefetch(0, mem(rax, r8,  4, 0*8)) // prefetch rax + 4*rs_a
	prefetch(0, mem(rax, rcx, 1, 0*8)) // prefetch rax + 5*rs_a
	SUBITER_K4_3x4(rax, rbx)

	// ---------------------------------- iteration 1
	SUBITER_K4_3x4(rax, rbx)

	// ---------------------------------- iteration 2

	prefetch(0, mem(rax, r10, 1, 0*8)) // prefetch rax + 3*rs_a
	prefetch(0, mem(rax, r8,  4, 0*8)) // prefetch rax + 4*rs_a
	prefetch(0, mem(rax, rcx, 1, 0*8)) // prefetch rax + 5*rs_a
	SUBITER_K4_3x4(rax, rbx)

	// ---------------------------------- iteration 3
	SUBITER_K4_3x4(rax, rbx)

	dec(rsi)                           // i -= 1;
	jne(.DLOOPKITER16_BLOCK2)          // iterate again if i != 0.

	label(.DCONSIDKITER4_BLOCK2)

	mov(var(k_iter4), rsi)             // i = k_iter4;
	test(rsi, rsi)                     // check i via logical AND.
	je(.DCONSIDKLEFT1_BLOCK2)          // if i == 0, jump to code that
	                                   // considers k_left1 loop.
	                                   // else, we prepare to enter k_iter4 loop.

	label(.DLOOPKITER4_BLOCK2)         // EDGE LOOP (ymm)

	prefetch(0, mem(rax, r10, 1, 0*8)) // prefetch rax + 3*rs_a
	prefetch(0, mem(rax, r8,  4, 0*8)) // prefetch rax + 4*rs_a
	prefetch(0, mem(rax, rcx, 1, 0*8)) // prefetch rax + 5*rs_a
	SUBITER_K4_3x4(rax, rbx)

	dec(rsi)                           // i -= 1;
	jne(.DLOOPKITER4_BLOCK2)           // iterate again if i != 0.

	label(.DCONSIDKLEFT1_BLOCK2)

	mov(var(k_left1), rsi)             // i = k_left1;
	test(rsi, rsi)                     // check i via logical AND.
	je(.DPOSTACCUM_BLOCK2)             // if i == 0, we're done; jump to end.
	                                   // else, we prepare to enter k_left1 loop.

	label(.DLOOPKLEFT1_BLOCK2)         // EDGE LOOP (scalar)
	                                   // NOTE: We must use ymm registers here bc
	                                   // using the xmm registers would zero out the
	                                   // high bits of the destination registers,
	                                   // which would destory intermediate results.
	SUBITER_K1_3x4(rax, rbx)

	dec(rsi)                           // i -= 1;
	jne(.DLOOPKLEFT1_BLOCK2)           // iterate again if i != 0.

	label(.DPOSTACCUM_BLOCK2)

	                                   // ymm4  ymm7  ymm10 ymm13
	                                   // ymm5  ymm8  ymm11 ymm14
	                                   // ymm6  ymm9  ymm12 ymm15

	vhaddpd( ymm7, ymm4, ymm0 )
	vextractf128(imm(1), ymm0, xmm1 )
	vaddpd( xmm0, xmm1, xmm0 )

	vhaddpd( ymm13, ymm10, ymm2 )
	vextractf128(imm(1), ymm2, xmm1 )
	vaddpd( xmm2, xmm1, xmm2 )

	vperm2f128(imm(0x20), ymm2, ymm0, ymm4 )
	                                   // xmm4[0] = sum(ymm4);  xmm4[1] = sum(ymm7)
	                                   // xmm4[2] = sum(ymm10); xmm4[3] = sum(ymm13)

	vhaddpd( ymm8, ymm5, ymm0 )
	vextractf128(imm(1), ymm0, xmm1 )
	vaddpd( xmm0, xmm1, xmm0 )

	vhaddpd( ymm14, ymm11, ymm2 )
	vextractf128(imm(1), ymm2, xmm1 )
	vaddpd( xmm2, xmm1, xmm2 )

	vperm2f128(imm(0x20), ymm2, ymm0, ymm5 )
	                                   // xmm5[0] = sum(ymm5);  xmm5[1] = sum(ymm8)
	                                   // xmm5[2] = sum(ymm11); xmm5[3] = sum(ymm14)

	vhaddpd( ymm9, ymm6, ymm0 )
	vextractf128(imm(1), ymm0, xmm1 )
	vaddpd( xmm0, xmm1, xmm0 )

	vhaddpd( ymm15, ymm12, ymm2 )
	vextractf128(imm(1), ymm2, xmm1 )
	vaddpd( xmm2, xmm1, xmm2 )

	vperm2f128(imm(0x20), ymm2, ymm0, ymm6 )
	                                   // xmm6[0] = sum(ymm6);  xmm6[1] = sum(ymm9)
	                                   // xmm6[2] = sum(ymm12); xmm6[3] = sum(ymm15)



	mov(var(alpha), rax)               // load address of alpha
	mov(var(beta), rbx)                // load address of beta
	lea(mem(r12), rcx)                 // rcx = c_iijj;
	vbroadcastsd(mem(rax), ymm0)       // load alpha and duplicate
	vbroadcastsd(mem(rbx), ymm3)       // load beta and duplicate

	vmulpd(ymm0, ymm4, ymm4)           // scale by alpha
	vmulpd(ymm0, ymm5, ymm5)
	vmulpd(ymm0, ymm6, ymm6)



	                                   // now avoid loading C if beta == 0

	vxorpd(ymm0, ymm0, ymm0)           // set ymm0 to zero.
	vucomisd(xmm0, xmm3)               // set ZF if beta == 0.
	je(.DBETAZERO_BLOCK2)              // if ZF = 1, jump to beta == 0 case


	vfmadd231pd(mem(rcx), ymm3, ymm4)
	vmovupd(xmm4, mem(rcx))
	add(rdi, rcx)

	vfmadd231pd(mem(rcx), ymm3, ymm5)
	vextractf128(imm(1), ymm5, xmm1 )
	vmovupd(xmm5, mem(rcx))
	vmovlpd(xmm1, mem(rcx, 2*8))
	add(rdi, rcx)

	vfmadd231pd(mem(rcx), ymm3, ymm6)
	vmovupd(ymm6, mem(rcx))


	jmp(.DDONE_BLOCK2)                 // jump to end.

	label(.DBETAZERO_BLOCK2)


	vmovupd(xmm4, mem(rcx))
	add(rdi, rcx)

	vextractf128(imm(1), ymm5, xmm1 )
	vmovupd(xmm5, mem(rcx))
	vmovlpd(xmm1, mem(rcx, 2*8))
	add(rdi, rcx)

	vmovupd(ymm6, mem(rcx))


	label(.DDONE_BLOCK2)

	vzeroupper()

    end_asm(
	: // output operands (none)
	: // input operands
      [m_iter] "m" (m_iter),
      [k_iter16] "m" (k_iter16),
      [k_iter4] "m" (k_iter4),
      [k_left1] "m" (k_left1),
      [a]      "m" (a),
      [rs_a]   "m" (rs_a),
      [cs_a]   "m" (cs_a),
      [b]      "m" (b),
      [rs_b]   "m" (rs_b),
      [cs_b]   "m" (cs_b),
      [alpha]  "m" (alpha),
      [beta]   "m" (beta),
      [c]      "m" (c),
      [rs_c]   "m" (rs_c),
      [cs_c]   "m" (cs_c)/*,
      [a_next] "m" (a_next),
      [b_next] "m" (b_next)*/
	: // register clobber list
	  "rax", "rbx", "rcx", "rdx", "rsi", "rdi",
	  "r8", "r9", "r10", "r11", "r12", "r13", "r14", "r15",
	  "xmm0", "xmm1", "xmm2", "xmm3",
	  "xmm4", "xmm5", "xmm6", "xmm7",
	  "xmm8", "xmm9", "xmm10", "xmm11",
	  "xmm12", "xmm13", "xmm14", "xmm15",
	  "ymm0", "ymm1", "ymm2", "ymm3", "ymm4", "ymm5",
	  "ymm6", "ymm7", "ymm8", "ymm9", "ymm10",
	  "ymm11", "ymm12", "ymm13", "ymm14", "ymm15",
	  "memory"
	)

	AOCL_DTL_TRACE_EXIT(AOCL_DTL_LEVEL_TRACE_7);
}

/*

Following kernel computes the 6x8 block for the Lower vairant(L) of gemmt where
m_offset in 24x24 block is 12 and n_offset is 8(12x8)
(12x8)_L

the region marked with 'x' is computed by following kernel
the region marked with '-' is not computed

	     	<-- n_off_24 -- >
 		   8 9 10 11 12 13 14 15

↑		12   x x x x x - - -
|		13   x x x x x x - -
m		14   x x x x x x x -
off		15   x x x x x x x x
24		16   x x x x x x x x
|		17   x x x x x x x x
↓


*/
void bli_dgemmsup_rd_haswell_asm_6x8m_12x8_L
     (
       conj_t              conja,
       conj_t              conjb,
       dim_t               m0,
       dim_t               n0,
       dim_t               k0,
       double*    restrict alpha,
       double*    restrict a, inc_t rs_a0, inc_t cs_a0,
       double*    restrict b, inc_t rs_b0, inc_t cs_b0,
       double*    restrict beta,
       double*    restrict c, inc_t rs_c0, inc_t cs_c0,
       auxinfo_t* restrict data,
       cntx_t*    restrict cntx
     )
{
	AOCL_DTL_TRACE_ENTRY(AOCL_DTL_LEVEL_TRACE_7);

	uint64_t k_iter16 = k0 / 16;
	uint64_t k_left16 = k0 % 16;
	uint64_t k_iter4  = k_left16 / 4;
	uint64_t k_left1  = k_left16 % 4;

	uint64_t m_iter = m0 / 3;

	uint64_t rs_a   = rs_a0;
	uint64_t cs_a   = cs_a0;
	uint64_t rs_b   = rs_b0;
	uint64_t cs_b   = cs_b0;
	uint64_t rs_c   = rs_c0;
	uint64_t cs_c   = cs_c0;

	begin_asm()

	mov(var(rs_a), r8)                 // load rs_a
	lea(mem(, r8, 8), r8)              // rs_a *= sizeof(double)
	mov(var(cs_b), r11)                // load cs_b
	lea(mem(, r11, 8), r11)            // cs_b *= sizeof(double)

	lea(mem(r11, r11, 2), r13)         // r13 = 3*cs_b
	lea(mem(r8,  r8,  2), r10)         // r10 = 3*rs_a

	mov(var(rs_c), rdi)                // load rs_c
	lea(mem(, rdi, 8), rdi)            // rs_c *= sizeof(double)

	mov(imm(0), r15)                   // jj = 0;

// ----------------------- Block 1

	mov(var(a), r14)                   // load address of a
	mov(var(b), rdx)                   // load address of b
	mov(var(c), r12)                   // load address of c

	lea(mem(   , r15, 1), rsi)         // rsi = r15 = 4*jj;
	imul(imm(1*8), rsi)                // rsi *= cs_c*sizeof(double) = 1*8
	lea(mem(r12, rsi, 1), r12)         // r12 = c + 4*jj*cs_c;

	lea(mem(   , r15, 1), rsi)         // rsi = r15 = 4*jj;
	imul(r11, rsi)                     // rsi *= cs_b;
	lea(mem(rdx, rsi, 1), rdx)         // rbx = b + 4*jj*cs_b;

	mov(var(m_iter), r9)               // ii = m_iter;

	vxorpd(ymm4,  ymm4,  ymm4)
	vmovapd( ymm4, ymm5)
	vmovapd( ymm4, ymm6)
	vmovapd( ymm4, ymm7)
	vmovapd( ymm4, ymm8)
	vmovapd( ymm4, ymm9)
	vmovapd( ymm4, ymm10)
	vmovapd( ymm4, ymm11)
	vmovapd( ymm4, ymm12)
	vmovapd( ymm4, ymm13)
	vmovapd( ymm4, ymm14)
	vmovapd( ymm4, ymm15)

	lea(mem(r14), rax)                 // rax = a_ii;
	lea(mem(rdx), rbx)                 // rbx = b_jj;


	prefetch(0, mem(r12,         3*8)) // prefetch c + 0*rs_c
	prefetch(0, mem(r12, rdi, 1, 3*8)) // prefetch c + 1*rs_c
	prefetch(0, mem(r12, rdi, 2, 3*8)) // prefetch c + 2*rs_c
	lea(mem(r8,  r8,  4), rcx)         // rcx = 5*rs_a

	mov(var(k_iter16), rsi)            // i = k_iter16;
	test(rsi, rsi)                     // check i via logical AND.
	je(.DCONSIDKITER4_BLOCK1)          // if i == 0, jump to code that
	                                   // contains the k_iter4 loop.

	label(.DLOOPKITER16_BLOCK1)        // MAIN LOOP

	// ---------------------------------- iteration 0

	prefetch(0, mem(rax, r10, 1, 0*8)) // prefetch rax + 3*rs_a
	prefetch(0, mem(rax, r8,  4, 0*8)) // prefetch rax + 4*rs_a
	prefetch(0, mem(rax, rcx, 1, 0*8)) // prefetch rax + 5*rs_a
	SUBITER_K4_3x4(rax, rbx)

	// ---------------------------------- iteration 1
	SUBITER_K4_3x4(rax, rbx)

	// ---------------------------------- iteration 2

	prefetch(0, mem(rax, r10, 1, 0*8)) // prefetch rax + 3*rs_a
	prefetch(0, mem(rax, r8,  4, 0*8)) // prefetch rax + 4*rs_a
	prefetch(0, mem(rax, rcx, 1, 0*8)) // prefetch rax + 5*rs_a
	SUBITER_K4_3x4(rax, rbx)

	// ---------------------------------- iteration 3
	SUBITER_K4_3x4(rax, rbx)

	dec(rsi)                           // i -= 1;
	jne(.DLOOPKITER16_BLOCK1)          // iterate again if i != 0.

	label(.DCONSIDKITER4_BLOCK1)

	mov(var(k_iter4), rsi)             // i = k_iter4;
	test(rsi, rsi)                     // check i via logical AND.
	je(.DCONSIDKLEFT1_BLOCK1)          // if i == 0, jump to code that
	                                   // considers k_left1 loop.
	                                   // else, we prepare to enter k_iter4 loop.

	label(.DLOOPKITER4_BLOCK1)         // EDGE LOOP (ymm)

	prefetch(0, mem(rax, r10, 1, 0*8)) // prefetch rax + 3*rs_a
	prefetch(0, mem(rax, r8,  4, 0*8)) // prefetch rax + 4*rs_a
	prefetch(0, mem(rax, rcx, 1, 0*8)) // prefetch rax + 5*rs_a
	SUBITER_K4_3x4(rax, rbx)

	dec(rsi)                           // i -= 1;
	jne(.DLOOPKITER4_BLOCK1)           // iterate again if i != 0.

	label(.DCONSIDKLEFT1_BLOCK1)

	mov(var(k_left1), rsi)             // i = k_left1;
	test(rsi, rsi)                     // check i via logical AND.
	je(.DPOSTACCUM_BLOCK1)             // if i == 0, we're done; jump to end.
	                                   // else, we prepare to enter k_left1 loop.

	label(.DLOOPKLEFT1_BLOCK1)         // EDGE LOOP (scalar)
	                                   // NOTE: We must use ymm registers here bc
	                                   // using the xmm registers would zero out the
	                                   // high bits of the destination registers,
	                                   // which would destory intermediate results.
	SUBITER_K1_3x4(rax, rbx)

	dec(rsi)                           // i -= 1;
	jne(.DLOOPKLEFT1_BLOCK1)           // iterate again if i != 0.

	label(.DPOSTACCUM_BLOCK1)

	                                   // ymm4  ymm7  ymm10 ymm13
	                                   // ymm5  ymm8  ymm11 ymm14
	                                   // ymm6  ymm9  ymm12 ymm15

	vhaddpd( ymm7, ymm4, ymm0 )
	vextractf128(imm(1), ymm0, xmm1 )
	vaddpd( xmm0, xmm1, xmm0 )

	vhaddpd( ymm13, ymm10, ymm2 )
	vextractf128(imm(1), ymm2, xmm1 )
	vaddpd( xmm2, xmm1, xmm2 )

	vperm2f128(imm(0x20), ymm2, ymm0, ymm4 )
	                                   // xmm4[0] = sum(ymm4);  xmm4[1] = sum(ymm7)
	                                   // xmm4[2] = sum(ymm10); xmm4[3] = sum(ymm13)

	vhaddpd( ymm8, ymm5, ymm0 )
	vextractf128(imm(1), ymm0, xmm1 )
	vaddpd( xmm0, xmm1, xmm0 )

	vhaddpd( ymm14, ymm11, ymm2 )
	vextractf128(imm(1), ymm2, xmm1 )
	vaddpd( xmm2, xmm1, xmm2 )

	vperm2f128(imm(0x20), ymm2, ymm0, ymm5 )
	                                   // xmm5[0] = sum(ymm5);  xmm5[1] = sum(ymm8)
	                                   // xmm5[2] = sum(ymm11); xmm5[3] = sum(ymm14)

	vhaddpd( ymm9, ymm6, ymm0 )
	vextractf128(imm(1), ymm0, xmm1 )
	vaddpd( xmm0, xmm1, xmm0 )

	vhaddpd( ymm15, ymm12, ymm2 )
	vextractf128(imm(1), ymm2, xmm1 )
	vaddpd( xmm2, xmm1, xmm2 )

	vperm2f128(imm(0x20), ymm2, ymm0, ymm6 )
	                                   // xmm6[0] = sum(ymm6);  xmm6[1] = sum(ymm9)
	                                   // xmm6[2] = sum(ymm12); xmm6[3] = sum(ymm15)



	mov(var(alpha), rax)               // load address of alpha
	mov(var(beta), rbx)                // load address of beta
	lea(mem(r12), rcx)                 // rcx = c_iijj;
	vbroadcastsd(mem(rax), ymm0)       // load alpha and duplicate
	vbroadcastsd(mem(rbx), ymm3)       // load beta and duplicate

	vmulpd(ymm0, ymm4, ymm4)           // scale by alpha
	vmulpd(ymm0, ymm5, ymm5)
	vmulpd(ymm0, ymm6, ymm6)



	                                   // now avoid loading C if beta == 0

	vxorpd(ymm0, ymm0, ymm0)           // set ymm0 to zero.
	vucomisd(xmm0, xmm3)               // set ZF if beta == 0.
	je(.DBETAZERO_BLOCK1)              // if ZF = 1, jump to beta == 0 case


	vfmadd231pd(mem(rcx), ymm3, ymm4)
	vmovupd(ymm4, mem(rcx))
	add(rdi, rcx)

	vfmadd231pd(mem(rcx), ymm3, ymm5)
	vmovupd(ymm5, mem(rcx))
	add(rdi, rcx)

	vfmadd231pd(mem(rcx), ymm3, ymm6)
	vmovupd(ymm6, mem(rcx))


	jmp(.DDONE_BLOCK1)                 // jump to end.

	label(.DBETAZERO_BLOCK1)


	vmovupd(ymm4, mem(rcx))
	add(rdi, rcx)

	vmovupd(ymm5, mem(rcx))
	add(rdi, rcx)

	vmovupd(ymm6, mem(rcx))

	label(.DDONE_BLOCK1)

	lea(mem(r12, rdi, 2), r12)         //
	lea(mem(r12, rdi, 1), r12)         // c_ii = r12 += 3*rs_c

	lea(mem(r14, r8,  2), r14)         //
	lea(mem(r14, r8,  1), r14)         // a_ii = r14 += 3*rs_a

	dec(r9)                            // ii -= 1;

// ----------------------- Block 2
 	vxorpd(ymm4,  ymm4,  ymm4)
	vmovapd( ymm4, ymm5)
	vmovapd( ymm4, ymm6)
	vmovapd( ymm4, ymm7)
	vmovapd( ymm4, ymm8)
	vmovapd( ymm4, ymm9)
	vmovapd( ymm4, ymm10)
	vmovapd( ymm4, ymm11)
	vmovapd( ymm4, ymm12)
	vmovapd( ymm4, ymm13)
	vmovapd( ymm4, ymm14)
	vmovapd( ymm4, ymm15)

	lea(mem(r14), rax)                 // rax = a_ii;
	lea(mem(rdx), rbx)                 // rbx = b_jj;

	prefetch(0, mem(r12,         3*8)) // prefetch c + 0*rs_c
	prefetch(0, mem(r12, rdi, 1, 3*8)) // prefetch c + 1*rs_c
	prefetch(0, mem(r12, rdi, 2, 3*8)) // prefetch c + 2*rs_c
	lea(mem(r8,  r8,  4), rcx)         // rcx = 5*rs_a

	mov(var(k_iter16), rsi)            // i = k_iter16;
	test(rsi, rsi)                     // check i via logical AND.
	je(.DCONSIDKITER4_BLOCK2)          // if i == 0, jump to code that
	                                   // contains the k_iter4 loop.

	label(.DLOOPKITER16_BLOCK2)        // MAIN LOOP

	// ---------------------------------- iteration 0

	prefetch(0, mem(rax, r10, 1, 0*8)) // prefetch rax + 3*rs_a
	prefetch(0, mem(rax, r8,  4, 0*8)) // prefetch rax + 4*rs_a
	prefetch(0, mem(rax, rcx, 1, 0*8)) // prefetch rax + 5*rs_a
	SUBITER_K4_3x4(rax, rbx)

	// ---------------------------------- iteration 1
	SUBITER_K4_3x4(rax, rbx)

	// ---------------------------------- iteration 2

	prefetch(0, mem(rax, r10, 1, 0*8)) // prefetch rax + 3*rs_a
	prefetch(0, mem(rax, r8,  4, 0*8)) // prefetch rax + 4*rs_a
	prefetch(0, mem(rax, rcx, 1, 0*8)) // prefetch rax + 5*rs_a
	SUBITER_K4_3x4(rax, rbx)

	// ---------------------------------- iteration 3
	SUBITER_K4_3x4(rax, rbx)

	dec(rsi)                           // i -= 1;
	jne(.DLOOPKITER16_BLOCK2)          // iterate again if i != 0.

	label(.DCONSIDKITER4_BLOCK2)

	mov(var(k_iter4), rsi)             // i = k_iter4;
	test(rsi, rsi)                     // check i via logical AND.
	je(.DCONSIDKLEFT1_BLOCK2)          // if i == 0, jump to code that
	                                   // considers k_left1 loop.
	                                   // else, we prepare to enter k_iter4 loop.

	label(.DLOOPKITER4_BLOCK2)         // EDGE LOOP (ymm)

	prefetch(0, mem(rax, r10, 1, 0*8)) // prefetch rax + 3*rs_a
	prefetch(0, mem(rax, r8,  4, 0*8)) // prefetch rax + 4*rs_a
	prefetch(0, mem(rax, rcx, 1, 0*8)) // prefetch rax + 5*rs_a
	SUBITER_K4_3x4(rax, rbx)

	dec(rsi)                           // i -= 1;
	jne(.DLOOPKITER4_BLOCK2)           // iterate again if i != 0.

	label(.DCONSIDKLEFT1_BLOCK2)

	mov(var(k_left1), rsi)             // i = k_left1;
	test(rsi, rsi)                     // check i via logical AND.
	je(.DPOSTACCUM_BLOCK2)             // if i == 0, we're done; jump to end.
	                                   // else, we prepare to enter k_left1 loop.

	label(.DLOOPKLEFT1_BLOCK2)         // EDGE LOOP (scalar)
	                                   // NOTE: We must use ymm registers here bc
	                                   // using the xmm registers would zero out the
	                                   // high bits of the destination registers,
	                                   // which would destory intermediate results.
	SUBITER_K1_3x4(rax, rbx)

	dec(rsi)                           // i -= 1;
	jne(.DLOOPKLEFT1_BLOCK2)           // iterate again if i != 0.

	label(.DPOSTACCUM_BLOCK2)

	                                   // ymm4  ymm7  ymm10 ymm13
	                                   // ymm5  ymm8  ymm11 ymm14
	                                   // ymm6  ymm9  ymm12 ymm15

	vhaddpd( ymm7, ymm4, ymm0 )
	vextractf128(imm(1), ymm0, xmm1 )
	vaddpd( xmm0, xmm1, xmm0 )

	vhaddpd( ymm13, ymm10, ymm2 )
	vextractf128(imm(1), ymm2, xmm1 )
	vaddpd( xmm2, xmm1, xmm2 )

	vperm2f128(imm(0x20), ymm2, ymm0, ymm4 )
	                                   // xmm4[0] = sum(ymm4);  xmm4[1] = sum(ymm7)
	                                   // xmm4[2] = sum(ymm10); xmm4[3] = sum(ymm13)

	vhaddpd( ymm8, ymm5, ymm0 )
	vextractf128(imm(1), ymm0, xmm1 )
	vaddpd( xmm0, xmm1, xmm0 )

	vhaddpd( ymm14, ymm11, ymm2 )
	vextractf128(imm(1), ymm2, xmm1 )
	vaddpd( xmm2, xmm1, xmm2 )

	vperm2f128(imm(0x20), ymm2, ymm0, ymm5 )
	                                   // xmm5[0] = sum(ymm5);  xmm5[1] = sum(ymm8)
	                                   // xmm5[2] = sum(ymm11); xmm5[3] = sum(ymm14)

	vhaddpd( ymm9, ymm6, ymm0 )
	vextractf128(imm(1), ymm0, xmm1 )
	vaddpd( xmm0, xmm1, xmm0 )

	vhaddpd( ymm15, ymm12, ymm2 )
	vextractf128(imm(1), ymm2, xmm1 )
	vaddpd( xmm2, xmm1, xmm2 )

	vperm2f128(imm(0x20), ymm2, ymm0, ymm6 )
	                                   // xmm6[0] = sum(ymm6);  xmm6[1] = sum(ymm9)
	                                   // xmm6[2] = sum(ymm12); xmm6[3] = sum(ymm15)


	mov(var(alpha), rax)               // load address of alpha
	mov(var(beta), rbx)                // load address of beta
	lea(mem(r12), rcx)                 // rcx = c_iijj;
	vbroadcastsd(mem(rax), ymm0)       // load alpha and duplicate
	vbroadcastsd(mem(rbx), ymm3)       // load beta and duplicate

	vmulpd(ymm0, ymm4, ymm4)           // scale by alpha
	vmulpd(ymm0, ymm5, ymm5)
	vmulpd(ymm0, ymm6, ymm6)

	                                   // now avoid loading C if beta == 0

	vxorpd(ymm0, ymm0, ymm0)           // set ymm0 to zero.
	vucomisd(xmm0, xmm3)               // set ZF if beta == 0.
	je(.DBETAZERO_BLOCK2)              // if ZF = 1, jump to beta == 0 case


	vfmadd231pd(mem(rcx), ymm3, ymm4)
	vmovupd(ymm4, mem(rcx))
	add(rdi, rcx)

	vfmadd231pd(mem(rcx), ymm3, ymm5)
	vmovupd(ymm5, mem(rcx))
	add(rdi, rcx)

	vfmadd231pd(mem(rcx), ymm3, ymm6)
	vmovupd(ymm6, mem(rcx))

	jmp(.DDONE_BLOCK2)                 // jump to end.

	label(.DBETAZERO_BLOCK2)


	vmovupd(ymm4, mem(rcx))
	add(rdi, rcx)

	vmovupd(ymm5, mem(rcx))
	add(rdi, rcx)

	vmovupd(ymm6, mem(rcx))

	label(.DDONE_BLOCK2)

	lea(mem(r12, rdi, 2), r12)         //
	lea(mem(r12, rdi, 1), r12)         // c_ii = r12 += 3*rs_c

	lea(mem(r14, r8,  2), r14)         //
	lea(mem(r14, r8,  1), r14)         // a_ii = r14 += 3*rs_a

	dec(r9)                            // ii -= 1;

	add(imm(4), r15)                   // jj += 4;

// ----------------------- Block 3
	mov(var(a), r14)                   // load address of a
	mov(var(b), rdx)                   // load address of b
	mov(var(c), r12)                   // load address of c

	lea(mem(   , r15, 1), rsi)         // rsi = r15 = 4*jj;
	imul(imm(1*8), rsi)                // rsi *= cs_c*sizeof(double) = 1*8
	lea(mem(r12, rsi, 1), r12)         // r12 = c + 4*jj*cs_c;

	lea(mem(   , r15, 1), rsi)         // rsi = r15 = 4*jj;
	imul(r11, rsi)                     // rsi *= cs_b;
	lea(mem(rdx, rsi, 1), rdx)         // rbx = b + 4*jj*cs_b;

	mov(var(m_iter), r9)               // ii = m_iter;

	vxorpd(ymm4,  ymm4,  ymm4)
	vmovapd( ymm4, ymm5)
	vmovapd( ymm4, ymm6)
	vmovapd( ymm4, ymm7)
	vmovapd( ymm4, ymm8)
	vmovapd( ymm4, ymm9)
	vmovapd( ymm4, ymm10)
	vmovapd( ymm4, ymm11)
	vmovapd( ymm4, ymm12)
	vmovapd( ymm4, ymm13)
	vmovapd( ymm4, ymm14)
	vmovapd( ymm4, ymm15)

	lea(mem(r14), rax)                 // rax = a_ii;
	lea(mem(rdx), rbx)                 // rbx = b_jj;

	prefetch(0, mem(r12,         3*8)) // prefetch c + 0*rs_c
	prefetch(0, mem(r12, rdi, 1, 3*8)) // prefetch c + 1*rs_c
	prefetch(0, mem(r12, rdi, 2, 3*8)) // prefetch c + 2*rs_c
	lea(mem(r8,  r8,  4), rcx)         // rcx = 5*rs_a

	mov(var(k_iter16), rsi)            // i = k_iter16;
	test(rsi, rsi)                     // check i via logical AND.
	je(.DCONSIDKITER4_BLOCK3)          // if i == 0, jump to code that
	                                   // contains the k_iter4 loop.

	label(.DLOOPKITER16_BLOCK3)        // MAIN LOOP

	// ---------------------------------- iteration 0

	prefetch(0, mem(rax, r10, 1, 0*8)) // prefetch rax + 3*rs_a
	prefetch(0, mem(rax, r8,  4, 0*8)) // prefetch rax + 4*rs_a
	prefetch(0, mem(rax, rcx, 1, 0*8)) // prefetch rax + 5*rs_a
	SUBITER_K4_3x4(rax, rbx)

	// ---------------------------------- iteration 1
	SUBITER_K4_3x4(rax, rbx)

	// ---------------------------------- iteration 2

	prefetch(0, mem(rax, r10, 1, 0*8)) // prefetch rax + 3*rs_a
	prefetch(0, mem(rax, r8,  4, 0*8)) // prefetch rax + 4*rs_a
	prefetch(0, mem(rax, rcx, 1, 0*8)) // prefetch rax + 5*rs_a
	SUBITER_K4_3x4(rax, rbx)

	// ---------------------------------- iteration 3
	SUBITER_K4_3x4(rax, rbx)

	dec(rsi)                           // i -= 1;
	jne(.DLOOPKITER16_BLOCK3)          // iterate again if i != 0.

	label(.DCONSIDKITER4_BLOCK3)

	mov(var(k_iter4), rsi)             // i = k_iter4;
	test(rsi, rsi)                     // check i via logical AND.
	je(.DCONSIDKLEFT1_BLOCK3)          // if i == 0, jump to code that
	                                   // considers k_left1 loop.
	                                   // else, we prepare to enter k_iter4 loop.

	label(.DLOOPKITER4_BLOCK3)         // EDGE LOOP (ymm)

	prefetch(0, mem(rax, r10, 1, 0*8)) // prefetch rax + 3*rs_a
	prefetch(0, mem(rax, r8,  4, 0*8)) // prefetch rax + 4*rs_a
	prefetch(0, mem(rax, rcx, 1, 0*8)) // prefetch rax + 5*rs_a
	SUBITER_K4_3x4(rax, rbx)

	dec(rsi)                           // i -= 1;
	jne(.DLOOPKITER4_BLOCK3)           // iterate again if i != 0.

	label(.DCONSIDKLEFT1_BLOCK3)

	mov(var(k_left1), rsi)             // i = k_left1;
	test(rsi, rsi)                     // check i via logical AND.
	je(.DPOSTACCUM_BLOCK3)             // if i == 0, we're done; jump to end.
	                                   // else, we prepare to enter k_left1 loop.

	label(.DLOOPKLEFT1_BLOCK3)         // EDGE LOOP (scalar)
	                                   // NOTE: We must use ymm registers here bc
	                                   // using the xmm registers would zero out the
	                                   // high bits of the destination registers,
	                                   // which would destory intermediate results.

	SUBITER_K1_3x4(rax, rbx)

	dec(rsi)                           // i -= 1;
	jne(.DLOOPKLEFT1_BLOCK3)           // iterate again if i != 0.

	label(.DPOSTACCUM_BLOCK3)

	                                   // ymm4  ymm7  ymm10 ymm13
	                                   // ymm5  ymm8  ymm11 ymm14
	                                   // ymm6  ymm9  ymm12 ymm15

	vhaddpd( ymm7, ymm4, ymm0 )
	vextractf128(imm(1), ymm0, xmm1 )
	vaddpd( xmm0, xmm1, xmm0 )

	vhaddpd( ymm13, ymm10, ymm2 )
	vextractf128(imm(1), ymm2, xmm1 )
	vaddpd( xmm2, xmm1, xmm2 )

	vperm2f128(imm(0x20), ymm2, ymm0, ymm4 )
	                                   // xmm4[0] = sum(ymm4);  xmm4[1] = sum(ymm7)
	                                   // xmm4[2] = sum(ymm10); xmm4[3] = sum(ymm13)

	vhaddpd( ymm8, ymm5, ymm0 )
	vextractf128(imm(1), ymm0, xmm1 )
	vaddpd( xmm0, xmm1, xmm0 )

	vhaddpd( ymm14, ymm11, ymm2 )
	vextractf128(imm(1), ymm2, xmm1 )
	vaddpd( xmm2, xmm1, xmm2 )

	vperm2f128(imm(0x20), ymm2, ymm0, ymm5 )
	                                   // xmm5[0] = sum(ymm5);  xmm5[1] = sum(ymm8)
	                                   // xmm5[2] = sum(ymm11); xmm5[3] = sum(ymm14)

	vhaddpd( ymm9, ymm6, ymm0 )
	vextractf128(imm(1), ymm0, xmm1 )
	vaddpd( xmm0, xmm1, xmm0 )

	vhaddpd( ymm15, ymm12, ymm2 )
	vextractf128(imm(1), ymm2, xmm1 )
	vaddpd( xmm2, xmm1, xmm2 )

	vperm2f128(imm(0x20), ymm2, ymm0, ymm6 )
	                                   // xmm6[0] = sum(ymm6);  xmm6[1] = sum(ymm9)
	                                   // xmm6[2] = sum(ymm12); xmm6[3] = sum(ymm15)


	mov(var(alpha), rax)               // load address of alpha
	mov(var(beta), rbx)                // load address of beta
	lea(mem(r12), rcx)                 // rcx = c_iijj;
	vbroadcastsd(mem(rax), ymm0)       // load alpha and duplicate
	vbroadcastsd(mem(rbx), ymm3)       // load beta and duplicate

	vmulpd(ymm0, ymm4, ymm4)           // scale by alpha
	vmulpd(ymm0, ymm5, ymm5)
	vmulpd(ymm0, ymm6, ymm6)


	                                   // now avoid loading C if beta == 0

	vxorpd(ymm0, ymm0, ymm0)           // set ymm0 to zero.
	vucomisd(xmm0, xmm3)               // set ZF if beta == 0.
	je(.DBETAZERO_BLOCK3)              // if ZF = 1, jump to beta == 0 case


	vfmadd231pd(mem(rcx), ymm3, ymm4)
	vmovlpd(xmm4, mem(rcx))
	add(rdi, rcx)

	vfmadd231pd(mem(rcx), ymm3, ymm5)
	vmovupd(xmm5, mem(rcx))
	add(rdi, rcx)

	vfmadd231pd(mem(rcx), ymm3, ymm6)
	vextractf128(imm(1), ymm6, xmm1 )
	vmovupd(xmm6, mem(rcx))
	vmovlpd(xmm1, mem(rcx, 2*8))

	jmp(.DDONE_BLOCK3)                 // jump to end.

	label(.DBETAZERO_BLOCK3)


	vmovlpd(xmm4, mem(rcx))
	add(rdi, rcx)

	vmovupd(xmm5, mem(rcx))
	add(rdi, rcx)

	vextractf128(imm(1), ymm6, xmm1 )
	vmovupd(xmm6, mem(rcx))
	vmovlpd(xmm1, mem(rcx, 2*8))

	label(.DDONE_BLOCK3)

	lea(mem(r12, rdi, 2), r12)         //
	lea(mem(r12, rdi, 1), r12)         // c_ii = r12 += 3*rs_c

	lea(mem(r14, r8,  2), r14)         //
	lea(mem(r14, r8,  1), r14)         // a_ii = r14 += 3*rs_a

	dec(r9)                            // ii -= 1;

// ----------------------- Block 4
 	vxorpd(ymm4,  ymm4,  ymm4)
	vmovapd( ymm4, ymm5)
	vmovapd( ymm4, ymm6)
	vmovapd( ymm4, ymm7)
	vmovapd( ymm4, ymm8)
	vmovapd( ymm4, ymm9)
	vmovapd( ymm4, ymm10)
	vmovapd( ymm4, ymm11)
	vmovapd( ymm4, ymm12)
	vmovapd( ymm4, ymm13)
	vmovapd( ymm4, ymm14)
	vmovapd( ymm4, ymm15)

	lea(mem(r14), rax)                 // rax = a_ii;
	lea(mem(rdx), rbx)                 // rbx = b_jj;

	prefetch(0, mem(r12,         3*8)) // prefetch c + 0*rs_c
	prefetch(0, mem(r12, rdi, 1, 3*8)) // prefetch c + 1*rs_c
	prefetch(0, mem(r12, rdi, 2, 3*8)) // prefetch c + 2*rs_c
	lea(mem(r8,  r8,  4), rcx)         // rcx = 5*rs_a

	mov(var(k_iter16), rsi)            // i = k_iter16;
	test(rsi, rsi)                     // check i via logical AND.
	je(.DCONSIDKITER4_BLOCK4)          // if i == 0, jump to code that
	                                   // contains the k_iter4 loop.

	label(.DLOOPKITER16_BLOCK4)        // MAIN LOOP

	// ---------------------------------- iteration 0

	prefetch(0, mem(rax, r10, 1, 0*8)) // prefetch rax + 3*rs_a
	prefetch(0, mem(rax, r8,  4, 0*8)) // prefetch rax + 4*rs_a
	prefetch(0, mem(rax, rcx, 1, 0*8)) // prefetch rax + 5*rs_a

	SUBITER_K4_3x4(rax, rbx)
	// ---------------------------------- iteration 1
	SUBITER_K4_3x4(rax, rbx)
	// ---------------------------------- iteration 2

	prefetch(0, mem(rax, r10, 1, 0*8)) // prefetch rax + 3*rs_a
	prefetch(0, mem(rax, r8,  4, 0*8)) // prefetch rax + 4*rs_a
	prefetch(0, mem(rax, rcx, 1, 0*8)) // prefetch rax + 5*rs_a

	SUBITER_K4_3x4(rax, rbx)
	// ---------------------------------- iteration 3
	SUBITER_K4_3x4(rax, rbx)

	dec(rsi)                           // i -= 1;
	jne(.DLOOPKITER16_BLOCK4)          // iterate again if i != 0.

	label(.DCONSIDKITER4_BLOCK4)

	mov(var(k_iter4), rsi)             // i = k_iter4;
	test(rsi, rsi)                     // check i via logical AND.
	je(.DCONSIDKLEFT1_BLOCK4)          // if i == 0, jump to code that
	                                   // considers k_left1 loop.
	                                   // else, we prepare to enter k_iter4 loop.

	label(.DLOOPKITER4_BLOCK4)         // EDGE LOOP (ymm)

	prefetch(0, mem(rax, r10, 1, 0*8)) // prefetch rax + 3*rs_a
	prefetch(0, mem(rax, r8,  4, 0*8)) // prefetch rax + 4*rs_a
	prefetch(0, mem(rax, rcx, 1, 0*8)) // prefetch rax + 5*rs_a

	SUBITER_K4_3x4(rax, rbx)

	dec(rsi)                           // i -= 1;
	jne(.DLOOPKITER4_BLOCK4)           // iterate again if i != 0.

	label(.DCONSIDKLEFT1_BLOCK4)

	mov(var(k_left1), rsi)             // i = k_left1;
	test(rsi, rsi)                     // check i via logical AND.
	je(.DPOSTACCUM_BLOCK4)             // if i == 0, we're done; jump to end.
	                                   // else, we prepare to enter k_left1 loop.

	label(.DLOOPKLEFT1_BLOCK4)         // EDGE LOOP (scalar)
	                                   // NOTE: We must use ymm registers here bc
	                                   // using the xmm registers would zero out the
	                                   // high bits of the destination registers,
	                                   // which would destory intermediate results.

	SUBITER_K1_3x4(rax, rbx)

	dec(rsi)                           // i -= 1;
	jne(.DLOOPKLEFT1_BLOCK4)           // iterate again if i != 0.

	label(.DPOSTACCUM_BLOCK4)

	                                   // ymm4  ymm7  ymm10 ymm13
	                                   // ymm5  ymm8  ymm11 ymm14
	                                   // ymm6  ymm9  ymm12 ymm15

	vhaddpd( ymm7, ymm4, ymm0 )
	vextractf128(imm(1), ymm0, xmm1 )
	vaddpd( xmm0, xmm1, xmm0 )

	vhaddpd( ymm13, ymm10, ymm2 )
	vextractf128(imm(1), ymm2, xmm1 )
	vaddpd( xmm2, xmm1, xmm2 )

	vperm2f128(imm(0x20), ymm2, ymm0, ymm4 )
	                                   // xmm4[0] = sum(ymm4);  xmm4[1] = sum(ymm7)
	                                   // xmm4[2] = sum(ymm10); xmm4[3] = sum(ymm13)

	vhaddpd( ymm8, ymm5, ymm0 )
	vextractf128(imm(1), ymm0, xmm1 )
	vaddpd( xmm0, xmm1, xmm0 )

	vhaddpd( ymm14, ymm11, ymm2 )
	vextractf128(imm(1), ymm2, xmm1 )
	vaddpd( xmm2, xmm1, xmm2 )

	vperm2f128(imm(0x20), ymm2, ymm0, ymm5 )
	                                   // xmm5[0] = sum(ymm5);  xmm5[1] = sum(ymm8)
	                                   // xmm5[2] = sum(ymm11); xmm5[3] = sum(ymm14)

	vhaddpd( ymm9, ymm6, ymm0 )
	vextractf128(imm(1), ymm0, xmm1 )
	vaddpd( xmm0, xmm1, xmm0 )

	vhaddpd( ymm15, ymm12, ymm2 )
	vextractf128(imm(1), ymm2, xmm1 )
	vaddpd( xmm2, xmm1, xmm2 )

	vperm2f128(imm(0x20), ymm2, ymm0, ymm6 )
	                                   // xmm6[0] = sum(ymm6);  xmm6[1] = sum(ymm9)
	                                   // xmm6[2] = sum(ymm12); xmm6[3] = sum(ymm15)


	mov(var(alpha), rax)               // load address of alpha
	mov(var(beta), rbx)                // load address of beta
	lea(mem(r12), rcx)                 // rcx = c_iijj;
	vbroadcastsd(mem(rax), ymm0)       // load alpha and duplicate
	vbroadcastsd(mem(rbx), ymm3)       // load beta and duplicate

	vmulpd(ymm0, ymm4, ymm4)           // scale by alpha
	vmulpd(ymm0, ymm5, ymm5)
	vmulpd(ymm0, ymm6, ymm6)


	                                   // now avoid loading C if beta == 0

	vxorpd(ymm0, ymm0, ymm0)           // set ymm0 to zero.
	vucomisd(xmm0, xmm3)               // set ZF if beta == 0.
	je(.DBETAZERO_BLOCK4)              // if ZF = 1, jump to beta == 0 case


	vfmadd231pd(mem(rcx), ymm3, ymm4)
	vmovupd(ymm4, mem(rcx))
	add(rdi, rcx)

	vfmadd231pd(mem(rcx), ymm3, ymm5)
	vmovupd(ymm5, mem(rcx))
	add(rdi, rcx)

	vfmadd231pd(mem(rcx), ymm3, ymm6)
	vmovupd(ymm6, mem(rcx))


	jmp(.DDONE_BLOCK4)                 // jump to end.

	label(.DBETAZERO_BLOCK4)


	vmovupd(ymm4, mem(rcx))
	add(rdi, rcx)

	vmovupd(ymm5, mem(rcx))
	add(rdi, rcx)

	vmovupd(ymm6, mem(rcx))


	label(.DDONE_BLOCK4)

	vzeroupper()

    end_asm(
	: // output operands (none)
	: // input operands
      [m_iter] "m" (m_iter),
      [k_iter16] "m" (k_iter16),
      [k_iter4] "m" (k_iter4),
      [k_left1] "m" (k_left1),
      [a]      "m" (a),
      [rs_a]   "m" (rs_a),
      [cs_a]   "m" (cs_a),
      [b]      "m" (b),
      [rs_b]   "m" (rs_b),
      [cs_b]   "m" (cs_b),
      [alpha]  "m" (alpha),
      [beta]   "m" (beta),
      [c]      "m" (c),
      [rs_c]   "m" (rs_c),
      [cs_c]   "m" (cs_c)/*,
      [a_next] "m" (a_next),
      [b_next] "m" (b_next)*/
	: // register clobber list
	  "rax", "rbx", "rcx", "rdx", "rsi", "rdi",
	  "r8", "r9", "r10", "r11", "r12", "r13", "r14", "r15",
	  "xmm0", "xmm1", "xmm2", "xmm3",
	  "xmm4", "xmm5", "xmm6", "xmm7",
	  "xmm8", "xmm9", "xmm10", "xmm11",
	  "xmm12", "xmm13", "xmm14", "xmm15",
	  "ymm0", "ymm1", "ymm2", "ymm3", "ymm4", "ymm5",
	  "ymm6", "ymm7", "ymm8", "ymm9", "ymm10",
	  "ymm11", "ymm12", "ymm13", "ymm14", "ymm15",
	  "memory"
	)

	AOCL_DTL_TRACE_EXIT(AOCL_DTL_LEVEL_TRACE_7);
}

/*

Following kernel computes the 6x8 block for the Lower vairant(L) of gemmt where
m_offset in 24x24 block is 12 and n_offset is 16(12x16)
(12x16)_L


the region marked with 'x' is computed by following kernel
the region marked with '-' is not computed

	     	<-- n_off_24 -- >
 		  16 17 18 19 20 21 22 23

↑		12   - - - - - - - -
|		13   - - - - - - - -
m		14   - - - - - - - -
off		15   - - - - - - - -
24		16   x - - - - - - -
|		17   x x - - - - - -
↓


*/
void bli_dgemmsup_rd_haswell_asm_6x8m_12x16_L
     (
       conj_t              conja,
       conj_t              conjb,
       dim_t               m0,
       dim_t               n0,
       dim_t               k0,
       double*    restrict alpha,
       double*    restrict a, inc_t rs_a0, inc_t cs_a0,
       double*    restrict b, inc_t rs_b0, inc_t cs_b0,
       double*    restrict beta,
       double*    restrict c, inc_t rs_c0, inc_t cs_c0,
       auxinfo_t* restrict data,
       cntx_t*    restrict cntx
     )
{
	AOCL_DTL_TRACE_ENTRY(AOCL_DTL_LEVEL_TRACE_7);

	uint64_t k_iter16 = k0 / 16;
	uint64_t k_left16 = k0 % 16;
	uint64_t k_iter4  = k_left16 / 4;
	uint64_t k_left1  = k_left16 % 4;

	uint64_t m_iter = m0 / 3;

	uint64_t rs_a   = rs_a0;
	uint64_t cs_a   = cs_a0;
	uint64_t rs_b   = rs_b0;
	uint64_t cs_b   = cs_b0;
	uint64_t rs_c   = rs_c0;
	uint64_t cs_c   = cs_c0;

	begin_asm()

	mov(var(rs_a), r8)                 // load rs_a
	lea(mem(, r8, 8), r8)              // rs_a *= sizeof(double)
	mov(var(cs_b), r11)                // load cs_b
	lea(mem(, r11, 8), r11)            // cs_b *= sizeof(double)

	lea(mem(r11, r11, 2), r13)         // r13 = 3*cs_b
	lea(mem(r8,  r8,  2), r10)         // r10 = 3*rs_a

	mov(var(rs_c), rdi)                // load rs_c
	lea(mem(, rdi, 8), rdi)            // rs_c *= sizeof(double)

	mov(imm(0), r15)                   // jj = 0;

// ----------------------- Block 1

	mov(var(a), r14)                   // load address of a
	mov(var(b), rdx)                   // load address of b
	mov(var(c), r12)                   // load address of c

	lea(mem(   , r15, 1), rsi)         // rsi = r15 = 4*jj;
	imul(imm(1*8), rsi)                // rsi *= cs_c*sizeof(double) = 1*8
	lea(mem(r12, rsi, 1), r12)         // r12 = c + 4*jj*cs_c;

	lea(mem(   , r15, 1), rsi)         // rsi = r15 = 4*jj;
	imul(r11, rsi)                     // rsi *= cs_b;
	lea(mem(rdx, rsi, 1), rdx)         // rbx = b + 4*jj*cs_b;

	mov(var(m_iter), r9)               // ii = m_iter;

	lea(mem(r12, rdi, 2), r12)         //
	lea(mem(r12, rdi, 1), r12)         // c_ii = r12 += 3*rs_c

	lea(mem(r14, r8,  2), r14)         //
	lea(mem(r14, r8,  1), r14)         // a_ii = r14 += 3*rs_a

	dec(r9)                            // ii -= 1;

// ----------------------- Block 2
 	vxorpd(ymm4,  ymm4,  ymm4)
	vmovapd( ymm4, ymm5)
	vmovapd( ymm4, ymm6)
	vmovapd( ymm4, ymm7)
	vmovapd( ymm4, ymm8)
	vmovapd( ymm4, ymm9)
	vmovapd( ymm4, ymm10)
	vmovapd( ymm4, ymm11)
	vmovapd( ymm4, ymm12)
	vmovapd( ymm4, ymm13)
	vmovapd( ymm4, ymm14)
	vmovapd( ymm4, ymm15)

	lea(mem(r14), rax)                 // rax = a_ii;
	lea(mem(rdx), rbx)                 // rbx = b_jj;

	prefetch(0, mem(r12,         3*8)) // prefetch c + 0*rs_c
	prefetch(0, mem(r12, rdi, 1, 3*8)) // prefetch c + 1*rs_c
	prefetch(0, mem(r12, rdi, 2, 3*8)) // prefetch c + 2*rs_c
	lea(mem(r8,  r8,  4), rcx)         // rcx = 5*rs_a

	mov(var(k_iter16), rsi)            // i = k_iter16;
	test(rsi, rsi)                     // check i via logical AND.
	je(.DCONSIDKITER4_BLOCK2)          // if i == 0, jump to code that
	                                   // contains the k_iter4 loop.

	label(.DLOOPKITER16_BLOCK2)        // MAIN LOOP

	// ---------------------------------- iteration 0

	prefetch(0, mem(rax, r10, 1, 0*8)) // prefetch rax + 3*rs_a
	prefetch(0, mem(rax, r8,  4, 0*8)) // prefetch rax + 4*rs_a
	prefetch(0, mem(rax, rcx, 1, 0*8)) // prefetch rax + 5*rs_a

	vmovupd(mem(rax, r8, 1), ymm1)
	vmovupd(mem(rax, r8, 2), ymm2)
	add(imm(4*8), rax)                 // a += 4*cs_a = 4*8;

	vmovupd(mem(rbx        ), ymm3)
	vfmadd231pd(ymm1, ymm3, ymm5)
	vfmadd231pd(ymm2, ymm3, ymm6)

	vmovupd(mem(rbx, r11, 1), ymm3)
	vfmadd231pd(ymm1, ymm3, ymm8)
	vfmadd231pd(ymm2, ymm3, ymm9)

	vmovupd(mem(rbx, r11, 2), ymm3)
	vfmadd231pd(ymm1, ymm3, ymm11)
	vfmadd231pd(ymm2, ymm3, ymm12)

	vmovupd(mem(rbx, r13, 1), ymm3)
	add(imm(4*8), rbx)                 // b += 4*rs_b = 4*8;
	vfmadd231pd(ymm1, ymm3, ymm14)
	vfmadd231pd(ymm2, ymm3, ymm15)

	// ---------------------------------- iteration 1

	vmovupd(mem(rax, r8, 1), ymm1)
	vmovupd(mem(rax, r8, 2), ymm2)
	add(imm(4*8), rax)                 // a += 4*cs_a = 4*8;

	vmovupd(mem(rbx        ), ymm3)
	vfmadd231pd(ymm1, ymm3, ymm5)
	vfmadd231pd(ymm2, ymm3, ymm6)

	vmovupd(mem(rbx, r11, 1), ymm3)
	vfmadd231pd(ymm1, ymm3, ymm8)
	vfmadd231pd(ymm2, ymm3, ymm9)

	vmovupd(mem(rbx, r11, 2), ymm3)
	vfmadd231pd(ymm1, ymm3, ymm11)
	vfmadd231pd(ymm2, ymm3, ymm12)

	vmovupd(mem(rbx, r13, 1), ymm3)
	add(imm(4*8), rbx)                 // b += 4*rs_b = 4*8;
	vfmadd231pd(ymm1, ymm3, ymm14)
	vfmadd231pd(ymm2, ymm3, ymm15)

	// ---------------------------------- iteration 2

	prefetch(0, mem(rax, r10, 1, 0*8)) // prefetch rax + 3*rs_a
	prefetch(0, mem(rax, r8,  4, 0*8)) // prefetch rax + 4*rs_a
	prefetch(0, mem(rax, rcx, 1, 0*8)) // prefetch rax + 5*rs_a

	vmovupd(mem(rax, r8, 1), ymm1)
	vmovupd(mem(rax, r8, 2), ymm2)
	add(imm(4*8), rax)                 // a += 4*cs_a = 4*8;

	vmovupd(mem(rbx        ), ymm3)
	vfmadd231pd(ymm1, ymm3, ymm5)
	vfmadd231pd(ymm2, ymm3, ymm6)

	vmovupd(mem(rbx, r11, 1), ymm3)
	vfmadd231pd(ymm1, ymm3, ymm8)
	vfmadd231pd(ymm2, ymm3, ymm9)

	vmovupd(mem(rbx, r11, 2), ymm3)
	vfmadd231pd(ymm1, ymm3, ymm11)
	vfmadd231pd(ymm2, ymm3, ymm12)

	vmovupd(mem(rbx, r13, 1), ymm3)
	add(imm(4*8), rbx)                 // b += 4*rs_b = 4*8;
	vfmadd231pd(ymm1, ymm3, ymm14)
	vfmadd231pd(ymm2, ymm3, ymm15)

	// ---------------------------------- iteration 3
	vmovupd(mem(rax, r8, 1), ymm1)
	vmovupd(mem(rax, r8, 2), ymm2)
	add(imm(4*8), rax)                 // a += 4*cs_a = 4*8;

	vmovupd(mem(rbx        ), ymm3)
	vfmadd231pd(ymm1, ymm3, ymm5)
	vfmadd231pd(ymm2, ymm3, ymm6)

	vmovupd(mem(rbx, r11, 1), ymm3)
	vfmadd231pd(ymm1, ymm3, ymm8)
	vfmadd231pd(ymm2, ymm3, ymm9)

	vmovupd(mem(rbx, r11, 2), ymm3)
	vfmadd231pd(ymm1, ymm3, ymm11)
	vfmadd231pd(ymm2, ymm3, ymm12)

	vmovupd(mem(rbx, r13, 1), ymm3)
	add(imm(4*8), rbx)                 // b += 4*rs_b = 4*8;
	vfmadd231pd(ymm1, ymm3, ymm14)
	vfmadd231pd(ymm2, ymm3, ymm15)

	dec(rsi)                           // i -= 1;
	jne(.DLOOPKITER16_BLOCK2)          // iterate again if i != 0.

	label(.DCONSIDKITER4_BLOCK2)

	mov(var(k_iter4), rsi)             // i = k_iter4;
	test(rsi, rsi)                     // check i via logical AND.
	je(.DCONSIDKLEFT1_BLOCK2)          // if i == 0, jump to code that
	                                   // considers k_left1 loop.
	                                   // else, we prepare to enter k_iter4 loop.

	label(.DLOOPKITER4_BLOCK2)         // EDGE LOOP (ymm)

	prefetch(0, mem(rax, r10, 1, 0*8)) // prefetch rax + 3*rs_a
	prefetch(0, mem(rax, r8,  4, 0*8)) // prefetch rax + 4*rs_a
	prefetch(0, mem(rax, rcx, 1, 0*8)) // prefetch rax + 5*rs_a

	vmovupd(mem(rax, r8, 1), ymm1)
	vmovupd(mem(rax, r8, 2), ymm2)
	add(imm(4*8), rax)                 // a += 4*cs_a = 4*8;

	vmovupd(mem(rbx        ), ymm3)
	vfmadd231pd(ymm1, ymm3, ymm5)
	vfmadd231pd(ymm2, ymm3, ymm6)

	vmovupd(mem(rbx, r11, 1), ymm3)
	vfmadd231pd(ymm1, ymm3, ymm8)
	vfmadd231pd(ymm2, ymm3, ymm9)

	vmovupd(mem(rbx, r11, 2), ymm3)
	vfmadd231pd(ymm1, ymm3, ymm11)
	vfmadd231pd(ymm2, ymm3, ymm12)

	vmovupd(mem(rbx, r13, 1), ymm3)
	add(imm(4*8), rbx)                 // b += 4*rs_b = 4*8;
	vfmadd231pd(ymm1, ymm3, ymm14)
	vfmadd231pd(ymm2, ymm3, ymm15)

	dec(rsi)                           // i -= 1;
	jne(.DLOOPKITER4_BLOCK2)           // iterate again if i != 0.

	label(.DCONSIDKLEFT1_BLOCK2)

	mov(var(k_left1), rsi)             // i = k_left1;
	test(rsi, rsi)                     // check i via logical AND.
	je(.DPOSTACCUM_BLOCK2)             // if i == 0, we're done; jump to end.
	                                   // else, we prepare to enter k_left1 loop.

	label(.DLOOPKLEFT1_BLOCK2)         // EDGE LOOP (scalar)
	                                   // NOTE: We must use ymm registers here bc
	                                   // using the xmm registers would zero out the
	                                   // high bits of the destination registers,
	                                   // which would destory intermediate results.

	vmovsd(mem(rax, r8, 1), xmm1)
	vmovsd(mem(rax, r8, 2), xmm2)
	add(imm(1*8), rax)                 // a += 1*cs_a = 1*8;
	
	vmovsd(mem(rbx        ), xmm3)
	vfmadd231pd(ymm1, ymm3, ymm5)
	vfmadd231pd(ymm2, ymm3, ymm6)

	vmovsd(mem(rbx, r11, 1), xmm3)
	vfmadd231pd(ymm1, ymm3, ymm8)
	vfmadd231pd(ymm2, ymm3, ymm9)

	vmovsd(mem(rbx, r11, 2), xmm3)
	vfmadd231pd(ymm1, ymm3, ymm11)
	vfmadd231pd(ymm2, ymm3, ymm12)

	vmovsd(mem(rbx, r13, 1), xmm3)
	add(imm(1*8), rbx)                 // b += 1*rs_b = 1*8;
	vfmadd231pd(ymm1, ymm3, ymm14)
	vfmadd231pd(ymm2, ymm3, ymm15)

	dec(rsi)                           // i -= 1;
	jne(.DLOOPKLEFT1_BLOCK2)           // iterate again if i != 0.

	label(.DPOSTACCUM_BLOCK2)

	                                   // ymm4  ymm7  ymm10 ymm13
	                                   // ymm5  ymm8  ymm11 ymm14
	                                   // ymm6  ymm9  ymm12 ymm15

	vhaddpd( ymm8, ymm5, ymm0 )
	vextractf128(imm(1), ymm0, xmm1 )
	vaddpd( xmm0, xmm1, xmm0 )

	vhaddpd( ymm14, ymm11, ymm2 )
	vextractf128(imm(1), ymm2, xmm1 )
	vaddpd( xmm2, xmm1, xmm2 )

	vperm2f128(imm(0x20), ymm2, ymm0, ymm5 )
	                                   // xmm5[0] = sum(ymm5);  xmm5[1] = sum(ymm8)
	                                   // xmm5[2] = sum(ymm11); xmm5[3] = sum(ymm14)

	vhaddpd( ymm9, ymm6, ymm0 )
	vextractf128(imm(1), ymm0, xmm1 )
	vaddpd( xmm0, xmm1, xmm0 )

	vhaddpd( ymm15, ymm12, ymm2 )
	vextractf128(imm(1), ymm2, xmm1 )
	vaddpd( xmm2, xmm1, xmm2 )

	vperm2f128(imm(0x20), ymm2, ymm0, ymm6 )
	                                   // xmm6[0] = sum(ymm6);  xmm6[1] = sum(ymm9)
	                                   // xmm6[2] = sum(ymm12); xmm6[3] = sum(ymm15)


	mov(var(alpha), rax)               // load address of alpha
	mov(var(beta), rbx)                // load address of beta
	lea(mem(r12), rcx)                 // rcx = c_iijj;
	vbroadcastsd(mem(rax), ymm0)       // load alpha and duplicate
	vbroadcastsd(mem(rbx), ymm3)       // load beta and duplicate

	vmulpd(ymm0, ymm4, ymm4)           // scale by alpha
	vmulpd(ymm0, ymm5, ymm5)
	vmulpd(ymm0, ymm6, ymm6)


	                                   // now avoid loading C if beta == 0

	vxorpd(ymm0, ymm0, ymm0)           // set ymm0 to zero.
	vucomisd(xmm0, xmm3)               // set ZF if beta == 0.
	je(.DBETAZERO_BLOCK2)              // if ZF = 1, jump to beta == 0 case


	add(rdi, rcx)

	vfmadd231pd(mem(rcx), ymm3, ymm5)
	vmovlpd(xmm5, mem(rcx))
	add(rdi, rcx)

	vfmadd231pd(mem(rcx), ymm3, ymm6)
	vmovupd(xmm6, mem(rcx))


	jmp(.DDONE_BLOCK2)                 // jump to end.

	label(.DBETAZERO_BLOCK2)


	add(rdi, rcx)

	vmovlpd(xmm5, mem(rcx))
	add(rdi, rcx)

	vmovupd(xmm6, mem(rcx))

	label(.DDONE_BLOCK2)

	vzeroupper()

    end_asm(
	: // output operands (none)
	: // input operands
      [m_iter] "m" (m_iter),
      [k_iter16] "m" (k_iter16),
      [k_iter4] "m" (k_iter4),
      [k_left1] "m" (k_left1),
      [a]      "m" (a),
      [rs_a]   "m" (rs_a),
      [cs_a]   "m" (cs_a),
      [b]      "m" (b),
      [rs_b]   "m" (rs_b),
      [cs_b]   "m" (cs_b),
      [alpha]  "m" (alpha),
      [beta]   "m" (beta),
      [c]      "m" (c),
      [rs_c]   "m" (rs_c),
      [cs_c]   "m" (cs_c)/*,
      [a_next] "m" (a_next),
      [b_next] "m" (b_next)*/
	: // register clobber list
	  "rax", "rbx", "rcx", "rdx", "rsi", "rdi",
	  "r8", "r9", "r10", "r11", "r12", "r13", "r14", "r15",
	  "xmm0", "xmm1", "xmm2", "xmm3",
	  "xmm4", "xmm5", "xmm6", "xmm7",
	  "xmm8", "xmm9", "xmm10", "xmm11",
	  "xmm12", "xmm13", "xmm14", "xmm15",
	  "ymm0", "ymm1", "ymm2", "ymm3", "ymm4", "ymm5",
	  "ymm6", "ymm7", "ymm8", "ymm9", "ymm10",
	  "ymm11", "ymm12", "ymm13", "ymm14", "ymm15",
	  "memory"
	)

	AOCL_DTL_TRACE_EXIT(AOCL_DTL_LEVEL_TRACE_7);
}

/*

Following kernel computes the 6x8 block for the Lower vairant(L) of gemmt where
m_offset in 24x24 block is 12, n_offset is 16(12x16) and m_offset is 18, n_offset is 16 (18x16)
(16x12)+(16x18)_L

the region marked with 'x' is computed by following kernel
the region marked with '-' is not computed

	     	<-- n_off_24 -- >
 		  16 17 18 19 20 21 22 23

↑		12   - - - - - - - -
|		13   - - - - - - - -
m		14   - - - - - - - -
off		15   - - - - - - - -
24		16   x - - - - - - -
|		17   x x - - - - - -
↓
↑		18   x x x - - - - -
|		19   x x x x - - - -
m		20   x x x x x - - -
off		21   x x x x x x - -
24		22   x x x x x x x -
|		23   x x x x x x x x
↓


*/
void bli_dgemmsup_rd_haswell_asm_6x8m_16x12_combined_L
     (
       conj_t              conja,
       conj_t              conjb,
       dim_t               m0,
       dim_t               n0,
       dim_t               k0,
       double*    restrict alpha,
       double*    restrict a, inc_t rs_a0, inc_t cs_a0,
       double*    restrict b, inc_t rs_b0, inc_t cs_b0,
       double*    restrict beta,
       double*    restrict c, inc_t rs_c0, inc_t cs_c0,
       auxinfo_t* restrict data,
       cntx_t*    restrict cntx
     )
{
	AOCL_DTL_TRACE_ENTRY(AOCL_DTL_LEVEL_TRACE_7);

	uint64_t k_iter16 = k0 / 16;
	uint64_t k_left16 = k0 % 16;
	uint64_t k_iter4  = k_left16 / 4;
	uint64_t k_left1  = k_left16 % 4;

	uint64_t m_iter = m0 / 3;

	uint64_t rs_a   = rs_a0;
	uint64_t cs_a   = cs_a0;
	uint64_t rs_b   = rs_b0;
	uint64_t cs_b   = cs_b0;
	uint64_t rs_c   = rs_c0;
	uint64_t cs_c   = cs_c0;

	begin_asm()

	mov(var(rs_a), r8)                 // load rs_a
	lea(mem(, r8, 8), r8)              // rs_a *= sizeof(double)
	mov(var(cs_b), r11)                // load cs_b
	lea(mem(, r11, 8), r11)            // cs_b *= sizeof(double)

	lea(mem(r11, r11, 2), r13)         // r13 = 3*cs_b
	lea(mem(r8,  r8,  2), r10)         // r10 = 3*rs_a

	mov(var(rs_c), rdi)                // load rs_c
	lea(mem(, rdi, 8), rdi)            // rs_c *= sizeof(double)

	mov(imm(0), r15)                   // jj = 0;

// ----------------------- Block 1

	mov(var(a), r14)                   // load address of a
	mov(var(b), rdx)                   // load address of b
	mov(var(c), r12)                   // load address of c

	lea(mem(   , r15, 1), rsi)         // rsi = r15 = 4*jj;
	imul(imm(1*8), rsi)                // rsi *= cs_c*sizeof(double) = 1*8
	lea(mem(r12, rsi, 1), r12)         // r12 = c + 4*jj*cs_c;

	lea(mem(   , r15, 1), rsi)         // rsi = r15 = 4*jj;
	imul(r11, rsi)                     // rsi *= cs_b;
	lea(mem(rdx, rsi, 1), rdx)         // rbx = b + 4*jj*cs_b;

	mov(var(m_iter), r9)               // ii = m_iter;

	lea(mem(r12, rdi, 2), r12)         //
	lea(mem(r12, rdi, 1), r12)         // c_ii = r12 += 3*rs_c

	lea(mem(r14, r8,  2), r14)         //
	lea(mem(r14, r8,  1), r14)         // a_ii = r14 += 3*rs_a

	dec(r9)                            // ii -= 1;

// ----------------------- Block 2
 	vxorpd(ymm4,  ymm4,  ymm4)
	vmovapd( ymm4, ymm5)
	vmovapd( ymm4, ymm6)
	vmovapd( ymm4, ymm7)
	vmovapd( ymm4, ymm8)
	vmovapd( ymm4, ymm9)
	vmovapd( ymm4, ymm10)
	vmovapd( ymm4, ymm11)
	vmovapd( ymm4, ymm12)
	vmovapd( ymm4, ymm13)
	vmovapd( ymm4, ymm14)
	vmovapd( ymm4, ymm15)

	lea(mem(r14), rax)                 // rax = a_ii;
	lea(mem(rdx), rbx)                 // rbx = b_jj;

	prefetch(0, mem(r12,         3*8)) // prefetch c + 0*rs_c
	prefetch(0, mem(r12, rdi, 1, 3*8)) // prefetch c + 1*rs_c
	prefetch(0, mem(r12, rdi, 2, 3*8)) // prefetch c + 2*rs_c
	lea(mem(r8,  r8,  4), rcx)         // rcx = 5*rs_a

	mov(var(k_iter16), rsi)            // i = k_iter16;
	test(rsi, rsi)                     // check i via logical AND.
	je(.DCONSIDKITER4_BLOCK2)          // if i == 0, jump to code that
	                                   // contains the k_iter4 loop.

	label(.DLOOPKITER16_BLOCK2)        // MAIN LOOP

	// ---------------------------------- iteration 0

	prefetch(0, mem(rax, r10, 1, 0*8)) // prefetch rax + 3*rs_a
	prefetch(0, mem(rax, r8,  4, 0*8)) // prefetch rax + 4*rs_a
	prefetch(0, mem(rax, rcx, 1, 0*8)) // prefetch rax + 5*rs_a

	vmovupd(mem(rax, r8, 1), ymm1)
	vmovupd(mem(rax, r8, 2), ymm2)
	add(imm(4*8), rax)                 // a += 4*cs_a = 4*8;

	vmovupd(mem(rbx        ), ymm3)
	vfmadd231pd(ymm1, ymm3, ymm5)
	vfmadd231pd(ymm2, ymm3, ymm6)

	vmovupd(mem(rbx, r11, 1), ymm3)
	vfmadd231pd(ymm1, ymm3, ymm8)
	vfmadd231pd(ymm2, ymm3, ymm9)

	vmovupd(mem(rbx, r11, 2), ymm3)
	vfmadd231pd(ymm1, ymm3, ymm11)
	vfmadd231pd(ymm2, ymm3, ymm12)

	vmovupd(mem(rbx, r13, 1), ymm3)
	add(imm(4*8), rbx)                 // b += 4*rs_b = 4*8;
	vfmadd231pd(ymm1, ymm3, ymm14)
	vfmadd231pd(ymm2, ymm3, ymm15)

	// ---------------------------------- iteration 1

	vmovupd(mem(rax, r8, 1), ymm1)
	vmovupd(mem(rax, r8, 2), ymm2)
	add(imm(4*8), rax)                 // a += 4*cs_a = 4*8;

	vmovupd(mem(rbx        ), ymm3)
	vfmadd231pd(ymm1, ymm3, ymm5)
	vfmadd231pd(ymm2, ymm3, ymm6)

	vmovupd(mem(rbx, r11, 1), ymm3)
	vfmadd231pd(ymm1, ymm3, ymm8)
	vfmadd231pd(ymm2, ymm3, ymm9)

	vmovupd(mem(rbx, r11, 2), ymm3)
	vfmadd231pd(ymm1, ymm3, ymm11)
	vfmadd231pd(ymm2, ymm3, ymm12)

	vmovupd(mem(rbx, r13, 1), ymm3)
	add(imm(4*8), rbx)                 // b += 4*rs_b = 4*8;
	vfmadd231pd(ymm1, ymm3, ymm14)
	vfmadd231pd(ymm2, ymm3, ymm15)

	// ---------------------------------- iteration 2

	prefetch(0, mem(rax, r10, 1, 0*8)) // prefetch rax + 3*rs_a
	prefetch(0, mem(rax, r8,  4, 0*8)) // prefetch rax + 4*rs_a
	prefetch(0, mem(rax, rcx, 1, 0*8)) // prefetch rax + 5*rs_a

	vmovupd(mem(rax, r8, 1), ymm1)
	vmovupd(mem(rax, r8, 2), ymm2)
	add(imm(4*8), rax)                 // a += 4*cs_a = 4*8;

	vmovupd(mem(rbx        ), ymm3)
	vfmadd231pd(ymm1, ymm3, ymm5)
	vfmadd231pd(ymm2, ymm3, ymm6)

	vmovupd(mem(rbx, r11, 1), ymm3)
	vfmadd231pd(ymm1, ymm3, ymm8)
	vfmadd231pd(ymm2, ymm3, ymm9)

	vmovupd(mem(rbx, r11, 2), ymm3)
	vfmadd231pd(ymm1, ymm3, ymm11)
	vfmadd231pd(ymm2, ymm3, ymm12)

	vmovupd(mem(rbx, r13, 1), ymm3)
	add(imm(4*8), rbx)                 // b += 4*rs_b = 4*8;
	vfmadd231pd(ymm1, ymm3, ymm14)
	vfmadd231pd(ymm2, ymm3, ymm15)

	// ---------------------------------- iteration 3

	vmovupd(mem(rax, r8, 1), ymm1)
	vmovupd(mem(rax, r8, 2), ymm2)
	add(imm(4*8), rax)                 // a += 4*cs_a = 4*8;

	vmovupd(mem(rbx        ), ymm3)
	vfmadd231pd(ymm1, ymm3, ymm5)
	vfmadd231pd(ymm2, ymm3, ymm6)

	vmovupd(mem(rbx, r11, 1), ymm3)
	vfmadd231pd(ymm1, ymm3, ymm8)
	vfmadd231pd(ymm2, ymm3, ymm9)

	vmovupd(mem(rbx, r11, 2), ymm3)
	vfmadd231pd(ymm1, ymm3, ymm11)
	vfmadd231pd(ymm2, ymm3, ymm12)

	vmovupd(mem(rbx, r13, 1), ymm3)
	add(imm(4*8), rbx)                 // b += 4*rs_b = 4*8;
	vfmadd231pd(ymm1, ymm3, ymm14)
	vfmadd231pd(ymm2, ymm3, ymm15)

	dec(rsi)                           // i -= 1;
	jne(.DLOOPKITER16_BLOCK2)          // iterate again if i != 0.

	label(.DCONSIDKITER4_BLOCK2)

	mov(var(k_iter4), rsi)             // i = k_iter4;
	test(rsi, rsi)                     // check i via logical AND.
	je(.DCONSIDKLEFT1_BLOCK2)          // if i == 0, jump to code that
	                                   // considers k_left1 loop.
	                                   // else, we prepare to enter k_iter4 loop.

	label(.DLOOPKITER4_BLOCK2)         // EDGE LOOP (ymm)

	prefetch(0, mem(rax, r10, 1, 0*8)) // prefetch rax + 3*rs_a
	prefetch(0, mem(rax, r8,  4, 0*8)) // prefetch rax + 4*rs_a
	prefetch(0, mem(rax, rcx, 1, 0*8)) // prefetch rax + 5*rs_a

	vmovupd(mem(rax, r8, 1), ymm1)
	vmovupd(mem(rax, r8, 2), ymm2)
	add(imm(4*8), rax)                 // a += 4*cs_a = 4*8;

	vmovupd(mem(rbx        ), ymm3)
	vfmadd231pd(ymm1, ymm3, ymm5)
	vfmadd231pd(ymm2, ymm3, ymm6)

	vmovupd(mem(rbx, r11, 1), ymm3)
	vfmadd231pd(ymm1, ymm3, ymm8)
	vfmadd231pd(ymm2, ymm3, ymm9)

	vmovupd(mem(rbx, r11, 2), ymm3)
	vfmadd231pd(ymm1, ymm3, ymm11)
	vfmadd231pd(ymm2, ymm3, ymm12)

	vmovupd(mem(rbx, r13, 1), ymm3)
	add(imm(4*8), rbx)                 // b += 4*rs_b = 4*8;
	vfmadd231pd(ymm1, ymm3, ymm14)
	vfmadd231pd(ymm2, ymm3, ymm15)

	dec(rsi)                           // i -= 1;
	jne(.DLOOPKITER4_BLOCK2)           // iterate again if i != 0.

	label(.DCONSIDKLEFT1_BLOCK2)

	mov(var(k_left1), rsi)             // i = k_left1;
	test(rsi, rsi)                     // check i via logical AND.
	je(.DPOSTACCUM_BLOCK2)             // if i == 0, we're done; jump to end.
	                                   // else, we prepare to enter k_left1 loop.

	label(.DLOOPKLEFT1_BLOCK2)         // EDGE LOOP (scalar)
	                                   // NOTE: We must use ymm registers here bc
	                                   // using the xmm registers would zero out the
	                                   // high bits of the destination registers,
	                                   // which would destory intermediate results.

	vmovsd(mem(rax, r8, 1), xmm1)
	vmovsd(mem(rax, r8, 2), xmm2)
	add(imm(1*8), rax)                 // a += 1*cs_a = 1*8;
	
	vmovsd(mem(rbx        ), xmm3)
	vfmadd231pd(ymm1, ymm3, ymm5)
	vfmadd231pd(ymm2, ymm3, ymm6)

	vmovsd(mem(rbx, r11, 1), xmm3)
	vfmadd231pd(ymm1, ymm3, ymm8)
	vfmadd231pd(ymm2, ymm3, ymm9)

	vmovsd(mem(rbx, r11, 2), xmm3)
	vfmadd231pd(ymm1, ymm3, ymm11)
	vfmadd231pd(ymm2, ymm3, ymm12)

	vmovsd(mem(rbx, r13, 1), xmm3)
	add(imm(1*8), rbx)                 // b += 1*rs_b = 1*8;
	vfmadd231pd(ymm1, ymm3, ymm14)
	vfmadd231pd(ymm2, ymm3, ymm15)

	dec(rsi)                           // i -= 1;
	jne(.DLOOPKLEFT1_BLOCK2)           // iterate again if i != 0.

	label(.DPOSTACCUM_BLOCK2)

	                                   // ymm4  ymm7  ymm10 ymm13
	                                   // ymm5  ymm8  ymm11 ymm14
	                                   // ymm6  ymm9  ymm12 ymm15

	vhaddpd( ymm8, ymm5, ymm0 )
	vextractf128(imm(1), ymm0, xmm1 )
	vaddpd( xmm0, xmm1, xmm0 )

	vhaddpd( ymm14, ymm11, ymm2 )
	vextractf128(imm(1), ymm2, xmm1 )
	vaddpd( xmm2, xmm1, xmm2 )

	vperm2f128(imm(0x20), ymm2, ymm0, ymm5 )
	                                   // xmm5[0] = sum(ymm5);  xmm5[1] = sum(ymm8)
	                                   // xmm5[2] = sum(ymm11); xmm5[3] = sum(ymm14)

	vhaddpd( ymm9, ymm6, ymm0 )
	vextractf128(imm(1), ymm0, xmm1 )
	vaddpd( xmm0, xmm1, xmm0 )

	vhaddpd( ymm15, ymm12, ymm2 )
	vextractf128(imm(1), ymm2, xmm1 )
	vaddpd( xmm2, xmm1, xmm2 )

	vperm2f128(imm(0x20), ymm2, ymm0, ymm6 )
	                                   // xmm6[0] = sum(ymm6);  xmm6[1] = sum(ymm9)
	                                   // xmm6[2] = sum(ymm12); xmm6[3] = sum(ymm15)


	mov(var(alpha), rax)               // load address of alpha
	mov(var(beta), rbx)                // load address of beta
	lea(mem(r12), rcx)                 // rcx = c_iijj;
	vbroadcastsd(mem(rax), ymm0)       // load alpha and duplicate
	vbroadcastsd(mem(rbx), ymm3)       // load beta and duplicate

	vmulpd(ymm0, ymm4, ymm4)           // scale by alpha
	vmulpd(ymm0, ymm5, ymm5)
	vmulpd(ymm0, ymm6, ymm6)


	                                   // now avoid loading C if beta == 0

	vxorpd(ymm0, ymm0, ymm0)           // set ymm0 to zero.
	vucomisd(xmm0, xmm3)               // set ZF if beta == 0.
	je(.DBETAZERO_BLOCK2)              // if ZF = 1, jump to beta == 0 case


	add(rdi, rcx)

	vfmadd231pd(mem(rcx), ymm3, ymm5)
	vmovlpd(xmm5, mem(rcx))
	add(rdi, rcx)

	vfmadd231pd(mem(rcx), ymm3, ymm6)
	vmovupd(xmm6, mem(rcx))

	jmp(.DDONE_BLOCK2)                 // jump to end.

	label(.DBETAZERO_BLOCK2)


	add(rdi, rcx)

	vmovlpd(xmm5, mem(rcx))
	add(rdi, rcx)

	vmovupd(xmm6, mem(rcx))

	label(.DDONE_BLOCK2)

	vzeroupper()

    end_asm(
	: // output operands (none)
	: // input operands
      [m_iter] "m" (m_iter),
      [k_iter16] "m" (k_iter16),
      [k_iter4] "m" (k_iter4),
      [k_left1] "m" (k_left1),
      [a]      "m" (a),
      [rs_a]   "m" (rs_a),
      [cs_a]   "m" (cs_a),
      [b]      "m" (b),
      [rs_b]   "m" (rs_b),
      [cs_b]   "m" (cs_b),
      [alpha]  "m" (alpha),
      [beta]   "m" (beta),
      [c]      "m" (c),
      [rs_c]   "m" (rs_c),
      [cs_c]   "m" (cs_c)/*,
      [a_next] "m" (a_next),
      [b_next] "m" (b_next)*/
	: // register clobber list
	  "rax", "rbx", "rcx", "rdx", "rsi", "rdi",
	  "r8", "r9", "r10", "r11", "r12", "r13", "r14", "r15",
	  "xmm0", "xmm1", "xmm2", "xmm3",
	  "xmm4", "xmm5", "xmm6", "xmm7",
	  "xmm8", "xmm9", "xmm10", "xmm11",
	  "xmm12", "xmm13", "xmm14", "xmm15",
	  "ymm0", "ymm1", "ymm2", "ymm3", "ymm4", "ymm5",
	  "ymm6", "ymm7", "ymm8", "ymm9", "ymm10",
	  "ymm11", "ymm12", "ymm13", "ymm14", "ymm15",
	  "memory"
	)

	a += 6 * rs_a;
	c += 6 * rs_c;
	begin_asm()

	mov(var(rs_a), r8)                 // load rs_a
	lea(mem(, r8, 8), r8)              // rs_a *= sizeof(double)
	mov(var(cs_b), r11)                // load cs_b
	lea(mem(, r11, 8), r11)            // cs_b *= sizeof(double)

	lea(mem(r11, r11, 2), r13)         // r13 = 3*cs_b
	lea(mem(r8,  r8,  2), r10)         // r10 = 3*rs_a

	mov(var(rs_c), rdi)                // load rs_c
	lea(mem(, rdi, 8), rdi)            // rs_c *= sizeof(double)

	mov(imm(0), r15)                   // jj = 0;

// ----------------------- Block 1

	mov(var(a), r14)                   // load address of a
	mov(var(b), rdx)                   // load address of b
	mov(var(c), r12)                   // load address of c

	lea(mem(   , r15, 1), rsi)         // rsi = r15 = 4*jj;
	imul(imm(1*8), rsi)                // rsi *= cs_c*sizeof(double) = 1*8
	lea(mem(r12, rsi, 1), r12)         // r12 = c + 4*jj*cs_c;

	lea(mem(   , r15, 1), rsi)         // rsi = r15 = 4*jj;
	imul(r11, rsi)                     // rsi *= cs_b;
	lea(mem(rdx, rsi, 1), rdx)         // rbx = b + 4*jj*cs_b;

	mov(var(m_iter), r9)               // ii = m_iter;

	vxorpd(ymm4,  ymm4,  ymm4)
	vmovapd( ymm4, ymm5)
	vmovapd( ymm4, ymm6)
	vmovapd( ymm4, ymm7)
	vmovapd( ymm4, ymm8)
	vmovapd( ymm4, ymm9)
	vmovapd( ymm4, ymm10)
	vmovapd( ymm4, ymm11)
	vmovapd( ymm4, ymm12)
	vmovapd( ymm4, ymm13)
	vmovapd( ymm4, ymm14)
	vmovapd( ymm4, ymm15)

	lea(mem(r14), rax)                 // rax = a_ii;
	lea(mem(rdx), rbx)                 // rbx = b_jj;

	prefetch(0, mem(r12,         3*8)) // prefetch c + 0*rs_c
	prefetch(0, mem(r12, rdi, 1, 3*8)) // prefetch c + 1*rs_c
	prefetch(0, mem(r12, rdi, 2, 3*8)) // prefetch c + 2*rs_c
	lea(mem(r8,  r8,  4), rcx)         // rcx = 5*rs_a

	mov(var(k_iter16), rsi)            // i = k_iter16;
	test(rsi, rsi)                     // check i via logical AND.
	je(.DCONSIDKITER4_BLOCK1)          // if i == 0, jump to code that
	                                   // contains the k_iter4 loop.

	label(.DLOOPKITER16_BLOCK1)        // MAIN LOOP

	// ---------------------------------- iteration 0

	prefetch(0, mem(rax, r10, 1, 0*8)) // prefetch rax + 3*rs_a
	prefetch(0, mem(rax, r8,  4, 0*8)) // prefetch rax + 4*rs_a
	prefetch(0, mem(rax, rcx, 1, 0*8)) // prefetch rax + 5*rs_a

	vmovupd(mem(rax       ), ymm0)
	vmovupd(mem(rax, r8, 1), ymm1)
	vmovupd(mem(rax, r8, 2), ymm2)
	add(imm(4*8), rax)                 // a += 4*cs_a = 4*8;

	vmovupd(mem(rbx        ), ymm3)
	vfmadd231pd(ymm0, ymm3, ymm4)
	vfmadd231pd(ymm1, ymm3, ymm5)
	vfmadd231pd(ymm2, ymm3, ymm6)

	vmovupd(mem(rbx, r11, 1), ymm3)
	vfmadd231pd(ymm0, ymm3, ymm7)
	vfmadd231pd(ymm1, ymm3, ymm8)
	vfmadd231pd(ymm2, ymm3, ymm9)

	vmovupd(mem(rbx, r11, 2), ymm3)
	vfmadd231pd(ymm0, ymm3, ymm10)
	vfmadd231pd(ymm1, ymm3, ymm11)
	vfmadd231pd(ymm2, ymm3, ymm12)

	vmovupd(mem(rbx, r13, 1), ymm3)
	add(imm(4*8), rbx)                 // b += 4*rs_b = 4*8;
	vfmadd231pd(ymm0, ymm3, ymm13)
	vfmadd231pd(ymm1, ymm3, ymm14)
	vfmadd231pd(ymm2, ymm3, ymm15)

	// ---------------------------------- iteration 1

	vmovupd(mem(rax       ), ymm0)
	vmovupd(mem(rax, r8, 1), ymm1)
	vmovupd(mem(rax, r8, 2), ymm2)
	add(imm(4*8), rax)                 // a += 4*cs_a = 4*8;

	vmovupd(mem(rbx        ), ymm3)
	vfmadd231pd(ymm0, ymm3, ymm4)
	vfmadd231pd(ymm1, ymm3, ymm5)
	vfmadd231pd(ymm2, ymm3, ymm6)

	vmovupd(mem(rbx, r11, 1), ymm3)
	vfmadd231pd(ymm0, ymm3, ymm7)
	vfmadd231pd(ymm1, ymm3, ymm8)
	vfmadd231pd(ymm2, ymm3, ymm9)

	vmovupd(mem(rbx, r11, 2), ymm3)
	vfmadd231pd(ymm0, ymm3, ymm10)
	vfmadd231pd(ymm1, ymm3, ymm11)
	vfmadd231pd(ymm2, ymm3, ymm12)

	vmovupd(mem(rbx, r13, 1), ymm3)
	add(imm(4*8), rbx)                 // b += 4*rs_b = 4*8;
	vfmadd231pd(ymm0, ymm3, ymm13)
	vfmadd231pd(ymm1, ymm3, ymm14)
	vfmadd231pd(ymm2, ymm3, ymm15)

	// ---------------------------------- iteration 2

	prefetch(0, mem(rax, r10, 1, 0*8)) // prefetch rax + 3*rs_a
	prefetch(0, mem(rax, r8,  4, 0*8)) // prefetch rax + 4*rs_a
	prefetch(0, mem(rax, rcx, 1, 0*8)) // prefetch rax + 5*rs_a

	vmovupd(mem(rax       ), ymm0)
	vmovupd(mem(rax, r8, 1), ymm1)
	vmovupd(mem(rax, r8, 2), ymm2)
	add(imm(4*8), rax)                 // a += 4*cs_a = 4*8;

	vmovupd(mem(rbx        ), ymm3)
	vfmadd231pd(ymm0, ymm3, ymm4)
	vfmadd231pd(ymm1, ymm3, ymm5)
	vfmadd231pd(ymm2, ymm3, ymm6)

	vmovupd(mem(rbx, r11, 1), ymm3)
	vfmadd231pd(ymm0, ymm3, ymm7)
	vfmadd231pd(ymm1, ymm3, ymm8)
	vfmadd231pd(ymm2, ymm3, ymm9)

	vmovupd(mem(rbx, r11, 2), ymm3)
	vfmadd231pd(ymm0, ymm3, ymm10)
	vfmadd231pd(ymm1, ymm3, ymm11)
	vfmadd231pd(ymm2, ymm3, ymm12)

	vmovupd(mem(rbx, r13, 1), ymm3)
	add(imm(4*8), rbx)                 // b += 4*rs_b = 4*8;
	vfmadd231pd(ymm0, ymm3, ymm13)
	vfmadd231pd(ymm1, ymm3, ymm14)
	vfmadd231pd(ymm2, ymm3, ymm15)

	// ---------------------------------- iteration 3

	vmovupd(mem(rax       ), ymm0)
	vmovupd(mem(rax, r8, 1), ymm1)
	vmovupd(mem(rax, r8, 2), ymm2)
	add(imm(4*8), rax)                 // a += 4*cs_a = 4*8;

	vmovupd(mem(rbx        ), ymm3)
	vfmadd231pd(ymm0, ymm3, ymm4)
	vfmadd231pd(ymm1, ymm3, ymm5)
	vfmadd231pd(ymm2, ymm3, ymm6)

	vmovupd(mem(rbx, r11, 1), ymm3)
	vfmadd231pd(ymm0, ymm3, ymm7)
	vfmadd231pd(ymm1, ymm3, ymm8)
	vfmadd231pd(ymm2, ymm3, ymm9)

	vmovupd(mem(rbx, r11, 2), ymm3)
	vfmadd231pd(ymm0, ymm3, ymm10)
	vfmadd231pd(ymm1, ymm3, ymm11)
	vfmadd231pd(ymm2, ymm3, ymm12)

	vmovupd(mem(rbx, r13, 1), ymm3)
	add(imm(4*8), rbx)                 // b += 4*rs_b = 4*8;
	vfmadd231pd(ymm0, ymm3, ymm13)
	vfmadd231pd(ymm1, ymm3, ymm14)
	vfmadd231pd(ymm2, ymm3, ymm15)

	dec(rsi)                           // i -= 1;
	jne(.DLOOPKITER16_BLOCK1)          // iterate again if i != 0.

	label(.DCONSIDKITER4_BLOCK1)

	mov(var(k_iter4), rsi)             // i = k_iter4;
	test(rsi, rsi)                     // check i via logical AND.
	je(.DCONSIDKLEFT1_BLOCK1)          // if i == 0, jump to code that
	                                   // considers k_left1 loop.
	                                   // else, we prepare to enter k_iter4 loop.

	label(.DLOOPKITER4_BLOCK1)         // EDGE LOOP (ymm)

	prefetch(0, mem(rax, r10, 1, 0*8)) // prefetch rax + 3*rs_a
	prefetch(0, mem(rax, r8,  4, 0*8)) // prefetch rax + 4*rs_a
	prefetch(0, mem(rax, rcx, 1, 0*8)) // prefetch rax + 5*rs_a

	vmovupd(mem(rax       ), ymm0)
	vmovupd(mem(rax, r8, 1), ymm1)
	vmovupd(mem(rax, r8, 2), ymm2)
	add(imm(4*8), rax)                 // a += 4*cs_a = 4*8;

	vmovupd(mem(rbx        ), ymm3)
	vfmadd231pd(ymm0, ymm3, ymm4)
	vfmadd231pd(ymm1, ymm3, ymm5)
	vfmadd231pd(ymm2, ymm3, ymm6)

	vmovupd(mem(rbx, r11, 1), ymm3)
	vfmadd231pd(ymm0, ymm3, ymm7)
	vfmadd231pd(ymm1, ymm3, ymm8)
	vfmadd231pd(ymm2, ymm3, ymm9)

	vmovupd(mem(rbx, r11, 2), ymm3)
	vfmadd231pd(ymm0, ymm3, ymm10)
	vfmadd231pd(ymm1, ymm3, ymm11)
	vfmadd231pd(ymm2, ymm3, ymm12)

	vmovupd(mem(rbx, r13, 1), ymm3)
	add(imm(4*8), rbx)                 // b += 4*rs_b = 4*8;
	vfmadd231pd(ymm0, ymm3, ymm13)
	vfmadd231pd(ymm1, ymm3, ymm14)
	vfmadd231pd(ymm2, ymm3, ymm15)

	dec(rsi)                           // i -= 1;
	jne(.DLOOPKITER4_BLOCK1)           // iterate again if i != 0.

	label(.DCONSIDKLEFT1_BLOCK1)

	mov(var(k_left1), rsi)             // i = k_left1;
	test(rsi, rsi)                     // check i via logical AND.
	je(.DPOSTACCUM_BLOCK1)             // if i == 0, we're done; jump to end.
	                                   // else, we prepare to enter k_left1 loop.

	label(.DLOOPKLEFT1_BLOCK1)         // EDGE LOOP (scalar)
	                                   // NOTE: We must use ymm registers here bc
	                                   // using the xmm registers would zero out the
	                                   // high bits of the destination registers,
	                                   // which would destory intermediate results.

	vmovsd(mem(rax       ), xmm0)
	vmovsd(mem(rax, r8, 1), xmm1)
	vmovsd(mem(rax, r8, 2), xmm2)
	add(imm(1*8), rax)                 // a += 1*cs_a = 1*8;

	vmovsd(mem(rbx        ), xmm3)
	vfmadd231pd(ymm0, ymm3, ymm4)
	vfmadd231pd(ymm1, ymm3, ymm5)
	vfmadd231pd(ymm2, ymm3, ymm6)

	vmovsd(mem(rbx, r11, 1), xmm3)
	vfmadd231pd(ymm0, ymm3, ymm7)
	vfmadd231pd(ymm1, ymm3, ymm8)
	vfmadd231pd(ymm2, ymm3, ymm9)

	vmovsd(mem(rbx, r11, 2), xmm3)
	vfmadd231pd(ymm0, ymm3, ymm10)
	vfmadd231pd(ymm1, ymm3, ymm11)
	vfmadd231pd(ymm2, ymm3, ymm12)

	vmovsd(mem(rbx, r13, 1), xmm3)
	add(imm(1*8), rbx)                 // b += 1*rs_b = 1*8;
	vfmadd231pd(ymm0, ymm3, ymm13)
	vfmadd231pd(ymm1, ymm3, ymm14)
	vfmadd231pd(ymm2, ymm3, ymm15)

	dec(rsi)                           // i -= 1;
	jne(.DLOOPKLEFT1_BLOCK1)           // iterate again if i != 0.

	label(.DPOSTACCUM_BLOCK1)

	                                   // ymm4  ymm7  ymm10 ymm13
	                                   // ymm5  ymm8  ymm11 ymm14
	                                   // ymm6  ymm9  ymm12 ymm15

	vhaddpd( ymm7, ymm4, ymm0 )
	vextractf128(imm(1), ymm0, xmm1 )
	vaddpd( xmm0, xmm1, xmm0 )

	vhaddpd( ymm13, ymm10, ymm2 )
	vextractf128(imm(1), ymm2, xmm1 )
	vaddpd( xmm2, xmm1, xmm2 )

	vperm2f128(imm(0x20), ymm2, ymm0, ymm4 )
	                                   // xmm4[0] = sum(ymm4);  xmm4[1] = sum(ymm7)
	                                   // xmm4[2] = sum(ymm10); xmm4[3] = sum(ymm13)

	vhaddpd( ymm8, ymm5, ymm0 )
	vextractf128(imm(1), ymm0, xmm1 )
	vaddpd( xmm0, xmm1, xmm0 )

	vhaddpd( ymm14, ymm11, ymm2 )
	vextractf128(imm(1), ymm2, xmm1 )
	vaddpd( xmm2, xmm1, xmm2 )

	vperm2f128(imm(0x20), ymm2, ymm0, ymm5 )
	                                   // xmm5[0] = sum(ymm5);  xmm5[1] = sum(ymm8)
	                                   // xmm5[2] = sum(ymm11); xmm5[3] = sum(ymm14)

	vhaddpd( ymm9, ymm6, ymm0 )
	vextractf128(imm(1), ymm0, xmm1 )
	vaddpd( xmm0, xmm1, xmm0 )

	vhaddpd( ymm15, ymm12, ymm2 )
	vextractf128(imm(1), ymm2, xmm1 )
	vaddpd( xmm2, xmm1, xmm2 )

	vperm2f128(imm(0x20), ymm2, ymm0, ymm6 )
	                                   // xmm6[0] = sum(ymm6);  xmm6[1] = sum(ymm9)
	                                   // xmm6[2] = sum(ymm12); xmm6[3] = sum(ymm15)


	mov(var(alpha), rax)               // load address of alpha
	mov(var(beta), rbx)                // load address of beta
	lea(mem(r12), rcx)                 // rcx = c_iijj;
	vbroadcastsd(mem(rax), ymm0)       // load alpha and duplicate
	vbroadcastsd(mem(rbx), ymm3)       // load beta and duplicate

	vmulpd(ymm0, ymm4, ymm4)           // scale by alpha
	vmulpd(ymm0, ymm5, ymm5)
	vmulpd(ymm0, ymm6, ymm6)


	                                   // now avoid loading C if beta == 0

	vxorpd(ymm0, ymm0, ymm0)           // set ymm0 to zero.
	vucomisd(xmm0, xmm3)               // set ZF if beta == 0.
	je(.DBETAZERO_BLOCK1)              // if ZF = 1, jump to beta == 0 case


	vfmadd231pd(mem(rcx), ymm3, ymm4)
	vextractf128(imm(1), ymm4, xmm1 )
	vmovupd(xmm4, mem(rcx))
	vmovlpd(xmm1, mem(rcx, 2*8))
	add(rdi, rcx)

	vfmadd231pd(mem(rcx), ymm3, ymm5)
	vmovupd(ymm5, mem(rcx))
	add(rdi, rcx)

	vfmadd231pd(mem(rcx), ymm3, ymm6)
	vmovupd(ymm6, mem(rcx))

	jmp(.DDONE_BLOCK1)                 // jump to end.

	label(.DBETAZERO_BLOCK1)


	vextractf128(imm(1), ymm4, xmm1 )
	vmovupd(xmm4, mem(rcx))
	vmovlpd(xmm1, mem(rcx, 2*8))
	add(rdi, rcx)

	vmovupd(ymm5, mem(rcx))
	add(rdi, rcx)

	vmovupd(ymm6, mem(rcx))

	label(.DDONE_BLOCK1)

	lea(mem(r12, rdi, 2), r12)         //
	lea(mem(r12, rdi, 1), r12)         // c_ii = r12 += 3*rs_c

	lea(mem(r14, r8,  2), r14)         //
	lea(mem(r14, r8,  1), r14)         // a_ii = r14 += 3*rs_a

	dec(r9)                            // ii -= 1;

// ----------------------- Block 2
 	vxorpd(ymm4,  ymm4,  ymm4)
	vmovapd( ymm4, ymm5)
	vmovapd( ymm4, ymm6)
	vmovapd( ymm4, ymm7)
	vmovapd( ymm4, ymm8)
	vmovapd( ymm4, ymm9)
	vmovapd( ymm4, ymm10)
	vmovapd( ymm4, ymm11)
	vmovapd( ymm4, ymm12)
	vmovapd( ymm4, ymm13)
	vmovapd( ymm4, ymm14)
	vmovapd( ymm4, ymm15)

	lea(mem(r14), rax)                 // rax = a_ii;
	lea(mem(rdx), rbx)                 // rbx = b_jj;

	prefetch(0, mem(r12,         3*8)) // prefetch c + 0*rs_c
	prefetch(0, mem(r12, rdi, 1, 3*8)) // prefetch c + 1*rs_c
	prefetch(0, mem(r12, rdi, 2, 3*8)) // prefetch c + 2*rs_c
	lea(mem(r8,  r8,  4), rcx)         // rcx = 5*rs_a

	mov(var(k_iter16), rsi)            // i = k_iter16;
	test(rsi, rsi)                     // check i via logical AND.
	je(.DCONSIDKITER4_BLOCK2)          // if i == 0, jump to code that
	                                   // contains the k_iter4 loop.

	label(.DLOOPKITER16_BLOCK2)        // MAIN LOOP

	// ---------------------------------- iteration 0

	prefetch(0, mem(rax, r10, 1, 0*8)) // prefetch rax + 3*rs_a
	prefetch(0, mem(rax, r8,  4, 0*8)) // prefetch rax + 4*rs_a
	prefetch(0, mem(rax, rcx, 1, 0*8)) // prefetch rax + 5*rs_a

	vmovupd(mem(rax       ), ymm0)
	vmovupd(mem(rax, r8, 1), ymm1)
	vmovupd(mem(rax, r8, 2), ymm2)
	add(imm(4*8), rax)                 // a += 4*cs_a = 4*8;

	vmovupd(mem(rbx        ), ymm3)
	vfmadd231pd(ymm0, ymm3, ymm4)
	vfmadd231pd(ymm1, ymm3, ymm5)
	vfmadd231pd(ymm2, ymm3, ymm6)

	vmovupd(mem(rbx, r11, 1), ymm3)
	vfmadd231pd(ymm0, ymm3, ymm7)
	vfmadd231pd(ymm1, ymm3, ymm8)
	vfmadd231pd(ymm2, ymm3, ymm9)

	vmovupd(mem(rbx, r11, 2), ymm3)
	vfmadd231pd(ymm0, ymm3, ymm10)
	vfmadd231pd(ymm1, ymm3, ymm11)
	vfmadd231pd(ymm2, ymm3, ymm12)

	vmovupd(mem(rbx, r13, 1), ymm3)
	add(imm(4*8), rbx)                 // b += 4*rs_b = 4*8;
	vfmadd231pd(ymm0, ymm3, ymm13)
	vfmadd231pd(ymm1, ymm3, ymm14)
	vfmadd231pd(ymm2, ymm3, ymm15)

	// ---------------------------------- iteration 1

	vmovupd(mem(rax       ), ymm0)
	vmovupd(mem(rax, r8, 1), ymm1)
	vmovupd(mem(rax, r8, 2), ymm2)
	add(imm(4*8), rax)                 // a += 4*cs_a = 4*8;

	vmovupd(mem(rbx        ), ymm3)
	vfmadd231pd(ymm0, ymm3, ymm4)
	vfmadd231pd(ymm1, ymm3, ymm5)
	vfmadd231pd(ymm2, ymm3, ymm6)

	vmovupd(mem(rbx, r11, 1), ymm3)
	vfmadd231pd(ymm0, ymm3, ymm7)
	vfmadd231pd(ymm1, ymm3, ymm8)
	vfmadd231pd(ymm2, ymm3, ymm9)

	vmovupd(mem(rbx, r11, 2), ymm3)
	vfmadd231pd(ymm0, ymm3, ymm10)
	vfmadd231pd(ymm1, ymm3, ymm11)
	vfmadd231pd(ymm2, ymm3, ymm12)

	vmovupd(mem(rbx, r13, 1), ymm3)
	add(imm(4*8), rbx)                 // b += 4*rs_b = 4*8;
	vfmadd231pd(ymm0, ymm3, ymm13)
	vfmadd231pd(ymm1, ymm3, ymm14)
	vfmadd231pd(ymm2, ymm3, ymm15)

	// ---------------------------------- iteration 2

	prefetch(0, mem(rax, r10, 1, 0*8)) // prefetch rax + 3*rs_a
	prefetch(0, mem(rax, r8,  4, 0*8)) // prefetch rax + 4*rs_a
	prefetch(0, mem(rax, rcx, 1, 0*8)) // prefetch rax + 5*rs_a

	vmovupd(mem(rax       ), ymm0)
	vmovupd(mem(rax, r8, 1), ymm1)
	vmovupd(mem(rax, r8, 2), ymm2)
	add(imm(4*8), rax)                 // a += 4*cs_a = 4*8;

	vmovupd(mem(rbx        ), ymm3)
	vfmadd231pd(ymm0, ymm3, ymm4)
	vfmadd231pd(ymm1, ymm3, ymm5)
	vfmadd231pd(ymm2, ymm3, ymm6)

	vmovupd(mem(rbx, r11, 1), ymm3)
	vfmadd231pd(ymm0, ymm3, ymm7)
	vfmadd231pd(ymm1, ymm3, ymm8)
	vfmadd231pd(ymm2, ymm3, ymm9)

	vmovupd(mem(rbx, r11, 2), ymm3)
	vfmadd231pd(ymm0, ymm3, ymm10)
	vfmadd231pd(ymm1, ymm3, ymm11)
	vfmadd231pd(ymm2, ymm3, ymm12)

	vmovupd(mem(rbx, r13, 1), ymm3)
	add(imm(4*8), rbx)                 // b += 4*rs_b = 4*8;
	vfmadd231pd(ymm0, ymm3, ymm13)
	vfmadd231pd(ymm1, ymm3, ymm14)
	vfmadd231pd(ymm2, ymm3, ymm15)

	// ---------------------------------- iteration 3

	vmovupd(mem(rax       ), ymm0)
	vmovupd(mem(rax, r8, 1), ymm1)
	vmovupd(mem(rax, r8, 2), ymm2)
	add(imm(4*8), rax)                 // a += 4*cs_a = 4*8;

	vmovupd(mem(rbx        ), ymm3)
	vfmadd231pd(ymm0, ymm3, ymm4)
	vfmadd231pd(ymm1, ymm3, ymm5)
	vfmadd231pd(ymm2, ymm3, ymm6)

	vmovupd(mem(rbx, r11, 1), ymm3)
	vfmadd231pd(ymm0, ymm3, ymm7)
	vfmadd231pd(ymm1, ymm3, ymm8)
	vfmadd231pd(ymm2, ymm3, ymm9)

	vmovupd(mem(rbx, r11, 2), ymm3)
	vfmadd231pd(ymm0, ymm3, ymm10)
	vfmadd231pd(ymm1, ymm3, ymm11)
	vfmadd231pd(ymm2, ymm3, ymm12)

	vmovupd(mem(rbx, r13, 1), ymm3)
	add(imm(4*8), rbx)                 // b += 4*rs_b = 4*8;
	vfmadd231pd(ymm0, ymm3, ymm13)
	vfmadd231pd(ymm1, ymm3, ymm14)
	vfmadd231pd(ymm2, ymm3, ymm15)

	dec(rsi)                           // i -= 1;
	jne(.DLOOPKITER16_BLOCK2)          // iterate again if i != 0.

	label(.DCONSIDKITER4_BLOCK2)

	mov(var(k_iter4), rsi)             // i = k_iter4;
	test(rsi, rsi)                     // check i via logical AND.
	je(.DCONSIDKLEFT1_BLOCK2)          // if i == 0, jump to code that
	                                   // considers k_left1 loop.
	                                   // else, we prepare to enter k_iter4 loop.

	label(.DLOOPKITER4_BLOCK2)         // EDGE LOOP (ymm)

	prefetch(0, mem(rax, r10, 1, 0*8)) // prefetch rax + 3*rs_a
	prefetch(0, mem(rax, r8,  4, 0*8)) // prefetch rax + 4*rs_a
	prefetch(0, mem(rax, rcx, 1, 0*8)) // prefetch rax + 5*rs_a

	vmovupd(mem(rax       ), ymm0)
	vmovupd(mem(rax, r8, 1), ymm1)
	vmovupd(mem(rax, r8, 2), ymm2)
	add(imm(4*8), rax)                 // a += 4*cs_a = 4*8;

	vmovupd(mem(rbx        ), ymm3)
	vfmadd231pd(ymm0, ymm3, ymm4)
	vfmadd231pd(ymm1, ymm3, ymm5)
	vfmadd231pd(ymm2, ymm3, ymm6)

	vmovupd(mem(rbx, r11, 1), ymm3)
	vfmadd231pd(ymm0, ymm3, ymm7)
	vfmadd231pd(ymm1, ymm3, ymm8)
	vfmadd231pd(ymm2, ymm3, ymm9)

	vmovupd(mem(rbx, r11, 2), ymm3)
	vfmadd231pd(ymm0, ymm3, ymm10)
	vfmadd231pd(ymm1, ymm3, ymm11)
	vfmadd231pd(ymm2, ymm3, ymm12)

	vmovupd(mem(rbx, r13, 1), ymm3)
	add(imm(4*8), rbx)                 // b += 4*rs_b = 4*8;
	vfmadd231pd(ymm0, ymm3, ymm13)
	vfmadd231pd(ymm1, ymm3, ymm14)
	vfmadd231pd(ymm2, ymm3, ymm15)

	dec(rsi)                           // i -= 1;
	jne(.DLOOPKITER4_BLOCK2)           // iterate again if i != 0.

	label(.DCONSIDKLEFT1_BLOCK2)

	mov(var(k_left1), rsi)             // i = k_left1;
	test(rsi, rsi)                     // check i via logical AND.
	je(.DPOSTACCUM_BLOCK2)             // if i == 0, we're done; jump to end.
	                                   // else, we prepare to enter k_left1 loop.

	label(.DLOOPKLEFT1_BLOCK2)         // EDGE LOOP (scalar)
	                                   // NOTE: We must use ymm registers here bc
	                                   // using the xmm registers would zero out the
	                                   // high bits of the destination registers,
	                                   // which would destory intermediate results.

	vmovsd(mem(rax       ), xmm0)
	vmovsd(mem(rax, r8, 1), xmm1)
	vmovsd(mem(rax, r8, 2), xmm2)
	add(imm(1*8), rax)                 // a += 1*cs_a = 1*8;

	vmovsd(mem(rbx        ), xmm3)
	vfmadd231pd(ymm0, ymm3, ymm4)
	vfmadd231pd(ymm1, ymm3, ymm5)
	vfmadd231pd(ymm2, ymm3, ymm6)

	vmovsd(mem(rbx, r11, 1), xmm3)
	vfmadd231pd(ymm0, ymm3, ymm7)
	vfmadd231pd(ymm1, ymm3, ymm8)
	vfmadd231pd(ymm2, ymm3, ymm9)

	vmovsd(mem(rbx, r11, 2), xmm3)
	vfmadd231pd(ymm0, ymm3, ymm10)
	vfmadd231pd(ymm1, ymm3, ymm11)
	vfmadd231pd(ymm2, ymm3, ymm12)

	vmovsd(mem(rbx, r13, 1), xmm3)
	add(imm(1*8), rbx)                 // b += 1*rs_b = 1*8;
	vfmadd231pd(ymm0, ymm3, ymm13)
	vfmadd231pd(ymm1, ymm3, ymm14)
	vfmadd231pd(ymm2, ymm3, ymm15)

	dec(rsi)                           // i -= 1;
	jne(.DLOOPKLEFT1_BLOCK2)           // iterate again if i != 0.

	label(.DPOSTACCUM_BLOCK2)

	                                   // ymm4  ymm7  ymm10 ymm13
	                                   // ymm5  ymm8  ymm11 ymm14
	                                   // ymm6  ymm9  ymm12 ymm15

	vhaddpd( ymm7, ymm4, ymm0 )
	vextractf128(imm(1), ymm0, xmm1 )
	vaddpd( xmm0, xmm1, xmm0 )

	vhaddpd( ymm13, ymm10, ymm2 )
	vextractf128(imm(1), ymm2, xmm1 )
	vaddpd( xmm2, xmm1, xmm2 )

	vperm2f128(imm(0x20), ymm2, ymm0, ymm4 )
	                                   // xmm4[0] = sum(ymm4);  xmm4[1] = sum(ymm7)
	                                   // xmm4[2] = sum(ymm10); xmm4[3] = sum(ymm13)

	vhaddpd( ymm8, ymm5, ymm0 )
	vextractf128(imm(1), ymm0, xmm1 )
	vaddpd( xmm0, xmm1, xmm0 )

	vhaddpd( ymm14, ymm11, ymm2 )
	vextractf128(imm(1), ymm2, xmm1 )
	vaddpd( xmm2, xmm1, xmm2 )

	vperm2f128(imm(0x20), ymm2, ymm0, ymm5 )
	                                   // xmm5[0] = sum(ymm5);  xmm5[1] = sum(ymm8)
	                                   // xmm5[2] = sum(ymm11); xmm5[3] = sum(ymm14)

	vhaddpd( ymm9, ymm6, ymm0 )
	vextractf128(imm(1), ymm0, xmm1 )
	vaddpd( xmm0, xmm1, xmm0 )

	vhaddpd( ymm15, ymm12, ymm2 )
	vextractf128(imm(1), ymm2, xmm1 )
	vaddpd( xmm2, xmm1, xmm2 )

	vperm2f128(imm(0x20), ymm2, ymm0, ymm6 )
	                                   // xmm6[0] = sum(ymm6);  xmm6[1] = sum(ymm9)
	                                   // xmm6[2] = sum(ymm12); xmm6[3] = sum(ymm15)

	mov(var(alpha), rax)               // load address of alpha
	mov(var(beta), rbx)                // load address of beta
	lea(mem(r12), rcx)                 // rcx = c_iijj;
	vbroadcastsd(mem(rax), ymm0)       // load alpha and duplicate
	vbroadcastsd(mem(rbx), ymm3)       // load beta and duplicate

	vmulpd(ymm0, ymm4, ymm4)           // scale by alpha
	vmulpd(ymm0, ymm5, ymm5)
	vmulpd(ymm0, ymm6, ymm6)

	                                   // now avoid loading C if beta == 0

	vxorpd(ymm0, ymm0, ymm0)           // set ymm0 to zero.
	vucomisd(xmm0, xmm3)               // set ZF if beta == 0.
	je(.DBETAZERO_BLOCK2)              // if ZF = 1, jump to beta == 0 case


	vfmadd231pd(mem(rcx), ymm3, ymm4)
	vmovupd(ymm4, mem(rcx))
	add(rdi, rcx)

	vfmadd231pd(mem(rcx), ymm3, ymm5)
	vmovupd(ymm5, mem(rcx))
	add(rdi, rcx)

	vfmadd231pd(mem(rcx), ymm3, ymm6)
	vmovupd(ymm6, mem(rcx))

	jmp(.DDONE_BLOCK2)                 // jump to end.

	label(.DBETAZERO_BLOCK2)


	vmovupd(ymm4, mem(rcx))
	add(rdi, rcx)

	vmovupd(ymm5, mem(rcx))
	add(rdi, rcx)

	vmovupd(ymm6, mem(rcx))

	label(.DDONE_BLOCK2)

	lea(mem(r12, rdi, 2), r12)         //
	lea(mem(r12, rdi, 1), r12)         // c_ii = r12 += 3*rs_c

	lea(mem(r14, r8,  2), r14)         //
	lea(mem(r14, r8,  1), r14)         // a_ii = r14 += 3*rs_a

	dec(r9)                            // ii -= 1;

	add(imm(4), r15)                   // jj += 4;

// ----------------------- Block 3
	mov(var(a), r14)                   // load address of a
	mov(var(b), rdx)                   // load address of b
	mov(var(c), r12)                   // load address of c

	lea(mem(   , r15, 1), rsi)         // rsi = r15 = 4*jj;
	imul(imm(1*8), rsi)                // rsi *= cs_c*sizeof(double) = 1*8
	lea(mem(r12, rsi, 1), r12)         // r12 = c + 4*jj*cs_c;

	lea(mem(   , r15, 1), rsi)         // rsi = r15 = 4*jj;
	imul(r11, rsi)                     // rsi *= cs_b;
	lea(mem(rdx, rsi, 1), rdx)         // rbx = b + 4*jj*cs_b;

	mov(var(m_iter), r9)               // ii = m_iter;

	vxorpd(ymm4,  ymm4,  ymm4)
	vmovapd( ymm4, ymm5)
	vmovapd( ymm4, ymm6)
	vmovapd( ymm4, ymm7)
	vmovapd( ymm4, ymm8)
	vmovapd( ymm4, ymm9)
	vmovapd( ymm4, ymm10)
	vmovapd( ymm4, ymm11)
	vmovapd( ymm4, ymm12)
	vmovapd( ymm4, ymm13)
	vmovapd( ymm4, ymm14)
	vmovapd( ymm4, ymm15)

	lea(mem(r14), rax)                 // rax = a_ii;
	lea(mem(rdx), rbx)                 // rbx = b_jj;

	prefetch(0, mem(r12,         3*8)) // prefetch c + 0*rs_c
	prefetch(0, mem(r12, rdi, 1, 3*8)) // prefetch c + 1*rs_c
	prefetch(0, mem(r12, rdi, 2, 3*8)) // prefetch c + 2*rs_c
	lea(mem(r8,  r8,  4), rcx)         // rcx = 5*rs_a

	mov(var(k_iter16), rsi)            // i = k_iter16;
	test(rsi, rsi)                     // check i via logical AND.
	je(.DCONSIDKITER4_BLOCK3)          // if i == 0, jump to code that
	                                   // contains the k_iter4 loop.

	label(.DLOOPKITER16_BLOCK3)        // MAIN LOOP

	// ---------------------------------- iteration 0

	prefetch(0, mem(rax, r10, 1, 0*8)) // prefetch rax + 3*rs_a
	prefetch(0, mem(rax, r8,  4, 0*8)) // prefetch rax + 4*rs_a
	prefetch(0, mem(rax, rcx, 1, 0*8)) // prefetch rax + 5*rs_a

	vmovupd(mem(rax       ), ymm0)
	vmovupd(mem(rax, r8, 1), ymm1)
	vmovupd(mem(rax, r8, 2), ymm2)
	add(imm(4*8), rax)                 // a += 4*cs_a = 4*8;

	vmovupd(mem(rbx        ), ymm3)
	vfmadd231pd(ymm2, ymm3, ymm6)

	vmovupd(mem(rbx, r11, 1), ymm3)
	vfmadd231pd(ymm2, ymm3, ymm9)

	vmovupd(mem(rbx, r11, 2), ymm3)
	vfmadd231pd(ymm2, ymm3, ymm12)

	vmovupd(mem(rbx, r13, 1), ymm3)
	add(imm(4*8), rbx)                 // b += 4*rs_b = 4*8;
	vfmadd231pd(ymm2, ymm3, ymm15)

	// ---------------------------------- iteration 1

	vmovupd(mem(rax       ), ymm0)
	vmovupd(mem(rax, r8, 1), ymm1)
	vmovupd(mem(rax, r8, 2), ymm2)
	add(imm(4*8), rax)                 // a += 4*cs_a = 4*8;

	vmovupd(mem(rbx        ), ymm3)
	vfmadd231pd(ymm2, ymm3, ymm6)

	vmovupd(mem(rbx, r11, 1), ymm3)
	vfmadd231pd(ymm2, ymm3, ymm9)

	vmovupd(mem(rbx, r11, 2), ymm3)
	vfmadd231pd(ymm2, ymm3, ymm12)

	vmovupd(mem(rbx, r13, 1), ymm3)
	add(imm(4*8), rbx)                 // b += 4*rs_b = 4*8;
	vfmadd231pd(ymm2, ymm3, ymm15)

	// ---------------------------------- iteration 2

	prefetch(0, mem(rax, r10, 1, 0*8)) // prefetch rax + 3*rs_a
	prefetch(0, mem(rax, r8,  4, 0*8)) // prefetch rax + 4*rs_a
	prefetch(0, mem(rax, rcx, 1, 0*8)) // prefetch rax + 5*rs_a

	vmovupd(mem(rax       ), ymm0)
	vmovupd(mem(rax, r8, 1), ymm1)
	vmovupd(mem(rax, r8, 2), ymm2)
	add(imm(4*8), rax)                 // a += 4*cs_a = 4*8;

	vmovupd(mem(rbx        ), ymm3)
	vfmadd231pd(ymm2, ymm3, ymm6)

	vmovupd(mem(rbx, r11, 1), ymm3)
	vfmadd231pd(ymm2, ymm3, ymm9)

	vmovupd(mem(rbx, r11, 2), ymm3)
	vfmadd231pd(ymm2, ymm3, ymm12)

	vmovupd(mem(rbx, r13, 1), ymm3)
	add(imm(4*8), rbx)                 // b += 4*rs_b = 4*8;
	vfmadd231pd(ymm2, ymm3, ymm15)

	// ---------------------------------- iteration 3

	vmovupd(mem(rax       ), ymm0)
	vmovupd(mem(rax, r8, 1), ymm1)
	vmovupd(mem(rax, r8, 2), ymm2)
	add(imm(4*8), rax)                 // a += 4*cs_a = 4*8;

	vmovupd(mem(rbx        ), ymm3)
	vfmadd231pd(ymm2, ymm3, ymm6)

	vmovupd(mem(rbx, r11, 1), ymm3)
	vfmadd231pd(ymm2, ymm3, ymm9)

	vmovupd(mem(rbx, r11, 2), ymm3)
	vfmadd231pd(ymm2, ymm3, ymm12)

	vmovupd(mem(rbx, r13, 1), ymm3)
	add(imm(4*8), rbx)                 // b += 4*rs_b = 4*8;
	vfmadd231pd(ymm2, ymm3, ymm15)

	dec(rsi)                           // i -= 1;
	jne(.DLOOPKITER16_BLOCK3)          // iterate again if i != 0.

	label(.DCONSIDKITER4_BLOCK3)

	mov(var(k_iter4), rsi)             // i = k_iter4;
	test(rsi, rsi)                     // check i via logical AND.
	je(.DCONSIDKLEFT1_BLOCK3)          // if i == 0, jump to code that
	                                   // considers k_left1 loop.
	                                   // else, we prepare to enter k_iter4 loop.

	label(.DLOOPKITER4_BLOCK3)         // EDGE LOOP (ymm)

	prefetch(0, mem(rax, r10, 1, 0*8)) // prefetch rax + 3*rs_a
	prefetch(0, mem(rax, r8,  4, 0*8)) // prefetch rax + 4*rs_a
	prefetch(0, mem(rax, rcx, 1, 0*8)) // prefetch rax + 5*rs_a

	vmovupd(mem(rax, r8, 2), ymm2)
	add(imm(4*8), rax)                 // a += 4*cs_a = 4*8;

	vmovupd(mem(rbx        ), ymm3)
	vfmadd231pd(ymm2, ymm3, ymm6)

	vmovupd(mem(rbx, r11, 1), ymm3)
	vfmadd231pd(ymm2, ymm3, ymm9)

	vmovupd(mem(rbx, r11, 2), ymm3)
	vfmadd231pd(ymm2, ymm3, ymm12)

	vmovupd(mem(rbx, r13, 1), ymm3)
	add(imm(4*8), rbx)                 // b += 4*rs_b = 4*8;
	vfmadd231pd(ymm2, ymm3, ymm15)

	dec(rsi)                           // i -= 1;
	jne(.DLOOPKITER4_BLOCK3)           // iterate again if i != 0.

	label(.DCONSIDKLEFT1_BLOCK3)

	mov(var(k_left1), rsi)             // i = k_left1;
	test(rsi, rsi)                     // check i via logical AND.
	je(.DPOSTACCUM_BLOCK3)             // if i == 0, we're done; jump to end.
	                                   // else, we prepare to enter k_left1 loop.

	label(.DLOOPKLEFT1_BLOCK3)         // EDGE LOOP (scalar)
	                                   // NOTE: We must use ymm registers here bc
	                                   // using the xmm registers would zero out the
	                                   // high bits of the destination registers,
	                                   // which would destory intermediate results.

	vmovsd(mem(rax, r8, 2), xmm2)
	add(imm(1*8), rax)                 // a += 1*cs_a = 1*8;

	vmovsd(mem(rbx        ), xmm3)
	vfmadd231pd(ymm2, ymm3, ymm6)

	vmovsd(mem(rbx, r11, 1), xmm3)
	vfmadd231pd(ymm2, ymm3, ymm9)

	vmovsd(mem(rbx, r11, 2), xmm3)
	vfmadd231pd(ymm2, ymm3, ymm12)

	vmovsd(mem(rbx, r13, 1), xmm3)
	add(imm(1*8), rbx)                 // b += 1*rs_b = 1*8;
	vfmadd231pd(ymm2, ymm3, ymm15)

	dec(rsi)                           // i -= 1;
	jne(.DLOOPKLEFT1_BLOCK3)           // iterate again if i != 0.

	label(.DPOSTACCUM_BLOCK3)

	                                   // ymm4  ymm7  ymm10 ymm13
	                                   // ymm5  ymm8  ymm11 ymm14
	                                   // ymm6  ymm9  ymm12 ymm15

	vhaddpd( ymm9, ymm6, ymm0 )
	vextractf128(imm(1), ymm0, xmm1 )
	vaddpd( xmm0, xmm1, xmm0 )

	vhaddpd( ymm15, ymm12, ymm2 )
	vextractf128(imm(1), ymm2, xmm1 )
	vaddpd( xmm2, xmm1, xmm2 )

	vperm2f128(imm(0x20), ymm2, ymm0, ymm6 )
	                                   // xmm6[0] = sum(ymm6);  xmm6[1] = sum(ymm9)
	                                   // xmm6[2] = sum(ymm12); xmm6[3] = sum(ymm15)

	mov(var(alpha), rax)               // load address of alpha
	mov(var(beta), rbx)                // load address of beta
	lea(mem(r12), rcx)                 // rcx = c_iijj;
	vbroadcastsd(mem(rax), ymm0)       // load alpha and duplicate
	vbroadcastsd(mem(rbx), ymm3)       // load beta and duplicate

	vmulpd(ymm0, ymm6, ymm6)

	                                   // now avoid loading C if beta == 0

	vxorpd(ymm0, ymm0, ymm0)           // set ymm0 to zero.
	vucomisd(xmm0, xmm3)               // set ZF if beta == 0.
	je(.DBETAZERO_BLOCK3)              // if ZF = 1, jump to beta == 0 case


	add(rdi, rcx)
	add(rdi, rcx)

	vfmadd231pd(mem(rcx), ymm3, ymm6)
	vmovlpd(xmm6, mem(rcx))

	jmp(.DDONE_BLOCK3)                 // jump to end.

	label(.DBETAZERO_BLOCK3)


	add(rdi, rcx)
	add(rdi, rcx)
	vmovlpd(xmm6, mem(rcx))

	label(.DDONE_BLOCK3)

	lea(mem(r12, rdi, 2), r12)         //
	lea(mem(r12, rdi, 1), r12)         // c_ii = r12 += 3*rs_c

	lea(mem(r14, r8,  2), r14)         //
	lea(mem(r14, r8,  1), r14)         // a_ii = r14 += 3*rs_a

	dec(r9)                            // ii -= 1;

// ----------------------- Block 4
 	vxorpd(ymm4,  ymm4,  ymm4)
	vmovapd( ymm4, ymm5)
	vmovapd( ymm4, ymm6)
	vmovapd( ymm4, ymm7)
	vmovapd( ymm4, ymm8)
	vmovapd( ymm4, ymm9)
	vmovapd( ymm4, ymm10)
	vmovapd( ymm4, ymm11)
	vmovapd( ymm4, ymm12)
	vmovapd( ymm4, ymm13)
	vmovapd( ymm4, ymm14)
	vmovapd( ymm4, ymm15)

	lea(mem(r14), rax)                 // rax = a_ii;
	lea(mem(rdx), rbx)                 // rbx = b_jj;

	prefetch(0, mem(r12,         3*8)) // prefetch c + 0*rs_c
	prefetch(0, mem(r12, rdi, 1, 3*8)) // prefetch c + 1*rs_c
	prefetch(0, mem(r12, rdi, 2, 3*8)) // prefetch c + 2*rs_c
	lea(mem(r8,  r8,  4), rcx)         // rcx = 5*rs_a

	mov(var(k_iter16), rsi)            // i = k_iter16;
	test(rsi, rsi)                     // check i via logical AND.
	je(.DCONSIDKITER4_BLOCK4)          // if i == 0, jump to code that
	                                   // contains the k_iter4 loop.

	label(.DLOOPKITER16_BLOCK4)        // MAIN LOOP

	// ---------------------------------- iteration 0

	prefetch(0, mem(rax, r10, 1, 0*8)) // prefetch rax + 3*rs_a
	prefetch(0, mem(rax, r8,  4, 0*8)) // prefetch rax + 4*rs_a
	prefetch(0, mem(rax, rcx, 1, 0*8)) // prefetch rax + 5*rs_a

	vmovupd(mem(rax       ), ymm0)
	vmovupd(mem(rax, r8, 1), ymm1)
	vmovupd(mem(rax, r8, 2), ymm2)
	add(imm(4*8), rax)                 // a += 4*cs_a = 4*8;

	vmovupd(mem(rbx        ), ymm3)
	vfmadd231pd(ymm0, ymm3, ymm4)
	vfmadd231pd(ymm1, ymm3, ymm5)
	vfmadd231pd(ymm2, ymm3, ymm6)

	vmovupd(mem(rbx, r11, 1), ymm3)
	vfmadd231pd(ymm0, ymm3, ymm7)
	vfmadd231pd(ymm1, ymm3, ymm8)
	vfmadd231pd(ymm2, ymm3, ymm9)

	vmovupd(mem(rbx, r11, 2), ymm3)
	vfmadd231pd(ymm0, ymm3, ymm10)
	vfmadd231pd(ymm1, ymm3, ymm11)
	vfmadd231pd(ymm2, ymm3, ymm12)

	vmovupd(mem(rbx, r13, 1), ymm3)
	add(imm(4*8), rbx)                 // b += 4*rs_b = 4*8;
	vfmadd231pd(ymm0, ymm3, ymm13)
	vfmadd231pd(ymm1, ymm3, ymm14)
	vfmadd231pd(ymm2, ymm3, ymm15)

	// ---------------------------------- iteration 1

	vmovupd(mem(rax       ), ymm0)
	vmovupd(mem(rax, r8, 1), ymm1)
	vmovupd(mem(rax, r8, 2), ymm2)
	add(imm(4*8), rax)                 // a += 4*cs_a = 4*8;

	vmovupd(mem(rbx        ), ymm3)
	vfmadd231pd(ymm0, ymm3, ymm4)
	vfmadd231pd(ymm1, ymm3, ymm5)
	vfmadd231pd(ymm2, ymm3, ymm6)

	vmovupd(mem(rbx, r11, 1), ymm3)
	vfmadd231pd(ymm0, ymm3, ymm7)
	vfmadd231pd(ymm1, ymm3, ymm8)
	vfmadd231pd(ymm2, ymm3, ymm9)

	vmovupd(mem(rbx, r11, 2), ymm3)
	vfmadd231pd(ymm0, ymm3, ymm10)
	vfmadd231pd(ymm1, ymm3, ymm11)
	vfmadd231pd(ymm2, ymm3, ymm12)

	vmovupd(mem(rbx, r13, 1), ymm3)
	add(imm(4*8), rbx)                 // b += 4*rs_b = 4*8;
	vfmadd231pd(ymm0, ymm3, ymm13)
	vfmadd231pd(ymm1, ymm3, ymm14)
	vfmadd231pd(ymm2, ymm3, ymm15)

	// ---------------------------------- iteration 2

	prefetch(0, mem(rax, r10, 1, 0*8)) // prefetch rax + 3*rs_a
	prefetch(0, mem(rax, r8,  4, 0*8)) // prefetch rax + 4*rs_a
	prefetch(0, mem(rax, rcx, 1, 0*8)) // prefetch rax + 5*rs_a

	vmovupd(mem(rax       ), ymm0)
	vmovupd(mem(rax, r8, 1), ymm1)
	vmovupd(mem(rax, r8, 2), ymm2)
	add(imm(4*8), rax)                 // a += 4*cs_a = 4*8;

	vmovupd(mem(rbx        ), ymm3)
	vfmadd231pd(ymm0, ymm3, ymm4)
	vfmadd231pd(ymm1, ymm3, ymm5)
	vfmadd231pd(ymm2, ymm3, ymm6)

	vmovupd(mem(rbx, r11, 1), ymm3)
	vfmadd231pd(ymm0, ymm3, ymm7)
	vfmadd231pd(ymm1, ymm3, ymm8)
	vfmadd231pd(ymm2, ymm3, ymm9)

	vmovupd(mem(rbx, r11, 2), ymm3)
	vfmadd231pd(ymm0, ymm3, ymm10)
	vfmadd231pd(ymm1, ymm3, ymm11)
	vfmadd231pd(ymm2, ymm3, ymm12)

	vmovupd(mem(rbx, r13, 1), ymm3)
	add(imm(4*8), rbx)                 // b += 4*rs_b = 4*8;
	vfmadd231pd(ymm0, ymm3, ymm13)
	vfmadd231pd(ymm1, ymm3, ymm14)
	vfmadd231pd(ymm2, ymm3, ymm15)

	// ---------------------------------- iteration 3

	vmovupd(mem(rax       ), ymm0)
	vmovupd(mem(rax, r8, 1), ymm1)
	vmovupd(mem(rax, r8, 2), ymm2)
	add(imm(4*8), rax)                 // a += 4*cs_a = 4*8;

	vmovupd(mem(rbx        ), ymm3)
	vfmadd231pd(ymm0, ymm3, ymm4)
	vfmadd231pd(ymm1, ymm3, ymm5)
	vfmadd231pd(ymm2, ymm3, ymm6)

	vmovupd(mem(rbx, r11, 1), ymm3)
	vfmadd231pd(ymm0, ymm3, ymm7)
	vfmadd231pd(ymm1, ymm3, ymm8)
	vfmadd231pd(ymm2, ymm3, ymm9)

	vmovupd(mem(rbx, r11, 2), ymm3)
	vfmadd231pd(ymm0, ymm3, ymm10)
	vfmadd231pd(ymm1, ymm3, ymm11)
	vfmadd231pd(ymm2, ymm3, ymm12)

	vmovupd(mem(rbx, r13, 1), ymm3)
	add(imm(4*8), rbx)                 // b += 4*rs_b = 4*8;
	vfmadd231pd(ymm0, ymm3, ymm13)
	vfmadd231pd(ymm1, ymm3, ymm14)
	vfmadd231pd(ymm2, ymm3, ymm15)

	dec(rsi)                           // i -= 1;
	jne(.DLOOPKITER16_BLOCK4)          // iterate again if i != 0.

	label(.DCONSIDKITER4_BLOCK4)

	mov(var(k_iter4), rsi)             // i = k_iter4;
	test(rsi, rsi)                     // check i via logical AND.
	je(.DCONSIDKLEFT1_BLOCK4)          // if i == 0, jump to code that
	                                   // considers k_left1 loop.
	                                   // else, we prepare to enter k_iter4 loop.

	label(.DLOOPKITER4_BLOCK4)         // EDGE LOOP (ymm)

	prefetch(0, mem(rax, r10, 1, 0*8)) // prefetch rax + 3*rs_a
	prefetch(0, mem(rax, r8,  4, 0*8)) // prefetch rax + 4*rs_a
	prefetch(0, mem(rax, rcx, 1, 0*8)) // prefetch rax + 5*rs_a

	vmovupd(mem(rax       ), ymm0)
	vmovupd(mem(rax, r8, 1), ymm1)
	vmovupd(mem(rax, r8, 2), ymm2)
	add(imm(4*8), rax)                 // a += 4*cs_a = 4*8;

	vmovupd(mem(rbx        ), ymm3)
	vfmadd231pd(ymm0, ymm3, ymm4)
	vfmadd231pd(ymm1, ymm3, ymm5)
	vfmadd231pd(ymm2, ymm3, ymm6)

	vmovupd(mem(rbx, r11, 1), ymm3)
	vfmadd231pd(ymm0, ymm3, ymm7)
	vfmadd231pd(ymm1, ymm3, ymm8)
	vfmadd231pd(ymm2, ymm3, ymm9)

	vmovupd(mem(rbx, r11, 2), ymm3)
	vfmadd231pd(ymm0, ymm3, ymm10)
	vfmadd231pd(ymm1, ymm3, ymm11)
	vfmadd231pd(ymm2, ymm3, ymm12)

	vmovupd(mem(rbx, r13, 1), ymm3)
	add(imm(4*8), rbx)                 // b += 4*rs_b = 4*8;
	vfmadd231pd(ymm0, ymm3, ymm13)
	vfmadd231pd(ymm1, ymm3, ymm14)
	vfmadd231pd(ymm2, ymm3, ymm15)

	dec(rsi)                           // i -= 1;
	jne(.DLOOPKITER4_BLOCK4)           // iterate again if i != 0.

	label(.DCONSIDKLEFT1_BLOCK4)

	mov(var(k_left1), rsi)             // i = k_left1;
	test(rsi, rsi)                     // check i via logical AND.
	je(.DPOSTACCUM_BLOCK4)             // if i == 0, we're done; jump to end.
	                                   // else, we prepare to enter k_left1 loop.

	label(.DLOOPKLEFT1_BLOCK4)         // EDGE LOOP (scalar)
	                                   // NOTE: We must use ymm registers here bc
	                                   // using the xmm registers would zero out the
	                                   // high bits of the destination registers,
	                                   // which would destory intermediate results.

	vmovsd(mem(rax       ), xmm0)
	vmovsd(mem(rax, r8, 1), xmm1)
	vmovsd(mem(rax, r8, 2), xmm2)
	add(imm(1*8), rax)                 // a += 1*cs_a = 1*8;

	vmovsd(mem(rbx        ), xmm3)
	vfmadd231pd(ymm0, ymm3, ymm4)
	vfmadd231pd(ymm1, ymm3, ymm5)
	vfmadd231pd(ymm2, ymm3, ymm6)

	vmovsd(mem(rbx, r11, 1), xmm3)
	vfmadd231pd(ymm0, ymm3, ymm7)
	vfmadd231pd(ymm1, ymm3, ymm8)
	vfmadd231pd(ymm2, ymm3, ymm9)

	vmovsd(mem(rbx, r11, 2), xmm3)
	vfmadd231pd(ymm0, ymm3, ymm10)
	vfmadd231pd(ymm1, ymm3, ymm11)
	vfmadd231pd(ymm2, ymm3, ymm12)

	vmovsd(mem(rbx, r13, 1), xmm3)
	add(imm(1*8), rbx)                 // b += 1*rs_b = 1*8;
	vfmadd231pd(ymm0, ymm3, ymm13)
	vfmadd231pd(ymm1, ymm3, ymm14)
	vfmadd231pd(ymm2, ymm3, ymm15)

	dec(rsi)                           // i -= 1;
	jne(.DLOOPKLEFT1_BLOCK4)           // iterate again if i != 0.

	label(.DPOSTACCUM_BLOCK4)

	                                   // ymm4  ymm7  ymm10 ymm13
	                                   // ymm5  ymm8  ymm11 ymm14
	                                   // ymm6  ymm9  ymm12 ymm15

	vhaddpd( ymm7, ymm4, ymm0 )
	vextractf128(imm(1), ymm0, xmm1 )
	vaddpd( xmm0, xmm1, xmm0 )

	vhaddpd( ymm13, ymm10, ymm2 )
	vextractf128(imm(1), ymm2, xmm1 )
	vaddpd( xmm2, xmm1, xmm2 )

	vperm2f128(imm(0x20), ymm2, ymm0, ymm4 )
	                                   // xmm4[0] = sum(ymm4);  xmm4[1] = sum(ymm7)
	                                   // xmm4[2] = sum(ymm10); xmm4[3] = sum(ymm13)

	vhaddpd( ymm8, ymm5, ymm0 )
	vextractf128(imm(1), ymm0, xmm1 )
	vaddpd( xmm0, xmm1, xmm0 )

	vhaddpd( ymm14, ymm11, ymm2 )
	vextractf128(imm(1), ymm2, xmm1 )
	vaddpd( xmm2, xmm1, xmm2 )

	vperm2f128(imm(0x20), ymm2, ymm0, ymm5 )
	                                   // xmm5[0] = sum(ymm5);  xmm5[1] = sum(ymm8)
	                                   // xmm5[2] = sum(ymm11); xmm5[3] = sum(ymm14)

	vhaddpd( ymm9, ymm6, ymm0 )
	vextractf128(imm(1), ymm0, xmm1 )
	vaddpd( xmm0, xmm1, xmm0 )

	vhaddpd( ymm15, ymm12, ymm2 )
	vextractf128(imm(1), ymm2, xmm1 )
	vaddpd( xmm2, xmm1, xmm2 )

	vperm2f128(imm(0x20), ymm2, ymm0, ymm6 )
	                                   // xmm6[0] = sum(ymm6);  xmm6[1] = sum(ymm9)
	                                   // xmm6[2] = sum(ymm12); xmm6[3] = sum(ymm15)


	mov(var(alpha), rax)               // load address of alpha
	mov(var(beta), rbx)                // load address of beta
	lea(mem(r12), rcx)                 // rcx = c_iijj;
	vbroadcastsd(mem(rax), ymm0)       // load alpha and duplicate
	vbroadcastsd(mem(rbx), ymm3)       // load beta and duplicate

	vmulpd(ymm0, ymm4, ymm4)           // scale by alpha
	vmulpd(ymm0, ymm5, ymm5)
	vmulpd(ymm0, ymm6, ymm6)


	                                   // now avoid loading C if beta == 0

	vxorpd(ymm0, ymm0, ymm0)           // set ymm0 to zero.
	vucomisd(xmm0, xmm3)               // set ZF if beta == 0.
	je(.DBETAZERO_BLOCK4)              // if ZF = 1, jump to beta == 0 case


	vfmadd231pd(mem(rcx), ymm3, ymm4)
	vmovupd(xmm4, mem(rcx))
	add(rdi, rcx)

	vfmadd231pd(mem(rcx), ymm3, ymm5)
	vmovupd(xmm5, mem(rcx))
	vextractf128(imm(1), ymm5, xmm1 )
	vmovlpd(xmm1, mem(rcx, 2*8))
	add(rdi, rcx)

	vfmadd231pd(mem(rcx), ymm3, ymm6)
	vmovupd(ymm6, mem(rcx))

	jmp(.DDONE_BLOCK4)                 // jump to end.

	label(.DBETAZERO_BLOCK4)


	vmovupd(xmm4, mem(rcx))
	add(rdi, rcx)

	vmovupd(xmm5, mem(rcx))
	vextractf128(imm(1), ymm5, xmm1 )
	vmovlpd(xmm1, mem(rcx, 2*8))
	add(rdi, rcx)

	vmovupd(ymm6, mem(rcx))

	label(.DDONE_BLOCK4)

	vzeroupper()

    end_asm(
	: // output operands (none)
	: // input operands
      [m_iter] "m" (m_iter),
      [k_iter16] "m" (k_iter16),
      [k_iter4] "m" (k_iter4),
      [k_left1] "m" (k_left1),
      [a]      "m" (a),
      [rs_a]   "m" (rs_a),
      [cs_a]   "m" (cs_a),
      [b]      "m" (b),
      [rs_b]   "m" (rs_b),
      [cs_b]   "m" (cs_b),
      [alpha]  "m" (alpha),
      [beta]   "m" (beta),
      [c]      "m" (c),
      [rs_c]   "m" (rs_c),
      [cs_c]   "m" (cs_c)/*,
      [a_next] "m" (a_next),
      [b_next] "m" (b_next)*/
	: // register clobber list
	  "rax", "rbx", "rcx", "rdx", "rsi", "rdi",
	  "r8", "r9", "r10", "r11", "r12", "r13", "r14", "r15",
	  "xmm0", "xmm1", "xmm2", "xmm3",
	  "xmm4", "xmm5", "xmm6", "xmm7",
	  "xmm8", "xmm9", "xmm10", "xmm11",
	  "xmm12", "xmm13", "xmm14", "xmm15",
	  "ymm0", "ymm1", "ymm2", "ymm3", "ymm4", "ymm5",
	  "ymm6", "ymm7", "ymm8", "ymm9", "ymm10",
	  "ymm11", "ymm12", "ymm13", "ymm14", "ymm15",
	  "memory"
	)

	AOCL_DTL_TRACE_EXIT(AOCL_DTL_LEVEL_TRACE_7);
}

/*

Following kernel computes the 6x8 block for the Lower vairant(L) of gemmt where
m_offset in 24x24 block is 18 and n_offset is 16(18x16)
(18x16)_L


the region marked with 'x' is computed by following kernel
the region marked with '-' is not computed

	     	<-- n_off_24 -- >
 		  16 17 18 19 20 21 22 23

↑		18   x x x - - - - -
|		19   x x x x - - - -
m		20   x x x x x - - -
off		21   x x x x x x - -
24		22   x x x x x x x -
|		23   x x x x x x x x
↓


*/
void bli_dgemmsup_rd_haswell_asm_6x8m_18x16_L
     (
       conj_t              conja,
       conj_t              conjb,
       dim_t               m0,
       dim_t               n0,
       dim_t               k0,
       double*    restrict alpha,
       double*    restrict a, inc_t rs_a0, inc_t cs_a0,
       double*    restrict b, inc_t rs_b0, inc_t cs_b0,
       double*    restrict beta,
       double*    restrict c, inc_t rs_c0, inc_t cs_c0,
       auxinfo_t* restrict data,
       cntx_t*    restrict cntx
     )
{
	AOCL_DTL_TRACE_ENTRY(AOCL_DTL_LEVEL_TRACE_7);

	uint64_t k_iter16 = k0 / 16;
	uint64_t k_left16 = k0 % 16;
	uint64_t k_iter4  = k_left16 / 4;
	uint64_t k_left1  = k_left16 % 4;

	uint64_t m_iter = m0 / 3;

	uint64_t rs_a   = rs_a0;
	uint64_t cs_a   = cs_a0;
	uint64_t rs_b   = rs_b0;
	uint64_t cs_b   = cs_b0;
	uint64_t rs_c   = rs_c0;
	uint64_t cs_c   = cs_c0;

	begin_asm()

	mov(var(rs_a), r8)                 // load rs_a
	lea(mem(, r8, 8), r8)              // rs_a *= sizeof(double)
	mov(var(cs_b), r11)                // load cs_b
	lea(mem(, r11, 8), r11)            // cs_b *= sizeof(double)

	lea(mem(r11, r11, 2), r13)         // r13 = 3*cs_b
	lea(mem(r8,  r8,  2), r10)         // r10 = 3*rs_a

	mov(var(rs_c), rdi)                // load rs_c
	lea(mem(, rdi, 8), rdi)            // rs_c *= sizeof(double)

	mov(imm(0), r15)                   // jj = 0;

// ----------------------- Block 1

	mov(var(a), r14)                   // load address of a
	mov(var(b), rdx)                   // load address of b
	mov(var(c), r12)                   // load address of c

	lea(mem(   , r15, 1), rsi)         // rsi = r15 = 4*jj;
	imul(imm(1*8), rsi)                // rsi *= cs_c*sizeof(double) = 1*8
	lea(mem(r12, rsi, 1), r12)         // r12 = c + 4*jj*cs_c;

	lea(mem(   , r15, 1), rsi)         // rsi = r15 = 4*jj;
	imul(r11, rsi)                     // rsi *= cs_b;
	lea(mem(rdx, rsi, 1), rdx)         // rbx = b + 4*jj*cs_b;

	mov(var(m_iter), r9)               // ii = m_iter;

	vxorpd(ymm4,  ymm4,  ymm4)
	vmovapd( ymm4, ymm5)
	vmovapd( ymm4, ymm6)
	vmovapd( ymm4, ymm7)
	vmovapd( ymm4, ymm8)
	vmovapd( ymm4, ymm9)
	vmovapd( ymm4, ymm10)
	vmovapd( ymm4, ymm11)
	vmovapd( ymm4, ymm12)
	vmovapd( ymm4, ymm13)
	vmovapd( ymm4, ymm14)
	vmovapd( ymm4, ymm15)

	lea(mem(r14), rax)                 // rax = a_ii;
	lea(mem(rdx), rbx)                 // rbx = b_jj;

	prefetch(0, mem(r12,         3*8)) // prefetch c + 0*rs_c
	prefetch(0, mem(r12, rdi, 1, 3*8)) // prefetch c + 1*rs_c
	prefetch(0, mem(r12, rdi, 2, 3*8)) // prefetch c + 2*rs_c
	lea(mem(r8,  r8,  4), rcx)         // rcx = 5*rs_a

	mov(var(k_iter16), rsi)            // i = k_iter16;
	test(rsi, rsi)                     // check i via logical AND.
	je(.DCONSIDKITER4_BLOCK1)          // if i == 0, jump to code that
	                                   // contains the k_iter4 loop.

	label(.DLOOPKITER16_BLOCK1)        // MAIN LOOP

	// ---------------------------------- iteration 0

	prefetch(0, mem(rax, r10, 1, 0*8)) // prefetch rax + 3*rs_a
	prefetch(0, mem(rax, r8,  4, 0*8)) // prefetch rax + 4*rs_a
	prefetch(0, mem(rax, rcx, 1, 0*8)) // prefetch rax + 5*rs_a

	vmovupd(mem(rax       ), ymm0)
	vmovupd(mem(rax, r8, 1), ymm1)
	vmovupd(mem(rax, r8, 2), ymm2)
	add(imm(4*8), rax)                 // a += 4*cs_a = 4*8;

	vmovupd(mem(rbx        ), ymm3)
	vfmadd231pd(ymm0, ymm3, ymm4)
	vfmadd231pd(ymm1, ymm3, ymm5)
	vfmadd231pd(ymm2, ymm3, ymm6)

	vmovupd(mem(rbx, r11, 1), ymm3)
	vfmadd231pd(ymm0, ymm3, ymm7)
	vfmadd231pd(ymm1, ymm3, ymm8)
	vfmadd231pd(ymm2, ymm3, ymm9)

	vmovupd(mem(rbx, r11, 2), ymm3)
	vfmadd231pd(ymm0, ymm3, ymm10)
	vfmadd231pd(ymm1, ymm3, ymm11)
	vfmadd231pd(ymm2, ymm3, ymm12)

	vmovupd(mem(rbx, r13, 1), ymm3)
	add(imm(4*8), rbx)                 // b += 4*rs_b = 4*8;
	vfmadd231pd(ymm0, ymm3, ymm13)
	vfmadd231pd(ymm1, ymm3, ymm14)
	vfmadd231pd(ymm2, ymm3, ymm15)

	// ---------------------------------- iteration 1

	vmovupd(mem(rax       ), ymm0)
	vmovupd(mem(rax, r8, 1), ymm1)
	vmovupd(mem(rax, r8, 2), ymm2)
	add(imm(4*8), rax)                 // a += 4*cs_a = 4*8;

	vmovupd(mem(rbx        ), ymm3)
	vfmadd231pd(ymm0, ymm3, ymm4)
	vfmadd231pd(ymm1, ymm3, ymm5)
	vfmadd231pd(ymm2, ymm3, ymm6)

	vmovupd(mem(rbx, r11, 1), ymm3)
	vfmadd231pd(ymm0, ymm3, ymm7)
	vfmadd231pd(ymm1, ymm3, ymm8)
	vfmadd231pd(ymm2, ymm3, ymm9)

	vmovupd(mem(rbx, r11, 2), ymm3)
	vfmadd231pd(ymm0, ymm3, ymm10)
	vfmadd231pd(ymm1, ymm3, ymm11)
	vfmadd231pd(ymm2, ymm3, ymm12)

	vmovupd(mem(rbx, r13, 1), ymm3)
	add(imm(4*8), rbx)                 // b += 4*rs_b = 4*8;
	vfmadd231pd(ymm0, ymm3, ymm13)
	vfmadd231pd(ymm1, ymm3, ymm14)
	vfmadd231pd(ymm2, ymm3, ymm15)

	// ---------------------------------- iteration 2

	prefetch(0, mem(rax, r10, 1, 0*8)) // prefetch rax + 3*rs_a
	prefetch(0, mem(rax, r8,  4, 0*8)) // prefetch rax + 4*rs_a
	prefetch(0, mem(rax, rcx, 1, 0*8)) // prefetch rax + 5*rs_a

	vmovupd(mem(rax       ), ymm0)
	vmovupd(mem(rax, r8, 1), ymm1)
	vmovupd(mem(rax, r8, 2), ymm2)
	add(imm(4*8), rax)                 // a += 4*cs_a = 4*8;

	vmovupd(mem(rbx        ), ymm3)
	vfmadd231pd(ymm0, ymm3, ymm4)
	vfmadd231pd(ymm1, ymm3, ymm5)
	vfmadd231pd(ymm2, ymm3, ymm6)

	vmovupd(mem(rbx, r11, 1), ymm3)
	vfmadd231pd(ymm0, ymm3, ymm7)
	vfmadd231pd(ymm1, ymm3, ymm8)
	vfmadd231pd(ymm2, ymm3, ymm9)

	vmovupd(mem(rbx, r11, 2), ymm3)
	vfmadd231pd(ymm0, ymm3, ymm10)
	vfmadd231pd(ymm1, ymm3, ymm11)
	vfmadd231pd(ymm2, ymm3, ymm12)

	vmovupd(mem(rbx, r13, 1), ymm3)
	add(imm(4*8), rbx)                 // b += 4*rs_b = 4*8;
	vfmadd231pd(ymm0, ymm3, ymm13)
	vfmadd231pd(ymm1, ymm3, ymm14)
	vfmadd231pd(ymm2, ymm3, ymm15)

	// ---------------------------------- iteration 3

	vmovupd(mem(rax       ), ymm0)
	vmovupd(mem(rax, r8, 1), ymm1)
	vmovupd(mem(rax, r8, 2), ymm2)
	add(imm(4*8), rax)                 // a += 4*cs_a = 4*8;

	vmovupd(mem(rbx        ), ymm3)
	vfmadd231pd(ymm0, ymm3, ymm4)
	vfmadd231pd(ymm1, ymm3, ymm5)
	vfmadd231pd(ymm2, ymm3, ymm6)

	vmovupd(mem(rbx, r11, 1), ymm3)
	vfmadd231pd(ymm0, ymm3, ymm7)
	vfmadd231pd(ymm1, ymm3, ymm8)
	vfmadd231pd(ymm2, ymm3, ymm9)

	vmovupd(mem(rbx, r11, 2), ymm3)
	vfmadd231pd(ymm0, ymm3, ymm10)
	vfmadd231pd(ymm1, ymm3, ymm11)
	vfmadd231pd(ymm2, ymm3, ymm12)

	vmovupd(mem(rbx, r13, 1), ymm3)
	add(imm(4*8), rbx)                 // b += 4*rs_b = 4*8;
	vfmadd231pd(ymm0, ymm3, ymm13)
	vfmadd231pd(ymm1, ymm3, ymm14)
	vfmadd231pd(ymm2, ymm3, ymm15)

	dec(rsi)                           // i -= 1;
	jne(.DLOOPKITER16_BLOCK1)          // iterate again if i != 0.

	label(.DCONSIDKITER4_BLOCK1)

	mov(var(k_iter4), rsi)             // i = k_iter4;
	test(rsi, rsi)                     // check i via logical AND.
	je(.DCONSIDKLEFT1_BLOCK1)          // if i == 0, jump to code that
	                                   // considers k_left1 loop.
	                                   // else, we prepare to enter k_iter4 loop.

	label(.DLOOPKITER4_BLOCK1)         // EDGE LOOP (ymm)

	prefetch(0, mem(rax, r10, 1, 0*8)) // prefetch rax + 3*rs_a
	prefetch(0, mem(rax, r8,  4, 0*8)) // prefetch rax + 4*rs_a
	prefetch(0, mem(rax, rcx, 1, 0*8)) // prefetch rax + 5*rs_a

	vmovupd(mem(rax       ), ymm0)
	vmovupd(mem(rax, r8, 1), ymm1)
	vmovupd(mem(rax, r8, 2), ymm2)
	add(imm(4*8), rax)                 // a += 4*cs_a = 4*8;

	vmovupd(mem(rbx        ), ymm3)
	vfmadd231pd(ymm0, ymm3, ymm4)
	vfmadd231pd(ymm1, ymm3, ymm5)
	vfmadd231pd(ymm2, ymm3, ymm6)

	vmovupd(mem(rbx, r11, 1), ymm3)
	vfmadd231pd(ymm0, ymm3, ymm7)
	vfmadd231pd(ymm1, ymm3, ymm8)
	vfmadd231pd(ymm2, ymm3, ymm9)

	vmovupd(mem(rbx, r11, 2), ymm3)
	vfmadd231pd(ymm0, ymm3, ymm10)
	vfmadd231pd(ymm1, ymm3, ymm11)
	vfmadd231pd(ymm2, ymm3, ymm12)

	vmovupd(mem(rbx, r13, 1), ymm3)
	add(imm(4*8), rbx)                 // b += 4*rs_b = 4*8;
	vfmadd231pd(ymm0, ymm3, ymm13)
	vfmadd231pd(ymm1, ymm3, ymm14)
	vfmadd231pd(ymm2, ymm3, ymm15)

	dec(rsi)                           // i -= 1;
	jne(.DLOOPKITER4_BLOCK1)           // iterate again if i != 0.

	label(.DCONSIDKLEFT1_BLOCK1)

	mov(var(k_left1), rsi)             // i = k_left1;
	test(rsi, rsi)                     // check i via logical AND.
	je(.DPOSTACCUM_BLOCK1)             // if i == 0, we're done; jump to end.
	                                   // else, we prepare to enter k_left1 loop.

	label(.DLOOPKLEFT1_BLOCK1)         // EDGE LOOP (scalar)
	                                   // NOTE: We must use ymm registers here bc
	                                   // using the xmm registers would zero out the
	                                   // high bits of the destination registers,
	                                   // which would destory intermediate results.

	vmovsd(mem(rax       ), xmm0)
	vmovsd(mem(rax, r8, 1), xmm1)
	vmovsd(mem(rax, r8, 2), xmm2)
	add(imm(1*8), rax)                 // a += 1*cs_a = 1*8;

	vmovsd(mem(rbx        ), xmm3)
	vfmadd231pd(ymm0, ymm3, ymm4)
	vfmadd231pd(ymm1, ymm3, ymm5)
	vfmadd231pd(ymm2, ymm3, ymm6)

	vmovsd(mem(rbx, r11, 1), xmm3)
	vfmadd231pd(ymm0, ymm3, ymm7)
	vfmadd231pd(ymm1, ymm3, ymm8)
	vfmadd231pd(ymm2, ymm3, ymm9)

	vmovsd(mem(rbx, r11, 2), xmm3)
	vfmadd231pd(ymm0, ymm3, ymm10)
	vfmadd231pd(ymm1, ymm3, ymm11)
	vfmadd231pd(ymm2, ymm3, ymm12)

	vmovsd(mem(rbx, r13, 1), xmm3)
	add(imm(1*8), rbx)                 // b += 1*rs_b = 1*8;
	vfmadd231pd(ymm0, ymm3, ymm13)
	vfmadd231pd(ymm1, ymm3, ymm14)
	vfmadd231pd(ymm2, ymm3, ymm15)

	dec(rsi)                           // i -= 1;
	jne(.DLOOPKLEFT1_BLOCK1)           // iterate again if i != 0.

	label(.DPOSTACCUM_BLOCK1)

	                                   // ymm4  ymm7  ymm10 ymm13
	                                   // ymm5  ymm8  ymm11 ymm14
	                                   // ymm6  ymm9  ymm12 ymm15

	vhaddpd( ymm7, ymm4, ymm0 )
	vextractf128(imm(1), ymm0, xmm1 )
	vaddpd( xmm0, xmm1, xmm0 )

	vhaddpd( ymm13, ymm10, ymm2 )
	vextractf128(imm(1), ymm2, xmm1 )
	vaddpd( xmm2, xmm1, xmm2 )

	vperm2f128(imm(0x20), ymm2, ymm0, ymm4 )
	                                   // xmm4[0] = sum(ymm4);  xmm4[1] = sum(ymm7)
	                                   // xmm4[2] = sum(ymm10); xmm4[3] = sum(ymm13)

	vhaddpd( ymm8, ymm5, ymm0 )
	vextractf128(imm(1), ymm0, xmm1 )
	vaddpd( xmm0, xmm1, xmm0 )

	vhaddpd( ymm14, ymm11, ymm2 )
	vextractf128(imm(1), ymm2, xmm1 )
	vaddpd( xmm2, xmm1, xmm2 )

	vperm2f128(imm(0x20), ymm2, ymm0, ymm5 )
	                                   // xmm5[0] = sum(ymm5);  xmm5[1] = sum(ymm8)
	                                   // xmm5[2] = sum(ymm11); xmm5[3] = sum(ymm14)

	vhaddpd( ymm9, ymm6, ymm0 )
	vextractf128(imm(1), ymm0, xmm1 )
	vaddpd( xmm0, xmm1, xmm0 )

	vhaddpd( ymm15, ymm12, ymm2 )
	vextractf128(imm(1), ymm2, xmm1 )
	vaddpd( xmm2, xmm1, xmm2 )

	vperm2f128(imm(0x20), ymm2, ymm0, ymm6 )
	                                   // xmm6[0] = sum(ymm6);  xmm6[1] = sum(ymm9)
	                                   // xmm6[2] = sum(ymm12); xmm6[3] = sum(ymm15)


	mov(var(alpha), rax)               // load address of alpha
	mov(var(beta), rbx)                // load address of beta
	lea(mem(r12), rcx)                 // rcx = c_iijj;
	vbroadcastsd(mem(rax), ymm0)       // load alpha and duplicate
	vbroadcastsd(mem(rbx), ymm3)       // load beta and duplicate

	vmulpd(ymm0, ymm4, ymm4)           // scale by alpha
	vmulpd(ymm0, ymm5, ymm5)
	vmulpd(ymm0, ymm6, ymm6)


	                                   // now avoid loading C if beta == 0

	vxorpd(ymm0, ymm0, ymm0)           // set ymm0 to zero.
	vucomisd(xmm0, xmm3)               // set ZF if beta == 0.
	je(.DBETAZERO_BLOCK1)              // if ZF = 1, jump to beta == 0 case


	vfmadd231pd(mem(rcx), ymm3, ymm4)
	vextractf128(imm(1), ymm4, xmm1 )
	vmovupd(xmm4, mem(rcx))
	vmovlpd(xmm1, mem(rcx, 2*8))
	add(rdi, rcx)

	vfmadd231pd(mem(rcx), ymm3, ymm5)
	vmovupd(ymm5, mem(rcx))
	add(rdi, rcx)

	vfmadd231pd(mem(rcx), ymm3, ymm6)
	vmovupd(ymm6, mem(rcx))

	jmp(.DDONE_BLOCK1)                 // jump to end.

	label(.DBETAZERO_BLOCK1)


	vextractf128(imm(1), ymm4, xmm1 )
	vmovupd(xmm4, mem(rcx))
	vmovlpd(xmm1, mem(rcx, 2*8))
	add(rdi, rcx)

	vmovupd(ymm5, mem(rcx))
	add(rdi, rcx)

	vmovupd(ymm6, mem(rcx))

	label(.DDONE_BLOCK1)

	lea(mem(r12, rdi, 2), r12)         //
	lea(mem(r12, rdi, 1), r12)         // c_ii = r12 += 3*rs_c

	lea(mem(r14, r8,  2), r14)         //
	lea(mem(r14, r8,  1), r14)         // a_ii = r14 += 3*rs_a

	dec(r9)                            // ii -= 1;

// ----------------------- Block 2
 	vxorpd(ymm4,  ymm4,  ymm4)
	vmovapd( ymm4, ymm5)
	vmovapd( ymm4, ymm6)
	vmovapd( ymm4, ymm7)
	vmovapd( ymm4, ymm8)
	vmovapd( ymm4, ymm9)
	vmovapd( ymm4, ymm10)
	vmovapd( ymm4, ymm11)
	vmovapd( ymm4, ymm12)
	vmovapd( ymm4, ymm13)
	vmovapd( ymm4, ymm14)
	vmovapd( ymm4, ymm15)

	lea(mem(r14), rax)                 // rax = a_ii;
	lea(mem(rdx), rbx)                 // rbx = b_jj;

	prefetch(0, mem(r12,         3*8)) // prefetch c + 0*rs_c
	prefetch(0, mem(r12, rdi, 1, 3*8)) // prefetch c + 1*rs_c
	prefetch(0, mem(r12, rdi, 2, 3*8)) // prefetch c + 2*rs_c
	lea(mem(r8,  r8,  4), rcx)         // rcx = 5*rs_a

	mov(var(k_iter16), rsi)            // i = k_iter16;
	test(rsi, rsi)                     // check i via logical AND.
	je(.DCONSIDKITER4_BLOCK2)          // if i == 0, jump to code that
	                                   // contains the k_iter4 loop.

	label(.DLOOPKITER16_BLOCK2)        // MAIN LOOP

	// ---------------------------------- iteration 0

	prefetch(0, mem(rax, r10, 1, 0*8)) // prefetch rax + 3*rs_a
	prefetch(0, mem(rax, r8,  4, 0*8)) // prefetch rax + 4*rs_a
	prefetch(0, mem(rax, rcx, 1, 0*8)) // prefetch rax + 5*rs_a

	vmovupd(mem(rax       ), ymm0)
	vmovupd(mem(rax, r8, 1), ymm1)
	vmovupd(mem(rax, r8, 2), ymm2)
	add(imm(4*8), rax)                 // a += 4*cs_a = 4*8;

	vmovupd(mem(rbx        ), ymm3)
	vfmadd231pd(ymm0, ymm3, ymm4)
	vfmadd231pd(ymm1, ymm3, ymm5)
	vfmadd231pd(ymm2, ymm3, ymm6)

	vmovupd(mem(rbx, r11, 1), ymm3)
	vfmadd231pd(ymm0, ymm3, ymm7)
	vfmadd231pd(ymm1, ymm3, ymm8)
	vfmadd231pd(ymm2, ymm3, ymm9)

	vmovupd(mem(rbx, r11, 2), ymm3)
	vfmadd231pd(ymm0, ymm3, ymm10)
	vfmadd231pd(ymm1, ymm3, ymm11)
	vfmadd231pd(ymm2, ymm3, ymm12)

	vmovupd(mem(rbx, r13, 1), ymm3)
	add(imm(4*8), rbx)                 // b += 4*rs_b = 4*8;
	vfmadd231pd(ymm0, ymm3, ymm13)
	vfmadd231pd(ymm1, ymm3, ymm14)
	vfmadd231pd(ymm2, ymm3, ymm15)

	// ---------------------------------- iteration 1

	vmovupd(mem(rax       ), ymm0)
	vmovupd(mem(rax, r8, 1), ymm1)
	vmovupd(mem(rax, r8, 2), ymm2)
	add(imm(4*8), rax)                 // a += 4*cs_a = 4*8;

	vmovupd(mem(rbx        ), ymm3)
	vfmadd231pd(ymm0, ymm3, ymm4)
	vfmadd231pd(ymm1, ymm3, ymm5)
	vfmadd231pd(ymm2, ymm3, ymm6)

	vmovupd(mem(rbx, r11, 1), ymm3)
	vfmadd231pd(ymm0, ymm3, ymm7)
	vfmadd231pd(ymm1, ymm3, ymm8)
	vfmadd231pd(ymm2, ymm3, ymm9)

	vmovupd(mem(rbx, r11, 2), ymm3)
	vfmadd231pd(ymm0, ymm3, ymm10)
	vfmadd231pd(ymm1, ymm3, ymm11)
	vfmadd231pd(ymm2, ymm3, ymm12)

	vmovupd(mem(rbx, r13, 1), ymm3)
	add(imm(4*8), rbx)                 // b += 4*rs_b = 4*8;
	vfmadd231pd(ymm0, ymm3, ymm13)
	vfmadd231pd(ymm1, ymm3, ymm14)
	vfmadd231pd(ymm2, ymm3, ymm15)

	// ---------------------------------- iteration 2

	prefetch(0, mem(rax, r10, 1, 0*8)) // prefetch rax + 3*rs_a
	prefetch(0, mem(rax, r8,  4, 0*8)) // prefetch rax + 4*rs_a
	prefetch(0, mem(rax, rcx, 1, 0*8)) // prefetch rax + 5*rs_a

	vmovupd(mem(rax       ), ymm0)
	vmovupd(mem(rax, r8, 1), ymm1)
	vmovupd(mem(rax, r8, 2), ymm2)
	add(imm(4*8), rax)                 // a += 4*cs_a = 4*8;

	vmovupd(mem(rbx        ), ymm3)
	vfmadd231pd(ymm0, ymm3, ymm4)
	vfmadd231pd(ymm1, ymm3, ymm5)
	vfmadd231pd(ymm2, ymm3, ymm6)

	vmovupd(mem(rbx, r11, 1), ymm3)
	vfmadd231pd(ymm0, ymm3, ymm7)
	vfmadd231pd(ymm1, ymm3, ymm8)
	vfmadd231pd(ymm2, ymm3, ymm9)

	vmovupd(mem(rbx, r11, 2), ymm3)
	vfmadd231pd(ymm0, ymm3, ymm10)
	vfmadd231pd(ymm1, ymm3, ymm11)
	vfmadd231pd(ymm2, ymm3, ymm12)

	vmovupd(mem(rbx, r13, 1), ymm3)
	add(imm(4*8), rbx)                 // b += 4*rs_b = 4*8;
	vfmadd231pd(ymm0, ymm3, ymm13)
	vfmadd231pd(ymm1, ymm3, ymm14)
	vfmadd231pd(ymm2, ymm3, ymm15)

	// ---------------------------------- iteration 3

	vmovupd(mem(rax       ), ymm0)
	vmovupd(mem(rax, r8, 1), ymm1)
	vmovupd(mem(rax, r8, 2), ymm2)
	add(imm(4*8), rax)                 // a += 4*cs_a = 4*8;

	vmovupd(mem(rbx        ), ymm3)
	vfmadd231pd(ymm0, ymm3, ymm4)
	vfmadd231pd(ymm1, ymm3, ymm5)
	vfmadd231pd(ymm2, ymm3, ymm6)

	vmovupd(mem(rbx, r11, 1), ymm3)
	vfmadd231pd(ymm0, ymm3, ymm7)
	vfmadd231pd(ymm1, ymm3, ymm8)
	vfmadd231pd(ymm2, ymm3, ymm9)

	vmovupd(mem(rbx, r11, 2), ymm3)
	vfmadd231pd(ymm0, ymm3, ymm10)
	vfmadd231pd(ymm1, ymm3, ymm11)
	vfmadd231pd(ymm2, ymm3, ymm12)

	vmovupd(mem(rbx, r13, 1), ymm3)
	add(imm(4*8), rbx)                 // b += 4*rs_b = 4*8;
	vfmadd231pd(ymm0, ymm3, ymm13)
	vfmadd231pd(ymm1, ymm3, ymm14)
	vfmadd231pd(ymm2, ymm3, ymm15)

	dec(rsi)                           // i -= 1;
	jne(.DLOOPKITER16_BLOCK2)          // iterate again if i != 0.

	label(.DCONSIDKITER4_BLOCK2)

	mov(var(k_iter4), rsi)             // i = k_iter4;
	test(rsi, rsi)                     // check i via logical AND.
	je(.DCONSIDKLEFT1_BLOCK2)          // if i == 0, jump to code that
	                                   // considers k_left1 loop.
	                                   // else, we prepare to enter k_iter4 loop.

	label(.DLOOPKITER4_BLOCK2)         // EDGE LOOP (ymm)

	prefetch(0, mem(rax, r10, 1, 0*8)) // prefetch rax + 3*rs_a
	prefetch(0, mem(rax, r8,  4, 0*8)) // prefetch rax + 4*rs_a
	prefetch(0, mem(rax, rcx, 1, 0*8)) // prefetch rax + 5*rs_a

	vmovupd(mem(rax       ), ymm0)
	vmovupd(mem(rax, r8, 1), ymm1)
	vmovupd(mem(rax, r8, 2), ymm2)
	add(imm(4*8), rax)                 // a += 4*cs_a = 4*8;

	vmovupd(mem(rbx        ), ymm3)
	vfmadd231pd(ymm0, ymm3, ymm4)
	vfmadd231pd(ymm1, ymm3, ymm5)
	vfmadd231pd(ymm2, ymm3, ymm6)

	vmovupd(mem(rbx, r11, 1), ymm3)
	vfmadd231pd(ymm0, ymm3, ymm7)
	vfmadd231pd(ymm1, ymm3, ymm8)
	vfmadd231pd(ymm2, ymm3, ymm9)

	vmovupd(mem(rbx, r11, 2), ymm3)
	vfmadd231pd(ymm0, ymm3, ymm10)
	vfmadd231pd(ymm1, ymm3, ymm11)
	vfmadd231pd(ymm2, ymm3, ymm12)

	vmovupd(mem(rbx, r13, 1), ymm3)
	add(imm(4*8), rbx)                 // b += 4*rs_b = 4*8;
	vfmadd231pd(ymm0, ymm3, ymm13)
	vfmadd231pd(ymm1, ymm3, ymm14)
	vfmadd231pd(ymm2, ymm3, ymm15)

	dec(rsi)                           // i -= 1;
	jne(.DLOOPKITER4_BLOCK2)           // iterate again if i != 0.

	label(.DCONSIDKLEFT1_BLOCK2)

	mov(var(k_left1), rsi)             // i = k_left1;
	test(rsi, rsi)                     // check i via logical AND.
	je(.DPOSTACCUM_BLOCK2)             // if i == 0, we're done; jump to end.
	                                   // else, we prepare to enter k_left1 loop.

	label(.DLOOPKLEFT1_BLOCK2)         // EDGE LOOP (scalar)
	                                   // NOTE: We must use ymm registers here bc
	                                   // using the xmm registers would zero out the
	                                   // high bits of the destination registers,
	                                   // which would destory intermediate results.

	vmovsd(mem(rax       ), xmm0)
	vmovsd(mem(rax, r8, 1), xmm1)
	vmovsd(mem(rax, r8, 2), xmm2)
	add(imm(1*8), rax)                 // a += 1*cs_a = 1*8;

	vmovsd(mem(rbx        ), xmm3)
	vfmadd231pd(ymm0, ymm3, ymm4)
	vfmadd231pd(ymm1, ymm3, ymm5)
	vfmadd231pd(ymm2, ymm3, ymm6)

	vmovsd(mem(rbx, r11, 1), xmm3)
	vfmadd231pd(ymm0, ymm3, ymm7)
	vfmadd231pd(ymm1, ymm3, ymm8)
	vfmadd231pd(ymm2, ymm3, ymm9)

	vmovsd(mem(rbx, r11, 2), xmm3)
	vfmadd231pd(ymm0, ymm3, ymm10)
	vfmadd231pd(ymm1, ymm3, ymm11)
	vfmadd231pd(ymm2, ymm3, ymm12)

	vmovsd(mem(rbx, r13, 1), xmm3)
	add(imm(1*8), rbx)                 // b += 1*rs_b = 1*8;
	vfmadd231pd(ymm0, ymm3, ymm13)
	vfmadd231pd(ymm1, ymm3, ymm14)
	vfmadd231pd(ymm2, ymm3, ymm15)

	dec(rsi)                           // i -= 1;
	jne(.DLOOPKLEFT1_BLOCK2)           // iterate again if i != 0.

	label(.DPOSTACCUM_BLOCK2)

	                                   // ymm4  ymm7  ymm10 ymm13
	                                   // ymm5  ymm8  ymm11 ymm14
	                                   // ymm6  ymm9  ymm12 ymm15

	vhaddpd( ymm7, ymm4, ymm0 )
	vextractf128(imm(1), ymm0, xmm1 )
	vaddpd( xmm0, xmm1, xmm0 )

	vhaddpd( ymm13, ymm10, ymm2 )
	vextractf128(imm(1), ymm2, xmm1 )
	vaddpd( xmm2, xmm1, xmm2 )

	vperm2f128(imm(0x20), ymm2, ymm0, ymm4 )
	                                   // xmm4[0] = sum(ymm4);  xmm4[1] = sum(ymm7)
	                                   // xmm4[2] = sum(ymm10); xmm4[3] = sum(ymm13)

	vhaddpd( ymm8, ymm5, ymm0 )
	vextractf128(imm(1), ymm0, xmm1 )
	vaddpd( xmm0, xmm1, xmm0 )

	vhaddpd( ymm14, ymm11, ymm2 )
	vextractf128(imm(1), ymm2, xmm1 )
	vaddpd( xmm2, xmm1, xmm2 )

	vperm2f128(imm(0x20), ymm2, ymm0, ymm5 )
	                                   // xmm5[0] = sum(ymm5);  xmm5[1] = sum(ymm8)
	                                   // xmm5[2] = sum(ymm11); xmm5[3] = sum(ymm14)

	vhaddpd( ymm9, ymm6, ymm0 )
	vextractf128(imm(1), ymm0, xmm1 )
	vaddpd( xmm0, xmm1, xmm0 )

	vhaddpd( ymm15, ymm12, ymm2 )
	vextractf128(imm(1), ymm2, xmm1 )
	vaddpd( xmm2, xmm1, xmm2 )

	vperm2f128(imm(0x20), ymm2, ymm0, ymm6 )
	                                   // xmm6[0] = sum(ymm6);  xmm6[1] = sum(ymm9)
	                                   // xmm6[2] = sum(ymm12); xmm6[3] = sum(ymm15)


	mov(var(alpha), rax)               // load address of alpha
	mov(var(beta), rbx)                // load address of beta
	lea(mem(r12), rcx)                 // rcx = c_iijj;
	vbroadcastsd(mem(rax), ymm0)       // load alpha and duplicate
	vbroadcastsd(mem(rbx), ymm3)       // load beta and duplicate

	vmulpd(ymm0, ymm4, ymm4)           // scale by alpha
	vmulpd(ymm0, ymm5, ymm5)
	vmulpd(ymm0, ymm6, ymm6)


	                                   // now avoid loading C if beta == 0

	vxorpd(ymm0, ymm0, ymm0)           // set ymm0 to zero.
	vucomisd(xmm0, xmm3)               // set ZF if beta == 0.
	je(.DBETAZERO_BLOCK2)              // if ZF = 1, jump to beta == 0 case


	vfmadd231pd(mem(rcx), ymm3, ymm4)
	vmovupd(ymm4, mem(rcx))
	add(rdi, rcx)

	vfmadd231pd(mem(rcx), ymm3, ymm5)
	vmovupd(ymm5, mem(rcx))
	add(rdi, rcx)

	vfmadd231pd(mem(rcx), ymm3, ymm6)
	vmovupd(ymm6, mem(rcx))

	jmp(.DDONE_BLOCK2)                 // jump to end.

	label(.DBETAZERO_BLOCK2)


	vmovupd(ymm4, mem(rcx))
	add(rdi, rcx)

	vmovupd(ymm5, mem(rcx))
	add(rdi, rcx)

	vmovupd(ymm6, mem(rcx))

	label(.DDONE_BLOCK2)

	lea(mem(r12, rdi, 2), r12)         //
	lea(mem(r12, rdi, 1), r12)         // c_ii = r12 += 3*rs_c

	lea(mem(r14, r8,  2), r14)         //
	lea(mem(r14, r8,  1), r14)         // a_ii = r14 += 3*rs_a

	dec(r9)                            // ii -= 1;

	add(imm(4), r15)                   // jj += 4;

// ----------------------- Block 3
	mov(var(a), r14)                   // load address of a
	mov(var(b), rdx)                   // load address of b
	mov(var(c), r12)                   // load address of c

	lea(mem(   , r15, 1), rsi)         // rsi = r15 = 4*jj;
	imul(imm(1*8), rsi)                // rsi *= cs_c*sizeof(double) = 1*8
	lea(mem(r12, rsi, 1), r12)         // r12 = c + 4*jj*cs_c;

	lea(mem(   , r15, 1), rsi)         // rsi = r15 = 4*jj;
	imul(r11, rsi)                     // rsi *= cs_b;
	lea(mem(rdx, rsi, 1), rdx)         // rbx = b + 4*jj*cs_b;

	mov(var(m_iter), r9)               // ii = m_iter;

	vxorpd(ymm4,  ymm4,  ymm4)
	vmovapd( ymm4, ymm5)
	vmovapd( ymm4, ymm6)
	vmovapd( ymm4, ymm7)
	vmovapd( ymm4, ymm8)
	vmovapd( ymm4, ymm9)
	vmovapd( ymm4, ymm10)
	vmovapd( ymm4, ymm11)
	vmovapd( ymm4, ymm12)
	vmovapd( ymm4, ymm13)
	vmovapd( ymm4, ymm14)
	vmovapd( ymm4, ymm15)

	lea(mem(r14), rax)                 // rax = a_ii;
	lea(mem(rdx), rbx)                 // rbx = b_jj;


	prefetch(0, mem(r12,         3*8)) // prefetch c + 0*rs_c
	prefetch(0, mem(r12, rdi, 1, 3*8)) // prefetch c + 1*rs_c
	prefetch(0, mem(r12, rdi, 2, 3*8)) // prefetch c + 2*rs_c
	lea(mem(r8,  r8,  4), rcx)         // rcx = 5*rs_a

	mov(var(k_iter16), rsi)            // i = k_iter16;
	test(rsi, rsi)                     // check i via logical AND.
	je(.DCONSIDKITER4_BLOCK3)          // if i == 0, jump to code that
	                                   // contains the k_iter4 loop.

	label(.DLOOPKITER16_BLOCK3)        // MAIN LOOP

	// ---------------------------------- iteration 0

	prefetch(0, mem(rax, r10, 1, 0*8)) // prefetch rax + 3*rs_a
	prefetch(0, mem(rax, r8,  4, 0*8)) // prefetch rax + 4*rs_a
	prefetch(0, mem(rax, rcx, 1, 0*8)) // prefetch rax + 5*rs_a

	vmovupd(mem(rax       ), ymm0)
	vmovupd(mem(rax, r8, 1), ymm1)
	vmovupd(mem(rax, r8, 2), ymm2)
	add(imm(4*8), rax)                 // a += 4*cs_a = 4*8;

	vmovupd(mem(rbx        ), ymm3)
	vfmadd231pd(ymm2, ymm3, ymm6)

	vmovupd(mem(rbx, r11, 1), ymm3)
	vfmadd231pd(ymm2, ymm3, ymm9)

	vmovupd(mem(rbx, r11, 2), ymm3)
	vfmadd231pd(ymm2, ymm3, ymm12)

	vmovupd(mem(rbx, r13, 1), ymm3)
	add(imm(4*8), rbx)                 // b += 4*rs_b = 4*8;
	vfmadd231pd(ymm2, ymm3, ymm15)

	// ---------------------------------- iteration 1

	vmovupd(mem(rax       ), ymm0)
	vmovupd(mem(rax, r8, 1), ymm1)
	vmovupd(mem(rax, r8, 2), ymm2)
	add(imm(4*8), rax)                 // a += 4*cs_a = 4*8;

	vmovupd(mem(rbx        ), ymm3)
	vfmadd231pd(ymm2, ymm3, ymm6)

	vmovupd(mem(rbx, r11, 1), ymm3)
	vfmadd231pd(ymm2, ymm3, ymm9)

	vmovupd(mem(rbx, r11, 2), ymm3)
	vfmadd231pd(ymm2, ymm3, ymm12)

	vmovupd(mem(rbx, r13, 1), ymm3)
	add(imm(4*8), rbx)                 // b += 4*rs_b = 4*8;
	vfmadd231pd(ymm2, ymm3, ymm15)

	// ---------------------------------- iteration 2

	prefetch(0, mem(rax, r10, 1, 0*8)) // prefetch rax + 3*rs_a
	prefetch(0, mem(rax, r8,  4, 0*8)) // prefetch rax + 4*rs_a
	prefetch(0, mem(rax, rcx, 1, 0*8)) // prefetch rax + 5*rs_a

	vmovupd(mem(rax       ), ymm0)
	vmovupd(mem(rax, r8, 1), ymm1)
	vmovupd(mem(rax, r8, 2), ymm2)
	add(imm(4*8), rax)                 // a += 4*cs_a = 4*8;

	vmovupd(mem(rbx        ), ymm3)
	vfmadd231pd(ymm2, ymm3, ymm6)

	vmovupd(mem(rbx, r11, 1), ymm3)
	vfmadd231pd(ymm2, ymm3, ymm9)

	vmovupd(mem(rbx, r11, 2), ymm3)
	vfmadd231pd(ymm2, ymm3, ymm12)

	vmovupd(mem(rbx, r13, 1), ymm3)
	add(imm(4*8), rbx)                 // b += 4*rs_b = 4*8;
	vfmadd231pd(ymm2, ymm3, ymm15)

	// ---------------------------------- iteration 3

	vmovupd(mem(rax       ), ymm0)
	vmovupd(mem(rax, r8, 1), ymm1)
	vmovupd(mem(rax, r8, 2), ymm2)
	add(imm(4*8), rax)                 // a += 4*cs_a = 4*8;

	vmovupd(mem(rbx        ), ymm3)
	vfmadd231pd(ymm2, ymm3, ymm6)

	vmovupd(mem(rbx, r11, 1), ymm3)
	vfmadd231pd(ymm2, ymm3, ymm9)

	vmovupd(mem(rbx, r11, 2), ymm3)
	vfmadd231pd(ymm2, ymm3, ymm12)

	vmovupd(mem(rbx, r13, 1), ymm3)
	add(imm(4*8), rbx)                 // b += 4*rs_b = 4*8;
	vfmadd231pd(ymm2, ymm3, ymm15)

	dec(rsi)                           // i -= 1;
	jne(.DLOOPKITER16_BLOCK3)          // iterate again if i != 0.

	label(.DCONSIDKITER4_BLOCK3)

	mov(var(k_iter4), rsi)             // i = k_iter4;
	test(rsi, rsi)                     // check i via logical AND.
	je(.DCONSIDKLEFT1_BLOCK3)          // if i == 0, jump to code that
	                                   // considers k_left1 loop.
	                                   // else, we prepare to enter k_iter4 loop.

	label(.DLOOPKITER4_BLOCK3)         // EDGE LOOP (ymm)

	prefetch(0, mem(rax, r10, 1, 0*8)) // prefetch rax + 3*rs_a
	prefetch(0, mem(rax, r8,  4, 0*8)) // prefetch rax + 4*rs_a
	prefetch(0, mem(rax, rcx, 1, 0*8)) // prefetch rax + 5*rs_a

	vmovupd(mem(rax, r8, 2), ymm2)
	add(imm(4*8), rax)                 // a += 4*cs_a = 4*8;

	vmovupd(mem(rbx        ), ymm3)
	vfmadd231pd(ymm2, ymm3, ymm6)

	vmovupd(mem(rbx, r11, 1), ymm3)
	vfmadd231pd(ymm2, ymm3, ymm9)

	vmovupd(mem(rbx, r11, 2), ymm3)
	vfmadd231pd(ymm2, ymm3, ymm12)

	vmovupd(mem(rbx, r13, 1), ymm3)
	add(imm(4*8), rbx)                 // b += 4*rs_b = 4*8;
	vfmadd231pd(ymm2, ymm3, ymm15)

	dec(rsi)                           // i -= 1;
	jne(.DLOOPKITER4_BLOCK3)           // iterate again if i != 0.

	label(.DCONSIDKLEFT1_BLOCK3)

	mov(var(k_left1), rsi)             // i = k_left1;
	test(rsi, rsi)                     // check i via logical AND.
	je(.DPOSTACCUM_BLOCK3)             // if i == 0, we're done; jump to end.
	                                   // else, we prepare to enter k_left1 loop.

	label(.DLOOPKLEFT1_BLOCK3)         // EDGE LOOP (scalar)
	                                   // NOTE: We must use ymm registers here bc
	                                   // using the xmm registers would zero out the
	                                   // high bits of the destination registers,
	                                   // which would destory intermediate results.

	vmovsd(mem(rax       ), xmm0)
	vmovsd(mem(rax, r8, 1), xmm1)
	vmovsd(mem(rax, r8, 2), xmm2)
	add(imm(1*8), rax)                 // a += 1*cs_a = 1*8;

	vmovsd(mem(rbx        ), xmm3)
	vfmadd231pd(ymm0, ymm3, ymm4)
	vfmadd231pd(ymm1, ymm3, ymm5)
	vfmadd231pd(ymm2, ymm3, ymm6)

	vmovsd(mem(rbx, r11, 1), xmm3)
	vfmadd231pd(ymm0, ymm3, ymm7)
	vfmadd231pd(ymm1, ymm3, ymm8)
	vfmadd231pd(ymm2, ymm3, ymm9)

	vmovsd(mem(rbx, r11, 2), xmm3)
	vfmadd231pd(ymm0, ymm3, ymm10)
	vfmadd231pd(ymm1, ymm3, ymm11)
	vfmadd231pd(ymm2, ymm3, ymm12)

	vmovsd(mem(rbx, r13, 1), xmm3)
	add(imm(1*8), rbx)                 // b += 1*rs_b = 1*8;
	vfmadd231pd(ymm0, ymm3, ymm13)
	vfmadd231pd(ymm1, ymm3, ymm14)
	vfmadd231pd(ymm2, ymm3, ymm15)

	dec(rsi)                           // i -= 1;
	jne(.DLOOPKLEFT1_BLOCK3)           // iterate again if i != 0.

	label(.DPOSTACCUM_BLOCK3)

	                                   // ymm4  ymm7  ymm10 ymm13
	                                   // ymm5  ymm8  ymm11 ymm14
	                                   // ymm6  ymm9  ymm12 ymm15

	vhaddpd( ymm9, ymm6, ymm0 )
	vextractf128(imm(1), ymm0, xmm1 )
	vaddpd( xmm0, xmm1, xmm0 )

	vhaddpd( ymm15, ymm12, ymm2 )
	vextractf128(imm(1), ymm2, xmm1 )
	vaddpd( xmm2, xmm1, xmm2 )

	vperm2f128(imm(0x20), ymm2, ymm0, ymm6 )
	                                   // xmm6[0] = sum(ymm6);  xmm6[1] = sum(ymm9)
	                                   // xmm6[2] = sum(ymm12); xmm6[3] = sum(ymm15)

	mov(var(alpha), rax)               // load address of alpha
	mov(var(beta), rbx)                // load address of beta
	lea(mem(r12), rcx)                 // rcx = c_iijj;
	vbroadcastsd(mem(rax), ymm0)       // load alpha and duplicate
	vbroadcastsd(mem(rbx), ymm3)       // load beta and duplicate

	vmulpd(ymm0, ymm6, ymm6)


	                                   // now avoid loading C if beta == 0

	vxorpd(ymm0, ymm0, ymm0)           // set ymm0 to zero.
	vucomisd(xmm0, xmm3)               // set ZF if beta == 0.
	je(.DBETAZERO_BLOCK3)              // if ZF = 1, jump to beta == 0 case


	add(rdi, rcx)
	add(rdi, rcx)

	vfmadd231pd(mem(rcx), ymm3, ymm6)
	vmovlpd(xmm6, mem(rcx))

	jmp(.DDONE_BLOCK3)                 // jump to end.

	label(.DBETAZERO_BLOCK3)


	add(rdi, rcx)
	add(rdi, rcx)
	vmovlpd(xmm6, mem(rcx))

	label(.DDONE_BLOCK3)

	lea(mem(r12, rdi, 2), r12)         //
	lea(mem(r12, rdi, 1), r12)         // c_ii = r12 += 3*rs_c

	lea(mem(r14, r8,  2), r14)         //
	lea(mem(r14, r8,  1), r14)         // a_ii = r14 += 3*rs_a

	dec(r9)                            // ii -= 1;

// ----------------------- Block 4
 	vxorpd(ymm4,  ymm4,  ymm4)
	vmovapd( ymm4, ymm5)
	vmovapd( ymm4, ymm6)
	vmovapd( ymm4, ymm7)
	vmovapd( ymm4, ymm8)
	vmovapd( ymm4, ymm9)
	vmovapd( ymm4, ymm10)
	vmovapd( ymm4, ymm11)
	vmovapd( ymm4, ymm12)
	vmovapd( ymm4, ymm13)
	vmovapd( ymm4, ymm14)
	vmovapd( ymm4, ymm15)

	lea(mem(r14), rax)                 // rax = a_ii;
	lea(mem(rdx), rbx)                 // rbx = b_jj;

	prefetch(0, mem(r12,         3*8)) // prefetch c + 0*rs_c
	prefetch(0, mem(r12, rdi, 1, 3*8)) // prefetch c + 1*rs_c
	prefetch(0, mem(r12, rdi, 2, 3*8)) // prefetch c + 2*rs_c
	lea(mem(r8,  r8,  4), rcx)         // rcx = 5*rs_a

	mov(var(k_iter16), rsi)            // i = k_iter16;
	test(rsi, rsi)                     // check i via logical AND.
	je(.DCONSIDKITER4_BLOCK4)          // if i == 0, jump to code that
	                                   // contains the k_iter4 loop.

	label(.DLOOPKITER16_BLOCK4)        // MAIN LOOP

	// ---------------------------------- iteration 0

	prefetch(0, mem(rax, r10, 1, 0*8)) // prefetch rax + 3*rs_a
	prefetch(0, mem(rax, r8,  4, 0*8)) // prefetch rax + 4*rs_a
	prefetch(0, mem(rax, rcx, 1, 0*8)) // prefetch rax + 5*rs_a

	vmovupd(mem(rax       ), ymm0)
	vmovupd(mem(rax, r8, 1), ymm1)
	vmovupd(mem(rax, r8, 2), ymm2)
	add(imm(4*8), rax)                 // a += 4*cs_a = 4*8;

	vmovupd(mem(rbx        ), ymm3)
	vfmadd231pd(ymm0, ymm3, ymm4)
	vfmadd231pd(ymm1, ymm3, ymm5)
	vfmadd231pd(ymm2, ymm3, ymm6)

	vmovupd(mem(rbx, r11, 1), ymm3)
	vfmadd231pd(ymm0, ymm3, ymm7)
	vfmadd231pd(ymm1, ymm3, ymm8)
	vfmadd231pd(ymm2, ymm3, ymm9)

	vmovupd(mem(rbx, r11, 2), ymm3)
	vfmadd231pd(ymm0, ymm3, ymm10)
	vfmadd231pd(ymm1, ymm3, ymm11)
	vfmadd231pd(ymm2, ymm3, ymm12)

	vmovupd(mem(rbx, r13, 1), ymm3)
	add(imm(4*8), rbx)                 // b += 4*rs_b = 4*8;
	vfmadd231pd(ymm0, ymm3, ymm13)
	vfmadd231pd(ymm1, ymm3, ymm14)
	vfmadd231pd(ymm2, ymm3, ymm15)

<<<<<<< HEAD

=======
>>>>>>> fb2a6827
	// ---------------------------------- iteration 1

	vmovupd(mem(rax       ), ymm0)
	vmovupd(mem(rax, r8, 1), ymm1)
	vmovupd(mem(rax, r8, 2), ymm2)
	add(imm(4*8), rax)                 // a += 4*cs_a = 4*8;

	vmovupd(mem(rbx        ), ymm3)
	vfmadd231pd(ymm0, ymm3, ymm4)
	vfmadd231pd(ymm1, ymm3, ymm5)
	vfmadd231pd(ymm2, ymm3, ymm6)

	vmovupd(mem(rbx, r11, 1), ymm3)
	vfmadd231pd(ymm0, ymm3, ymm7)
	vfmadd231pd(ymm1, ymm3, ymm8)
	vfmadd231pd(ymm2, ymm3, ymm9)

	vmovupd(mem(rbx, r11, 2), ymm3)
	vfmadd231pd(ymm0, ymm3, ymm10)
	vfmadd231pd(ymm1, ymm3, ymm11)
	vfmadd231pd(ymm2, ymm3, ymm12)

	vmovupd(mem(rbx, r13, 1), ymm3)
	add(imm(4*8), rbx)                 // b += 4*rs_b = 4*8;
	vfmadd231pd(ymm0, ymm3, ymm13)
	vfmadd231pd(ymm1, ymm3, ymm14)
	vfmadd231pd(ymm2, ymm3, ymm15)

	// ---------------------------------- iteration 2

<<<<<<< HEAD
#if 1
=======
>>>>>>> fb2a6827
	prefetch(0, mem(rax, r10, 1, 0*8)) // prefetch rax + 3*rs_a
	prefetch(0, mem(rax, r8,  4, 0*8)) // prefetch rax + 4*rs_a
	prefetch(0, mem(rax, rcx, 1, 0*8)) // prefetch rax + 5*rs_a

	vmovupd(mem(rax       ), ymm0)
	vmovupd(mem(rax, r8, 1), ymm1)
	vmovupd(mem(rax, r8, 2), ymm2)
	add(imm(4*8), rax)                 // a += 4*cs_a = 4*8;

	vmovupd(mem(rbx        ), ymm3)
	vfmadd231pd(ymm0, ymm3, ymm4)
	vfmadd231pd(ymm1, ymm3, ymm5)
	vfmadd231pd(ymm2, ymm3, ymm6)

	vmovupd(mem(rbx, r11, 1), ymm3)
	vfmadd231pd(ymm0, ymm3, ymm7)
	vfmadd231pd(ymm1, ymm3, ymm8)
	vfmadd231pd(ymm2, ymm3, ymm9)

	vmovupd(mem(rbx, r11, 2), ymm3)
	vfmadd231pd(ymm0, ymm3, ymm10)
	vfmadd231pd(ymm1, ymm3, ymm11)
	vfmadd231pd(ymm2, ymm3, ymm12)

	vmovupd(mem(rbx, r13, 1), ymm3)
	add(imm(4*8), rbx)                 // b += 4*rs_b = 4*8;
	vfmadd231pd(ymm0, ymm3, ymm13)
	vfmadd231pd(ymm1, ymm3, ymm14)
	vfmadd231pd(ymm2, ymm3, ymm15)

	// ---------------------------------- iteration 3

	vmovupd(mem(rax       ), ymm0)
	vmovupd(mem(rax, r8, 1), ymm1)
	vmovupd(mem(rax, r8, 2), ymm2)
	add(imm(4*8), rax)                 // a += 4*cs_a = 4*8;

	vmovupd(mem(rbx        ), ymm3)
	vfmadd231pd(ymm0, ymm3, ymm4)
	vfmadd231pd(ymm1, ymm3, ymm5)
	vfmadd231pd(ymm2, ymm3, ymm6)

	vmovupd(mem(rbx, r11, 1), ymm3)
	vfmadd231pd(ymm0, ymm3, ymm7)
	vfmadd231pd(ymm1, ymm3, ymm8)
	vfmadd231pd(ymm2, ymm3, ymm9)

	vmovupd(mem(rbx, r11, 2), ymm3)
	vfmadd231pd(ymm0, ymm3, ymm10)
	vfmadd231pd(ymm1, ymm3, ymm11)
	vfmadd231pd(ymm2, ymm3, ymm12)

	vmovupd(mem(rbx, r13, 1), ymm3)
	add(imm(4*8), rbx)                 // b += 4*rs_b = 4*8;
	vfmadd231pd(ymm0, ymm3, ymm13)
	vfmadd231pd(ymm1, ymm3, ymm14)
	vfmadd231pd(ymm2, ymm3, ymm15)

<<<<<<< HEAD


	dec(rsi)                           // i -= 1;
	jne(.DLOOPKITER16)                 // iterate again if i != 0.






	label(.DCONSIDKITER4)
=======
	dec(rsi)                           // i -= 1;
	jne(.DLOOPKITER16_BLOCK4)          // iterate again if i != 0.

	label(.DCONSIDKITER4_BLOCK4)
>>>>>>> fb2a6827

	mov(var(k_iter4), rsi)             // i = k_iter4;
	test(rsi, rsi)                     // check i via logical AND.
	je(.DCONSIDKLEFT1_BLOCK4)          // if i == 0, jump to code that
	                                   // considers k_left1 loop.
	                                   // else, we prepare to enter k_iter4 loop.

<<<<<<< HEAD

	label(.DLOOPKITER4)                // EDGE LOOP (ymm)

#if 1
=======
	label(.DLOOPKITER4_BLOCK4)         // EDGE LOOP (ymm)

>>>>>>> fb2a6827
	prefetch(0, mem(rax, r10, 1, 0*8)) // prefetch rax + 3*rs_a
	prefetch(0, mem(rax, r8,  4, 0*8)) // prefetch rax + 4*rs_a
	prefetch(0, mem(rax, rcx, 1, 0*8)) // prefetch rax + 5*rs_a

	vmovupd(mem(rax       ), ymm0)
	vmovupd(mem(rax, r8, 1), ymm1)
	vmovupd(mem(rax, r8, 2), ymm2)
	add(imm(4*8), rax)                 // a += 4*cs_a = 4*8;

	vmovupd(mem(rbx        ), ymm3)
	vfmadd231pd(ymm0, ymm3, ymm4)
	vfmadd231pd(ymm1, ymm3, ymm5)
	vfmadd231pd(ymm2, ymm3, ymm6)

	vmovupd(mem(rbx, r11, 1), ymm3)
	vfmadd231pd(ymm0, ymm3, ymm7)
	vfmadd231pd(ymm1, ymm3, ymm8)
	vfmadd231pd(ymm2, ymm3, ymm9)

	vmovupd(mem(rbx, r11, 2), ymm3)
	vfmadd231pd(ymm0, ymm3, ymm10)
	vfmadd231pd(ymm1, ymm3, ymm11)
	vfmadd231pd(ymm2, ymm3, ymm12)

	vmovupd(mem(rbx, r13, 1), ymm3)
	add(imm(4*8), rbx)                 // b += 4*rs_b = 4*8;
	vfmadd231pd(ymm0, ymm3, ymm13)
	vfmadd231pd(ymm1, ymm3, ymm14)
	vfmadd231pd(ymm2, ymm3, ymm15)

<<<<<<< HEAD

	dec(rsi)                           // i -= 1;
	jne(.DLOOPKITER4)                  // iterate again if i != 0.




	label(.DCONSIDKLEFT1)

=======
	dec(rsi)                           // i -= 1;
	jne(.DLOOPKITER4_BLOCK4)           // iterate again if i != 0.

	label(.DCONSIDKLEFT1_BLOCK4)

>>>>>>> fb2a6827
	mov(var(k_left1), rsi)             // i = k_left1;
	test(rsi, rsi)                     // check i via logical AND.
	je(.DPOSTACCUM_BLOCK4)             // if i == 0, we're done; jump to end.
	                                   // else, we prepare to enter k_left1 loop.
<<<<<<< HEAD



=======
>>>>>>> fb2a6827

	label(.DLOOPKLEFT1_BLOCK4)         // EDGE LOOP (scalar)
	                                   // NOTE: We must use ymm registers here bc
	                                   // using the xmm registers would zero out the
	                                   // high bits of the destination registers,
	                                   // which would destory intermediate results.

	vmovsd(mem(rax       ), xmm0)
	vmovsd(mem(rax, r8, 1), xmm1)
	vmovsd(mem(rax, r8, 2), xmm2)
	add(imm(1*8), rax)                 // a += 1*cs_a = 1*8;

	vmovsd(mem(rbx        ), xmm3)
	vfmadd231pd(ymm0, ymm3, ymm4)
	vfmadd231pd(ymm1, ymm3, ymm5)
	vfmadd231pd(ymm2, ymm3, ymm6)

	vmovsd(mem(rbx, r11, 1), xmm3)
	vfmadd231pd(ymm0, ymm3, ymm7)
	vfmadd231pd(ymm1, ymm3, ymm8)
	vfmadd231pd(ymm2, ymm3, ymm9)

	vmovsd(mem(rbx, r11, 2), xmm3)
	vfmadd231pd(ymm0, ymm3, ymm10)
	vfmadd231pd(ymm1, ymm3, ymm11)
	vfmadd231pd(ymm2, ymm3, ymm12)

	vmovsd(mem(rbx, r13, 1), xmm3)
	add(imm(1*8), rbx)                 // b += 1*rs_b = 1*8;
	vfmadd231pd(ymm0, ymm3, ymm13)
	vfmadd231pd(ymm1, ymm3, ymm14)
	vfmadd231pd(ymm2, ymm3, ymm15)

<<<<<<< HEAD

	dec(rsi)                           // i -= 1;
	jne(.DLOOPKLEFT1)                  // iterate again if i != 0.





=======
	dec(rsi)                           // i -= 1;
	jne(.DLOOPKLEFT1_BLOCK4)           // iterate again if i != 0.
>>>>>>> fb2a6827

	label(.DPOSTACCUM_BLOCK4)

<<<<<<< HEAD
	label(.DPOSTACCUM)

=======
>>>>>>> fb2a6827
	                                   // ymm4  ymm7  ymm10 ymm13
	                                   // ymm5  ymm8  ymm11 ymm14
	                                   // ymm6  ymm9  ymm12 ymm15

	vhaddpd( ymm7, ymm4, ymm0 )
	vextractf128(imm(1), ymm0, xmm1 )
	vaddpd( xmm0, xmm1, xmm0 )

	vhaddpd( ymm13, ymm10, ymm2 )
	vextractf128(imm(1), ymm2, xmm1 )
	vaddpd( xmm2, xmm1, xmm2 )

	vperm2f128(imm(0x20), ymm2, ymm0, ymm4 )
	                                   // xmm4[0] = sum(ymm4);  xmm4[1] = sum(ymm7)
	                                   // xmm4[2] = sum(ymm10); xmm4[3] = sum(ymm13)

	vhaddpd( ymm8, ymm5, ymm0 )
	vextractf128(imm(1), ymm0, xmm1 )
	vaddpd( xmm0, xmm1, xmm0 )

	vhaddpd( ymm14, ymm11, ymm2 )
	vextractf128(imm(1), ymm2, xmm1 )
	vaddpd( xmm2, xmm1, xmm2 )

	vperm2f128(imm(0x20), ymm2, ymm0, ymm5 )
	                                   // xmm5[0] = sum(ymm5);  xmm5[1] = sum(ymm8)
	                                   // xmm5[2] = sum(ymm11); xmm5[3] = sum(ymm14)

	vhaddpd( ymm9, ymm6, ymm0 )
	vextractf128(imm(1), ymm0, xmm1 )
	vaddpd( xmm0, xmm1, xmm0 )

	vhaddpd( ymm15, ymm12, ymm2 )
	vextractf128(imm(1), ymm2, xmm1 )
	vaddpd( xmm2, xmm1, xmm2 )

	vperm2f128(imm(0x20), ymm2, ymm0, ymm6 )
	                                   // xmm6[0] = sum(ymm6);  xmm6[1] = sum(ymm9)
	                                   // xmm6[2] = sum(ymm12); xmm6[3] = sum(ymm15)

<<<<<<< HEAD



	//mov(var(rs_c), rdi)                // load rs_c
	//lea(mem(, rdi, 8), rdi)            // rs_c *= sizeof(double)

=======
>>>>>>> fb2a6827
	mov(var(alpha), rax)               // load address of alpha
	mov(var(beta), rbx)                // load address of beta
	lea(mem(r12), rcx)                 // rcx = c_iijj;
	vbroadcastsd(mem(rax), ymm0)       // load alpha and duplicate
	vbroadcastsd(mem(rbx), ymm3)       // load beta and duplicate

	vmulpd(ymm0, ymm4, ymm4)           // scale by alpha
	vmulpd(ymm0, ymm5, ymm5)
	vmulpd(ymm0, ymm6, ymm6)

<<<<<<< HEAD





	//mov(var(cs_c), rsi)                // load cs_c
	//lea(mem(, rsi, 8), rsi)            // rsi = cs_c * sizeof(double)



=======
>>>>>>> fb2a6827
	                                   // now avoid loading C if beta == 0

	vxorpd(ymm0, ymm0, ymm0)           // set ymm0 to zero.
	vucomisd(xmm0, xmm3)               // set ZF if beta == 0.
<<<<<<< HEAD
	je(.DBETAZERO)                     // if ZF = 1, jump to beta == 0 case



	label(.DROWSTORED)


=======
	je(.DBETAZERO_BLOCK4)              // if ZF = 1, jump to beta == 0 case


>>>>>>> fb2a6827
	vfmadd231pd(mem(rcx), ymm3, ymm4)
	vmovupd(xmm4, mem(rcx))
	add(rdi, rcx)

	vfmadd231pd(mem(rcx), ymm3, ymm5)
	vmovupd(xmm5, mem(rcx))
	vextractf128(imm(1), ymm5, xmm1 )
	vmovlpd(xmm1, mem(rcx, 2*8))
	add(rdi, rcx)
<<<<<<< HEAD

	vfmadd231pd(mem(rcx), ymm3, ymm6)
	vmovupd(ymm6, mem(rcx))
	//add(rdi, rcx)



	jmp(.DDONE)                        // jump to end.




	label(.DBETAZERO)



	label(.DROWSTORBZ)


	vmovupd(ymm4, mem(rcx))
	add(rdi, rcx)

	vmovupd(ymm5, mem(rcx))
	add(rdi, rcx)

	vmovupd(ymm6, mem(rcx))
	//add(rdi, rcx)




	label(.DDONE)




	lea(mem(r12, rdi, 2), r12)         //
	lea(mem(r12, rdi, 1), r12)         // c_ii = r12 += 3*rs_c

	lea(mem(r14, r8,  2), r14)         //
	lea(mem(r14, r8,  1), r14)         // a_ii = r14 += 3*rs_a
=======

	vfmadd231pd(mem(rcx), ymm3, ymm6)
	vmovupd(ymm6, mem(rcx))
>>>>>>> fb2a6827

	jmp(.DDONE_BLOCK4)                 // jump to end.

	label(.DBETAZERO_BLOCK4)


	vmovupd(xmm4, mem(rcx))
	add(rdi, rcx)

	vmovupd(xmm5, mem(rcx))
	vextractf128(imm(1), ymm5, xmm1 )
	vmovlpd(xmm1, mem(rcx, 2*8))
	add(rdi, rcx)

	vmovupd(ymm6, mem(rcx))


	label(.DDONE_BLOCK4)

<<<<<<< HEAD

=======
	vzeroupper()
>>>>>>> fb2a6827

    end_asm(
	: // output operands (none)
	: // input operands
      [m_iter] "m" (m_iter),
      [k_iter16] "m" (k_iter16),
      [k_iter4] "m" (k_iter4),
      [k_left1] "m" (k_left1),
      [a]      "m" (a),
      [rs_a]   "m" (rs_a),
      [cs_a]   "m" (cs_a),
      [b]      "m" (b),
      [rs_b]   "m" (rs_b),
      [cs_b]   "m" (cs_b),
      [alpha]  "m" (alpha),
      [beta]   "m" (beta),
      [c]      "m" (c),
      [rs_c]   "m" (rs_c),
      [cs_c]   "m" (cs_c)/*,
      [a_next] "m" (a_next),
      [b_next] "m" (b_next)*/
	: // register clobber list
	  "rax", "rbx", "rcx", "rdx", "rsi", "rdi",
	  "r8", "r9", "r10", "r11", "r12", "r13", "r14", "r15",
	  "xmm0", "xmm1", "xmm2", "xmm3",
	  "xmm4", "xmm5", "xmm6", "xmm7",
	  "xmm8", "xmm9", "xmm10", "xmm11",
	  "xmm12", "xmm13", "xmm14", "xmm15",
	  "ymm0", "ymm1", "ymm2", "ymm3", "ymm4", "ymm5",
	  "ymm6", "ymm7", "ymm8", "ymm9", "ymm10",
	  "ymm11", "ymm12", "ymm13", "ymm14", "ymm15",
	  "memory"
	)

<<<<<<< HEAD
	consider_edge_cases:

	// Handle edge cases in the m dimension, if they exist.
	if ( m_left )
	{
		const dim_t   nr_cur = 8;
		const dim_t   i_edge = m0 - ( dim_t )m_left;

		      double* cij = ( double* )c + i_edge*rs_c;
		const double* bj  = ( double* )b;
		const double* ai  = ( double* )a + i_edge*rs_a;

		if ( 2 == m_left )
		{
			const dim_t mr_cur = 2;

			bli_dgemmsup_rd_haswell_asm_2x8
			(
			  conja, conjb, mr_cur, nr_cur, k0,
			  alpha, ai, rs_a0, cs_a0, bj, rs_b0, cs_b0,
			  beta, cij, rs_c0, cs_c0, data, cntx
			);
			//cij += mr_cur*rs_c0; ai += mr_cur*rs_a0; m_left -= mr_cur;
		}
		if ( 1 == m_left )
		{
			const dim_t mr_cur = 1;

			bli_dgemmsup_rd_haswell_asm_1x8
			(
			  conja, conjb, mr_cur, nr_cur, k0,
			  alpha, ai, rs_a0, cs_a0, bj, rs_b0, cs_b0,
			  beta, cij, rs_c0, cs_c0, data, cntx
			);
		}
	}
=======
	AOCL_DTL_TRACE_EXIT(AOCL_DTL_LEVEL_TRACE_7);
>>>>>>> fb2a6827
}

void bli_dgemmsup_rd_haswell_asm_6x4m
     (
             conj_t     conja,
             conj_t     conjb,
             dim_t      m0,
             dim_t      n0,
             dim_t      k0,
       const void*      alpha,
       const void*      a, inc_t rs_a0, inc_t cs_a0,
       const void*      b, inc_t rs_b0, inc_t cs_b0,
       const void*      beta,
             void*      c, inc_t rs_c0, inc_t cs_c0,
             auxinfo_t* data,
       const cntx_t*    cntx
     )
{
	AOCL_DTL_TRACE_ENTRY(AOCL_DTL_LEVEL_TRACE_7);
	//void*    a_next = bli_auxinfo_next_a( data );
	//void*    b_next = bli_auxinfo_next_b( data );

	// Typecast local copies of integers in case dim_t and inc_t are a
	// different size than is expected by load instructions.
	uint64_t k_iter16 = k0 / 16;
	uint64_t k_left16 = k0 % 16;
	uint64_t k_iter4  = k_left16 / 4;
	uint64_t k_left1  = k_left16 % 4;

	uint64_t m_iter = m0 / 3;
	uint64_t m_left = m0 % 3;

	uint64_t rs_a   = rs_a0;
	uint64_t cs_a   = cs_a0;
	uint64_t rs_b   = rs_b0;
	uint64_t cs_b   = cs_b0;
	uint64_t rs_c   = rs_c0;
	uint64_t cs_c   = cs_c0;

	if ( m_iter == 0 ) goto consider_edge_cases;

	// -------------------------------------------------------------------------

	begin_asm()

	//vzeroall()                         // zero all xmm/ymm registers.

	mov(var(a), r14)                   // load address of a.
	mov(var(rs_a), r8)                 // load rs_a
	//mov(var(cs_a), r9)                 // load cs_a
	lea(mem(, r8, 8), r8)              // rs_a *= sizeof(double)
	//lea(mem(, r9, 8), r9)              // cs_a *= sizeof(double)

	//lea(mem(r8, r8, 2), r13)           // r13 = 3*rs_a
	//lea(mem(r8, r8, 4), r15)           // r15 = 5*rs_a

	mov(var(b), rdx)                   // load address of b.
	//mov(var(rs_b), r10)                // load rs_b
	mov(var(cs_b), r11)                // load cs_b
	//lea(mem(, r10, 8), r10)            // rs_b *= sizeof(double)
	lea(mem(, r11, 8), r11)            // cs_b *= sizeof(double)

	lea(mem(r11, r11, 2), r13)         // r13 = 3*cs_b
	lea(mem(r8,  r8,  2), r10)         // r10 = 3*rs_a


	mov(var(c), r12)                   // load address of c
	mov(var(rs_c), rdi)                // load rs_c
	lea(mem(, rdi, 8), rdi)            // rs_c *= sizeof(double)



	// r12 = rcx = c
	// r14 = rax = a
	// rdx = rbx = b
	// r9  = m dim index ii
	// r15 = n dim index jj

	mov(var(m_iter), r9)               // ii = m_iter;

	label(.DLOOP3X4I)                  // LOOP OVER ii = [ m_iter .. 1 0 ]



#if 0
	vzeroall()                         // zero all xmm/ymm registers.
#else
	                                   // skylake can execute 3 vxorpd ipc with
	                                   // a latency of 1 cycle, while vzeroall
	                                   // has a latency of 12 cycles.
	vxorpd(ymm4,  ymm4,  ymm4)
	vxorpd(ymm5,  ymm5,  ymm5)
	vxorpd(ymm6,  ymm6,  ymm6)
	vxorpd(ymm7,  ymm7,  ymm7)
	vxorpd(ymm8,  ymm8,  ymm8)
	vxorpd(ymm9,  ymm9,  ymm9)
	vxorpd(ymm10, ymm10, ymm10)
	vxorpd(ymm11, ymm11, ymm11)
	vxorpd(ymm12, ymm12, ymm12)
	vxorpd(ymm13, ymm13, ymm13)
	vxorpd(ymm14, ymm14, ymm14)
	vxorpd(ymm15, ymm15, ymm15)
#endif


	lea(mem(r12), rcx)                 // rcx = c + 3*ii*rs_c;
	lea(mem(r14), rax)                 // rax = a + 3*ii*rs_a;
	lea(mem(rdx), rbx)                 // rbx = b;


#if 1
	//mov(var(rs_c), rdi)                // load rs_c
	//lea(mem(, rdi, 8), rdi)            // rs_c *= sizeof(double)
	prefetch(0, mem(rcx,         3*8)) // prefetch c + 0*rs_c
	prefetch(0, mem(rcx, rdi, 1, 3*8)) // prefetch c + 1*rs_c
	prefetch(0, mem(rcx, rdi, 2, 3*8)) // prefetch c + 2*rs_c
#endif
<<<<<<< HEAD
	lea(mem(r8,  r8,  4), rbp)         // rbp = 5*rs_a
=======
	lea(mem(r8,  r8,  4), rcx)         // rcx = 5*rs_a
	
>>>>>>> fb2a6827




	mov(var(k_iter16), rsi)            // i = k_iter16;
	test(rsi, rsi)                     // check i via logical AND.
	je(.DCONSIDKITER4)                 // if i == 0, jump to code that
	                                   // contains the k_iter4 loop.


	label(.DLOOPKITER16)               // MAIN LOOP


	// ---------------------------------- iteration 0

#if 1
	prefetch(0, mem(rax, r10, 1, 0*8)) // prefetch rax + 3*rs_a
	prefetch(0, mem(rax, r8,  4, 0*8)) // prefetch rax + 4*rs_a
	prefetch(0, mem(rax, rcx, 1, 0*8)) // prefetch rax + 5*rs_a
#endif

	vmovupd(mem(rax       ), ymm0)
	vmovupd(mem(rax, r8, 1), ymm1)
	vmovupd(mem(rax, r8, 2), ymm2)
	add(imm(4*8), rax)                 // a += 4*cs_a = 4*8;

	vmovupd(mem(rbx        ), ymm3)
	vfmadd231pd(ymm0, ymm3, ymm4)
	vfmadd231pd(ymm1, ymm3, ymm5)
	vfmadd231pd(ymm2, ymm3, ymm6)

	vmovupd(mem(rbx, r11, 1), ymm3)
	vfmadd231pd(ymm0, ymm3, ymm7)
	vfmadd231pd(ymm1, ymm3, ymm8)
	vfmadd231pd(ymm2, ymm3, ymm9)

	vmovupd(mem(rbx, r11, 2), ymm3)
	vfmadd231pd(ymm0, ymm3, ymm10)
	vfmadd231pd(ymm1, ymm3, ymm11)
	vfmadd231pd(ymm2, ymm3, ymm12)

	vmovupd(mem(rbx, r13, 1), ymm3)
	add(imm(4*8), rbx)                 // b += 4*rs_b = 4*8;
	vfmadd231pd(ymm0, ymm3, ymm13)
	vfmadd231pd(ymm1, ymm3, ymm14)
	vfmadd231pd(ymm2, ymm3, ymm15)


	// ---------------------------------- iteration 1

	vmovupd(mem(rax       ), ymm0)
	vmovupd(mem(rax, r8, 1), ymm1)
	vmovupd(mem(rax, r8, 2), ymm2)
	add(imm(4*8), rax)                 // a += 4*cs_a = 4*8;

	vmovupd(mem(rbx        ), ymm3)
	vfmadd231pd(ymm0, ymm3, ymm4)
	vfmadd231pd(ymm1, ymm3, ymm5)
	vfmadd231pd(ymm2, ymm3, ymm6)

	vmovupd(mem(rbx, r11, 1), ymm3)
	vfmadd231pd(ymm0, ymm3, ymm7)
	vfmadd231pd(ymm1, ymm3, ymm8)
	vfmadd231pd(ymm2, ymm3, ymm9)

	vmovupd(mem(rbx, r11, 2), ymm3)
	vfmadd231pd(ymm0, ymm3, ymm10)
	vfmadd231pd(ymm1, ymm3, ymm11)
	vfmadd231pd(ymm2, ymm3, ymm12)

	vmovupd(mem(rbx, r13, 1), ymm3)
	add(imm(4*8), rbx)                 // b += 4*rs_b = 4*8;
	vfmadd231pd(ymm0, ymm3, ymm13)
	vfmadd231pd(ymm1, ymm3, ymm14)
	vfmadd231pd(ymm2, ymm3, ymm15)


	// ---------------------------------- iteration 2

#if 1
	prefetch(0, mem(rax, r10, 1, 0*8)) // prefetch rax + 3*rs_a
	prefetch(0, mem(rax, r8,  4, 0*8)) // prefetch rax + 4*rs_a
	prefetch(0, mem(rax, rcx, 1, 0*8)) // prefetch rax + 5*rs_a
#endif

	vmovupd(mem(rax       ), ymm0)
	vmovupd(mem(rax, r8, 1), ymm1)
	vmovupd(mem(rax, r8, 2), ymm2)
	add(imm(4*8), rax)                 // a += 4*cs_a = 4*8;

	vmovupd(mem(rbx        ), ymm3)
	vfmadd231pd(ymm0, ymm3, ymm4)
	vfmadd231pd(ymm1, ymm3, ymm5)
	vfmadd231pd(ymm2, ymm3, ymm6)

	vmovupd(mem(rbx, r11, 1), ymm3)
	vfmadd231pd(ymm0, ymm3, ymm7)
	vfmadd231pd(ymm1, ymm3, ymm8)
	vfmadd231pd(ymm2, ymm3, ymm9)

	vmovupd(mem(rbx, r11, 2), ymm3)
	vfmadd231pd(ymm0, ymm3, ymm10)
	vfmadd231pd(ymm1, ymm3, ymm11)
	vfmadd231pd(ymm2, ymm3, ymm12)

	vmovupd(mem(rbx, r13, 1), ymm3)
	add(imm(4*8), rbx)                 // b += 4*rs_b = 4*8;
	vfmadd231pd(ymm0, ymm3, ymm13)
	vfmadd231pd(ymm1, ymm3, ymm14)
	vfmadd231pd(ymm2, ymm3, ymm15)


	// ---------------------------------- iteration 3

	vmovupd(mem(rax       ), ymm0)
	vmovupd(mem(rax, r8, 1), ymm1)
	vmovupd(mem(rax, r8, 2), ymm2)
	add(imm(4*8), rax)                 // a += 4*cs_a = 4*8;

	vmovupd(mem(rbx        ), ymm3)
	vfmadd231pd(ymm0, ymm3, ymm4)
	vfmadd231pd(ymm1, ymm3, ymm5)
	vfmadd231pd(ymm2, ymm3, ymm6)

	vmovupd(mem(rbx, r11, 1), ymm3)
	vfmadd231pd(ymm0, ymm3, ymm7)
	vfmadd231pd(ymm1, ymm3, ymm8)
	vfmadd231pd(ymm2, ymm3, ymm9)

	vmovupd(mem(rbx, r11, 2), ymm3)
	vfmadd231pd(ymm0, ymm3, ymm10)
	vfmadd231pd(ymm1, ymm3, ymm11)
	vfmadd231pd(ymm2, ymm3, ymm12)

	vmovupd(mem(rbx, r13, 1), ymm3)
	add(imm(4*8), rbx)                 // b += 4*rs_b = 4*8;
	vfmadd231pd(ymm0, ymm3, ymm13)
	vfmadd231pd(ymm1, ymm3, ymm14)
	vfmadd231pd(ymm2, ymm3, ymm15)



	dec(rsi)                           // i -= 1;
	jne(.DLOOPKITER16)                 // iterate again if i != 0.






	label(.DCONSIDKITER4)

	mov(var(k_iter4), rsi)             // i = k_iter4;
	test(rsi, rsi)                     // check i via logical AND.
	je(.DCONSIDKLEFT1)                 // if i == 0, jump to code that
	                                   // considers k_left1 loop.
	                                   // else, we prepare to enter k_iter4 loop.


	label(.DLOOPKITER4)                // EDGE LOOP (ymm)

#if 1
	prefetch(0, mem(rax, r10, 1, 0*8)) // prefetch rax + 3*rs_a
	prefetch(0, mem(rax, r8,  4, 0*8)) // prefetch rax + 4*rs_a
	prefetch(0, mem(rax, rcx, 1, 0*8)) // prefetch rax + 5*rs_a
#endif

	vmovupd(mem(rax       ), ymm0)
	vmovupd(mem(rax, r8, 1), ymm1)
	vmovupd(mem(rax, r8, 2), ymm2)
	add(imm(4*8), rax)                 // a += 4*cs_a = 4*8;

	vmovupd(mem(rbx        ), ymm3)
	vfmadd231pd(ymm0, ymm3, ymm4)
	vfmadd231pd(ymm1, ymm3, ymm5)
	vfmadd231pd(ymm2, ymm3, ymm6)

	vmovupd(mem(rbx, r11, 1), ymm3)
	vfmadd231pd(ymm0, ymm3, ymm7)
	vfmadd231pd(ymm1, ymm3, ymm8)
	vfmadd231pd(ymm2, ymm3, ymm9)

	vmovupd(mem(rbx, r11, 2), ymm3)
	vfmadd231pd(ymm0, ymm3, ymm10)
	vfmadd231pd(ymm1, ymm3, ymm11)
	vfmadd231pd(ymm2, ymm3, ymm12)

	vmovupd(mem(rbx, r13, 1), ymm3)
	add(imm(4*8), rbx)                 // b += 4*rs_b = 4*8;
	vfmadd231pd(ymm0, ymm3, ymm13)
	vfmadd231pd(ymm1, ymm3, ymm14)
	vfmadd231pd(ymm2, ymm3, ymm15)


	dec(rsi)                           // i -= 1;
	jne(.DLOOPKITER4)                  // iterate again if i != 0.




	label(.DCONSIDKLEFT1)

	mov(var(k_left1), rsi)             // i = k_left1;
	test(rsi, rsi)                     // check i via logical AND.
	je(.DPOSTACCUM)                    // if i == 0, we're done; jump to end.
	                                   // else, we prepare to enter k_left1 loop.




	label(.DLOOPKLEFT1)                // EDGE LOOP (scalar)
	                                   // NOTE: We must use ymm registers here bc
	                                   // using the xmm registers would zero out the
	                                   // high bits of the destination registers,
	                                   // which would destory intermediate results.

	vmovsd(mem(rax       ), xmm0)
	vmovsd(mem(rax, r8, 1), xmm1)
	vmovsd(mem(rax, r8, 2), xmm2)
	add(imm(1*8), rax)                 // a += 1*cs_a = 1*8;

	vmovsd(mem(rbx        ), xmm3)
	vfmadd231pd(ymm0, ymm3, ymm4)
	vfmadd231pd(ymm1, ymm3, ymm5)
	vfmadd231pd(ymm2, ymm3, ymm6)

	vmovsd(mem(rbx, r11, 1), xmm3)
	vfmadd231pd(ymm0, ymm3, ymm7)
	vfmadd231pd(ymm1, ymm3, ymm8)
	vfmadd231pd(ymm2, ymm3, ymm9)

	vmovsd(mem(rbx, r11, 2), xmm3)
	vfmadd231pd(ymm0, ymm3, ymm10)
	vfmadd231pd(ymm1, ymm3, ymm11)
	vfmadd231pd(ymm2, ymm3, ymm12)

	vmovsd(mem(rbx, r13, 1), xmm3)
	add(imm(1*8), rbx)                 // b += 1*rs_b = 1*8;
	vfmadd231pd(ymm0, ymm3, ymm13)
	vfmadd231pd(ymm1, ymm3, ymm14)
	vfmadd231pd(ymm2, ymm3, ymm15)


	dec(rsi)                           // i -= 1;
	jne(.DLOOPKLEFT1)                  // iterate again if i != 0.







	label(.DPOSTACCUM)

	                                   // ymm4  ymm7  ymm10 ymm13
	                                   // ymm5  ymm8  ymm11 ymm14
	                                   // ymm6  ymm9  ymm12 ymm15

	vhaddpd( ymm7, ymm4, ymm0 )
	vextractf128(imm(1), ymm0, xmm1 )
	vaddpd( xmm0, xmm1, xmm0 )

	vhaddpd( ymm13, ymm10, ymm2 )
	vextractf128(imm(1), ymm2, xmm1 )
	vaddpd( xmm2, xmm1, xmm2 )

	vperm2f128(imm(0x20), ymm2, ymm0, ymm4 )
	                                   // ymm4[0] = sum(ymm4);  ymm4[1] = sum(ymm7)
	                                   // ymm4[2] = sum(ymm10); ymm4[3] = sum(ymm13)

	vhaddpd( ymm8, ymm5, ymm0 )
	vextractf128(imm(1), ymm0, xmm1 )
	vaddpd( xmm0, xmm1, xmm0 )

	vhaddpd( ymm14, ymm11, ymm2 )
	vextractf128(imm(1), ymm2, xmm1 )
	vaddpd( xmm2, xmm1, xmm2 )

	vperm2f128(imm(0x20), ymm2, ymm0, ymm5 )
	                                   // ymm5[0] = sum(ymm5);  ymm5[1] = sum(ymm8)
	                                   // ymm5[2] = sum(ymm11); ymm5[3] = sum(ymm14)

	vhaddpd( ymm9, ymm6, ymm0 )
	vextractf128(imm(1), ymm0, xmm1 )
	vaddpd( xmm0, xmm1, xmm0 )

	vhaddpd( ymm15, ymm12, ymm2 )
	vextractf128(imm(1), ymm2, xmm1 )
	vaddpd( xmm2, xmm1, xmm2 )

	vperm2f128(imm(0x20), ymm2, ymm0, ymm6 )
	                                   // ymm6[0] = sum(ymm6);  ymm6[1] = sum(ymm9)
	                                   // ymm6[2] = sum(ymm12); ymm6[3] = sum(ymm15)




	//mov(var(rs_c), rdi)                // load rs_c
	//lea(mem(, rdi, 8), rdi)            // rs_c *= sizeof(double)

	lea(mem(r12), rcx)                 // rcx = c + 3*ii*rs_c;
	mov(var(alpha), rax)               // load address of alpha
	mov(var(beta), rbx)                // load address of beta
	vbroadcastsd(mem(rax), ymm0)       // load alpha and duplicate
	vbroadcastsd(mem(rbx), ymm3)       // load beta and duplicate

	vmulpd(ymm0, ymm4, ymm4)           // scale by alpha
	vmulpd(ymm0, ymm5, ymm5)
	vmulpd(ymm0, ymm6, ymm6)






	//mov(var(cs_c), rsi)                // load cs_c
	//lea(mem(, rsi, 8), rsi)            // rsi = cs_c * sizeof(double)



	                                   // now avoid loading C if beta == 0

	vxorpd(ymm0, ymm0, ymm0)           // set ymm0 to zero.
	vucomisd(xmm0, xmm3)               // set ZF if beta == 0.
	je(.DBETAZERO)                     // if ZF = 1, jump to beta == 0 case



	label(.DROWSTORED)


	vfmadd231pd(mem(rcx), ymm3, ymm4)
	vmovupd(ymm4, mem(rcx))
	add(rdi, rcx)

	vfmadd231pd(mem(rcx), ymm3, ymm5)
	vmovupd(ymm5, mem(rcx))
	add(rdi, rcx)

	vfmadd231pd(mem(rcx), ymm3, ymm6)
	vmovupd(ymm6, mem(rcx))
	//add(rdi, rcx)



	jmp(.DDONE)                        // jump to end.




	label(.DBETAZERO)



	label(.DROWSTORBZ)


	vmovupd(ymm4, mem(rcx))
	add(rdi, rcx)

	vmovupd(ymm5, mem(rcx))
	add(rdi, rcx)

	vmovupd(ymm6, mem(rcx))
	//add(rdi, rcx)




	label(.DDONE)




	lea(mem(r12, rdi, 2), r12)         //
	lea(mem(r12, rdi, 1), r12)         // c_ii = r12 += 3*rs_c

	lea(mem(r14, r8,  2), r14)         //
	lea(mem(r14, r8,  1), r14)         // a_ii = r14 += 3*rs_a

	dec(r9)                            // ii -= 1;
	jne(.DLOOP3X4I)                    // iterate again if ii != 0.




	label(.DRETURN)

<<<<<<< HEAD

=======
	vzeroupper()
>>>>>>> fb2a6827

    end_asm(
	: // output operands (none)
	: // input operands
      [m_iter] "m" (m_iter),
      [k_iter16] "m" (k_iter16),
      [k_iter4] "m" (k_iter4),
      [k_left1] "m" (k_left1),
      [a]      "m" (a),
      [rs_a]   "m" (rs_a),
      [cs_a]   "m" (cs_a),
      [b]      "m" (b),
      [rs_b]   "m" (rs_b),
      [cs_b]   "m" (cs_b),
      [alpha]  "m" (alpha),
      [beta]   "m" (beta),
      [c]      "m" (c),
      [rs_c]   "m" (rs_c),
      [cs_c]   "m" (cs_c)/*,
      [a_next] "m" (a_next),
      [b_next] "m" (b_next)*/
	: // register clobber list
	  "rax", "rbx", "rcx", "rdx", "rsi", "rdi",
	  "r8", "r9", "r10", "r11", "r12", "r13", "r14", "r15",
	  "xmm0", "xmm1", "xmm2", "xmm3",
	  "xmm4", "xmm5", "xmm6", "xmm7",
	  "xmm8", "xmm9", "xmm10", "xmm11",
	  "xmm12", "xmm13", "xmm14", "xmm15",
	  "ymm0", "ymm1", "ymm2", "ymm3", "ymm4", "ymm5",
	  "ymm6", "ymm7", "ymm8", "ymm9", "ymm10",
	  "ymm11", "ymm12", "ymm13", "ymm14", "ymm15",
	  "memory"
	)

	consider_edge_cases:

	// Handle edge cases in the m dimension, if they exist.
	if ( m_left )
	{
		const dim_t   nr_cur = 4;
		const dim_t   i_edge = m0 - ( dim_t )m_left;

		      double* cij = ( double* )c + i_edge*rs_c;
		const double* bj  = ( double* )b;
		const double* ai  = ( double* )a + i_edge*rs_a;

		if ( 2 == m_left )
		{
			const dim_t mr_cur = 2;

			bli_dgemmsup_rd_haswell_asm_2x4
			(
			  conja, conjb, mr_cur, nr_cur, k0,
			  alpha, ai, rs_a0, cs_a0, bj, rs_b0, cs_b0,
			  beta, cij, rs_c0, cs_c0, data, cntx
			);
			//cij += mr_cur*rs_c0; ai += mr_cur*rs_a0; m_left -= mr_cur;
		}
		if ( 1 == m_left )
		{
			const dim_t mr_cur = 1;

			bli_dgemmsup_rd_haswell_asm_1x4
			(
			  conja, conjb, mr_cur, nr_cur, k0,
			  alpha, ai, rs_a0, cs_a0, bj, rs_b0, cs_b0,
			  beta, cij, rs_c0, cs_c0, data, cntx
			);
		}
	}
	
	AOCL_DTL_TRACE_EXIT(AOCL_DTL_LEVEL_TRACE_7);
}

void bli_dgemmsup_rd_haswell_asm_6x2m
     (
             conj_t     conja,
             conj_t     conjb,
             dim_t      m0,
             dim_t      n0,
             dim_t      k0,
       const void*      alpha,
       const void*      a, inc_t rs_a0, inc_t cs_a0,
       const void*      b, inc_t rs_b0, inc_t cs_b0,
       const void*      beta,
             void*      c, inc_t rs_c0, inc_t cs_c0,
             auxinfo_t* data,
       const cntx_t*    cntx
     )
{
	AOCL_DTL_TRACE_ENTRY(AOCL_DTL_LEVEL_TRACE_7);
	//void*    a_next = bli_auxinfo_next_a( data );
	//void*    b_next = bli_auxinfo_next_b( data );

	// Typecast local copies of integers in case dim_t and inc_t are a
	// different size than is expected by load instructions.
	uint64_t k_iter16 = k0 / 16;
	uint64_t k_left16 = k0 % 16;
	uint64_t k_iter4  = k_left16 / 4;
	uint64_t k_left1  = k_left16 % 4;

	uint64_t m_iter = m0 / 6;
	uint64_t m_left = m0 % 6;

	uint64_t rs_a   = rs_a0;
	uint64_t cs_a   = cs_a0;
	uint64_t rs_b   = rs_b0;
	uint64_t cs_b   = cs_b0;
	uint64_t rs_c   = rs_c0;
	uint64_t cs_c   = cs_c0;

	if ( m_iter == 0 ) goto consider_edge_cases;

	// -------------------------------------------------------------------------

	begin_asm()

	//vzeroall()                         // zero all xmm/ymm registers.

	mov(var(a), r14)                   // load address of a.
	mov(var(rs_a), r8)                 // load rs_a
	//mov(var(cs_a), r9)                 // load cs_a
	lea(mem(, r8, 8), r8)              // rs_a *= sizeof(double)
	//lea(mem(, r9, 8), r9)              // cs_a *= sizeof(double)

	lea(mem(r8, r8, 2), r13)           // r13 = 3*rs_a
	lea(mem(r8, r8, 4), r15)           // r15 = 5*rs_a

	mov(var(b), rdx)                   // load address of b.
	//mov(var(rs_b), r10)                // load rs_b
	mov(var(cs_b), r11)                // load cs_b
	//lea(mem(, r10, 8), r10)            // rs_b *= sizeof(double)
	lea(mem(, r11, 8), r11)            // cs_b *= sizeof(double)

	//lea(mem(r11, r11, 2), r13)         // r13 = 3*cs_b
	//lea(mem(r8,  r8,  2), r10)         // r10 = 3*rs_a


	mov(var(c), r12)                   // load address of c
	mov(var(rs_c), rdi)                // load rs_c
	lea(mem(, rdi, 8), rdi)            // rs_c *= sizeof(double)



	// r12 = rcx = c
	// r14 = rax = a
	// rdx = rbx = b
	// r9  = m dim index ii

	mov(var(m_iter), r9)               // ii = m_iter;

	label(.DLOOP3X4I)                  // LOOP OVER ii = [ m_iter ... 1 0 ]


#if 0
	vzeroall()                         // zero all xmm/ymm registers.
#else
	                                   // skylake can execute 3 vxorpd ipc with
	                                   // a latency of 1 cycle, while vzeroall
	                                   // has a latency of 12 cycles.
	vxorpd(ymm4,  ymm4,  ymm4)
	vxorpd(ymm5,  ymm5,  ymm5)
	vxorpd(ymm6,  ymm6,  ymm6)
	vxorpd(ymm7,  ymm7,  ymm7)
	vxorpd(ymm8,  ymm8,  ymm8)
	vxorpd(ymm9,  ymm9,  ymm9)
	vxorpd(ymm10, ymm10, ymm10)
	vxorpd(ymm11, ymm11, ymm11)
	vxorpd(ymm12, ymm12, ymm12)
	vxorpd(ymm13, ymm13, ymm13)
	vxorpd(ymm14, ymm14, ymm14)
	vxorpd(ymm15, ymm15, ymm15)
#endif


	lea(mem(r12), rcx)                 // rcx = c_ii;
	lea(mem(r14), rax)                 // rax = a_ii;
	lea(mem(rdx), rbx)                 // rbx = b;


#if 1
	//mov(var(rs_c), rdi)                // load rs_c
	//lea(mem(, rdi, 8), rdi)            // rs_c *= sizeof(double)
	lea(mem(rcx, rdi, 2), r10)         //
	lea(mem(r10, rdi, 1), r10)         // rdx = c + 3*rs_c;
	prefetch(0, mem(rcx, 1*8))         // prefetch c + 0*rs_c
	prefetch(0, mem(rcx, rdi, 1, 1*8)) // prefetch c + 1*rs_c
	prefetch(0, mem(rcx, rdi, 2, 1*8)) // prefetch c + 2*rs_c
	prefetch(0, mem(r10, 1*8))         // prefetch c + 3*rs_c
	prefetch(0, mem(r10, rdi, 1, 1*8)) // prefetch c + 4*rs_c
	prefetch(0, mem(r10, rdi, 2, 1*8)) // prefetch c + 5*rs_c
#endif




	mov(var(k_iter16), rsi)            // i = k_iter16;
	test(rsi, rsi)                     // check i via logical AND.
	je(.DCONSIDKITER4)                 // if i == 0, jump to code that
	                                   // contains the k_iter4 loop.


	label(.DLOOPKITER16)               // MAIN LOOP


	// ---------------------------------- iteration 0

#if 0
	prefetch(0, mem(rax, r10, 1, 0*8)) // prefetch rax + 3*rs_a
	prefetch(0, mem(rax, r8,  4, 0*8)) // prefetch rax + 4*rs_a
	prefetch(0, mem(rax, rbp, 1, 0*8)) // prefetch rax + 5*rs_a
#endif

	vmovupd(mem(rbx        ), ymm0)
	vmovupd(mem(rbx, r11, 1), ymm1)
	add(imm(4*8), rbx)                 // b += 4*rs_b = 4*8;

	vmovupd(mem(rax        ), ymm3)
	vfmadd231pd(ymm0, ymm3, ymm4)
	vfmadd231pd(ymm1, ymm3, ymm5)

	vmovupd(mem(rax, r8,  1), ymm3)
	vfmadd231pd(ymm0, ymm3, ymm6)
	vfmadd231pd(ymm1, ymm3, ymm7)

	vmovupd(mem(rax, r8,  2), ymm3)
	vfmadd231pd(ymm0, ymm3, ymm8)
	vfmadd231pd(ymm1, ymm3, ymm9)

	vmovupd(mem(rax, r13, 1), ymm3)
	vfmadd231pd(ymm0, ymm3, ymm10)
	vfmadd231pd(ymm1, ymm3, ymm11)

	vmovupd(mem(rax, r8,  4), ymm3)
	vfmadd231pd(ymm0, ymm3, ymm12)
	vfmadd231pd(ymm1, ymm3, ymm13)

	vmovupd(mem(rax, r15, 1), ymm3)
	add(imm(4*8), rax)                 // a += 4*cs_a = 4*8;
	vfmadd231pd(ymm0, ymm3, ymm14)
	vfmadd231pd(ymm1, ymm3, ymm15)


	// ---------------------------------- iteration 1

	vmovupd(mem(rbx        ), ymm0)
	vmovupd(mem(rbx, r11, 1), ymm1)
	add(imm(4*8), rbx)                 // b += 4*rs_b = 4*8;

	vmovupd(mem(rax        ), ymm3)
	vfmadd231pd(ymm0, ymm3, ymm4)
	vfmadd231pd(ymm1, ymm3, ymm5)

	vmovupd(mem(rax, r8,  1), ymm3)
	vfmadd231pd(ymm0, ymm3, ymm6)
	vfmadd231pd(ymm1, ymm3, ymm7)

	vmovupd(mem(rax, r8,  2), ymm3)
	vfmadd231pd(ymm0, ymm3, ymm8)
	vfmadd231pd(ymm1, ymm3, ymm9)

	vmovupd(mem(rax, r13, 1), ymm3)
	vfmadd231pd(ymm0, ymm3, ymm10)
	vfmadd231pd(ymm1, ymm3, ymm11)

	vmovupd(mem(rax, r8,  4), ymm3)
	vfmadd231pd(ymm0, ymm3, ymm12)
	vfmadd231pd(ymm1, ymm3, ymm13)

	vmovupd(mem(rax, r15, 1), ymm3)
	add(imm(4*8), rax)                 // a += 4*cs_a = 4*8;
	vfmadd231pd(ymm0, ymm3, ymm14)
	vfmadd231pd(ymm1, ymm3, ymm15)


	// ---------------------------------- iteration 2

#if 0
	prefetch(0, mem(rax, r10, 1, 0*8)) // prefetch rax + 3*rs_a
	prefetch(0, mem(rax, r8,  4, 0*8)) // prefetch rax + 4*rs_a
	prefetch(0, mem(rax, rbp, 1, 0*8)) // prefetch rax + 5*rs_a
#endif

	vmovupd(mem(rbx        ), ymm0)
	vmovupd(mem(rbx, r11, 1), ymm1)
	add(imm(4*8), rbx)                 // b += 4*rs_b = 4*8;

	vmovupd(mem(rax        ), ymm3)
	vfmadd231pd(ymm0, ymm3, ymm4)
	vfmadd231pd(ymm1, ymm3, ymm5)

	vmovupd(mem(rax, r8,  1), ymm3)
	vfmadd231pd(ymm0, ymm3, ymm6)
	vfmadd231pd(ymm1, ymm3, ymm7)

	vmovupd(mem(rax, r8,  2), ymm3)
	vfmadd231pd(ymm0, ymm3, ymm8)
	vfmadd231pd(ymm1, ymm3, ymm9)

	vmovupd(mem(rax, r13, 1), ymm3)
	vfmadd231pd(ymm0, ymm3, ymm10)
	vfmadd231pd(ymm1, ymm3, ymm11)

	vmovupd(mem(rax, r8,  4), ymm3)
	vfmadd231pd(ymm0, ymm3, ymm12)
	vfmadd231pd(ymm1, ymm3, ymm13)

	vmovupd(mem(rax, r15, 1), ymm3)
	add(imm(4*8), rax)                 // a += 4*cs_a = 4*8;
	vfmadd231pd(ymm0, ymm3, ymm14)
	vfmadd231pd(ymm1, ymm3, ymm15)


	// ---------------------------------- iteration 3

	vmovupd(mem(rbx        ), ymm0)
	vmovupd(mem(rbx, r11, 1), ymm1)
	add(imm(4*8), rbx)                 // b += 4*rs_b = 4*8;

	vmovupd(mem(rax        ), ymm3)
	vfmadd231pd(ymm0, ymm3, ymm4)
	vfmadd231pd(ymm1, ymm3, ymm5)

	vmovupd(mem(rax, r8,  1), ymm3)
	vfmadd231pd(ymm0, ymm3, ymm6)
	vfmadd231pd(ymm1, ymm3, ymm7)

	vmovupd(mem(rax, r8,  2), ymm3)
	vfmadd231pd(ymm0, ymm3, ymm8)
	vfmadd231pd(ymm1, ymm3, ymm9)

	vmovupd(mem(rax, r13, 1), ymm3)
	vfmadd231pd(ymm0, ymm3, ymm10)
	vfmadd231pd(ymm1, ymm3, ymm11)

	vmovupd(mem(rax, r8,  4), ymm3)
	vfmadd231pd(ymm0, ymm3, ymm12)
	vfmadd231pd(ymm1, ymm3, ymm13)

	vmovupd(mem(rax, r15, 1), ymm3)
	add(imm(4*8), rax)                 // a += 4*cs_a = 4*8;
	vfmadd231pd(ymm0, ymm3, ymm14)
	vfmadd231pd(ymm1, ymm3, ymm15)



	dec(rsi)                           // i -= 1;
	jne(.DLOOPKITER16)                 // iterate again if i != 0.






	label(.DCONSIDKITER4)

	mov(var(k_iter4), rsi)             // i = k_iter4;
	test(rsi, rsi)                     // check i via logical AND.
	je(.DCONSIDKLEFT1)                 // if i == 0, jump to code that
	                                   // considers k_left1 loop.
	                                   // else, we prepare to enter k_iter4 loop.


	label(.DLOOPKITER4)                // EDGE LOOP (ymm)

#if 0
	prefetch(0, mem(rax, r10, 1, 0*8)) // prefetch rax + 3*rs_a
	prefetch(0, mem(rax, r8,  4, 0*8)) // prefetch rax + 4*rs_a
	prefetch(0, mem(rax, rbp, 1, 0*8)) // prefetch rax + 5*rs_a
#endif

	vmovupd(mem(rbx        ), ymm0)
	vmovupd(mem(rbx, r11, 1), ymm1)
	add(imm(4*8), rbx)                 // b += 4*rs_b = 4*8;

	vmovupd(mem(rax        ), ymm3)
	vfmadd231pd(ymm0, ymm3, ymm4)
	vfmadd231pd(ymm1, ymm3, ymm5)

	vmovupd(mem(rax, r8,  1), ymm3)
	vfmadd231pd(ymm0, ymm3, ymm6)
	vfmadd231pd(ymm1, ymm3, ymm7)

	vmovupd(mem(rax, r8,  2), ymm3)
	vfmadd231pd(ymm0, ymm3, ymm8)
	vfmadd231pd(ymm1, ymm3, ymm9)

	vmovupd(mem(rax, r13, 1), ymm3)
	vfmadd231pd(ymm0, ymm3, ymm10)
	vfmadd231pd(ymm1, ymm3, ymm11)

	vmovupd(mem(rax, r8,  4), ymm3)
	vfmadd231pd(ymm0, ymm3, ymm12)
	vfmadd231pd(ymm1, ymm3, ymm13)

	vmovupd(mem(rax, r15, 1), ymm3)
	add(imm(4*8), rax)                 // a += 4*cs_a = 4*8;
	vfmadd231pd(ymm0, ymm3, ymm14)
	vfmadd231pd(ymm1, ymm3, ymm15)


	dec(rsi)                           // i -= 1;
	jne(.DLOOPKITER4)                  // iterate again if i != 0.




	label(.DCONSIDKLEFT1)

	mov(var(k_left1), rsi)             // i = k_left1;
	test(rsi, rsi)                     // check i via logical AND.
	je(.DPOSTACCUM)                    // if i == 0, we're done; jump to end.
	                                   // else, we prepare to enter k_left1 loop.




	label(.DLOOPKLEFT1)                // EDGE LOOP (scalar)
	                                   // NOTE: We must use ymm registers here bc
	                                   // using the xmm registers would zero out the
	                                   // high bits of the destination registers,
	                                   // which would destory intermediate results.

	vmovsd(mem(rbx        ), xmm0)
	vmovsd(mem(rbx, r11, 1), xmm1)
	add(imm(1*8), rbx)                 // b += 1*rs_b = 1*8;

	vmovsd(mem(rax        ), xmm3)
	vfmadd231pd(ymm0, ymm3, ymm4)
	vfmadd231pd(ymm1, ymm3, ymm5)

	vmovsd(mem(rax, r8,  1), xmm3)
	vfmadd231pd(ymm0, ymm3, ymm6)
	vfmadd231pd(ymm1, ymm3, ymm7)

	vmovsd(mem(rax, r8,  2), xmm3)
	vfmadd231pd(ymm0, ymm3, ymm8)
	vfmadd231pd(ymm1, ymm3, ymm9)

	vmovsd(mem(rax, r13, 1), xmm3)
	vfmadd231pd(ymm0, ymm3, ymm10)
	vfmadd231pd(ymm1, ymm3, ymm11)

	vmovsd(mem(rax, r8,  4), xmm3)
	vfmadd231pd(ymm0, ymm3, ymm12)
	vfmadd231pd(ymm1, ymm3, ymm13)

	vmovsd(mem(rax, r15, 1), xmm3)
	add(imm(1*8), rax)                 // a += 1*cs_a = 1*8;
	vfmadd231pd(ymm0, ymm3, ymm14)
	vfmadd231pd(ymm1, ymm3, ymm15)


	dec(rsi)                           // i -= 1;
	jne(.DLOOPKLEFT1)                  // iterate again if i != 0.







	label(.DPOSTACCUM)

	                                   // ymm4  ymm5
	                                   // ymm6  ymm7
	                                   // ymm8  ymm9
	                                   // ymm10 ymm11
	                                   // ymm12 ymm13
	                                   // ymm14 ymm15

	vhaddpd( ymm5, ymm4, ymm0 )
	vextractf128(imm(1), ymm0, xmm1 )
	vaddpd( xmm0, xmm1, xmm4 )         // xmm0[0] = sum(ymm4); xmm0[1] = sum(ymm5)

	vhaddpd( ymm7, ymm6, ymm0 )
	vextractf128(imm(1), ymm0, xmm1 )
	vaddpd( xmm0, xmm1, xmm6 )

	vhaddpd( ymm9, ymm8, ymm0 )
	vextractf128(imm(1), ymm0, xmm1 )
	vaddpd( xmm0, xmm1, xmm8 )

	vhaddpd( ymm11, ymm10, ymm0 )
	vextractf128(imm(1), ymm0, xmm1 )
	vaddpd( xmm0, xmm1, xmm10 )

	vhaddpd( ymm13, ymm12, ymm0 )
	vextractf128(imm(1), ymm0, xmm1 )
	vaddpd( xmm0, xmm1, xmm12 )

	vhaddpd( ymm15, ymm14, ymm0 )
	vextractf128(imm(1), ymm0, xmm1 )
	vaddpd( xmm0, xmm1, xmm14 )

	                                   // xmm4[0:1]  = sum(ymm4)  sum(ymm5)
	                                   // xmm6[0:1]  = sum(ymm6)  sum(ymm7)
	                                   // xmm8[0:1]  = sum(ymm8)  sum(ymm9)
	                                   // xmm10[0:1] = sum(ymm10) sum(ymm11)
	                                   // xmm12[0:1] = sum(ymm12) sum(ymm13)
	                                   // xmm14[0:1] = sum(ymm14) sum(ymm15)



	//mov(var(rs_c), rdi)                // load rs_c
	//lea(mem(, rdi, 8), rdi)            // rs_c *= sizeof(double)

	mov(var(alpha), rax)               // load address of alpha
	mov(var(beta), rbx)                // load address of beta
	vbroadcastsd(mem(rax), ymm0)       // load alpha and duplicate
	vbroadcastsd(mem(rbx), ymm3)       // load beta and duplicate

	vmulpd(xmm0, xmm4,  xmm4)          // scale by alpha
	vmulpd(xmm0, xmm6,  xmm6)
	vmulpd(xmm0, xmm8,  xmm8)
	vmulpd(xmm0, xmm10, xmm10)
	vmulpd(xmm0, xmm12, xmm12)
	vmulpd(xmm0, xmm14, xmm14)






	//mov(var(cs_c), rsi)                // load cs_c
	//lea(mem(, rsi, 8), rsi)            // rsi = cs_c * sizeof(double)



	                                   // now avoid loading C if beta == 0

	vxorpd(ymm0, ymm0, ymm0)           // set ymm0 to zero.
	vucomisd(xmm0, xmm3)               // set ZF if beta == 0.
	je(.DBETAZERO)                     // if ZF = 1, jump to beta == 0 case



	label(.DROWSTORED)


	vfmadd231pd(mem(rcx), xmm3, xmm4)
	vmovupd(xmm4, mem(rcx))
	add(rdi, rcx)

	vfmadd231pd(mem(rcx), xmm3, xmm6)
	vmovupd(xmm6, mem(rcx))
	add(rdi, rcx)

	vfmadd231pd(mem(rcx), xmm3, xmm8)
	vmovupd(xmm8, mem(rcx))
	add(rdi, rcx)

	vfmadd231pd(mem(rcx), xmm3, xmm10)
	vmovupd(xmm10, mem(rcx))
	add(rdi, rcx)

	vfmadd231pd(mem(rcx), xmm3, xmm12)
	vmovupd(xmm12, mem(rcx))
	add(rdi, rcx)

	vfmadd231pd(mem(rcx), xmm3, xmm14)
	vmovupd(xmm14, mem(rcx))
	//add(rdi, rcx)



	jmp(.DDONE)                        // jump to end.




	label(.DBETAZERO)



	label(.DROWSTORBZ)


	vmovupd(xmm4, mem(rcx))
	add(rdi, rcx)

	vmovupd(xmm6, mem(rcx))
	add(rdi, rcx)

	vmovupd(xmm8, mem(rcx))
	add(rdi, rcx)

	vmovupd(xmm10, mem(rcx))
	add(rdi, rcx)

	vmovupd(xmm12, mem(rcx))
	add(rdi, rcx)

	vmovupd(xmm14, mem(rcx))
	//add(rdi, rcx)




	label(.DDONE)




	lea(mem(r12, rdi, 4), r12)         //
	lea(mem(r12, rdi, 2), r12)         // c_ii = r12 += 6*rs_c

	lea(mem(r14, r8,  4), r14)         //
	lea(mem(r14, r8,  2), r14)         // a_ii = r14 += 6*rs_a

	dec(r9)                            // ii -= 1;
	jne(.DLOOP3X4I)                    // iterate again if ii != 0.




	label(.DRETURN)

<<<<<<< HEAD

=======
	vzeroupper()
>>>>>>> fb2a6827

    end_asm(
	: // output operands (none)
	: // input operands
      [m_iter] "m" (m_iter),
      [k_iter16] "m" (k_iter16),
      [k_iter4] "m" (k_iter4),
      [k_left1] "m" (k_left1),
      [a]      "m" (a),
      [rs_a]   "m" (rs_a),
      [cs_a]   "m" (cs_a),
      [b]      "m" (b),
      [rs_b]   "m" (rs_b),
      [cs_b]   "m" (cs_b),
      [alpha]  "m" (alpha),
      [beta]   "m" (beta),
      [c]      "m" (c),
      [rs_c]   "m" (rs_c),
      [cs_c]   "m" (cs_c)/*,
      [a_next] "m" (a_next),
      [b_next] "m" (b_next)*/
	: // register clobber list
	  "rax", "rbx", "rcx", "rdx", "rsi", "rdi",
	  "r8", "r9", "r10", "r11", "r12", "r13", "r14", "r15",
	  "xmm0", "xmm1", "xmm2", "xmm3",
	  "xmm4", "xmm5", "xmm6", "xmm7",
	  "xmm8", "xmm9", "xmm10", "xmm11",
	  "xmm12", "xmm13", "xmm14", "xmm15",
	  "ymm0", "ymm1", "ymm3", "ymm4", "ymm5",
	  "ymm6", "ymm7", "ymm8", "ymm9", "ymm10",
	  "ymm11", "ymm12", "ymm13", "ymm14", "ymm15",
	  "memory"
	)

	consider_edge_cases:

	// Handle edge cases in the m dimension, if they exist.
	if ( m_left )
	{
		const dim_t   nr_cur = 2;
		const dim_t   i_edge = m0 - ( dim_t )m_left;

		      double* cij = ( double* )c + i_edge*rs_c;
		const double* bj  = ( double* )b;
		const double* ai  = ( double* )a + i_edge*rs_a;

		if ( 3 <= m_left )
		{
			const dim_t mr_cur = 3;

			bli_dgemmsup_rd_haswell_asm_3x2
			//bli_dgemmsup_r_haswell_ref
			(
			  conja, conjb, mr_cur, nr_cur, k0,
			  alpha, ai, rs_a0, cs_a0, bj, rs_b0, cs_b0,
			  beta, cij, rs_c0, cs_c0, data, cntx
			);
			cij += mr_cur*rs_c0; ai += mr_cur*rs_a0; m_left -= mr_cur;
		}
		if ( 2 <= m_left )
		{
			const dim_t mr_cur = 2;

			bli_dgemmsup_rd_haswell_asm_2x2
			//bli_dgemmsup_r_haswell_ref
			(
			  conja, conjb, mr_cur, nr_cur, k0,
			  alpha, ai, rs_a0, cs_a0, bj, rs_b0, cs_b0,
			  beta, cij, rs_c0, cs_c0, data, cntx
			);
			cij += mr_cur*rs_c0; ai += mr_cur*rs_a0; m_left -= mr_cur;
		}
		if ( 1 == m_left )
		{
			const dim_t mr_cur = 1;

			bli_dgemmsup_rd_haswell_asm_1x2
			//bli_dgemmsup_r_haswell_ref
			(
			  conja, conjb, mr_cur, nr_cur, k0,
			  alpha, ai, rs_a0, cs_a0, bj, rs_b0, cs_b0,
			  beta, cij, rs_c0, cs_c0, data, cntx
			);
		}
	}
	AOCL_DTL_TRACE_EXIT(AOCL_DTL_LEVEL_TRACE_7);
}
<|MERGE_RESOLUTION|>--- conflicted
+++ resolved
@@ -68,18 +68,18 @@
 
 void bli_dgemmsup_rd_haswell_asm_6x8m
      (
-             conj_t     conja,
-             conj_t     conjb,
-             dim_t      m0,
-             dim_t      n0,
-             dim_t      k0,
-       const void*      alpha,
-       const void*      a, inc_t rs_a0, inc_t cs_a0,
-       const void*      b, inc_t rs_b0, inc_t cs_b0,
-       const void*      beta,
-             void*      c, inc_t rs_c0, inc_t cs_c0,
-             auxinfo_t* data,
-       const cntx_t*    cntx
+       conj_t              conja,
+       conj_t              conjb,
+       dim_t               m0,
+       dim_t               n0,
+       dim_t               k0,
+       double*    restrict alpha,
+       double*    restrict a, inc_t rs_a0, inc_t cs_a0,
+       double*    restrict b, inc_t rs_b0, inc_t cs_b0,
+       double*    restrict beta,
+       double*    restrict c, inc_t rs_c0, inc_t cs_c0,
+       auxinfo_t* restrict data,
+       cntx_t*    restrict cntx
      )
 {
 	AOCL_DTL_TRACE_ENTRY(AOCL_DTL_LEVEL_TRACE_7);
@@ -89,9 +89,9 @@
 	// dispatch other 6x?m kernels, as needed.
 	if ( n_left )
 	{
-		      double* cij = ( double* )c;
-		const double* bj  = ( double* )b;
-		const double* ai  = ( double* )a;
+		double* restrict cij = c;
+		double* restrict bj  = b;
+		double* restrict ai  = a;
 
 		if ( 4 <= n_left )
 		{
@@ -167,7 +167,7 @@
 	begin_asm()
 
 	//vzeroall()                         // zero all xmm/ymm registers.
-
+	
 	//mov(var(a), r14)                   // load address of a.
 	mov(var(rs_a), r8)                 // load rs_a
 	//mov(var(cs_a), r9)                 // load cs_a
@@ -185,7 +185,7 @@
 
 	lea(mem(r11, r11, 2), r13)         // r13 = 3*cs_b
 	lea(mem(r8,  r8,  2), r10)         // r10 = 3*rs_a
-
+	
 
 	//mov(var(c), r12)                   // load address of c
 	mov(var(rs_c), rdi)                // load rs_c
@@ -260,18 +260,18 @@
 #endif
 	lea(mem(r8,  r8,  4), rcx)         // rcx = 5*rs_a
 
-
-
-
+	
+
+	
 	mov(var(k_iter16), rsi)            // i = k_iter16;
 	test(rsi, rsi)                     // check i via logical AND.
 	je(.DCONSIDKITER4)                 // if i == 0, jump to code that
 	                                   // contains the k_iter4 loop.
-
-
+	
+	
 	label(.DLOOPKITER16)               // MAIN LOOP
-
-
+	
+	
 	// ---------------------------------- iteration 0
 
 #if 1
@@ -12581,10 +12581,6 @@
 	vfmadd231pd(ymm1, ymm3, ymm14)
 	vfmadd231pd(ymm2, ymm3, ymm15)
 
-<<<<<<< HEAD
-
-=======
->>>>>>> fb2a6827
 	// ---------------------------------- iteration 1
 
 	vmovupd(mem(rax       ), ymm0)
@@ -12615,10 +12611,6 @@
 
 	// ---------------------------------- iteration 2
 
-<<<<<<< HEAD
-#if 1
-=======
->>>>>>> fb2a6827
 	prefetch(0, mem(rax, r10, 1, 0*8)) // prefetch rax + 3*rs_a
 	prefetch(0, mem(rax, r8,  4, 0*8)) // prefetch rax + 4*rs_a
 	prefetch(0, mem(rax, rcx, 1, 0*8)) // prefetch rax + 5*rs_a
@@ -12677,24 +12669,10 @@
 	vfmadd231pd(ymm1, ymm3, ymm14)
 	vfmadd231pd(ymm2, ymm3, ymm15)
 
-<<<<<<< HEAD
-
-
-	dec(rsi)                           // i -= 1;
-	jne(.DLOOPKITER16)                 // iterate again if i != 0.
-
-
-
-
-
-
-	label(.DCONSIDKITER4)
-=======
 	dec(rsi)                           // i -= 1;
 	jne(.DLOOPKITER16_BLOCK4)          // iterate again if i != 0.
 
 	label(.DCONSIDKITER4_BLOCK4)
->>>>>>> fb2a6827
 
 	mov(var(k_iter4), rsi)             // i = k_iter4;
 	test(rsi, rsi)                     // check i via logical AND.
@@ -12702,15 +12680,8 @@
 	                                   // considers k_left1 loop.
 	                                   // else, we prepare to enter k_iter4 loop.
 
-<<<<<<< HEAD
-
-	label(.DLOOPKITER4)                // EDGE LOOP (ymm)
-
-#if 1
-=======
 	label(.DLOOPKITER4_BLOCK4)         // EDGE LOOP (ymm)
 
->>>>>>> fb2a6827
 	prefetch(0, mem(rax, r10, 1, 0*8)) // prefetch rax + 3*rs_a
 	prefetch(0, mem(rax, r8,  4, 0*8)) // prefetch rax + 4*rs_a
 	prefetch(0, mem(rax, rcx, 1, 0*8)) // prefetch rax + 5*rs_a
@@ -12741,33 +12712,15 @@
 	vfmadd231pd(ymm1, ymm3, ymm14)
 	vfmadd231pd(ymm2, ymm3, ymm15)
 
-<<<<<<< HEAD
-
-	dec(rsi)                           // i -= 1;
-	jne(.DLOOPKITER4)                  // iterate again if i != 0.
-
-
-
-
-	label(.DCONSIDKLEFT1)
-
-=======
 	dec(rsi)                           // i -= 1;
 	jne(.DLOOPKITER4_BLOCK4)           // iterate again if i != 0.
 
 	label(.DCONSIDKLEFT1_BLOCK4)
 
->>>>>>> fb2a6827
 	mov(var(k_left1), rsi)             // i = k_left1;
 	test(rsi, rsi)                     // check i via logical AND.
 	je(.DPOSTACCUM_BLOCK4)             // if i == 0, we're done; jump to end.
 	                                   // else, we prepare to enter k_left1 loop.
-<<<<<<< HEAD
-
-
-
-=======
->>>>>>> fb2a6827
 
 	label(.DLOOPKLEFT1_BLOCK4)         // EDGE LOOP (scalar)
 	                                   // NOTE: We must use ymm registers here bc
@@ -12801,27 +12754,11 @@
 	vfmadd231pd(ymm1, ymm3, ymm14)
 	vfmadd231pd(ymm2, ymm3, ymm15)
 
-<<<<<<< HEAD
-
-	dec(rsi)                           // i -= 1;
-	jne(.DLOOPKLEFT1)                  // iterate again if i != 0.
-
-
-
-
-
-=======
 	dec(rsi)                           // i -= 1;
 	jne(.DLOOPKLEFT1_BLOCK4)           // iterate again if i != 0.
->>>>>>> fb2a6827
 
 	label(.DPOSTACCUM_BLOCK4)
 
-<<<<<<< HEAD
-	label(.DPOSTACCUM)
-
-=======
->>>>>>> fb2a6827
 	                                   // ymm4  ymm7  ymm10 ymm13
 	                                   // ymm5  ymm8  ymm11 ymm14
 	                                   // ymm6  ymm9  ymm12 ymm15
@@ -12862,15 +12799,6 @@
 	                                   // xmm6[0] = sum(ymm6);  xmm6[1] = sum(ymm9)
 	                                   // xmm6[2] = sum(ymm12); xmm6[3] = sum(ymm15)
 
-<<<<<<< HEAD
-
-
-
-	//mov(var(rs_c), rdi)                // load rs_c
-	//lea(mem(, rdi, 8), rdi)            // rs_c *= sizeof(double)
-
-=======
->>>>>>> fb2a6827
 	mov(var(alpha), rax)               // load address of alpha
 	mov(var(beta), rbx)                // load address of beta
 	lea(mem(r12), rcx)                 // rcx = c_iijj;
@@ -12881,36 +12809,13 @@
 	vmulpd(ymm0, ymm5, ymm5)
 	vmulpd(ymm0, ymm6, ymm6)
 
-<<<<<<< HEAD
-
-
-
-
-
-	//mov(var(cs_c), rsi)                // load cs_c
-	//lea(mem(, rsi, 8), rsi)            // rsi = cs_c * sizeof(double)
-
-
-
-=======
->>>>>>> fb2a6827
 	                                   // now avoid loading C if beta == 0
 
 	vxorpd(ymm0, ymm0, ymm0)           // set ymm0 to zero.
 	vucomisd(xmm0, xmm3)               // set ZF if beta == 0.
-<<<<<<< HEAD
-	je(.DBETAZERO)                     // if ZF = 1, jump to beta == 0 case
-
-
-
-	label(.DROWSTORED)
-
-
-=======
 	je(.DBETAZERO_BLOCK4)              // if ZF = 1, jump to beta == 0 case
 
 
->>>>>>> fb2a6827
 	vfmadd231pd(mem(rcx), ymm3, ymm4)
 	vmovupd(xmm4, mem(rcx))
 	add(rdi, rcx)
@@ -12920,53 +12825,9 @@
 	vextractf128(imm(1), ymm5, xmm1 )
 	vmovlpd(xmm1, mem(rcx, 2*8))
 	add(rdi, rcx)
-<<<<<<< HEAD
 
 	vfmadd231pd(mem(rcx), ymm3, ymm6)
 	vmovupd(ymm6, mem(rcx))
-	//add(rdi, rcx)
-
-
-
-	jmp(.DDONE)                        // jump to end.
-
-
-
-
-	label(.DBETAZERO)
-
-
-
-	label(.DROWSTORBZ)
-
-
-	vmovupd(ymm4, mem(rcx))
-	add(rdi, rcx)
-
-	vmovupd(ymm5, mem(rcx))
-	add(rdi, rcx)
-
-	vmovupd(ymm6, mem(rcx))
-	//add(rdi, rcx)
-
-
-
-
-	label(.DDONE)
-
-
-
-
-	lea(mem(r12, rdi, 2), r12)         //
-	lea(mem(r12, rdi, 1), r12)         // c_ii = r12 += 3*rs_c
-
-	lea(mem(r14, r8,  2), r14)         //
-	lea(mem(r14, r8,  1), r14)         // a_ii = r14 += 3*rs_a
-=======
-
-	vfmadd231pd(mem(rcx), ymm3, ymm6)
-	vmovupd(ymm6, mem(rcx))
->>>>>>> fb2a6827
 
 	jmp(.DDONE_BLOCK4)                 // jump to end.
 
@@ -12986,11 +12847,7 @@
 
 	label(.DDONE_BLOCK4)
 
-<<<<<<< HEAD
-
-=======
 	vzeroupper()
->>>>>>> fb2a6827
 
     end_asm(
 	: // output operands (none)
@@ -13025,62 +12882,23 @@
 	  "memory"
 	)
 
-<<<<<<< HEAD
-	consider_edge_cases:
-
-	// Handle edge cases in the m dimension, if they exist.
-	if ( m_left )
-	{
-		const dim_t   nr_cur = 8;
-		const dim_t   i_edge = m0 - ( dim_t )m_left;
-
-		      double* cij = ( double* )c + i_edge*rs_c;
-		const double* bj  = ( double* )b;
-		const double* ai  = ( double* )a + i_edge*rs_a;
-
-		if ( 2 == m_left )
-		{
-			const dim_t mr_cur = 2;
-
-			bli_dgemmsup_rd_haswell_asm_2x8
-			(
-			  conja, conjb, mr_cur, nr_cur, k0,
-			  alpha, ai, rs_a0, cs_a0, bj, rs_b0, cs_b0,
-			  beta, cij, rs_c0, cs_c0, data, cntx
-			);
-			//cij += mr_cur*rs_c0; ai += mr_cur*rs_a0; m_left -= mr_cur;
-		}
-		if ( 1 == m_left )
-		{
-			const dim_t mr_cur = 1;
-
-			bli_dgemmsup_rd_haswell_asm_1x8
-			(
-			  conja, conjb, mr_cur, nr_cur, k0,
-			  alpha, ai, rs_a0, cs_a0, bj, rs_b0, cs_b0,
-			  beta, cij, rs_c0, cs_c0, data, cntx
-			);
-		}
-	}
-=======
 	AOCL_DTL_TRACE_EXIT(AOCL_DTL_LEVEL_TRACE_7);
->>>>>>> fb2a6827
 }
 
 void bli_dgemmsup_rd_haswell_asm_6x4m
      (
-             conj_t     conja,
-             conj_t     conjb,
-             dim_t      m0,
-             dim_t      n0,
-             dim_t      k0,
-       const void*      alpha,
-       const void*      a, inc_t rs_a0, inc_t cs_a0,
-       const void*      b, inc_t rs_b0, inc_t cs_b0,
-       const void*      beta,
-             void*      c, inc_t rs_c0, inc_t cs_c0,
-             auxinfo_t* data,
-       const cntx_t*    cntx
+       conj_t              conja,
+       conj_t              conjb,
+       dim_t               m0,
+       dim_t               n0,
+       dim_t               k0,
+       double*    restrict alpha,
+       double*    restrict a, inc_t rs_a0, inc_t cs_a0,
+       double*    restrict b, inc_t rs_b0, inc_t cs_b0,
+       double*    restrict beta,
+       double*    restrict c, inc_t rs_c0, inc_t cs_c0,
+       auxinfo_t* restrict data,
+       cntx_t*    restrict cntx
      )
 {
 	AOCL_DTL_TRACE_ENTRY(AOCL_DTL_LEVEL_TRACE_7);
@@ -13111,7 +12929,7 @@
 	begin_asm()
 
 	//vzeroall()                         // zero all xmm/ymm registers.
-
+	
 	mov(var(a), r14)                   // load address of a.
 	mov(var(rs_a), r8)                 // load rs_a
 	//mov(var(cs_a), r9)                 // load cs_a
@@ -13129,7 +12947,7 @@
 
 	lea(mem(r11, r11, 2), r13)         // r13 = 3*cs_b
 	lea(mem(r8,  r8,  2), r10)         // r10 = 3*rs_a
-
+	
 
 	mov(var(c), r12)                   // load address of c
 	mov(var(rs_c), rdi)                // load rs_c
@@ -13182,25 +13000,20 @@
 	prefetch(0, mem(rcx, rdi, 1, 3*8)) // prefetch c + 1*rs_c
 	prefetch(0, mem(rcx, rdi, 2, 3*8)) // prefetch c + 2*rs_c
 #endif
-<<<<<<< HEAD
-	lea(mem(r8,  r8,  4), rbp)         // rbp = 5*rs_a
-=======
 	lea(mem(r8,  r8,  4), rcx)         // rcx = 5*rs_a
 	
->>>>>>> fb2a6827
-
-
-
-
+
+	
+	
 	mov(var(k_iter16), rsi)            // i = k_iter16;
 	test(rsi, rsi)                     // check i via logical AND.
 	je(.DCONSIDKITER4)                 // if i == 0, jump to code that
 	                                   // contains the k_iter4 loop.
-
-
+	
+	
 	label(.DLOOPKITER16)               // MAIN LOOP
-
-
+	
+	
 	// ---------------------------------- iteration 0
 
 #if 1
@@ -13235,7 +13048,7 @@
 	vfmadd231pd(ymm1, ymm3, ymm14)
 	vfmadd231pd(ymm2, ymm3, ymm15)
 
-
+	
 	// ---------------------------------- iteration 1
 
 	vmovupd(mem(rax       ), ymm0)
@@ -13266,7 +13079,7 @@
 
 
 	// ---------------------------------- iteration 2
-
+	
 #if 1
 	prefetch(0, mem(rax, r10, 1, 0*8)) // prefetch rax + 3*rs_a
 	prefetch(0, mem(rax, r8,  4, 0*8)) // prefetch rax + 4*rs_a
@@ -13328,25 +13141,25 @@
 	vfmadd231pd(ymm1, ymm3, ymm14)
 	vfmadd231pd(ymm2, ymm3, ymm15)
 
-
+	
 
 	dec(rsi)                           // i -= 1;
 	jne(.DLOOPKITER16)                 // iterate again if i != 0.
-
-
-
-
-
-
+	
+	
+	
+	
+	
+	
 	label(.DCONSIDKITER4)
-
+	
 	mov(var(k_iter4), rsi)             // i = k_iter4;
 	test(rsi, rsi)                     // check i via logical AND.
 	je(.DCONSIDKLEFT1)                 // if i == 0, jump to code that
 	                                   // considers k_left1 loop.
 	                                   // else, we prepare to enter k_iter4 loop.
-
-
+	
+	
 	label(.DLOOPKITER4)                // EDGE LOOP (ymm)
 
 #if 1
@@ -13354,12 +13167,12 @@
 	prefetch(0, mem(rax, r8,  4, 0*8)) // prefetch rax + 4*rs_a
 	prefetch(0, mem(rax, rcx, 1, 0*8)) // prefetch rax + 5*rs_a
 #endif
-
+	
 	vmovupd(mem(rax       ), ymm0)
 	vmovupd(mem(rax, r8, 1), ymm1)
 	vmovupd(mem(rax, r8, 2), ymm2)
 	add(imm(4*8), rax)                 // a += 4*cs_a = 4*8;
-
+	
 	vmovupd(mem(rbx        ), ymm3)
 	vfmadd231pd(ymm0, ymm3, ymm4)
 	vfmadd231pd(ymm1, ymm3, ymm5)
@@ -13381,21 +13194,21 @@
 	vfmadd231pd(ymm1, ymm3, ymm14)
 	vfmadd231pd(ymm2, ymm3, ymm15)
 
-
+	
 	dec(rsi)                           // i -= 1;
 	jne(.DLOOPKITER4)                  // iterate again if i != 0.
-
-
-
+	
+	
+	
 
 	label(.DCONSIDKLEFT1)
-
+	
 	mov(var(k_left1), rsi)             // i = k_left1;
 	test(rsi, rsi)                     // check i via logical AND.
 	je(.DPOSTACCUM)                    // if i == 0, we're done; jump to end.
 	                                   // else, we prepare to enter k_left1 loop.
-
-
+	
+	
 
 
 	label(.DLOOPKLEFT1)                // EDGE LOOP (scalar)
@@ -13403,12 +13216,12 @@
 	                                   // using the xmm registers would zero out the
 	                                   // high bits of the destination registers,
 	                                   // which would destory intermediate results.
-
+	
 	vmovsd(mem(rax       ), xmm0)
 	vmovsd(mem(rax, r8, 1), xmm1)
 	vmovsd(mem(rax, r8, 2), xmm2)
 	add(imm(1*8), rax)                 // a += 1*cs_a = 1*8;
-
+	
 	vmovsd(mem(rbx        ), xmm3)
 	vfmadd231pd(ymm0, ymm3, ymm4)
 	vfmadd231pd(ymm1, ymm3, ymm5)
@@ -13430,22 +13243,22 @@
 	vfmadd231pd(ymm1, ymm3, ymm14)
 	vfmadd231pd(ymm2, ymm3, ymm15)
 
-
+	
 	dec(rsi)                           // i -= 1;
 	jne(.DLOOPKLEFT1)                  // iterate again if i != 0.
-
-
-
+	
+	
+	
 
 
 
 
 	label(.DPOSTACCUM)
-
-	                                   // ymm4  ymm7  ymm10 ymm13
+	
+	                                   // ymm4  ymm7  ymm10 ymm13  
 	                                   // ymm5  ymm8  ymm11 ymm14
 	                                   // ymm6  ymm9  ymm12 ymm15
-
+	
 	vhaddpd( ymm7, ymm4, ymm0 )
 	vextractf128(imm(1), ymm0, xmm1 )
 	vaddpd( xmm0, xmm1, xmm0 )
@@ -13484,7 +13297,7 @@
 
 
 
-
+	
 	//mov(var(rs_c), rdi)                // load rs_c
 	//lea(mem(, rdi, 8), rdi)            // rs_c *= sizeof(double)
 
@@ -13493,73 +13306,73 @@
 	mov(var(beta), rbx)                // load address of beta
 	vbroadcastsd(mem(rax), ymm0)       // load alpha and duplicate
 	vbroadcastsd(mem(rbx), ymm3)       // load beta and duplicate
-
+	
 	vmulpd(ymm0, ymm4, ymm4)           // scale by alpha
 	vmulpd(ymm0, ymm5, ymm5)
 	vmulpd(ymm0, ymm6, ymm6)
-
-
-
-
-
-
+	
+	
+	
+	
+	
+	
 	//mov(var(cs_c), rsi)                // load cs_c
 	//lea(mem(, rsi, 8), rsi)            // rsi = cs_c * sizeof(double)
-
-
-
+	
+	
+	
 	                                   // now avoid loading C if beta == 0
-
+	
 	vxorpd(ymm0, ymm0, ymm0)           // set ymm0 to zero.
 	vucomisd(xmm0, xmm3)               // set ZF if beta == 0.
 	je(.DBETAZERO)                     // if ZF = 1, jump to beta == 0 case
-
-
-
+	
+
+	
 	label(.DROWSTORED)
-
-
+	
+	
 	vfmadd231pd(mem(rcx), ymm3, ymm4)
 	vmovupd(ymm4, mem(rcx))
 	add(rdi, rcx)
-
+	
 	vfmadd231pd(mem(rcx), ymm3, ymm5)
 	vmovupd(ymm5, mem(rcx))
 	add(rdi, rcx)
-
+	
 	vfmadd231pd(mem(rcx), ymm3, ymm6)
 	vmovupd(ymm6, mem(rcx))
 	//add(rdi, rcx)
-
-
-
+	
+	
+	
 	jmp(.DDONE)                        // jump to end.
-
-
-
-
+	
+	
+	
+	
 	label(.DBETAZERO)
-
-
-
+	
+
+	
 	label(.DROWSTORBZ)
-
-
+	
+	
 	vmovupd(ymm4, mem(rcx))
 	add(rdi, rcx)
-
+	
 	vmovupd(ymm5, mem(rcx))
 	add(rdi, rcx)
-
+	
 	vmovupd(ymm6, mem(rcx))
 	//add(rdi, rcx)
-
-
-
-
+	
+	
+	
+	
 	label(.DDONE)
-
-
+	
+	
 
 
 	lea(mem(r12, rdi, 2), r12)         //
@@ -13576,11 +13389,7 @@
 
 	label(.DRETURN)
 
-<<<<<<< HEAD
-
-=======
 	vzeroupper()
->>>>>>> fb2a6827
 
     end_asm(
 	: // output operands (none)
@@ -13620,12 +13429,12 @@
 	// Handle edge cases in the m dimension, if they exist.
 	if ( m_left )
 	{
-		const dim_t   nr_cur = 4;
-		const dim_t   i_edge = m0 - ( dim_t )m_left;
-
-		      double* cij = ( double* )c + i_edge*rs_c;
-		const double* bj  = ( double* )b;
-		const double* ai  = ( double* )a + i_edge*rs_a;
+		const dim_t      nr_cur = 4;
+		const dim_t      i_edge = m0 - ( dim_t )m_left;
+
+		double* restrict cij = c + i_edge*rs_c;
+		double* restrict bj  = b;
+		double* restrict ai  = a + i_edge*rs_a;
 
 		if ( 2 == m_left )
 		{
@@ -13657,18 +13466,18 @@
 
 void bli_dgemmsup_rd_haswell_asm_6x2m
      (
-             conj_t     conja,
-             conj_t     conjb,
-             dim_t      m0,
-             dim_t      n0,
-             dim_t      k0,
-       const void*      alpha,
-       const void*      a, inc_t rs_a0, inc_t cs_a0,
-       const void*      b, inc_t rs_b0, inc_t cs_b0,
-       const void*      beta,
-             void*      c, inc_t rs_c0, inc_t cs_c0,
-             auxinfo_t* data,
-       const cntx_t*    cntx
+       conj_t              conja,
+       conj_t              conjb,
+       dim_t               m0,
+       dim_t               n0,
+       dim_t               k0,
+       double*    restrict alpha,
+       double*    restrict a, inc_t rs_a0, inc_t cs_a0,
+       double*    restrict b, inc_t rs_b0, inc_t cs_b0,
+       double*    restrict beta,
+       double*    restrict c, inc_t rs_c0, inc_t cs_c0,
+       auxinfo_t* restrict data,
+       cntx_t*    restrict cntx
      )
 {
 	AOCL_DTL_TRACE_ENTRY(AOCL_DTL_LEVEL_TRACE_7);
@@ -13697,9 +13506,9 @@
 	// -------------------------------------------------------------------------
 
 	begin_asm()
-
+	
 	//vzeroall()                         // zero all xmm/ymm registers.
-
+	
 	mov(var(a), r14)                   // load address of a.
 	mov(var(rs_a), r8)                 // load rs_a
 	//mov(var(cs_a), r9)                 // load cs_a
@@ -13717,7 +13526,7 @@
 
 	//lea(mem(r11, r11, 2), r13)         // r13 = 3*cs_b
 	//lea(mem(r8,  r8,  2), r10)         // r10 = 3*rs_a
-
+	
 
 	mov(var(c), r12)                   // load address of c
 	mov(var(rs_c), rdi)                // load rs_c
@@ -13773,19 +13582,19 @@
 	prefetch(0, mem(r10, rdi, 1, 1*8)) // prefetch c + 4*rs_c
 	prefetch(0, mem(r10, rdi, 2, 1*8)) // prefetch c + 5*rs_c
 #endif
-
-
-
-
+	
+
+	
+	
 	mov(var(k_iter16), rsi)            // i = k_iter16;
 	test(rsi, rsi)                     // check i via logical AND.
 	je(.DCONSIDKITER4)                 // if i == 0, jump to code that
 	                                   // contains the k_iter4 loop.
-
-
+	
+	
 	label(.DLOOPKITER16)               // MAIN LOOP
-
-
+	
+	
 	// ---------------------------------- iteration 0
 
 #if 0
@@ -13823,7 +13632,7 @@
 	vfmadd231pd(ymm0, ymm3, ymm14)
 	vfmadd231pd(ymm1, ymm3, ymm15)
 
-
+	
 	// ---------------------------------- iteration 1
 
 	vmovupd(mem(rbx        ), ymm0)
@@ -13857,7 +13666,7 @@
 
 
 	// ---------------------------------- iteration 2
-
+	
 #if 0
 	prefetch(0, mem(rax, r10, 1, 0*8)) // prefetch rax + 3*rs_a
 	prefetch(0, mem(rax, r8,  4, 0*8)) // prefetch rax + 4*rs_a
@@ -13925,25 +13734,25 @@
 	vfmadd231pd(ymm0, ymm3, ymm14)
 	vfmadd231pd(ymm1, ymm3, ymm15)
 
-
+	
 
 	dec(rsi)                           // i -= 1;
 	jne(.DLOOPKITER16)                 // iterate again if i != 0.
-
-
-
-
-
-
+	
+	
+	
+	
+	
+	
 	label(.DCONSIDKITER4)
-
+	
 	mov(var(k_iter4), rsi)             // i = k_iter4;
 	test(rsi, rsi)                     // check i via logical AND.
 	je(.DCONSIDKLEFT1)                 // if i == 0, jump to code that
 	                                   // considers k_left1 loop.
 	                                   // else, we prepare to enter k_iter4 loop.
-
-
+	
+	
 	label(.DLOOPKITER4)                // EDGE LOOP (ymm)
 
 #if 0
@@ -13951,7 +13760,7 @@
 	prefetch(0, mem(rax, r8,  4, 0*8)) // prefetch rax + 4*rs_a
 	prefetch(0, mem(rax, rbp, 1, 0*8)) // prefetch rax + 5*rs_a
 #endif
-
+	
 	vmovupd(mem(rbx        ), ymm0)
 	vmovupd(mem(rbx, r11, 1), ymm1)
 	add(imm(4*8), rbx)                 // b += 4*rs_b = 4*8;
@@ -13981,21 +13790,21 @@
 	vfmadd231pd(ymm0, ymm3, ymm14)
 	vfmadd231pd(ymm1, ymm3, ymm15)
 
-
+	
 	dec(rsi)                           // i -= 1;
 	jne(.DLOOPKITER4)                  // iterate again if i != 0.
-
-
-
+	
+	
+	
 
 	label(.DCONSIDKLEFT1)
-
+	
 	mov(var(k_left1), rsi)             // i = k_left1;
 	test(rsi, rsi)                     // check i via logical AND.
 	je(.DPOSTACCUM)                    // if i == 0, we're done; jump to end.
 	                                   // else, we prepare to enter k_left1 loop.
-
-
+	
+	
 
 
 	label(.DLOOPKLEFT1)                // EDGE LOOP (scalar)
@@ -14003,7 +13812,7 @@
 	                                   // using the xmm registers would zero out the
 	                                   // high bits of the destination registers,
 	                                   // which would destory intermediate results.
-
+	
 	vmovsd(mem(rbx        ), xmm0)
 	vmovsd(mem(rbx, r11, 1), xmm1)
 	add(imm(1*8), rbx)                 // b += 1*rs_b = 1*8;
@@ -14033,12 +13842,12 @@
 	vfmadd231pd(ymm0, ymm3, ymm14)
 	vfmadd231pd(ymm1, ymm3, ymm15)
 
-
+	
 	dec(rsi)                           // i -= 1;
 	jne(.DLOOPKLEFT1)                  // iterate again if i != 0.
-
-
-
+	
+	
+	
 
 
 
@@ -14051,7 +13860,7 @@
 	                                   // ymm10 ymm11
 	                                   // ymm12 ymm13
 	                                   // ymm14 ymm15
-
+	
 	vhaddpd( ymm5, ymm4, ymm0 )
 	vextractf128(imm(1), ymm0, xmm1 )
 	vaddpd( xmm0, xmm1, xmm4 )         // xmm0[0] = sum(ymm4); xmm0[1] = sum(ymm5)
@@ -14084,7 +13893,7 @@
 	                                   // xmm14[0:1] = sum(ymm14) sum(ymm15)
 
 
-
+	
 	//mov(var(rs_c), rdi)                // load rs_c
 	//lea(mem(, rdi, 8), rdi)            // rs_c *= sizeof(double)
 
@@ -14092,96 +13901,96 @@
 	mov(var(beta), rbx)                // load address of beta
 	vbroadcastsd(mem(rax), ymm0)       // load alpha and duplicate
 	vbroadcastsd(mem(rbx), ymm3)       // load beta and duplicate
-
+	
 	vmulpd(xmm0, xmm4,  xmm4)          // scale by alpha
 	vmulpd(xmm0, xmm6,  xmm6)
 	vmulpd(xmm0, xmm8,  xmm8)
 	vmulpd(xmm0, xmm10, xmm10)
 	vmulpd(xmm0, xmm12, xmm12)
 	vmulpd(xmm0, xmm14, xmm14)
-
-
-
-
-
-
+	
+	
+	
+	
+	
+	
 	//mov(var(cs_c), rsi)                // load cs_c
 	//lea(mem(, rsi, 8), rsi)            // rsi = cs_c * sizeof(double)
-
-
-
+	
+	
+	
 	                                   // now avoid loading C if beta == 0
-
+	
 	vxorpd(ymm0, ymm0, ymm0)           // set ymm0 to zero.
 	vucomisd(xmm0, xmm3)               // set ZF if beta == 0.
 	je(.DBETAZERO)                     // if ZF = 1, jump to beta == 0 case
-
-
-
+	
+
+	
 	label(.DROWSTORED)
-
-
+	
+	
 	vfmadd231pd(mem(rcx), xmm3, xmm4)
 	vmovupd(xmm4, mem(rcx))
 	add(rdi, rcx)
-
+	
 	vfmadd231pd(mem(rcx), xmm3, xmm6)
 	vmovupd(xmm6, mem(rcx))
 	add(rdi, rcx)
-
+	
 	vfmadd231pd(mem(rcx), xmm3, xmm8)
 	vmovupd(xmm8, mem(rcx))
 	add(rdi, rcx)
-
+	
 	vfmadd231pd(mem(rcx), xmm3, xmm10)
 	vmovupd(xmm10, mem(rcx))
 	add(rdi, rcx)
-
+	
 	vfmadd231pd(mem(rcx), xmm3, xmm12)
 	vmovupd(xmm12, mem(rcx))
 	add(rdi, rcx)
-
+	
 	vfmadd231pd(mem(rcx), xmm3, xmm14)
 	vmovupd(xmm14, mem(rcx))
 	//add(rdi, rcx)
-
-
-
+	
+	
+	
 	jmp(.DDONE)                        // jump to end.
-
-
-
-
+	
+	
+	
+	
 	label(.DBETAZERO)
-
-
-
+	
+
+	
 	label(.DROWSTORBZ)
-
-
+	
+	
 	vmovupd(xmm4, mem(rcx))
 	add(rdi, rcx)
-
+	
 	vmovupd(xmm6, mem(rcx))
 	add(rdi, rcx)
-
+	
 	vmovupd(xmm8, mem(rcx))
 	add(rdi, rcx)
-
+	
 	vmovupd(xmm10, mem(rcx))
 	add(rdi, rcx)
-
+	
 	vmovupd(xmm12, mem(rcx))
 	add(rdi, rcx)
-
+	
 	vmovupd(xmm14, mem(rcx))
 	//add(rdi, rcx)
-
-
-
-
+	
+	
+	
+	
 	label(.DDONE)
-
+	
 
 
 
@@ -14199,11 +14008,7 @@
 
 	label(.DRETURN)
 
-<<<<<<< HEAD
-
-=======
 	vzeroupper()
->>>>>>> fb2a6827
 
     end_asm(
 	: // output operands (none)
@@ -14243,12 +14048,12 @@
 	// Handle edge cases in the m dimension, if they exist.
 	if ( m_left )
 	{
-		const dim_t   nr_cur = 2;
-		const dim_t   i_edge = m0 - ( dim_t )m_left;
-
-		      double* cij = ( double* )c + i_edge*rs_c;
-		const double* bj  = ( double* )b;
-		const double* ai  = ( double* )a + i_edge*rs_a;
+		const dim_t      nr_cur = 2;
+		const dim_t      i_edge = m0 - ( dim_t )m_left;
+
+		double* restrict cij = c + i_edge*rs_c;
+		double* restrict bj  = b;
+		double* restrict ai  = a + i_edge*rs_a;
 
 		if ( 3 <= m_left )
 		{
