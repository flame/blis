/*

   BLIS
   An object-based framework for developing high-performance BLAS-like
   libraries.

   Copyright (C) 2014, The University of Texas at Austin
   Copyright (C) 2020 - 2023, Advanced Micro Devices, Inc. All rights reserved.

   Redistribution and use in source and binary forms, with or without
   modification, are permitted provided that the following conditions are
   met:
    - Redistributions of source code must retain the above copyright
      notice, this list of conditions and the following disclaimer.
    - Redistributions in binary form must reproduce the above copyright
      notice, this list of conditions and the following disclaimer in the
      documentation and/or other materials provided with the distribution.
    - Neither the name(s) of the copyright holder(s) nor the names of its
      contributors may be used to endorse or promote products derived
      from this software without specific prior written permission.

   THIS SOFTWARE IS PROVIDED BY THE COPYRIGHT HOLDERS AND CONTRIBUTORS
   "AS IS" AND ANY EXPRESS OR IMPLIED WARRANTIES, INCLUDING, BUT NOT
   LIMITED TO, THE IMPLIED WARRANTIES OF MERCHANTABILITY AND FITNESS FOR
   A PARTICULAR PURPOSE ARE DISCLAIMED. IN NO EVENT SHALL THE COPYRIGHT
   HOLDER OR CONTRIBUTORS BE LIABLE FOR ANY DIRECT, INDIRECT, INCIDENTAL,
   SPECIAL, EXEMPLARY, OR CONSEQUENTIAL DAMAGES (INCLUDING, BUT NOT
   LIMITED TO, PROCUREMENT OF SUBSTITUTE GOODS OR SERVICES; LOSS OF USE,
   DATA, OR PROFITS; OR BUSINESS INTERRUPTION) HOWEVER CAUSED AND ON ANY
   THEORY OF LIABILITY, WHETHER IN CONTRACT, STRICT LIABILITY, OR TORT
   (INCLUDING NEGLIGENCE OR OTHERWISE) ARISING IN ANY WAY OUT OF THE USE
   OF THIS SOFTWARE, EVEN IF ADVISED OF THE POSSIBILITY OF SUCH DAMAGE.

*/

#include "blis.h"

#define BLIS_ASM_SYNTAX_ATT
#include "bli_x86_asm_macros.h"

/*
   rrr:
	 --------        ------        --------
	 --------        ------        --------
	 --------   +=   ------ ...    --------
	 --------        ------        --------
	 --------        ------            :
	 --------        ------            :

   rcr:
	 --------        | | | |       --------
	 --------        | | | |       --------
	 --------   +=   | | | | ...   --------
	 --------        | | | |       --------
	 --------        | | | |           :
	 --------        | | | |           :

   Assumptions:
   - B is row-stored;
   - A is row- or column-stored;
   - m0 and n0 are at most MR and NR, respectively.
   Therefore, this (r)ow-preferential kernel is well-suited for contiguous
   (v)ector loads on B and single-element broadcasts from A.

   NOTE: These kernels explicitly support column-oriented IO, implemented
   via an in-register transpose. And thus they also support the crr and
   ccr cases, though only crr is ever utilized (because ccr is handled by
   transposing the operation and executing rcr, which does not incur the
   cost of the in-register transpose).

   crr:
	 | | | | | | | |       ------        --------
	 | | | | | | | |       ------        --------
	 | | | | | | | |  +=   ------ ...    --------
	 | | | | | | | |       ------        --------
	 | | | | | | | |       ------            :
	 | | | | | | | |       ------            :
*/

// Prototype reference microkernels.
GEMMSUP_KER_PROT( float,    s, gemmsup_r_haswell_ref )


void bli_sgemmsup_rv_haswell_asm_6x6
     (
             conj_t     conja,
             conj_t     conjb,
             dim_t      m0,
             dim_t      n0,
             dim_t      k0,
       const void*      alpha,
       const void*      a, inc_t rs_a0, inc_t cs_a0,
       const void*      b, inc_t rs_b0, inc_t cs_b0,
       const void*      beta,
             void*      c, inc_t rs_c0, inc_t cs_c0,
             auxinfo_t* data,
       const cntx_t*    cntx
     )
{
	//void*    a_next = bli_auxinfo_next_a( data );
	//void*    b_next = bli_auxinfo_next_b( data );

	// Typecast local copies of integers in case dim_t and inc_t are a
	// different size than is expected by load instructions.
	uint64_t k_iter = k0 / 4;
	uint64_t k_left = k0 % 4;

	uint64_t rs_a   = rs_a0;
	uint64_t cs_a   = cs_a0;
	uint64_t rs_b   = rs_b0;
	uint64_t cs_b   = cs_b0;
	uint64_t rs_c   = rs_c0;
	uint64_t cs_c   = cs_c0;

	// -------------------------------------------------------------------------

	begin_asm()

	vzeroall()                         // zero all xmm/ymm registers.

	mov(var(a), rax)                   // load address of a.
	mov(var(rs_a), r8)                 // load rs_a
	mov(var(cs_a), r9)                 // load cs_a
	lea(mem(, r8, 4), r8)              // rs_a *= sizeof(float)
	lea(mem(, r9, 4), r9)              // cs_a *= sizeof(float)

	lea(mem(r8, r8, 2), r13)           // r13 = 3*rs_a
	lea(mem(r8, r8, 4), r15)           // r15 = 5*rs_a

	mov(var(b), rbx)                   // load address of b.
	mov(var(rs_b), r10)                // load rs_b
	//mov(var(cs_b), r11)                // load cs_b
	lea(mem(, r10, 4), r10)            // rs_b *= sizeof(float)
	//lea(mem(, r11, 4), r11)            // cs_b *= sizeof(float)

	                                   // NOTE: We cannot pre-load elements of a or b
	                                   // because it could eventually, in the last
	                                   // unrolled iter or the cleanup loop, result
	                                   // in reading beyond the bounds allocated mem
	                                   // (the likely result: a segmentation fault).

	mov(var(c), rcx)                   // load address of c
	mov(var(rs_c), rdi)                // load rs_c
	lea(mem(, rdi, 4), rdi)            // rs_c *= sizeof(float)



	cmp(imm(4), rdi)                   // set ZF if (4*rs_c) == 4.
	jz(.SCOLPFETCH)                    // jump to column storage case
	label(.SROWPFETCH)                 // row-stored prefetching on c

	lea(mem(rcx, rdi, 2), rdx)         //
	lea(mem(rdx, rdi, 1), rdx)         // rdx = c + 3*rs_c;
	prefetch(0, mem(rcx,         5*4)) // prefetch c + 0*rs_c
	prefetch(0, mem(rcx, rdi, 1, 5*4)) // prefetch c + 1*rs_c
	prefetch(0, mem(rcx, rdi, 2, 5*4)) // prefetch c + 2*rs_c
	prefetch(0, mem(rdx,         5*4)) // prefetch c + 3*rs_c
	prefetch(0, mem(rdx, rdi, 1, 5*4)) // prefetch c + 4*rs_c
	prefetch(0, mem(rdx, rdi, 2, 5*4)) // prefetch c + 5*rs_c

	jmp(.SPOSTPFETCH)                  // jump to end of prefetching c
	label(.SCOLPFETCH)                 // column-stored prefetching c

	mov(var(cs_c), rsi)                // load cs_c to rsi (temporarily)
	lea(mem(, rsi, 4), rsi)            // cs_c *= sizeof(float)
	lea(mem(rsi, rsi, 2), rbp)         // rbp = 3*cs_c;
	prefetch(0, mem(rcx,         5*4)) // prefetch c + 0*cs_c
	prefetch(0, mem(rcx, rsi, 1, 5*4)) // prefetch c + 1*cs_c
	prefetch(0, mem(rcx, rsi, 2, 5*4)) // prefetch c + 2*cs_c
	prefetch(0, mem(rcx, rbp, 1, 5*4)) // prefetch c + 3*cs_c
	prefetch(0, mem(rcx, rsi, 4, 5*4)) // prefetch c + 4*cs_c
	lea(mem(rcx, rsi, 4), rdx)         // rdx = c + 4*cs_c;
	prefetch(0, mem(rdx, rsi, 1, 5*4)) // prefetch c + 5*cs_c

	label(.SPOSTPFETCH)                // done prefetching c


#if 1
	lea(mem(rax, r9,  8), rdx)         //
	lea(mem(rdx, r9,  8), rdx)         // rdx = a + 16*cs_a;
#endif




	mov(var(k_iter), rsi)              // i = k_iter;
	test(rsi, rsi)                     // check i via logical AND.
	je(.SCONSIDKLEFT)                  // if i == 0, jump to code that
	                                   // contains the k_left loop.


	label(.SLOOPKITER)                 // MAIN LOOP


	// ---------------------------------- iteration 0

#if 1
	prefetch(0, mem(rdx, 5*8))
#endif

	vmovups(mem(rbx, 0*4), xmm0)
	vmovsd(mem(rbx, 4*4), xmm1)
	vinsertf128(imm(0x1), xmm1, ymm0, ymm0)
	add(r10, rbx)                      // b += rs_b;

	vbroadcastss(mem(rax        ), ymm2)
	vbroadcastss(mem(rax, r8,  1), ymm3)
	vfmadd231ps(ymm0, ymm2, ymm4)
	vfmadd231ps(ymm0, ymm3, ymm6)

	vbroadcastss(mem(rax, r8,  2), ymm2)
	vbroadcastss(mem(rax, r13, 1), ymm3)
	vfmadd231ps(ymm0, ymm2, ymm8)
	vfmadd231ps(ymm0, ymm3, ymm10)

	vbroadcastss(mem(rax, r8,  4), ymm2)
	vbroadcastss(mem(rax, r15, 1), ymm3)
	add(r9, rax)                       // a += cs_a;
	vfmadd231ps(ymm0, ymm2, ymm12)
	vfmadd231ps(ymm0, ymm3, ymm14)


	// ---------------------------------- iteration 1

#if 0
	prefetch(0, mem(rdx, r9, 1, 5*8))
#endif

	vmovups(mem(rbx, 0*4), xmm0)
	vmovsd(mem(rbx, 4*4), xmm1)
	vinsertf128(imm(0x1), xmm1, ymm0, ymm0)
	add(r10, rbx)                      // b += rs_b;

	vbroadcastss(mem(rax        ), ymm2)
	vbroadcastss(mem(rax, r8,  1), ymm3)
	vfmadd231ps(ymm0, ymm2, ymm4)
	vfmadd231ps(ymm0, ymm3, ymm6)

	vbroadcastss(mem(rax, r8,  2), ymm2)
	vbroadcastss(mem(rax, r13, 1), ymm3)
	vfmadd231ps(ymm0, ymm2, ymm8)
	vfmadd231ps(ymm0, ymm3, ymm10)

	vbroadcastss(mem(rax, r8,  4), ymm2)
	vbroadcastss(mem(rax, r15, 1), ymm3)
	add(r9, rax)                       // a += cs_a;
	vfmadd231ps(ymm0, ymm2, ymm12)
	vfmadd231ps(ymm0, ymm3, ymm14)


	// ---------------------------------- iteration 2

#if 1
	prefetch(0, mem(rdx, r9, 2, 5*8))
#endif

	vmovups(mem(rbx, 0*4), xmm0)
	vmovsd(mem(rbx, 4*4), xmm1)
	vinsertf128(imm(0x1), xmm1, ymm0, ymm0)
	add(r10, rbx)                      // b += rs_b;

	vbroadcastss(mem(rax        ), ymm2)
	vbroadcastss(mem(rax, r8,  1), ymm3)
	vfmadd231ps(ymm0, ymm2, ymm4)
	vfmadd231ps(ymm0, ymm3, ymm6)

	vbroadcastss(mem(rax, r8,  2), ymm2)
	vbroadcastss(mem(rax, r13, 1), ymm3)
	vfmadd231ps(ymm0, ymm2, ymm8)
	vfmadd231ps(ymm0, ymm3, ymm10)

	vbroadcastss(mem(rax, r8,  4), ymm2)
	vbroadcastss(mem(rax, r15, 1), ymm3)
	add(r9, rax)                       // a += cs_a;
	vfmadd231ps(ymm0, ymm2, ymm12)
	vfmadd231ps(ymm0, ymm3, ymm14)


	// ---------------------------------- iteration 3

#if 1
	lea(mem(rdx, r9,  4), rdx)         // a_prefetch += 4*cs_a;
#endif

	vmovups(mem(rbx, 0*4), xmm0)
	vmovsd(mem(rbx, 4*4), xmm1)
	vinsertf128(imm(0x1), xmm1, ymm0, ymm0)
	add(r10, rbx)                      // b += rs_b;

	vbroadcastss(mem(rax        ), ymm2)
	vbroadcastss(mem(rax, r8,  1), ymm3)
	vfmadd231ps(ymm0, ymm2, ymm4)
	vfmadd231ps(ymm0, ymm3, ymm6)

	vbroadcastss(mem(rax, r8,  2), ymm2)
	vbroadcastss(mem(rax, r13, 1), ymm3)
	vfmadd231ps(ymm0, ymm2, ymm8)
	vfmadd231ps(ymm0, ymm3, ymm10)

	vbroadcastss(mem(rax, r8,  4), ymm2)
	vbroadcastss(mem(rax, r15, 1), ymm3)
	add(r9, rax)                       // a += cs_a;
	vfmadd231ps(ymm0, ymm2, ymm12)
	vfmadd231ps(ymm0, ymm3, ymm14)



	dec(rsi)                           // i -= 1;
	jne(.SLOOPKITER)                   // iterate again if i != 0.






	label(.SCONSIDKLEFT)

	mov(var(k_left), rsi)              // i = k_left;
	test(rsi, rsi)                     // check i via logical AND.
	je(.SPOSTACCUM)                    // if i == 0, we're done; jump to end.
	                                   // else, we prepare to enter k_left loop.


	label(.SLOOPKLEFT)                 // EDGE LOOP

#if 0
	prefetch(0, mem(rdx, 5*8))
	add(r9, rdx)
#endif

	vmovups(mem(rbx, 0*4), xmm0)
	vmovsd(mem(rbx, 4*4), xmm1)
	vinsertf128(imm(0x1), xmm1, ymm0, ymm0)
	add(r10, rbx)                      // b += rs_b;

	vbroadcastss(mem(rax        ), ymm2)
	vbroadcastss(mem(rax, r8,  1), ymm3)
	vfmadd231ps(ymm0, ymm2, ymm4)
	vfmadd231ps(ymm0, ymm3, ymm6)

	vbroadcastss(mem(rax, r8,  2), ymm2)
	vbroadcastss(mem(rax, r13, 1), ymm3)
	vfmadd231ps(ymm0, ymm2, ymm8)
	vfmadd231ps(ymm0, ymm3, ymm10)

	vbroadcastss(mem(rax, r8,  4), ymm2)
	vbroadcastss(mem(rax, r15, 1), ymm3)
	add(r9, rax)                       // a += cs_a;
	vfmadd231ps(ymm0, ymm2, ymm12)
	vfmadd231ps(ymm0, ymm3, ymm14)


	dec(rsi)                           // i -= 1;
	jne(.SLOOPKLEFT)                   // iterate again if i != 0.



	label(.SPOSTACCUM)



	mov(var(alpha), rax)               // load address of alpha
	mov(var(beta), rbx)                // load address of beta
	vbroadcastss(mem(rax), ymm0)       // load alpha and duplicate
	vbroadcastss(mem(rbx), ymm3)       // load beta and duplicate

	vmulps(ymm0, ymm4, ymm4)           // scale by alpha
	vmulps(ymm0, ymm6, ymm6)
	vmulps(ymm0, ymm8, ymm8)
	vmulps(ymm0, ymm10, ymm10)
	vmulps(ymm0, ymm12, ymm12)
	vmulps(ymm0, ymm14, ymm14)






	mov(var(cs_c), rsi)                // load cs_c
	lea(mem(, rsi, 4), rsi)            // rsi = cs_c * sizeof(float)

	//lea(mem(rcx, rsi, 4), rdx)         // load address of c +  4*cs_c;
	lea(mem(rcx, rdi, 4), rdx)         // load address of c +  4*rs_c;

	lea(mem(rsi, rsi, 2), rax)         // rax = 3*cs_c;
	lea(mem(rsi, rsi, 4), rbx)         // rbx = 5*cs_c;
	//lea(mem(rax, rsi, 4), rbp)         // rbp = 7*cs_c;



	                                   // now avoid loading C if beta == 0

	vxorps(ymm0, ymm0, ymm0)           // set ymm0 to zero.
	vucomiss(xmm0, xmm3)               // set ZF if beta == 0.
	je(.SBETAZERO)                     // if ZF = 1, jump to beta == 0 case



	cmp(imm(4), rdi)                   // set ZF if (4*rs_c) == 4.
	jz(.SCOLSTORED)                    // jump to column storage case



	label(.SROWSTORED)


	vextractf128(imm(0x1), ymm4, xmm5)
	vfmadd231ps(mem(rcx, 0*4), xmm3, xmm4)
	vmovups(xmm4, mem(rcx, 0*4))

	vmovsd(mem(rcx, 4*4), xmm1)
	vfmadd231ps(xmm1, xmm3, xmm5)
	vmovsd(xmm5, mem(rcx, 4*4))

	add(rdi, rcx)


	vextractf128(imm(0x1), ymm6, xmm7)
	vfmadd231ps(mem(rcx, 0*4), xmm3, xmm6)
	vmovups(xmm6, mem(rcx, 0*4))

	vmovsd(mem(rcx, 4*4), xmm1)
	vfmadd231ps(xmm1, xmm3, xmm7)
	vmovsd(xmm7, mem(rcx, 4*4))

	add(rdi, rcx)


	vextractf128(imm(0x1), ymm8, xmm9)
	vfmadd231ps(mem(rcx, 0*4), xmm3, xmm8)
	vmovups(xmm8, mem(rcx, 0*4))

	vmovsd(mem(rcx, 4*4), xmm1)
	vfmadd231ps(xmm1, xmm3, xmm9)
	vmovsd(xmm9, mem(rcx, 4*4))

	add(rdi, rcx)


	vextractf128(imm(0x1), ymm10, xmm11)
	vfmadd231ps(mem(rcx, 0*4), xmm3, xmm10)
	vmovups(xmm10, mem(rcx, 0*4))

	vmovsd(mem(rcx, 4*4), xmm1)
	vfmadd231ps(xmm1, xmm3, xmm11)
	vmovsd(xmm11, mem(rcx, 4*4))

	add(rdi, rcx)


	vextractf128(imm(0x1), ymm12, xmm13)
	vfmadd231ps(mem(rcx, 0*4), xmm3, xmm12)
	vmovups(xmm12, mem(rcx, 0*4))

	vmovsd(mem(rcx, 4*4), xmm1)
	vfmadd231ps(xmm1, xmm3, xmm13)
	vmovsd(xmm13, mem(rcx, 4*4))

	add(rdi, rcx)


	vextractf128(imm(0x1), ymm14, xmm15)
	vfmadd231ps(mem(rcx, 0*4), xmm3, xmm14)
	vmovups(xmm14, mem(rcx, 0*4))

	vmovsd(mem(rcx, 4*4), xmm1)
	vfmadd231ps(xmm1, xmm3, xmm15)
	vmovsd(xmm15, mem(rcx, 4*4))

	//add(rdi, rcx)


	jmp(.SDONE)                        // jump to end.



	label(.SCOLSTORED)

	                                   // begin I/O on columns 0-5
	vunpcklps(ymm6, ymm4, ymm0)
	vunpcklps(ymm10, ymm8, ymm1)
	vshufps(imm(0x4e), ymm1, ymm0, ymm2)
	vblendps(imm(0xcc), ymm2, ymm0, ymm0)
	vblendps(imm(0x33), ymm2, ymm1, ymm1)

	vextractf128(imm(0x1), ymm0, xmm2)
	vfmadd231ps(mem(rcx        ), xmm3, xmm0)
	vfmadd231ps(mem(rcx, rsi, 4), xmm3, xmm2)
	vmovups(xmm0, mem(rcx        ))    // store ( gamma00..gamma30 )
	vmovups(xmm2, mem(rcx, rsi, 4))    // store ( gamma04..gamma34 )

	vextractf128(imm(0x1), ymm1, xmm2)
	vfmadd231ps(mem(rcx, rsi, 1), xmm3, xmm1)
	vfmadd231ps(mem(rcx, rbx, 1), xmm3, xmm2)
	vmovups(xmm1, mem(rcx, rsi, 1))    // store ( gamma01..gamma31 )
	vmovups(xmm2, mem(rcx, rbx, 1))    // store ( gamma05..gamma35 )


	vunpckhps(ymm6, ymm4, ymm0)
	vunpckhps(ymm10, ymm8, ymm1)
	vshufps(imm(0x4e), ymm1, ymm0, ymm2)
	vblendps(imm(0xcc), ymm2, ymm0, ymm0)
	vblendps(imm(0x33), ymm2, ymm1, ymm1)

	vfmadd231ps(mem(rcx, rsi, 2), xmm3, xmm0)
	vmovups(xmm0, mem(rcx, rsi, 2))    // store ( gamma02..gamma32 )

	vfmadd231ps(mem(rcx, rax, 1), xmm3, xmm1)
	vmovups(xmm1, mem(rcx, rax, 1))    // store ( gamma03..gamma33 )

	//lea(mem(rcx, rsi, 8), rcx)         // rcx += 8*cs_c

	vunpcklps(ymm14, ymm12, ymm0)
	vextractf128(imm(0x1), ymm0, xmm2)
	vmovlpd(mem(rdx        ), xmm1, xmm1)
	vmovhpd(mem(rdx, rsi, 1), xmm1, xmm1)
	vfmadd231ps(xmm1, xmm3, xmm0)
	vmovlpd(xmm0, mem(rdx        ))    // store ( gamma40..gamma50 )
	vmovhpd(xmm0, mem(rdx, rsi, 1))    // store ( gamma41..gamma51 )
	vmovlpd(mem(rdx, rsi, 4), xmm1, xmm1)
	vmovhpd(mem(rdx, rbx, 1), xmm1, xmm1)
	vfmadd231ps(xmm1, xmm3, xmm2)
	vmovlpd(xmm2, mem(rdx, rsi, 4))    // store ( gamma44..gamma54 )
	vmovhpd(xmm2, mem(rdx, rbx, 1))    // store ( gamma45..gamma55 )

	vunpckhps(ymm14, ymm12, ymm0)
	vmovlpd(mem(rdx, rsi, 2), xmm1, xmm1)
	vmovhpd(mem(rdx, rax, 1), xmm1, xmm1)
	vfmadd231ps(xmm1, xmm3, xmm0)
	vmovlpd(xmm0, mem(rdx, rsi, 2))    // store ( gamma42..gamma52 )
	vmovhpd(xmm0, mem(rdx, rax, 1))    // store ( gamma43..gamma53 )

	//lea(mem(rdx, rsi, 8), rdx)         // rdx += 8*cs_c


	jmp(.SDONE)                        // jump to end.




	label(.SBETAZERO)


	cmp(imm(4), rdi)                   // set ZF if (4*rs_c) == 4.
	jz(.SCOLSTORBZ)                    // jump to column storage case



	label(.SROWSTORBZ)


	vextractf128(imm(0x1), ymm4, xmm5)
	vmovups(xmm4, mem(rcx, 0*4))
	vmovsd(xmm5, mem(rcx, 4*4))
	add(rdi, rcx)


	vextractf128(imm(0x1), ymm6, xmm7)
	vmovups(xmm6, mem(rcx, 0*4))
	vmovsd(xmm7, mem(rcx, 4*4))
	add(rdi, rcx)


	vextractf128(imm(0x1), ymm8, xmm9)
	vmovups(xmm8, mem(rcx, 0*4))
	vmovsd(xmm9, mem(rcx, 4*4))
	add(rdi, rcx)


	vextractf128(imm(0x1), ymm10, xmm11)
	vmovups(xmm10, mem(rcx, 0*4))
	vmovsd(xmm11, mem(rcx, 4*4))
	add(rdi, rcx)


	vextractf128(imm(0x1), ymm12, xmm13)
	vmovups(xmm12, mem(rcx, 0*4))
	vmovsd(xmm13, mem(rcx, 4*4))
	add(rdi, rcx)


	vextractf128(imm(0x1), ymm14, xmm15)
	vmovups(xmm14, mem(rcx, 0*4))
	vmovsd(xmm15, mem(rcx, 4*4))
	//add(rdi, rcx)


	jmp(.SDONE)                        // jump to end.



	label(.SCOLSTORBZ)


	                                   // begin I/O on columns 0-5
	vunpcklps(ymm6, ymm4, ymm0)
	vunpcklps(ymm10, ymm8, ymm1)
	vshufps(imm(0x4e), ymm1, ymm0, ymm2)
	vblendps(imm(0xcc), ymm2, ymm0, ymm0)
	vblendps(imm(0x33), ymm2, ymm1, ymm1)

	vextractf128(imm(0x1), ymm0, xmm2)
	vmovups(xmm0, mem(rcx        ))    // store ( gamma00..gamma30 )
	vmovups(xmm2, mem(rcx, rsi, 4))    // store ( gamma04..gamma34 )

	vextractf128(imm(0x1), ymm1, xmm2)
	vmovups(xmm1, mem(rcx, rsi, 1))    // store ( gamma01..gamma31 )
	vmovups(xmm2, mem(rcx, rbx, 1))    // store ( gamma05..gamma35 )


	vunpckhps(ymm6, ymm4, ymm0)
	vunpckhps(ymm10, ymm8, ymm1)
	vshufps(imm(0x4e), ymm1, ymm0, ymm2)
	vblendps(imm(0xcc), ymm2, ymm0, ymm0)
	vblendps(imm(0x33), ymm2, ymm1, ymm1)

	vmovups(xmm0, mem(rcx, rsi, 2))    // store ( gamma02..gamma32 )
	vmovups(xmm1, mem(rcx, rax, 1))    // store ( gamma03..gamma33 )

	//lea(mem(rcx, rsi, 8), rcx)         // rcx += 8*cs_c

	vunpcklps(ymm14, ymm12, ymm0)
	vextractf128(imm(0x1), ymm0, xmm2)
	vmovlpd(xmm0, mem(rdx        ))    // store ( gamma40..gamma50 )
	vmovhpd(xmm0, mem(rdx, rsi, 1))    // store ( gamma41..gamma51 )
	vmovlpd(xmm2, mem(rdx, rsi, 4))    // store ( gamma44..gamma54 )
	vmovhpd(xmm2, mem(rdx, rbx, 1))    // store ( gamma45..gamma55 )

	vunpckhps(ymm14, ymm12, ymm0)
	vmovlpd(xmm0, mem(rdx, rsi, 2))    // store ( gamma42..gamma52 )
	vmovhpd(xmm0, mem(rdx, rax, 1))    // store ( gamma43..gamma53 )

	//lea(mem(rdx, rsi, 8), rdx)         // rdx += 8*cs_c


	label(.SDONE)



    end_asm(
	: // output operands (none)
	: // input operands
      [k_iter] "m" (k_iter),
      [k_left] "m" (k_left),
      [a]      "m" (a),
      [rs_a]   "m" (rs_a),
      [cs_a]   "m" (cs_a),
      [b]      "m" (b),
      [rs_b]   "m" (rs_b),
      [cs_b]   "m" (cs_b),
      [alpha]  "m" (alpha),
      [beta]   "m" (beta),
      [c]      "m" (c),
      [rs_c]   "m" (rs_c),
      [cs_c]   "m" (cs_c)/*,
      [a_next] "m" (a_next),
      [b_next] "m" (b_next)*/
	: // register clobber list
	  "rax", "rbx", "rcx", "rdx", "rsi", "rdi", "rbp",
	  "r8", "r9", "r10", "r11", "r12", "r13", "r14", "r15",
	  "xmm0", "xmm1", "xmm2", "xmm3",
	  "xmm4", "xmm5", "xmm6", "xmm7",
	  "xmm8", "xmm9", "xmm10", "xmm11",
	  "xmm12", "xmm13", "xmm14", "xmm15",
	  "ymm0", "ymm1", "ymm2", "ymm3",
	  "ymm4", "ymm6", "ymm8", "ymm10",
	  "ymm12", "ymm14",
	  "memory"
	)
}

void bli_sgemmsup_rv_haswell_asm_5x6
     (
             conj_t     conja,
             conj_t     conjb,
             dim_t      m0,
             dim_t      n0,
             dim_t      k0,
       const void*      alpha,
       const void*      a, inc_t rs_a0, inc_t cs_a0,
       const void*      b, inc_t rs_b0, inc_t cs_b0,
       const void*      beta,
             void*      c, inc_t rs_c0, inc_t cs_c0,
             auxinfo_t* data,
       const cntx_t*    cntx
     )
{
	//void*    a_next = bli_auxinfo_next_a( data );
	//void*    b_next = bli_auxinfo_next_b( data );

	// Typecast local copies of integers in case dim_t and inc_t are a
	// different size than is expected by load instructions.
	uint64_t k_iter = k0 / 4;
	uint64_t k_left = k0 % 4;

	uint64_t rs_a   = rs_a0;
	uint64_t cs_a   = cs_a0;
	uint64_t rs_b   = rs_b0;
	uint64_t cs_b   = cs_b0;
	uint64_t rs_c   = rs_c0;
	uint64_t cs_c   = cs_c0;

	// -------------------------------------------------------------------------

	begin_asm()

	vzeroall()                         // zero all xmm/ymm registers.

	mov(var(a), rax)                   // load address of a.
	mov(var(rs_a), r8)                 // load rs_a
	mov(var(cs_a), r9)                 // load cs_a
	lea(mem(, r8, 4), r8)              // rs_a *= sizeof(float)
	lea(mem(, r9, 4), r9)              // cs_a *= sizeof(float)

	lea(mem(r8, r8, 2), r13)           // r13 = 3*rs_a
	//lea(mem(r8, r8, 4), r15)           // r15 = 5*rs_a

	mov(var(b), rbx)                   // load address of b.
	mov(var(rs_b), r10)                // load rs_b
	//mov(var(cs_b), r11)                // load cs_b
	lea(mem(, r10, 4), r10)            // rs_b *= sizeof(float)
	//lea(mem(, r11, 4), r11)            // cs_b *= sizeof(float)

	                                   // NOTE: We cannot pre-load elements of a or b
	                                   // because it could eventually, in the last
	                                   // unrolled iter or the cleanup loop, result
	                                   // in reading beyond the bounds allocated mem
	                                   // (the likely result: a segmentation fault).

	mov(var(c), rcx)                   // load address of c
	mov(var(rs_c), rdi)                // load rs_c
	lea(mem(, rdi, 4), rdi)            // rs_c *= sizeof(float)



	cmp(imm(4), rdi)                   // set ZF if (4*rs_c) == 4.
	jz(.SCOLPFETCH)                    // jump to column storage case
	label(.SROWPFETCH)                 // row-stored prefetching on c

	lea(mem(rcx, rdi, 2), rdx)         //
	lea(mem(rdx, rdi, 1), rdx)         // rdx = c + 3*rs_c;
	prefetch(0, mem(rcx,         5*4)) // prefetch c + 0*rs_c
	prefetch(0, mem(rcx, rdi, 1, 5*4)) // prefetch c + 1*rs_c
	prefetch(0, mem(rcx, rdi, 2, 5*4)) // prefetch c + 2*rs_c
	prefetch(0, mem(rdx,         5*4)) // prefetch c + 3*rs_c
	prefetch(0, mem(rdx, rdi, 1, 5*4)) // prefetch c + 4*rs_c

	jmp(.SPOSTPFETCH)                  // jump to end of prefetching c
	label(.SCOLPFETCH)                 // column-stored prefetching c

	mov(var(cs_c), rsi)                // load cs_c to rsi (temporarily)
	lea(mem(, rsi, 4), rsi)            // cs_c *= sizeof(float)
	lea(mem(rsi, rsi, 2), rbp)         // rbp = 3*cs_c;
	prefetch(0, mem(rcx,         4*4)) // prefetch c + 0*cs_c
	prefetch(0, mem(rcx, rsi, 1, 4*4)) // prefetch c + 1*cs_c
	prefetch(0, mem(rcx, rsi, 2, 4*4)) // prefetch c + 2*cs_c
	prefetch(0, mem(rcx, rbp, 1, 4*4)) // prefetch c + 3*cs_c
	prefetch(0, mem(rcx, rsi, 4, 4*4)) // prefetch c + 4*cs_c
	lea(mem(rcx, rsi, 4), rdx)         // rdx = c + 4*cs_c;
	prefetch(0, mem(rdx, rsi, 1, 4*4)) // prefetch c + 5*cs_c

	label(.SPOSTPFETCH)                // done prefetching c


#if 1
	lea(mem(rax, r9,  8), rdx)         //
	lea(mem(rdx, r9,  8), rdx)         // rdx = a + 16*cs_a;
#endif




	mov(var(k_iter), rsi)              // i = k_iter;
	test(rsi, rsi)                     // check i via logical AND.
	je(.SCONSIDKLEFT)                  // if i == 0, jump to code that
	                                   // contains the k_left loop.


	label(.SLOOPKITER)                 // MAIN LOOP


	// ---------------------------------- iteration 0

#if 1
	prefetch(0, mem(rdx, 5*8))
#endif

	vmovups(mem(rbx, 0*4), xmm0)
	vmovsd(mem(rbx, 4*4), xmm1)
	vinsertf128(imm(0x1), xmm1, ymm0, ymm0)
	add(r10, rbx)                      // b += rs_b;

	vbroadcastss(mem(rax        ), ymm2)
	vbroadcastss(mem(rax, r8,  1), ymm3)
	vfmadd231ps(ymm0, ymm2, ymm4)
	vfmadd231ps(ymm0, ymm3, ymm6)

	vbroadcastss(mem(rax, r8,  2), ymm2)
	vbroadcastss(mem(rax, r13, 1), ymm3)
	vfmadd231ps(ymm0, ymm2, ymm8)
	vfmadd231ps(ymm0, ymm3, ymm10)

	vbroadcastss(mem(rax, r8,  4), ymm2)
	add(r9, rax)                       // a += cs_a;
	vfmadd231ps(ymm0, ymm2, ymm12)


	// ---------------------------------- iteration 1

#if 0
	prefetch(0, mem(rdx, r9, 1, 5*8))
#endif

	vmovups(mem(rbx, 0*4), xmm0)
	vmovsd(mem(rbx, 4*4), xmm1)
	vinsertf128(imm(0x1), xmm1, ymm0, ymm0)
	add(r10, rbx)                      // b += rs_b;

	vbroadcastss(mem(rax        ), ymm2)
	vbroadcastss(mem(rax, r8,  1), ymm3)
	vfmadd231ps(ymm0, ymm2, ymm4)
	vfmadd231ps(ymm0, ymm3, ymm6)

	vbroadcastss(mem(rax, r8,  2), ymm2)
	vbroadcastss(mem(rax, r13, 1), ymm3)
	vfmadd231ps(ymm0, ymm2, ymm8)
	vfmadd231ps(ymm0, ymm3, ymm10)

	vbroadcastss(mem(rax, r8,  4), ymm2)
	add(r9, rax)                       // a += cs_a;
	vfmadd231ps(ymm0, ymm2, ymm12)


	// ---------------------------------- iteration 2

#if 1
	prefetch(0, mem(rdx, r9, 2, 5*8))
#endif

	vmovups(mem(rbx, 0*4), xmm0)
	vmovsd(mem(rbx, 4*4), xmm1)
	vinsertf128(imm(0x1), xmm1, ymm0, ymm0)
	add(r10, rbx)                      // b += rs_b;

	vbroadcastss(mem(rax        ), ymm2)
	vbroadcastss(mem(rax, r8,  1), ymm3)
	vfmadd231ps(ymm0, ymm2, ymm4)
	vfmadd231ps(ymm0, ymm3, ymm6)

	vbroadcastss(mem(rax, r8,  2), ymm2)
	vbroadcastss(mem(rax, r13, 1), ymm3)
	vfmadd231ps(ymm0, ymm2, ymm8)
	vfmadd231ps(ymm0, ymm3, ymm10)

	vbroadcastss(mem(rax, r8,  4), ymm2)
	add(r9, rax)                       // a += cs_a;
	vfmadd231ps(ymm0, ymm2, ymm12)


	// ---------------------------------- iteration 3

#if 1
	lea(mem(rdx, r9,  4), rdx)         // a_prefetch += 4*cs_a;
#endif

	vmovups(mem(rbx, 0*4), xmm0)
	vmovsd(mem(rbx, 4*4), xmm1)
	vinsertf128(imm(0x1), xmm1, ymm0, ymm0)
	add(r10, rbx)                      // b += rs_b;

	vbroadcastss(mem(rax        ), ymm2)
	vbroadcastss(mem(rax, r8,  1), ymm3)
	vfmadd231ps(ymm0, ymm2, ymm4)
	vfmadd231ps(ymm0, ymm3, ymm6)

	vbroadcastss(mem(rax, r8,  2), ymm2)
	vbroadcastss(mem(rax, r13, 1), ymm3)
	vfmadd231ps(ymm0, ymm2, ymm8)
	vfmadd231ps(ymm0, ymm3, ymm10)

	vbroadcastss(mem(rax, r8,  4), ymm2)
	add(r9, rax)                       // a += cs_a;
	vfmadd231ps(ymm0, ymm2, ymm12)



	dec(rsi)                           // i -= 1;
	jne(.SLOOPKITER)                   // iterate again if i != 0.






	label(.SCONSIDKLEFT)

	mov(var(k_left), rsi)              // i = k_left;
	test(rsi, rsi)                     // check i via logical AND.
	je(.SPOSTACCUM)                    // if i == 0, we're done; jump to end.
	                                   // else, we prepare to enter k_left loop.


	label(.SLOOPKLEFT)                 // EDGE LOOP

#if 0
	prefetch(0, mem(rdx, 5*8))
	add(r9, rdx)
#endif

	vmovups(mem(rbx, 0*4), xmm0)
	vmovsd(mem(rbx, 4*4), xmm1)
	vinsertf128(imm(0x1), xmm1, ymm0, ymm0)
	add(r10, rbx)                      // b += rs_b;

	vbroadcastss(mem(rax        ), ymm2)
	vbroadcastss(mem(rax, r8,  1), ymm3)
	vfmadd231ps(ymm0, ymm2, ymm4)
	vfmadd231ps(ymm0, ymm3, ymm6)

	vbroadcastss(mem(rax, r8,  2), ymm2)
	vbroadcastss(mem(rax, r13, 1), ymm3)
	vfmadd231ps(ymm0, ymm2, ymm8)
	vfmadd231ps(ymm0, ymm3, ymm10)

	vbroadcastss(mem(rax, r8,  4), ymm2)
	add(r9, rax)                       // a += cs_a;
	vfmadd231ps(ymm0, ymm2, ymm12)


	dec(rsi)                           // i -= 1;
	jne(.SLOOPKLEFT)                   // iterate again if i != 0.



	label(.SPOSTACCUM)



	mov(var(alpha), rax)               // load address of alpha
	mov(var(beta), rbx)                // load address of beta
	vbroadcastss(mem(rax), ymm0)       // load alpha and duplicate
	vbroadcastss(mem(rbx), ymm3)       // load beta and duplicate

	vmulps(ymm0, ymm4, ymm4)           // scale by alpha
	vmulps(ymm0, ymm6, ymm6)
	vmulps(ymm0, ymm8, ymm8)
	vmulps(ymm0, ymm10, ymm10)
	vmulps(ymm0, ymm12, ymm12)






	mov(var(cs_c), rsi)                // load cs_c
	lea(mem(, rsi, 4), rsi)            // rsi = cs_c * sizeof(float)

	//lea(mem(rcx, rsi, 4), rdx)         // load address of c +  4*cs_c;
	lea(mem(rcx, rdi, 4), rdx)         // load address of c +  4*rs_c;

	lea(mem(rsi, rsi, 2), rax)         // rax = 3*cs_c;
	lea(mem(rsi, rsi, 4), rbx)         // rbx = 5*cs_c;
	//lea(mem(rax, rsi, 4), rbp)         // rbp = 7*cs_c;



	                                   // now avoid loading C if beta == 0

	vxorps(ymm0, ymm0, ymm0)           // set ymm0 to zero.
	vucomiss(xmm0, xmm3)               // set ZF if beta == 0.
	je(.SBETAZERO)                     // if ZF = 1, jump to beta == 0 case



	cmp(imm(4), rdi)                   // set ZF if (4*rs_c) == 4.
	jz(.SCOLSTORED)                    // jump to column storage case



	label(.SROWSTORED)


	vextractf128(imm(0x1), ymm4, xmm5)
	vfmadd231ps(mem(rcx, 0*4), xmm3, xmm4)
	vmovups(xmm4, mem(rcx, 0*4))

	vmovsd(mem(rcx, 4*4), xmm1)
	vfmadd231ps(xmm1, xmm3, xmm5)
	vmovsd(xmm5, mem(rcx, 4*4))

	add(rdi, rcx)


	vextractf128(imm(0x1), ymm6, xmm7)
	vfmadd231ps(mem(rcx, 0*4), xmm3, xmm6)
	vmovups(xmm6, mem(rcx, 0*4))

	vmovsd(mem(rcx, 4*4), xmm1)
	vfmadd231ps(xmm1, xmm3, xmm7)
	vmovsd(xmm7, mem(rcx, 4*4))

	add(rdi, rcx)


	vextractf128(imm(0x1), ymm8, xmm9)
	vfmadd231ps(mem(rcx, 0*4), xmm3, xmm8)
	vmovups(xmm8, mem(rcx, 0*4))

	vmovsd(mem(rcx, 4*4), xmm1)
	vfmadd231ps(xmm1, xmm3, xmm9)
	vmovsd(xmm9, mem(rcx, 4*4))

	add(rdi, rcx)


	vextractf128(imm(0x1), ymm10, xmm11)
	vfmadd231ps(mem(rcx, 0*4), xmm3, xmm10)
	vmovups(xmm10, mem(rcx, 0*4))

	vmovsd(mem(rcx, 4*4), xmm1)
	vfmadd231ps(xmm1, xmm3, xmm11)
	vmovsd(xmm11, mem(rcx, 4*4))

	add(rdi, rcx)


	vextractf128(imm(0x1), ymm12, xmm13)
	vfmadd231ps(mem(rcx, 0*4), xmm3, xmm12)
	vmovups(xmm12, mem(rcx, 0*4))

	vmovsd(mem(rcx, 4*4), xmm1)
	vfmadd231ps(xmm1, xmm3, xmm13)
	vmovsd(xmm13, mem(rcx, 4*4))

	//add(rdi, rcx)


	jmp(.SDONE)                        // jump to end.



	label(.SCOLSTORED)

	                                   // begin I/O on columns 0-5
	vunpcklps(ymm6, ymm4, ymm0)
	vunpcklps(ymm10, ymm8, ymm1)
	vshufps(imm(0x4e), ymm1, ymm0, ymm2)
	vblendps(imm(0xcc), ymm2, ymm0, ymm0)
	vblendps(imm(0x33), ymm2, ymm1, ymm1)

	vextractf128(imm(0x1), ymm0, xmm2)
	vfmadd231ps(mem(rcx        ), xmm3, xmm0)
	vfmadd231ps(mem(rcx, rsi, 4), xmm3, xmm2)
	vmovups(xmm0, mem(rcx        ))    // store ( gamma00..gamma30 )
	vmovups(xmm2, mem(rcx, rsi, 4))    // store ( gamma04..gamma34 )

	vextractf128(imm(0x1), ymm1, xmm2)
	vfmadd231ps(mem(rcx, rsi, 1), xmm3, xmm1)
	vfmadd231ps(mem(rcx, rbx, 1), xmm3, xmm2)
	vmovups(xmm1, mem(rcx, rsi, 1))    // store ( gamma01..gamma31 )
	vmovups(xmm2, mem(rcx, rbx, 1))    // store ( gamma05..gamma35 )


	vunpckhps(ymm6, ymm4, ymm0)
	vunpckhps(ymm10, ymm8, ymm1)
	vshufps(imm(0x4e), ymm1, ymm0, ymm2)
	vblendps(imm(0xcc), ymm2, ymm0, ymm0)
	vblendps(imm(0x33), ymm2, ymm1, ymm1)

	vfmadd231ps(mem(rcx, rsi, 2), xmm3, xmm0)
	vmovups(xmm0, mem(rcx, rsi, 2))    // store ( gamma02..gamma32 )

	vfmadd231ps(mem(rcx, rax, 1), xmm3, xmm1)
	vmovups(xmm1, mem(rcx, rax, 1))    // store ( gamma03..gamma33 )

	//lea(mem(rcx, rsi, 8), rcx)         // rcx += 8*cs_c

	vmovups(ymm12, ymm0)
	vextractf128(imm(0x1), ymm0, xmm8)

	vpermilps(imm(0xe4), xmm0, xmm2)
	vpermilps(imm(0x39), xmm0, xmm4)
	vmovss(mem(rdx        ), xmm1)
	vmovss(mem(rdx, rsi, 1), xmm6)
	vfmadd231ps(xmm1, xmm3, xmm2)
	vfmadd231ps(xmm6, xmm3, xmm4)
	vmovss(xmm2, mem(rdx        ))     // store ( gamma40 )
	vmovss(xmm4, mem(rdx, rsi, 1))     // store ( gamma41 )

	vpermilps(imm(0x4e), xmm0, xmm2)
	vpermilps(imm(0x93), xmm0, xmm4)
	vmovss(mem(rdx, rsi, 2), xmm1)
	vmovss(mem(rdx, rax, 1), xmm6)
	vfmadd231ps(xmm1, xmm3, xmm2)
	vfmadd231ps(xmm6, xmm3, xmm4)
	vmovss(xmm2, mem(rdx, rsi, 2))     // store ( gamma42 )
	vmovss(xmm4, mem(rdx, rax, 1))     // store ( gamma43 )

	vpermilps(imm(0xe4), xmm8, xmm2)
	vpermilps(imm(0x39), xmm8, xmm4)
	vmovss(mem(rdx, rsi, 4), xmm1)
	vmovss(mem(rdx, rbx, 1), xmm6)
	vfmadd231ps(xmm1, xmm3, xmm2)
	vfmadd231ps(xmm6, xmm3, xmm4)
	vmovss(xmm2, mem(rdx, rsi, 4))     // store ( gamma44 )
	vmovss(xmm4, mem(rdx, rbx, 1))     // store ( gamma45 )

	//lea(mem(rdx, rsi, 8), rdx)         // rdx += 8*cs_c


	jmp(.SDONE)                        // jump to end.




	label(.SBETAZERO)


	cmp(imm(4), rdi)                   // set ZF if (4*rs_c) == 4.
	jz(.SCOLSTORBZ)                    // jump to column storage case



	label(.SROWSTORBZ)


	vextractf128(imm(0x1), ymm4, xmm5)
	vmovups(xmm4, mem(rcx, 0*4))
	vmovsd(xmm5, mem(rcx, 4*4))
	add(rdi, rcx)


	vextractf128(imm(0x1), ymm6, xmm7)
	vmovups(xmm6, mem(rcx, 0*4))
	vmovsd(xmm7, mem(rcx, 4*4))
	add(rdi, rcx)


	vextractf128(imm(0x1), ymm8, xmm9)
	vmovups(xmm8, mem(rcx, 0*4))
	vmovsd(xmm9, mem(rcx, 4*4))
	add(rdi, rcx)


	vextractf128(imm(0x1), ymm10, xmm11)
	vmovups(xmm10, mem(rcx, 0*4))
	vmovsd(xmm11, mem(rcx, 4*4))
	add(rdi, rcx)


	vextractf128(imm(0x1), ymm12, xmm13)
	vmovups(xmm12, mem(rcx, 0*4))
	vmovsd(xmm13, mem(rcx, 4*4))
	//add(rdi, rcx)


	jmp(.SDONE)                        // jump to end.



	label(.SCOLSTORBZ)


	                                   // begin I/O on columns 0-5
	vunpcklps(ymm6, ymm4, ymm0)
	vunpcklps(ymm10, ymm8, ymm1)
	vshufps(imm(0x4e), ymm1, ymm0, ymm2)
	vblendps(imm(0xcc), ymm2, ymm0, ymm0)
	vblendps(imm(0x33), ymm2, ymm1, ymm1)

	vextractf128(imm(0x1), ymm0, xmm2)
	vmovups(xmm0, mem(rcx        ))    // store ( gamma00..gamma30 )
	vmovups(xmm2, mem(rcx, rsi, 4))    // store ( gamma04..gamma34 )

	vextractf128(imm(0x1), ymm1, xmm2)
	vmovups(xmm1, mem(rcx, rsi, 1))    // store ( gamma01..gamma31 )
	vmovups(xmm2, mem(rcx, rbx, 1))    // store ( gamma05..gamma35 )


	vunpckhps(ymm6, ymm4, ymm0)
	vunpckhps(ymm10, ymm8, ymm1)
	vshufps(imm(0x4e), ymm1, ymm0, ymm2)
	vblendps(imm(0xcc), ymm2, ymm0, ymm0)
	vblendps(imm(0x33), ymm2, ymm1, ymm1)

	vmovups(xmm0, mem(rcx, rsi, 2))    // store ( gamma02..gamma32 )
	vmovups(xmm1, mem(rcx, rax, 1))    // store ( gamma03..gamma33 )

	//lea(mem(rcx, rsi, 8), rcx)         // rcx += 8*cs_c


	vmovups(ymm12, ymm0)
	vextractf128(imm(0x1), ymm0, xmm8)

	vpermilps(imm(0xe4), xmm0, xmm2)
	vpermilps(imm(0x39), xmm0, xmm4)
	vmovss(xmm2, mem(rdx        ))     // store ( gamma40 )
	vmovss(xmm4, mem(rdx, rsi, 1))     // store ( gamma41 )

	vpermilps(imm(0x4e), xmm0, xmm2)
	vpermilps(imm(0x93), xmm0, xmm4)
	vmovss(xmm2, mem(rdx, rsi, 2))     // store ( gamma42 )
	vmovss(xmm4, mem(rdx, rax, 1))     // store ( gamma43 )

	vpermilps(imm(0xe4), xmm8, xmm2)
	vpermilps(imm(0x39), xmm8, xmm4)
	vmovss(xmm2, mem(rdx, rsi, 4))     // store ( gamma44 )
	vmovss(xmm4, mem(rdx, rbx, 1))     // store ( gamma45 )

	//lea(mem(rdx, rsi, 8), rdx)         // rdx += 8*cs_c


	label(.SDONE)



    end_asm(
	: // output operands (none)
	: // input operands
      [k_iter] "m" (k_iter),
      [k_left] "m" (k_left),
      [a]      "m" (a),
      [rs_a]   "m" (rs_a),
      [cs_a]   "m" (cs_a),
      [b]      "m" (b),
      [rs_b]   "m" (rs_b),
      [cs_b]   "m" (cs_b),
      [alpha]  "m" (alpha),
      [beta]   "m" (beta),
      [c]      "m" (c),
      [rs_c]   "m" (rs_c),
      [cs_c]   "m" (cs_c)/*,
      [a_next] "m" (a_next),
      [b_next] "m" (b_next)*/
	: // register clobber list
	  "rax", "rbx", "rcx", "rdx", "rsi", "rdi", "rbp",
	  "r8", "r9", "r10", "r11", "r12", "r13", "r14", "r15",
	  "xmm0", "xmm1", "xmm2", "xmm3",
	  "xmm4", "xmm5", "xmm6", "xmm7",
	  "xmm8", "xmm9", "xmm10", "xmm11",
	  "xmm12", "xmm13", "xmm14", "xmm15",
	  "ymm0", "ymm1", "ymm2", "ymm3",
	  "ymm4", "ymm6", "ymm8", "ymm10",
	  "ymm12",
	  "memory"
	)
}

void bli_sgemmsup_rv_haswell_asm_4x6
     (
             conj_t     conja,
             conj_t     conjb,
             dim_t      m0,
             dim_t      n0,
             dim_t      k0,
       const void*      alpha,
       const void*      a, inc_t rs_a0, inc_t cs_a0,
       const void*      b, inc_t rs_b0, inc_t cs_b0,
       const void*      beta,
             void*      c, inc_t rs_c0, inc_t cs_c0,
             auxinfo_t* data,
       const cntx_t*    cntx
     )
{
	//void*    a_next = bli_auxinfo_next_a( data );
	//void*    b_next = bli_auxinfo_next_b( data );

	// Typecast local copies of integers in case dim_t and inc_t are a
	// different size than is expected by load instructions.
	uint64_t k_iter = k0 / 4;
	uint64_t k_left = k0 % 4;

	uint64_t rs_a   = rs_a0;
	uint64_t cs_a   = cs_a0;
	uint64_t rs_b   = rs_b0;
	uint64_t cs_b   = cs_b0;
	uint64_t rs_c   = rs_c0;
	uint64_t cs_c   = cs_c0;

	// -------------------------------------------------------------------------

	begin_asm()

	vzeroall()                         // zero all xmm/ymm registers.

	mov(var(a), rax)                   // load address of a.
	mov(var(rs_a), r8)                 // load rs_a
	mov(var(cs_a), r9)                 // load cs_a
	lea(mem(, r8, 4), r8)              // rs_a *= sizeof(float)
	lea(mem(, r9, 4), r9)              // cs_a *= sizeof(float)

	lea(mem(r8, r8, 2), r13)           // r13 = 3*rs_a
	//lea(mem(r8, r8, 4), r15)           // r15 = 5*rs_a

	mov(var(b), rbx)                   // load address of b.
	mov(var(rs_b), r10)                // load rs_b
	//mov(var(cs_b), r11)                // load cs_b
	lea(mem(, r10, 4), r10)            // rs_b *= sizeof(float)
	//lea(mem(, r11, 4), r11)            // cs_b *= sizeof(float)

	                                   // NOTE: We cannot pre-load elements of a or b
	                                   // because it could eventually, in the last
	                                   // unrolled iter or the cleanup loop, result
	                                   // in reading beyond the bounds allocated mem
	                                   // (the likely result: a segmentation fault).

	mov(var(c), rcx)                   // load address of c
	mov(var(rs_c), rdi)                // load rs_c
	lea(mem(, rdi, 4), rdi)            // rs_c *= sizeof(float)



	cmp(imm(4), rdi)                   // set ZF if (4*rs_c) == 4.
	jz(.SCOLPFETCH)                    // jump to column storage case
	label(.SROWPFETCH)                 // row-stored prefetching on c

	lea(mem(rcx, rdi, 2), rdx)         //
	lea(mem(rdx, rdi, 1), rdx)         // rdx = c + 3*rs_c;
	prefetch(0, mem(rcx,         5*4)) // prefetch c + 0*rs_c
	prefetch(0, mem(rcx, rdi, 1, 5*4)) // prefetch c + 1*rs_c
	prefetch(0, mem(rcx, rdi, 2, 5*4)) // prefetch c + 2*rs_c
	prefetch(0, mem(rdx,         5*4)) // prefetch c + 3*rs_c

	jmp(.SPOSTPFETCH)                  // jump to end of prefetching c
	label(.SCOLPFETCH)                 // column-stored prefetching c

	mov(var(cs_c), rsi)                // load cs_c to rsi (temporarily)
	lea(mem(, rsi, 4), rsi)            // cs_c *= sizeof(float)
	lea(mem(rsi, rsi, 2), rbp)         // rbp = 3*cs_c;
	prefetch(0, mem(rcx,         3*4)) // prefetch c + 0*cs_c
	prefetch(0, mem(rcx, rsi, 1, 3*4)) // prefetch c + 1*cs_c
	prefetch(0, mem(rcx, rsi, 2, 3*4)) // prefetch c + 2*cs_c
	prefetch(0, mem(rcx, rbp, 1, 3*4)) // prefetch c + 3*cs_c
	prefetch(0, mem(rcx, rsi, 4, 3*4)) // prefetch c + 4*cs_c
	lea(mem(rcx, rsi, 4), rdx)         // rdx = c + 4*cs_c;
	prefetch(0, mem(rdx, rsi, 1, 3*4)) // prefetch c + 5*cs_c

	label(.SPOSTPFETCH)                // done prefetching c


#if 1
	lea(mem(rax, r9,  8), rdx)         //
	lea(mem(rdx, r9,  8), rdx)         // rdx = a + 16*cs_a;
#endif




	mov(var(k_iter), rsi)              // i = k_iter;
	test(rsi, rsi)                     // check i via logical AND.
	je(.SCONSIDKLEFT)                  // if i == 0, jump to code that
	                                   // contains the k_left loop.


	label(.SLOOPKITER)                 // MAIN LOOP


	// ---------------------------------- iteration 0

#if 1
	prefetch(0, mem(rdx, 5*8))
#endif

	vmovups(mem(rbx, 0*4), xmm0)
	vmovsd(mem(rbx, 4*4), xmm1)
	vinsertf128(imm(0x1), xmm1, ymm0, ymm0)
	add(r10, rbx)                      // b += rs_b;

	vbroadcastss(mem(rax        ), ymm2)
	vbroadcastss(mem(rax, r8,  1), ymm3)
	vfmadd231ps(ymm0, ymm2, ymm4)
	vfmadd231ps(ymm0, ymm3, ymm6)

	vbroadcastss(mem(rax, r8,  2), ymm2)
	vbroadcastss(mem(rax, r13, 1), ymm3)
	add(r9, rax)                       // a += cs_a;
	vfmadd231ps(ymm0, ymm2, ymm8)
	vfmadd231ps(ymm0, ymm3, ymm10)


	// ---------------------------------- iteration 1

#if 0
	prefetch(0, mem(rdx, r9, 1, 5*8))
#endif

	vmovups(mem(rbx, 0*4), xmm0)
	vmovsd(mem(rbx, 4*4), xmm1)
	vinsertf128(imm(0x1), xmm1, ymm0, ymm0)
	add(r10, rbx)                      // b += rs_b;

	vbroadcastss(mem(rax        ), ymm2)
	vbroadcastss(mem(rax, r8,  1), ymm3)
	vfmadd231ps(ymm0, ymm2, ymm4)
	vfmadd231ps(ymm0, ymm3, ymm6)

	vbroadcastss(mem(rax, r8,  2), ymm2)
	vbroadcastss(mem(rax, r13, 1), ymm3)
	add(r9, rax)                       // a += cs_a;
	vfmadd231ps(ymm0, ymm2, ymm8)
	vfmadd231ps(ymm0, ymm3, ymm10)


	// ---------------------------------- iteration 2

#if 1
	prefetch(0, mem(rdx, r9, 2, 5*8))
#endif

	vmovups(mem(rbx, 0*4), xmm0)
	vmovsd(mem(rbx, 4*4), xmm1)
	vinsertf128(imm(0x1), xmm1, ymm0, ymm0)
	add(r10, rbx)                      // b += rs_b;

	vbroadcastss(mem(rax        ), ymm2)
	vbroadcastss(mem(rax, r8,  1), ymm3)
	vfmadd231ps(ymm0, ymm2, ymm4)
	vfmadd231ps(ymm0, ymm3, ymm6)

	vbroadcastss(mem(rax, r8,  2), ymm2)
	vbroadcastss(mem(rax, r13, 1), ymm3)
	add(r9, rax)                       // a += cs_a;
	vfmadd231ps(ymm0, ymm2, ymm8)
	vfmadd231ps(ymm0, ymm3, ymm10)


	// ---------------------------------- iteration 3

#if 1
	lea(mem(rdx, r9,  4), rdx)         // a_prefetch += 4*cs_a;
#endif

	vmovups(mem(rbx, 0*4), xmm0)
	vmovsd(mem(rbx, 4*4), xmm1)
	vinsertf128(imm(0x1), xmm1, ymm0, ymm0)
	add(r10, rbx)                      // b += rs_b;

	vbroadcastss(mem(rax        ), ymm2)
	vbroadcastss(mem(rax, r8,  1), ymm3)
	vfmadd231ps(ymm0, ymm2, ymm4)
	vfmadd231ps(ymm0, ymm3, ymm6)

	vbroadcastss(mem(rax, r8,  2), ymm2)
	vbroadcastss(mem(rax, r13, 1), ymm3)
	add(r9, rax)                       // a += cs_a;
	vfmadd231ps(ymm0, ymm2, ymm8)
	vfmadd231ps(ymm0, ymm3, ymm10)



	dec(rsi)                           // i -= 1;
	jne(.SLOOPKITER)                   // iterate again if i != 0.






	label(.SCONSIDKLEFT)

	mov(var(k_left), rsi)              // i = k_left;
	test(rsi, rsi)                     // check i via logical AND.
	je(.SPOSTACCUM)                    // if i == 0, we're done; jump to end.
	                                   // else, we prepare to enter k_left loop.


	label(.SLOOPKLEFT)                 // EDGE LOOP

#if 0
	prefetch(0, mem(rdx, 5*8))
	add(r9, rdx)
#endif

	vmovups(mem(rbx, 0*4), xmm0)
	vmovsd(mem(rbx, 4*4), xmm1)
	vinsertf128(imm(0x1), xmm1, ymm0, ymm0)
	add(r10, rbx)                      // b += rs_b;

	vbroadcastss(mem(rax        ), ymm2)
	vbroadcastss(mem(rax, r8,  1), ymm3)
	vfmadd231ps(ymm0, ymm2, ymm4)
	vfmadd231ps(ymm0, ymm3, ymm6)

	vbroadcastss(mem(rax, r8,  2), ymm2)
	vbroadcastss(mem(rax, r13, 1), ymm3)
	add(r9, rax)                       // a += cs_a;
	vfmadd231ps(ymm0, ymm2, ymm8)
	vfmadd231ps(ymm0, ymm3, ymm10)


	dec(rsi)                           // i -= 1;
	jne(.SLOOPKLEFT)                   // iterate again if i != 0.



	label(.SPOSTACCUM)



	mov(var(alpha), rax)               // load address of alpha
	mov(var(beta), rbx)                // load address of beta
	vbroadcastss(mem(rax), ymm0)       // load alpha and duplicate
	vbroadcastss(mem(rbx), ymm3)       // load beta and duplicate

	vmulps(ymm0, ymm4, ymm4)           // scale by alpha
	vmulps(ymm0, ymm6, ymm6)
	vmulps(ymm0, ymm8, ymm8)
	vmulps(ymm0, ymm10, ymm10)






	mov(var(cs_c), rsi)                // load cs_c
	lea(mem(, rsi, 4), rsi)            // rsi = cs_c * sizeof(float)

	//lea(mem(rcx, rsi, 4), rdx)         // load address of c +  4*cs_c;
	lea(mem(rcx, rdi, 4), rdx)         // load address of c +  4*rs_c;

	lea(mem(rsi, rsi, 2), rax)         // rax = 3*cs_c;
	lea(mem(rsi, rsi, 4), rbx)         // rbx = 5*cs_c;
	//lea(mem(rax, rsi, 4), rbp)         // rbp = 7*cs_c;



	                                   // now avoid loading C if beta == 0

	vxorps(ymm0, ymm0, ymm0)           // set ymm0 to zero.
	vucomiss(xmm0, xmm3)               // set ZF if beta == 0.
	je(.SBETAZERO)                     // if ZF = 1, jump to beta == 0 case



	cmp(imm(4), rdi)                   // set ZF if (4*rs_c) == 4.
	jz(.SCOLSTORED)                    // jump to column storage case



	label(.SROWSTORED)


	vextractf128(imm(0x1), ymm4, xmm5)
	vfmadd231ps(mem(rcx, 0*4), xmm3, xmm4)
	vmovups(xmm4, mem(rcx, 0*4))

	vmovsd(mem(rcx, 4*4), xmm1)
	vfmadd231ps(xmm1, xmm3, xmm5)
	vmovsd(xmm5, mem(rcx, 4*4))

	add(rdi, rcx)


	vextractf128(imm(0x1), ymm6, xmm7)
	vfmadd231ps(mem(rcx, 0*4), xmm3, xmm6)
	vmovups(xmm6, mem(rcx, 0*4))

	vmovsd(mem(rcx, 4*4), xmm1)
	vfmadd231ps(xmm1, xmm3, xmm7)
	vmovsd(xmm7, mem(rcx, 4*4))

	add(rdi, rcx)


	vextractf128(imm(0x1), ymm8, xmm9)
	vfmadd231ps(mem(rcx, 0*4), xmm3, xmm8)
	vmovups(xmm8, mem(rcx, 0*4))

	vmovsd(mem(rcx, 4*4), xmm1)
	vfmadd231ps(xmm1, xmm3, xmm9)
	vmovsd(xmm9, mem(rcx, 4*4))

	add(rdi, rcx)


	vextractf128(imm(0x1), ymm10, xmm11)
	vfmadd231ps(mem(rcx, 0*4), xmm3, xmm10)
	vmovups(xmm10, mem(rcx, 0*4))

	vmovsd(mem(rcx, 4*4), xmm1)
	vfmadd231ps(xmm1, xmm3, xmm11)
	vmovsd(xmm11, mem(rcx, 4*4))

	//add(rdi, rcx)


	jmp(.SDONE)                        // jump to end.



	label(.SCOLSTORED)

	                                   // begin I/O on columns 0-5
	vunpcklps(ymm6, ymm4, ymm0)
	vunpcklps(ymm10, ymm8, ymm1)
	vshufps(imm(0x4e), ymm1, ymm0, ymm2)
	vblendps(imm(0xcc), ymm2, ymm0, ymm0)
	vblendps(imm(0x33), ymm2, ymm1, ymm1)

	vextractf128(imm(0x1), ymm0, xmm2)
	vfmadd231ps(mem(rcx        ), xmm3, xmm0)
	vfmadd231ps(mem(rcx, rsi, 4), xmm3, xmm2)
	vmovups(xmm0, mem(rcx        ))    // store ( gamma00..gamma30 )
	vmovups(xmm2, mem(rcx, rsi, 4))    // store ( gamma04..gamma34 )

	vextractf128(imm(0x1), ymm1, xmm2)
	vfmadd231ps(mem(rcx, rsi, 1), xmm3, xmm1)
	vfmadd231ps(mem(rcx, rbx, 1), xmm3, xmm2)
	vmovups(xmm1, mem(rcx, rsi, 1))    // store ( gamma01..gamma31 )
	vmovups(xmm2, mem(rcx, rbx, 1))    // store ( gamma05..gamma35 )


	vunpckhps(ymm6, ymm4, ymm0)
	vunpckhps(ymm10, ymm8, ymm1)
	vshufps(imm(0x4e), ymm1, ymm0, ymm2)
	vblendps(imm(0xcc), ymm2, ymm0, ymm0)
	vblendps(imm(0x33), ymm2, ymm1, ymm1)

	vfmadd231ps(mem(rcx, rsi, 2), xmm3, xmm0)
	vmovups(xmm0, mem(rcx, rsi, 2))    // store ( gamma02..gamma32 )

	vfmadd231ps(mem(rcx, rax, 1), xmm3, xmm1)
	vmovups(xmm1, mem(rcx, rax, 1))    // store ( gamma03..gamma33 )

	//lea(mem(rcx, rsi, 8), rcx)         // rcx += 8*cs_c


	jmp(.SDONE)                        // jump to end.




	label(.SBETAZERO)


	cmp(imm(4), rdi)                   // set ZF if (4*rs_c) == 4.
	jz(.SCOLSTORBZ)                    // jump to column storage case



	label(.SROWSTORBZ)


	vextractf128(imm(0x1), ymm4, xmm5)
	vmovups(xmm4, mem(rcx, 0*4))
	vmovsd(xmm5, mem(rcx, 4*4))
	add(rdi, rcx)


	vextractf128(imm(0x1), ymm6, xmm7)
	vmovups(xmm6, mem(rcx, 0*4))
	vmovsd(xmm7, mem(rcx, 4*4))
	add(rdi, rcx)


	vextractf128(imm(0x1), ymm8, xmm9)
	vmovups(xmm8, mem(rcx, 0*4))
	vmovsd(xmm9, mem(rcx, 4*4))
	add(rdi, rcx)


	vextractf128(imm(0x1), ymm10, xmm11)
	vmovups(xmm10, mem(rcx, 0*4))
	vmovsd(xmm11, mem(rcx, 4*4))
	//add(rdi, rcx)


	jmp(.SDONE)                        // jump to end.



	label(.SCOLSTORBZ)


	                                   // begin I/O on columns 0-5
	vunpcklps(ymm6, ymm4, ymm0)
	vunpcklps(ymm10, ymm8, ymm1)
	vshufps(imm(0x4e), ymm1, ymm0, ymm2)
	vblendps(imm(0xcc), ymm2, ymm0, ymm0)
	vblendps(imm(0x33), ymm2, ymm1, ymm1)

	vextractf128(imm(0x1), ymm0, xmm2)
	vmovups(xmm0, mem(rcx        ))    // store ( gamma00..gamma30 )
	vmovups(xmm2, mem(rcx, rsi, 4))    // store ( gamma04..gamma34 )

	vextractf128(imm(0x1), ymm1, xmm2)
	vmovups(xmm1, mem(rcx, rsi, 1))    // store ( gamma01..gamma31 )
	vmovups(xmm2, mem(rcx, rbx, 1))    // store ( gamma05..gamma35 )


	vunpckhps(ymm6, ymm4, ymm0)
	vunpckhps(ymm10, ymm8, ymm1)
	vshufps(imm(0x4e), ymm1, ymm0, ymm2)
	vblendps(imm(0xcc), ymm2, ymm0, ymm0)
	vblendps(imm(0x33), ymm2, ymm1, ymm1)

	vmovups(xmm0, mem(rcx, rsi, 2))    // store ( gamma02..gamma32 )
	vmovups(xmm1, mem(rcx, rax, 1))    // store ( gamma03..gamma33 )

	//lea(mem(rcx, rsi, 8), rcx)         // rcx += 8*cs_c


	label(.SDONE)



    end_asm(
	: // output operands (none)
	: // input operands
      [k_iter] "m" (k_iter),
      [k_left] "m" (k_left),
      [a]      "m" (a),
      [rs_a]   "m" (rs_a),
      [cs_a]   "m" (cs_a),
      [b]      "m" (b),
      [rs_b]   "m" (rs_b),
      [cs_b]   "m" (cs_b),
      [alpha]  "m" (alpha),
      [beta]   "m" (beta),
      [c]      "m" (c),
      [rs_c]   "m" (rs_c),
      [cs_c]   "m" (cs_c)/*,
      [a_next] "m" (a_next),
      [b_next] "m" (b_next)*/
	: // register clobber list
	  "rax", "rbx", "rcx", "rdx", "rsi", "rdi", "rbp",
	  "r8", "r9", "r10", "r11", "r12", "r13", "r14", "r15",
	  "xmm0", "xmm1", "xmm2", "xmm3",
	  "xmm4", "xmm5", "xmm6", "xmm7",
	  "xmm8", "xmm9", "xmm10", "xmm11",
	  "xmm12", "xmm13", "xmm14", "xmm15",
	  "ymm0", "ymm1", "ymm2", "ymm3",
	  "ymm4", "ymm6", "ymm8", "ymm10",
	  "memory"
	)
}

void bli_sgemmsup_rv_haswell_asm_3x6
     (
             conj_t     conja,
             conj_t     conjb,
             dim_t      m0,
             dim_t      n0,
             dim_t      k0,
       const void*      alpha,
       const void*      a, inc_t rs_a0, inc_t cs_a0,
       const void*      b, inc_t rs_b0, inc_t cs_b0,
       const void*      beta,
             void*      c, inc_t rs_c0, inc_t cs_c0,
             auxinfo_t* data,
       const cntx_t*    cntx
     )
{
	//void*    a_next = bli_auxinfo_next_a( data );
	//void*    b_next = bli_auxinfo_next_b( data );

	// Typecast local copies of integers in case dim_t and inc_t are a
	// different size than is expected by load instructions.
	uint64_t k_iter = k0 / 4;
	uint64_t k_left = k0 % 4;

	uint64_t rs_a   = rs_a0;
	uint64_t cs_a   = cs_a0;
	uint64_t rs_b   = rs_b0;
	uint64_t cs_b   = cs_b0;
	uint64_t rs_c   = rs_c0;
	uint64_t cs_c   = cs_c0;

	// -------------------------------------------------------------------------

	begin_asm()

	vzeroall()                         // zero all xmm/ymm registers.

	mov(var(a), rax)                   // load address of a.
	mov(var(rs_a), r8)                 // load rs_a
	mov(var(cs_a), r9)                 // load cs_a
	lea(mem(, r8, 4), r8)              // rs_a *= sizeof(float)
	lea(mem(, r9, 4), r9)              // cs_a *= sizeof(float)

	//lea(mem(r8, r8, 2), r13)           // r13 = 3*rs_a
	//lea(mem(r8, r8, 4), r15)           // r15 = 5*rs_a

	mov(var(b), rbx)                   // load address of b.
	mov(var(rs_b), r10)                // load rs_b
	//mov(var(cs_b), r11)                // load cs_b
	lea(mem(, r10, 4), r10)            // rs_b *= sizeof(float)
	//lea(mem(, r11, 4), r11)            // cs_b *= sizeof(float)

	                                   // NOTE: We cannot pre-load elements of a or b
	                                   // because it could eventually, in the last
	                                   // unrolled iter or the cleanup loop, result
	                                   // in reading beyond the bounds allocated mem
	                                   // (the likely result: a segmentation fault).

	mov(var(c), rcx)                   // load address of c
	mov(var(rs_c), rdi)                // load rs_c
	lea(mem(, rdi, 4), rdi)            // rs_c *= sizeof(float)



	cmp(imm(4), rdi)                   // set ZF if (4*rs_c) == 4.
	jz(.SCOLPFETCH)                    // jump to column storage case
	label(.SROWPFETCH)                 // row-stored prefetching on c

	lea(mem(rcx, rdi, 2), rdx)         //
	lea(mem(rdx, rdi, 1), rdx)         // rdx = c + 3*rs_c;
	prefetch(0, mem(rcx,         5*4)) // prefetch c + 0*rs_c
	prefetch(0, mem(rcx, rdi, 1, 5*4)) // prefetch c + 1*rs_c
	prefetch(0, mem(rcx, rdi, 2, 5*4)) // prefetch c + 2*rs_c

	jmp(.SPOSTPFETCH)                  // jump to end of prefetching c
	label(.SCOLPFETCH)                 // column-stored prefetching c

	mov(var(cs_c), rsi)                // load cs_c to rsi (temporarily)
	lea(mem(, rsi, 4), rsi)            // cs_c *= sizeof(float)
	lea(mem(rsi, rsi, 2), rbp)         // rbp = 3*cs_c;
	prefetch(0, mem(rcx,         2*4)) // prefetch c + 0*cs_c
	prefetch(0, mem(rcx, rsi, 1, 2*4)) // prefetch c + 1*cs_c
	prefetch(0, mem(rcx, rsi, 2, 2*4)) // prefetch c + 2*cs_c
	prefetch(0, mem(rcx, rbp, 1, 2*4)) // prefetch c + 3*cs_c
	prefetch(0, mem(rcx, rsi, 4, 2*4)) // prefetch c + 4*cs_c
	lea(mem(rcx, rsi, 4), rdx)         // rdx = c + 4*cs_c;
	prefetch(0, mem(rdx, rsi, 1, 2*4)) // prefetch c + 5*cs_c

	label(.SPOSTPFETCH)                // done prefetching c


#if 1
	lea(mem(rax, r9,  8), rdx)         //
	lea(mem(rdx, r9,  8), rdx)         // rdx = a + 16*cs_a;
#endif




	mov(var(k_iter), rsi)              // i = k_iter;
	test(rsi, rsi)                     // check i via logical AND.
	je(.SCONSIDKLEFT)                  // if i == 0, jump to code that
	                                   // contains the k_left loop.


	label(.SLOOPKITER)                 // MAIN LOOP


	// ---------------------------------- iteration 0

#if 1
	prefetch(0, mem(rdx, 5*8))
#endif

	vmovups(mem(rbx, 0*4), xmm0)
	vmovsd(mem(rbx, 4*4), xmm1)
	vinsertf128(imm(0x1), xmm1, ymm0, ymm0)
	add(r10, rbx)                      // b += rs_b;

	vbroadcastss(mem(rax        ), ymm2)
	vbroadcastss(mem(rax, r8,  1), ymm3)
	vfmadd231ps(ymm0, ymm2, ymm4)
	vfmadd231ps(ymm0, ymm3, ymm6)

	vbroadcastss(mem(rax, r8,  2), ymm2)
	add(r9, rax)                       // a += cs_a;
	vfmadd231ps(ymm0, ymm2, ymm8)


	// ---------------------------------- iteration 1

#if 0
	prefetch(0, mem(rdx, r9, 1, 5*8))
#endif

	vmovups(mem(rbx, 0*4), xmm0)
	vmovsd(mem(rbx, 4*4), xmm1)
	vinsertf128(imm(0x1), xmm1, ymm0, ymm0)
	add(r10, rbx)                      // b += rs_b;

	vbroadcastss(mem(rax        ), ymm2)
	vbroadcastss(mem(rax, r8,  1), ymm3)
	vfmadd231ps(ymm0, ymm2, ymm4)
	vfmadd231ps(ymm0, ymm3, ymm6)

	vbroadcastss(mem(rax, r8,  2), ymm2)
	add(r9, rax)                       // a += cs_a;
	vfmadd231ps(ymm0, ymm2, ymm8)


	// ---------------------------------- iteration 2

#if 1
	prefetch(0, mem(rdx, r9, 2, 5*8))
#endif

	vmovups(mem(rbx, 0*4), xmm0)
	vmovsd(mem(rbx, 4*4), xmm1)
	vinsertf128(imm(0x1), xmm1, ymm0, ymm0)
	add(r10, rbx)                      // b += rs_b;

	vbroadcastss(mem(rax        ), ymm2)
	vbroadcastss(mem(rax, r8,  1), ymm3)
	vfmadd231ps(ymm0, ymm2, ymm4)
	vfmadd231ps(ymm0, ymm3, ymm6)

	vbroadcastss(mem(rax, r8,  2), ymm2)
	add(r9, rax)                       // a += cs_a;
	vfmadd231ps(ymm0, ymm2, ymm8)


	// ---------------------------------- iteration 3

#if 1
	lea(mem(rdx, r9,  4), rdx)         // a_prefetch += 4*cs_a;
#endif

	vmovups(mem(rbx, 0*4), xmm0)
	vmovsd(mem(rbx, 4*4), xmm1)
	vinsertf128(imm(0x1), xmm1, ymm0, ymm0)
	add(r10, rbx)                      // b += rs_b;

	vbroadcastss(mem(rax        ), ymm2)
	vbroadcastss(mem(rax, r8,  1), ymm3)
	vfmadd231ps(ymm0, ymm2, ymm4)
	vfmadd231ps(ymm0, ymm3, ymm6)

	vbroadcastss(mem(rax, r8,  2), ymm2)
	add(r9, rax)                       // a += cs_a;
	vfmadd231ps(ymm0, ymm2, ymm8)



	dec(rsi)                           // i -= 1;
	jne(.SLOOPKITER)                   // iterate again if i != 0.






	label(.SCONSIDKLEFT)

	mov(var(k_left), rsi)              // i = k_left;
	test(rsi, rsi)                     // check i via logical AND.
	je(.SPOSTACCUM)                    // if i == 0, we're done; jump to end.
	                                   // else, we prepare to enter k_left loop.


	label(.SLOOPKLEFT)                 // EDGE LOOP

#if 0
	prefetch(0, mem(rdx, 5*8))
	add(r9, rdx)
#endif

	vmovups(mem(rbx, 0*4), xmm0)
	vmovsd(mem(rbx, 4*4), xmm1)
	vinsertf128(imm(0x1), xmm1, ymm0, ymm0)
	add(r10, rbx)                      // b += rs_b;

	vbroadcastss(mem(rax        ), ymm2)
	vbroadcastss(mem(rax, r8,  1), ymm3)
	vfmadd231ps(ymm0, ymm2, ymm4)
	vfmadd231ps(ymm0, ymm3, ymm6)

	vbroadcastss(mem(rax, r8,  2), ymm2)
	add(r9, rax)                       // a += cs_a;
	vfmadd231ps(ymm0, ymm2, ymm8)


	dec(rsi)                           // i -= 1;
	jne(.SLOOPKLEFT)                   // iterate again if i != 0.



	label(.SPOSTACCUM)



	mov(var(alpha), rax)               // load address of alpha
	mov(var(beta), rbx)                // load address of beta
	vbroadcastss(mem(rax), ymm0)       // load alpha and duplicate
	vbroadcastss(mem(rbx), ymm3)       // load beta and duplicate

	vmulps(ymm0, ymm4, ymm4)           // scale by alpha
	vmulps(ymm0, ymm6, ymm6)
	vmulps(ymm0, ymm8, ymm8)






	mov(var(cs_c), rsi)                // load cs_c
	lea(mem(, rsi, 4), rsi)            // rsi = cs_c * sizeof(float)

	//lea(mem(rcx, rsi, 4), rdx)         // load address of c +  4*cs_c;
	lea(mem(rcx, rdi, 2), rdx)         // load address of c +  2*rs_c;

	lea(mem(rsi, rsi, 2), rax)         // rax = 3*cs_c;
	lea(mem(rsi, rsi, 4), rbx)         // rbx = 5*cs_c;
	//lea(mem(rax, rsi, 4), rbp)         // rbp = 7*cs_c;



	                                   // now avoid loading C if beta == 0

	vxorps(ymm0, ymm0, ymm0)           // set ymm0 to zero.
	vucomiss(xmm0, xmm3)               // set ZF if beta == 0.
	je(.SBETAZERO)                     // if ZF = 1, jump to beta == 0 case



	cmp(imm(4), rdi)                   // set ZF if (4*rs_c) == 4.
	jz(.SCOLSTORED)                    // jump to column storage case



	label(.SROWSTORED)


	vextractf128(imm(0x1), ymm4, xmm5)
	vfmadd231ps(mem(rcx, 0*4), xmm3, xmm4)
	vmovups(xmm4, mem(rcx, 0*4))

	vmovsd(mem(rcx, 4*4), xmm1)
	vfmadd231ps(xmm1, xmm3, xmm5)
	vmovsd(xmm5, mem(rcx, 4*4))

	add(rdi, rcx)


	vextractf128(imm(0x1), ymm6, xmm7)
	vfmadd231ps(mem(rcx, 0*4), xmm3, xmm6)
	vmovups(xmm6, mem(rcx, 0*4))

	vmovsd(mem(rcx, 4*4), xmm1)
	vfmadd231ps(xmm1, xmm3, xmm7)
	vmovsd(xmm7, mem(rcx, 4*4))

	add(rdi, rcx)


	vextractf128(imm(0x1), ymm8, xmm9)
	vfmadd231ps(mem(rcx, 0*4), xmm3, xmm8)
	vmovups(xmm8, mem(rcx, 0*4))

	vmovsd(mem(rcx, 4*4), xmm1)
	vfmadd231ps(xmm1, xmm3, xmm9)
	vmovsd(xmm9, mem(rcx, 4*4))

	//add(rdi, rcx)


	jmp(.SDONE)                        // jump to end.



	label(.SCOLSTORED)

	                                   // begin I/O on columns 0-5
	vunpcklps(ymm6, ymm4, ymm0)
	vextractf128(imm(0x1), ymm0, xmm2)
	vmovlpd(mem(rcx        ), xmm1, xmm1)
	vmovhpd(mem(rcx, rsi, 1), xmm1, xmm1)
	vfmadd231ps(xmm1, xmm3, xmm0)
	vmovlpd(xmm0, mem(rcx        ))    // store ( gamma00..gamma10 )
	vmovhpd(xmm0, mem(rcx, rsi, 1))    // store ( gamma01..gamma11 )
	vmovlpd(mem(rcx, rsi, 4), xmm1, xmm1)
	vmovhpd(mem(rcx, rbx, 1), xmm1, xmm1)
	vfmadd231ps(xmm1, xmm3, xmm2)
	vmovlpd(xmm2, mem(rcx, rsi, 4))    // store ( gamma04..gamma14 )
	vmovhpd(xmm2, mem(rcx, rbx, 1))    // store ( gamma05..gamma15 )

	vunpckhps(ymm6, ymm4, ymm0)
	vmovlpd(mem(rcx, rsi, 2), xmm1, xmm1)
	vmovhpd(mem(rcx, rax, 1), xmm1, xmm1)
	vfmadd231ps(xmm1, xmm3, xmm0)
	vmovlpd(xmm0, mem(rcx, rsi, 2))    // store ( gamma02..gamma12 )
	vmovhpd(xmm0, mem(rcx, rax, 1))    // store ( gamma03..gamma13 )

	//lea(mem(rcx, rsi, 8), rcx)         // rcx += 8*cs_c


	vmovups(ymm8, ymm0)
	vextractf128(imm(0x1), ymm0, xmm8)

	vpermilps(imm(0xe4), xmm0, xmm2)
	vpermilps(imm(0x39), xmm0, xmm4)
	vmovss(mem(rdx        ), xmm1)
	vmovss(mem(rdx, rsi, 1), xmm6)
	vfmadd231ps(xmm1, xmm3, xmm2)
	vfmadd231ps(xmm6, xmm3, xmm4)
	vmovss(xmm2, mem(rdx        ))     // store ( gamma40 )
	vmovss(xmm4, mem(rdx, rsi, 1))     // store ( gamma41 )

	vpermilps(imm(0x4e), xmm0, xmm2)
	vpermilps(imm(0x93), xmm0, xmm4)
	vmovss(mem(rdx, rsi, 2), xmm1)
	vmovss(mem(rdx, rax, 1), xmm6)
	vfmadd231ps(xmm1, xmm3, xmm2)
	vfmadd231ps(xmm6, xmm3, xmm4)
	vmovss(xmm2, mem(rdx, rsi, 2))     // store ( gamma42 )
	vmovss(xmm4, mem(rdx, rax, 1))     // store ( gamma43 )

	vpermilps(imm(0xe4), xmm8, xmm2)
	vpermilps(imm(0x39), xmm8, xmm4)
	vmovss(mem(rdx, rsi, 4), xmm1)
	vmovss(mem(rdx, rbx, 1), xmm6)
	vfmadd231ps(xmm1, xmm3, xmm2)
	vfmadd231ps(xmm6, xmm3, xmm4)
	vmovss(xmm2, mem(rdx, rsi, 4))     // store ( gamma44 )
	vmovss(xmm4, mem(rdx, rbx, 1))     // store ( gamma45 )

	//lea(mem(rdx, rsi, 8), rdx)         // rdx += 8*cs_c


	jmp(.SDONE)                        // jump to end.




	label(.SBETAZERO)


	cmp(imm(4), rdi)                   // set ZF if (4*rs_c) == 4.
	jz(.SCOLSTORBZ)                    // jump to column storage case



	label(.SROWSTORBZ)


	vextractf128(imm(0x1), ymm4, xmm5)
	vmovups(xmm4, mem(rcx, 0*4))
	vmovsd(xmm5, mem(rcx, 4*4))
	add(rdi, rcx)


	vextractf128(imm(0x1), ymm6, xmm7)
	vmovups(xmm6, mem(rcx, 0*4))
	vmovsd(xmm7, mem(rcx, 4*4))
	add(rdi, rcx)


	vextractf128(imm(0x1), ymm8, xmm9)
	vmovups(xmm8, mem(rcx, 0*4))
	vmovsd(xmm9, mem(rcx, 4*4))
	//add(rdi, rcx)


	jmp(.SDONE)                        // jump to end.



	label(.SCOLSTORBZ)


	                                   // begin I/O on columns 0-5
	vunpcklps(ymm6, ymm4, ymm0)
	vextractf128(imm(0x1), ymm0, xmm2)
	vmovlpd(xmm0, mem(rcx        ))    // store ( gamma00..gamma10 )
	vmovhpd(xmm0, mem(rcx, rsi, 1))    // store ( gamma01..gamma11 )
	vmovlpd(xmm2, mem(rcx, rsi, 4))    // store ( gamma04..gamma14 )
	vmovhpd(xmm2, mem(rcx, rbx, 1))    // store ( gamma05..gamma15 )

	vunpckhps(ymm6, ymm4, ymm0)
	vmovlpd(xmm0, mem(rcx, rsi, 2))    // store ( gamma02..gamma12 )
	vmovhpd(xmm0, mem(rcx, rax, 1))    // store ( gamma03..gamma13 )

	//lea(mem(rcx, rsi, 8), rcx)         // rcx += 8*cs_c


	vmovups(ymm8, ymm0)
	vextractf128(imm(0x1), ymm0, xmm8)

	vpermilps(imm(0xe4), xmm0, xmm2)
	vpermilps(imm(0x39), xmm0, xmm4)
	vmovss(xmm2, mem(rdx        ))     // store ( gamma40 )
	vmovss(xmm4, mem(rdx, rsi, 1))     // store ( gamma41 )

	vpermilps(imm(0x4e), xmm0, xmm2)
	vpermilps(imm(0x93), xmm0, xmm4)
	vmovss(xmm2, mem(rdx, rsi, 2))     // store ( gamma42 )
	vmovss(xmm4, mem(rdx, rax, 1))     // store ( gamma43 )

	vpermilps(imm(0xe4), xmm8, xmm2)
	vpermilps(imm(0x39), xmm8, xmm4)
	vmovss(xmm2, mem(rdx, rsi, 4))     // store ( gamma44 )
	vmovss(xmm4, mem(rdx, rbx, 1))     // store ( gamma45 )

	//lea(mem(rdx, rsi, 8), rdx)         // rdx += 8*cs_c


	label(.SDONE)



    end_asm(
	: // output operands (none)
	: // input operands
      [k_iter] "m" (k_iter),
      [k_left] "m" (k_left),
      [a]      "m" (a),
      [rs_a]   "m" (rs_a),
      [cs_a]   "m" (cs_a),
      [b]      "m" (b),
      [rs_b]   "m" (rs_b),
      [cs_b]   "m" (cs_b),
      [alpha]  "m" (alpha),
      [beta]   "m" (beta),
      [c]      "m" (c),
      [rs_c]   "m" (rs_c),
      [cs_c]   "m" (cs_c)/*,
      [a_next] "m" (a_next),
      [b_next] "m" (b_next)*/
	: // register clobber list
	  "rax", "rbx", "rcx", "rdx", "rsi", "rdi", "rbp",
	  "r8", "r9", "r10", "r11", "r12", "r13", "r14", "r15",
	  "xmm0", "xmm1", "xmm2", "xmm3",
	  "xmm4", "xmm5", "xmm6", "xmm7",
	  "xmm8", "xmm9", "xmm10", "xmm11",
	  "xmm12", "xmm13", "xmm14", "xmm15",
	  "ymm0", "ymm2", "ymm3", "ymm4",
	  "ymm6", "ymm8",
	  "memory"
	)
}

void bli_sgemmsup_rv_haswell_asm_2x6
     (
             conj_t     conja,
             conj_t     conjb,
             dim_t      m0,
             dim_t      n0,
             dim_t      k0,
       const void*      alpha,
       const void*      a, inc_t rs_a0, inc_t cs_a0,
       const void*      b, inc_t rs_b0, inc_t cs_b0,
       const void*      beta,
             void*      c, inc_t rs_c0, inc_t cs_c0,
             auxinfo_t* data,
       const cntx_t*    cntx
     )
{
	//void*    a_next = bli_auxinfo_next_a( data );
	//void*    b_next = bli_auxinfo_next_b( data );

	// Typecast local copies of integers in case dim_t and inc_t are a
	// different size than is expected by load instructions.
	uint64_t k_iter = k0 / 4;
	uint64_t k_left = k0 % 4;

	uint64_t rs_a   = rs_a0;
	uint64_t cs_a   = cs_a0;
	uint64_t rs_b   = rs_b0;
	uint64_t cs_b   = cs_b0;
	uint64_t rs_c   = rs_c0;
	uint64_t cs_c   = cs_c0;

	// -------------------------------------------------------------------------

	begin_asm()

	vzeroall()                         // zero all xmm/ymm registers.

	mov(var(a), rax)                   // load address of a.
	mov(var(rs_a), r8)                 // load rs_a
	mov(var(cs_a), r9)                 // load cs_a
	lea(mem(, r8, 4), r8)              // rs_a *= sizeof(float)
	lea(mem(, r9, 4), r9)              // cs_a *= sizeof(float)

	//lea(mem(r8, r8, 2), r13)           // r13 = 3*rs_a
	//lea(mem(r8, r8, 4), r15)           // r15 = 5*rs_a

	mov(var(b), rbx)                   // load address of b.
	mov(var(rs_b), r10)                // load rs_b
	//mov(var(cs_b), r11)                // load cs_b
	lea(mem(, r10, 4), r10)            // rs_b *= sizeof(float)
	//lea(mem(, r11, 4), r11)            // cs_b *= sizeof(float)

	                                   // NOTE: We cannot pre-load elements of a or b
	                                   // because it could eventually, in the last
	                                   // unrolled iter or the cleanup loop, result
	                                   // in reading beyond the bounds allocated mem
	                                   // (the likely result: a segmentation fault).

	mov(var(c), rcx)                   // load address of c
	mov(var(rs_c), rdi)                // load rs_c
	lea(mem(, rdi, 4), rdi)            // rs_c *= sizeof(float)



	cmp(imm(4), rdi)                   // set ZF if (4*rs_c) == 4.
	jz(.SCOLPFETCH)                    // jump to column storage case
	label(.SROWPFETCH)                 // row-stored prefetching on c

	lea(mem(rcx, rdi, 2), rdx)         //
	lea(mem(rdx, rdi, 1), rdx)         // rdx = c + 3*rs_c;
	prefetch(0, mem(rcx,         5*4)) // prefetch c + 0*rs_c
	prefetch(0, mem(rcx, rdi, 1, 5*4)) // prefetch c + 1*rs_c

	jmp(.SPOSTPFETCH)                  // jump to end of prefetching c
	label(.SCOLPFETCH)                 // column-stored prefetching c

	mov(var(cs_c), rsi)                // load cs_c to rsi (temporarily)
	lea(mem(, rsi, 4), rsi)            // cs_c *= sizeof(float)
	lea(mem(rsi, rsi, 2), rbp)         // rbp = 3*cs_c;
	prefetch(0, mem(rcx,         1*4)) // prefetch c + 0*cs_c
	prefetch(0, mem(rcx, rsi, 1, 1*4)) // prefetch c + 1*cs_c
	prefetch(0, mem(rcx, rsi, 2, 1*4)) // prefetch c + 2*cs_c
	prefetch(0, mem(rcx, rbp, 1, 1*4)) // prefetch c + 3*cs_c
	prefetch(0, mem(rcx, rsi, 4, 1*4)) // prefetch c + 4*cs_c
	lea(mem(rcx, rsi, 4), rdx)         // rdx = c + 4*cs_c;
	prefetch(0, mem(rdx, rsi, 1, 1*4)) // prefetch c + 5*cs_c

	label(.SPOSTPFETCH)                // done prefetching c


#if 1
	lea(mem(rax, r9,  8), rdx)         //
	lea(mem(rdx, r9,  8), rdx)         // rdx = a + 16*cs_a;
#endif




	mov(var(k_iter), rsi)              // i = k_iter;
	test(rsi, rsi)                     // check i via logical AND.
	je(.SCONSIDKLEFT)                  // if i == 0, jump to code that
	                                   // contains the k_left loop.


	label(.SLOOPKITER)                 // MAIN LOOP


	// ---------------------------------- iteration 0

#if 1
	prefetch(0, mem(rdx, 5*8))
#endif

	vmovups(mem(rbx, 0*4), xmm0)
	vmovsd(mem(rbx, 4*4), xmm1)
	vinsertf128(imm(0x1), xmm1, ymm0, ymm0)
	add(r10, rbx)                      // b += rs_b;

	vbroadcastss(mem(rax        ), ymm2)
	vbroadcastss(mem(rax, r8,  1), ymm3)
	add(r9, rax)                       // a += cs_a;
	vfmadd231ps(ymm0, ymm2, ymm4)
	vfmadd231ps(ymm0, ymm3, ymm6)


	// ---------------------------------- iteration 1

#if 0
	prefetch(0, mem(rdx, r9, 1, 5*8))
#endif

	vmovups(mem(rbx, 0*4), xmm0)
	vmovsd(mem(rbx, 4*4), xmm1)
	vinsertf128(imm(0x1), xmm1, ymm0, ymm0)
	add(r10, rbx)                      // b += rs_b;

	vbroadcastss(mem(rax        ), ymm2)
	vbroadcastss(mem(rax, r8,  1), ymm3)
	add(r9, rax)                       // a += cs_a;
	vfmadd231ps(ymm0, ymm2, ymm4)
	vfmadd231ps(ymm0, ymm3, ymm6)


	// ---------------------------------- iteration 2

#if 1
	prefetch(0, mem(rdx, r9, 2, 5*8))
#endif

	vmovups(mem(rbx, 0*4), xmm0)
	vmovsd(mem(rbx, 4*4), xmm1)
	vinsertf128(imm(0x1), xmm1, ymm0, ymm0)
	add(r10, rbx)                      // b += rs_b;

	vbroadcastss(mem(rax        ), ymm2)
	vbroadcastss(mem(rax, r8,  1), ymm3)
	add(r9, rax)                       // a += cs_a;
	vfmadd231ps(ymm0, ymm2, ymm4)
	vfmadd231ps(ymm0, ymm3, ymm6)


	// ---------------------------------- iteration 3

#if 1
	lea(mem(rdx, r9,  4), rdx)         // a_prefetch += 4*cs_a;
#endif

	vmovups(mem(rbx, 0*4), xmm0)
	vmovsd(mem(rbx, 4*4), xmm1)
	vinsertf128(imm(0x1), xmm1, ymm0, ymm0)
	add(r10, rbx)                      // b += rs_b;

	vbroadcastss(mem(rax        ), ymm2)
	vbroadcastss(mem(rax, r8,  1), ymm3)
	add(r9, rax)                       // a += cs_a;
	vfmadd231ps(ymm0, ymm2, ymm4)
	vfmadd231ps(ymm0, ymm3, ymm6)



	dec(rsi)                           // i -= 1;
	jne(.SLOOPKITER)                   // iterate again if i != 0.






	label(.SCONSIDKLEFT)

	mov(var(k_left), rsi)              // i = k_left;
	test(rsi, rsi)                     // check i via logical AND.
	je(.SPOSTACCUM)                    // if i == 0, we're done; jump to end.
	                                   // else, we prepare to enter k_left loop.


	label(.SLOOPKLEFT)                 // EDGE LOOP

#if 0
	prefetch(0, mem(rdx, 5*8))
	add(r9, rdx)
#endif

	vmovups(mem(rbx, 0*4), xmm0)
	vmovsd(mem(rbx, 4*4), xmm1)
	vinsertf128(imm(0x1), xmm1, ymm0, ymm0)
	add(r10, rbx)                      // b += rs_b;

	vbroadcastss(mem(rax        ), ymm2)
	vbroadcastss(mem(rax, r8,  1), ymm3)
	add(r9, rax)                       // a += cs_a;
	vfmadd231ps(ymm0, ymm2, ymm4)
	vfmadd231ps(ymm0, ymm3, ymm6)


	dec(rsi)                           // i -= 1;
	jne(.SLOOPKLEFT)                   // iterate again if i != 0.



	label(.SPOSTACCUM)



	mov(var(alpha), rax)               // load address of alpha
	mov(var(beta), rbx)                // load address of beta
	vbroadcastss(mem(rax), ymm0)       // load alpha and duplicate
	vbroadcastss(mem(rbx), ymm3)       // load beta and duplicate

	vmulps(ymm0, ymm4, ymm4)           // scale by alpha
	vmulps(ymm0, ymm6, ymm6)






	mov(var(cs_c), rsi)                // load cs_c
	lea(mem(, rsi, 4), rsi)            // rsi = cs_c * sizeof(float)

	//lea(mem(rcx, rsi, 4), rdx)         // load address of c +  4*cs_c;
	//lea(mem(rcx, rdi, 2), rdx)         // load address of c +  2*rs_c;

	lea(mem(rsi, rsi, 2), rax)         // rax = 3*cs_c;
	lea(mem(rsi, rsi, 4), rbx)         // rbx = 5*cs_c;
	//lea(mem(rax, rsi, 4), rbp)         // rbp = 7*cs_c;



	                                   // now avoid loading C if beta == 0

	vxorps(ymm0, ymm0, ymm0)           // set ymm0 to zero.
	vucomiss(xmm0, xmm3)               // set ZF if beta == 0.
	je(.SBETAZERO)                     // if ZF = 1, jump to beta == 0 case



	cmp(imm(4), rdi)                   // set ZF if (4*rs_c) == 4.
	jz(.SCOLSTORED)                    // jump to column storage case



	label(.SROWSTORED)


	vextractf128(imm(0x1), ymm4, xmm5)
	vfmadd231ps(mem(rcx, 0*4), xmm3, xmm4)
	vmovups(xmm4, mem(rcx, 0*4))

	vmovsd(mem(rcx, 4*4), xmm1)
	vfmadd231ps(xmm1, xmm3, xmm5)
	vmovsd(xmm5, mem(rcx, 4*4))

	add(rdi, rcx)


	vextractf128(imm(0x1), ymm6, xmm7)
	vfmadd231ps(mem(rcx, 0*4), xmm3, xmm6)
	vmovups(xmm6, mem(rcx, 0*4))

	vmovsd(mem(rcx, 4*4), xmm1)
	vfmadd231ps(xmm1, xmm3, xmm7)
	vmovsd(xmm7, mem(rcx, 4*4))

	//add(rdi, rcx)


	jmp(.SDONE)                        // jump to end.



	label(.SCOLSTORED)

	                                   // begin I/O on columns 0-5
	vunpcklps(ymm6, ymm4, ymm0)
	vextractf128(imm(0x1), ymm0, xmm2)
	vmovlpd(mem(rcx        ), xmm1, xmm1)
	vmovhpd(mem(rcx, rsi, 1), xmm1, xmm1)
	vfmadd231ps(xmm1, xmm3, xmm0)
	vmovlpd(xmm0, mem(rcx        ))    // store ( gamma00..gamma10 )
	vmovhpd(xmm0, mem(rcx, rsi, 1))    // store ( gamma01..gamma11 )
	vmovlpd(mem(rcx, rsi, 4), xmm1, xmm1)
	vmovhpd(mem(rcx, rbx, 1), xmm1, xmm1)
	vfmadd231ps(xmm1, xmm3, xmm2)
	vmovlpd(xmm2, mem(rcx, rsi, 4))    // store ( gamma04..gamma14 )
	vmovhpd(xmm2, mem(rcx, rbx, 1))    // store ( gamma05..gamma15 )

	vunpckhps(ymm6, ymm4, ymm0)
	vmovlpd(mem(rcx, rsi, 2), xmm1, xmm1)
	vmovhpd(mem(rcx, rax, 1), xmm1, xmm1)
	vfmadd231ps(xmm1, xmm3, xmm0)
	vmovlpd(xmm0, mem(rcx, rsi, 2))    // store ( gamma02..gamma12 )
	vmovhpd(xmm0, mem(rcx, rax, 1))    // store ( gamma03..gamma13 )

	//lea(mem(rcx, rsi, 8), rcx)         // rcx += 8*cs_c


	jmp(.SDONE)                        // jump to end.




	label(.SBETAZERO)


	cmp(imm(4), rdi)                   // set ZF if (4*rs_c) == 4.
	jz(.SCOLSTORBZ)                    // jump to column storage case



	label(.SROWSTORBZ)


	vextractf128(imm(0x1), ymm4, xmm5)
	vmovups(xmm4, mem(rcx, 0*4))
	vmovsd(xmm5, mem(rcx, 4*4))
	add(rdi, rcx)


	vextractf128(imm(0x1), ymm6, xmm7)
	vmovups(xmm6, mem(rcx, 0*4))
	vmovsd(xmm7, mem(rcx, 4*4))
	//add(rdi, rcx)


	jmp(.SDONE)                        // jump to end.



	label(.SCOLSTORBZ)


	                                   // begin I/O on columns 0-5
	vunpcklps(ymm6, ymm4, ymm0)
	vextractf128(imm(0x1), ymm0, xmm2)
	vmovlpd(xmm0, mem(rcx        ))    // store ( gamma00..gamma10 )
	vmovhpd(xmm0, mem(rcx, rsi, 1))    // store ( gamma01..gamma11 )
	vmovlpd(xmm2, mem(rcx, rsi, 4))    // store ( gamma04..gamma14 )
	vmovhpd(xmm2, mem(rcx, rbx, 1))    // store ( gamma05..gamma15 )

	vunpckhps(ymm6, ymm4, ymm0)
	vmovlpd(xmm0, mem(rcx, rsi, 2))    // store ( gamma02..gamma12 )
	vmovhpd(xmm0, mem(rcx, rax, 1))    // store ( gamma03..gamma13 )

	//lea(mem(rcx, rsi, 8), rcx)         // rcx += 8*cs_c


	label(.SDONE)



    end_asm(
	: // output operands (none)
	: // input operands
      [k_iter] "m" (k_iter),
      [k_left] "m" (k_left),
      [a]      "m" (a),
      [rs_a]   "m" (rs_a),
      [cs_a]   "m" (cs_a),
      [b]      "m" (b),
      [rs_b]   "m" (rs_b),
      [cs_b]   "m" (cs_b),
      [alpha]  "m" (alpha),
      [beta]   "m" (beta),
      [c]      "m" (c),
      [rs_c]   "m" (rs_c),
      [cs_c]   "m" (cs_c)/*,
      [a_next] "m" (a_next),
      [b_next] "m" (b_next)*/
	: // register clobber list
	  "rax", "rbx", "rcx", "rdx", "rsi", "rdi", "rbp",
	  "r8", "r9", "r10", "r11", "r12", "r13", "r14", "r15",
	  "xmm0", "xmm1", "xmm2", "xmm3",
	  "xmm4", "xmm5", "xmm6", "xmm7",
	  "xmm8", "xmm9", "xmm10", "xmm11",
	  "xmm12", "xmm13", "xmm14", "xmm15",
	  "ymm0", "ymm2", "ymm3", "ymm4",
	  "ymm6",
	  "memory"
	)
}

void bli_sgemmsup_rv_haswell_asm_1x6
     (
             conj_t     conja,
             conj_t     conjb,
             dim_t      m0,
             dim_t      n0,
             dim_t      k0,
       const void*      alpha,
       const void*      a, inc_t rs_a0, inc_t cs_a0,
       const void*      b, inc_t rs_b0, inc_t cs_b0,
       const void*      beta,
             void*      c, inc_t rs_c0, inc_t cs_c0,
             auxinfo_t* data,
       const cntx_t*    cntx
     )
{
	//void*    a_next = bli_auxinfo_next_a( data );
	//void*    b_next = bli_auxinfo_next_b( data );

	// Typecast local copies of integers in case dim_t and inc_t are a
	// different size than is expected by load instructions.
	uint64_t k_iter = k0 / 4;
	uint64_t k_left = k0 % 4;

	uint64_t rs_a   = rs_a0;
	uint64_t cs_a   = cs_a0;
	uint64_t rs_b   = rs_b0;
	uint64_t cs_b   = cs_b0;
	uint64_t rs_c   = rs_c0;
	uint64_t cs_c   = cs_c0;

	// -------------------------------------------------------------------------

	begin_asm()

	vzeroall()                         // zero all xmm/ymm registers.

	mov(var(a), rax)                   // load address of a.
	mov(var(rs_a), r8)                 // load rs_a
	mov(var(cs_a), r9)                 // load cs_a
	lea(mem(, r8, 4), r8)              // rs_a *= sizeof(float)
	lea(mem(, r9, 4), r9)              // cs_a *= sizeof(float)

	//lea(mem(r8, r8, 2), r13)           // r13 = 3*rs_a
	//lea(mem(r8, r8, 4), r15)           // r15 = 5*rs_a

	mov(var(b), rbx)                   // load address of b.
	mov(var(rs_b), r10)                // load rs_b
	//mov(var(cs_b), r11)                // load cs_b
	lea(mem(, r10, 4), r10)            // rs_b *= sizeof(float)
	//lea(mem(, r11, 4), r11)            // cs_b *= sizeof(float)

	                                   // NOTE: We cannot pre-load elements of a or b
	                                   // because it could eventually, in the last
	                                   // unrolled iter or the cleanup loop, result
	                                   // in reading beyond the bounds allocated mem
	                                   // (the likely result: a segmentation fault).

	mov(var(c), rcx)                   // load address of c
	mov(var(rs_c), rdi)                // load rs_c
	lea(mem(, rdi, 4), rdi)            // rs_c *= sizeof(float)



	cmp(imm(4), rdi)                   // set ZF if (4*rs_c) == 4.
	jz(.SCOLPFETCH)                    // jump to column storage case
	label(.SROWPFETCH)                 // row-stored prefetching on c

	lea(mem(rcx, rdi, 2), rdx)         //
	lea(mem(rdx, rdi, 1), rdx)         // rdx = c + 3*rs_c;
	prefetch(0, mem(rcx,         5*4)) // prefetch c + 0*rs_c

	jmp(.SPOSTPFETCH)                  // jump to end of prefetching c
	label(.SCOLPFETCH)                 // column-stored prefetching c

	mov(var(cs_c), rsi)                // load cs_c to rsi (temporarily)
	lea(mem(, rsi, 4), rsi)            // cs_c *= sizeof(float)
	lea(mem(rsi, rsi, 2), rbp)         // rbp = 3*cs_c;
	prefetch(0, mem(rcx,         0*4)) // prefetch c + 0*cs_c
	prefetch(0, mem(rcx, rsi, 1, 0*4)) // prefetch c + 1*cs_c
	prefetch(0, mem(rcx, rsi, 2, 0*4)) // prefetch c + 2*cs_c
	prefetch(0, mem(rcx, rbp, 1, 0*4)) // prefetch c + 3*cs_c
	prefetch(0, mem(rcx, rsi, 4, 0*4)) // prefetch c + 4*cs_c
	lea(mem(rcx, rsi, 4), rdx)         // rdx = c + 4*cs_c;
	prefetch(0, mem(rdx, rsi, 1, 0*4)) // prefetch c + 5*cs_c

	label(.SPOSTPFETCH)                // done prefetching c


#if 1
	lea(mem(rax, r9,  8), rdx)         //
	lea(mem(rdx, r9,  8), rdx)         // rdx = a + 16*cs_a;
#endif




	mov(var(k_iter), rsi)              // i = k_iter;
	test(rsi, rsi)                     // check i via logical AND.
	je(.SCONSIDKLEFT)                  // if i == 0, jump to code that
	                                   // contains the k_left loop.


	label(.SLOOPKITER)                 // MAIN LOOP


	// ---------------------------------- iteration 0

#if 1
	prefetch(0, mem(rdx, 5*8))
#endif

	vmovups(mem(rbx, 0*4), xmm0)
	vmovsd(mem(rbx, 4*4), xmm1)
	vinsertf128(imm(0x1), xmm1, ymm0, ymm0)
	add(r10, rbx)                      // b += rs_b;

	vbroadcastss(mem(rax        ), ymm2)
	add(r9, rax)                       // a += cs_a;
	vfmadd231ps(ymm0, ymm2, ymm4)


	// ---------------------------------- iteration 1

#if 0
	prefetch(0, mem(rdx, r9, 1, 5*8))
#endif

	vmovups(mem(rbx, 0*4), xmm0)
	vmovsd(mem(rbx, 4*4), xmm1)
	vinsertf128(imm(0x1), xmm1, ymm0, ymm0)
	add(r10, rbx)                      // b += rs_b;

	vbroadcastss(mem(rax        ), ymm2)
	add(r9, rax)                       // a += cs_a;
	vfmadd231ps(ymm0, ymm2, ymm4)


	// ---------------------------------- iteration 2

#if 1
	prefetch(0, mem(rdx, r9, 2, 5*8))
#endif

	vmovups(mem(rbx, 0*4), xmm0)
	vmovsd(mem(rbx, 4*4), xmm1)
	vinsertf128(imm(0x1), xmm1, ymm0, ymm0)
	add(r10, rbx)                      // b += rs_b;

	vbroadcastss(mem(rax        ), ymm2)
	add(r9, rax)                       // a += cs_a;
	vfmadd231ps(ymm0, ymm2, ymm4)


	// ---------------------------------- iteration 3

#if 1
	lea(mem(rdx, r9,  4), rdx)         // a_prefetch += 4*cs_a;
#endif

	vmovups(mem(rbx, 0*4), xmm0)
	vmovsd(mem(rbx, 4*4), xmm1)
	vinsertf128(imm(0x1), xmm1, ymm0, ymm0)
	add(r10, rbx)                      // b += rs_b;

	vbroadcastss(mem(rax        ), ymm2)
	add(r9, rax)                       // a += cs_a;
	vfmadd231ps(ymm0, ymm2, ymm4)



	dec(rsi)                           // i -= 1;
	jne(.SLOOPKITER)                   // iterate again if i != 0.






	label(.SCONSIDKLEFT)

	mov(var(k_left), rsi)              // i = k_left;
	test(rsi, rsi)                     // check i via logical AND.
	je(.SPOSTACCUM)                    // if i == 0, we're done; jump to end.
	                                   // else, we prepare to enter k_left loop.


	label(.SLOOPKLEFT)                 // EDGE LOOP

#if 0
	prefetch(0, mem(rdx, 5*8))
	add(r9, rdx)
#endif

	vmovups(mem(rbx, 0*4), xmm0)
	vmovsd(mem(rbx, 4*4), xmm1)
	vinsertf128(imm(0x1), xmm1, ymm0, ymm0)
	add(r10, rbx)                      // b += rs_b;

	vbroadcastss(mem(rax        ), ymm2)
	add(r9, rax)                       // a += cs_a;
	vfmadd231ps(ymm0, ymm2, ymm4)


	dec(rsi)                           // i -= 1;
	jne(.SLOOPKLEFT)                   // iterate again if i != 0.



	label(.SPOSTACCUM)



	mov(var(alpha), rax)               // load address of alpha
	mov(var(beta), rbx)                // load address of beta
	vbroadcastss(mem(rax), ymm0)       // load alpha and duplicate
	vbroadcastss(mem(rbx), ymm3)       // load beta and duplicate

	vmulps(ymm0, ymm4, ymm4)           // scale by alpha






	mov(var(cs_c), rsi)                // load cs_c
	lea(mem(, rsi, 4), rsi)            // rsi = cs_c * sizeof(float)

	//lea(mem(rcx, rsi, 4), rdx)         // load address of c +  4*cs_c;
	//lea(mem(rcx, rdi, 2), rdx)         // load address of c +  2*rs_c;

	lea(mem(rsi, rsi, 2), rax)         // rax = 3*cs_c;
	lea(mem(rsi, rsi, 4), rbx)         // rbx = 5*cs_c;
	//lea(mem(rax, rsi, 4), rbp)         // rbp = 7*cs_c;



	                                   // now avoid loading C if beta == 0

	vxorps(ymm0, ymm0, ymm0)           // set ymm0 to zero.
	vucomiss(xmm0, xmm3)               // set ZF if beta == 0.
	je(.SBETAZERO)                     // if ZF = 1, jump to beta == 0 case



	cmp(imm(4), rdi)                   // set ZF if (4*rs_c) == 4.
	jz(.SCOLSTORED)                    // jump to column storage case



	label(.SROWSTORED)


	vextractf128(imm(0x1), ymm4, xmm5)
	vfmadd231ps(mem(rcx, 0*4), xmm3, xmm4)
	vmovups(xmm4, mem(rcx, 0*4))

	vmovsd(mem(rcx, 4*4), xmm1)
	vfmadd231ps(xmm1, xmm3, xmm5)
	vmovsd(xmm5, mem(rcx, 4*4))

	//add(rdi, rcx)


	jmp(.SDONE)                        // jump to end.



	label(.SCOLSTORED)

	                                   // begin I/O on columns 0-5
	vmovups(ymm4, ymm0)
	vextractf128(imm(0x1), ymm0, xmm8)

	vpermilps(imm(0xe4), xmm0, xmm2)
	vpermilps(imm(0x39), xmm0, xmm4)
	vmovss(mem(rcx        ), xmm1)
	vmovss(mem(rcx, rsi, 1), xmm6)
	vfmadd231ps(xmm1, xmm3, xmm2)
	vfmadd231ps(xmm6, xmm3, xmm4)
	vmovss(xmm2, mem(rcx        ))     // store ( gamma40 )
	vmovss(xmm4, mem(rcx, rsi, 1))     // store ( gamma41 )

	vpermilps(imm(0x4e), xmm0, xmm2)
	vpermilps(imm(0x93), xmm0, xmm4)
	vmovss(mem(rcx, rsi, 2), xmm1)
	vmovss(mem(rcx, rax, 1), xmm6)
	vfmadd231ps(xmm1, xmm3, xmm2)
	vfmadd231ps(xmm6, xmm3, xmm4)
	vmovss(xmm2, mem(rcx, rsi, 2))     // store ( gamma42 )
	vmovss(xmm4, mem(rcx, rax, 1))     // store ( gamma43 )

	vpermilps(imm(0xe4), xmm8, xmm2)
	vpermilps(imm(0x39), xmm8, xmm4)
	vmovss(mem(rcx, rsi, 4), xmm1)
	vmovss(mem(rcx, rbx, 1), xmm6)
	vfmadd231ps(xmm1, xmm3, xmm2)
	vfmadd231ps(xmm6, xmm3, xmm4)
	vmovss(xmm2, mem(rcx, rsi, 4))     // store ( gamma44 )
	vmovss(xmm4, mem(rcx, rbx, 1))     // store ( gamma45 )

	//lea(mem(rcx, rsi, 8), rcx)         // rcx += 8*cs_c


	jmp(.SDONE)                        // jump to end.




	label(.SBETAZERO)


	cmp(imm(4), rdi)                   // set ZF if (4*rs_c) == 4.
	jz(.SCOLSTORBZ)                    // jump to column storage case



	label(.SROWSTORBZ)


	vextractf128(imm(0x1), ymm4, xmm5)
	vmovups(xmm4, mem(rcx, 0*4))
	vmovsd(xmm5, mem(rcx, 4*4))
	//add(rdi, rcx)


	jmp(.SDONE)                        // jump to end.



	label(.SCOLSTORBZ)

	                                   // begin I/O on columns 0-7
	vmovups(ymm4, ymm0)
	vextractf128(imm(0x1), ymm0, xmm8)

	vpermilps(imm(0xe4), xmm0, xmm2)
	vpermilps(imm(0x39), xmm0, xmm4)
	vmovss(xmm2, mem(rcx        ))     // store ( gamma40 )
	vmovss(xmm4, mem(rcx, rsi, 1))     // store ( gamma41 )

	vpermilps(imm(0x4e), xmm0, xmm2)
	vpermilps(imm(0x93), xmm0, xmm4)
	vmovss(xmm2, mem(rcx, rsi, 2))     // store ( gamma42 )
	vmovss(xmm4, mem(rcx, rax, 1))     // store ( gamma43 )

	vpermilps(imm(0xe4), xmm8, xmm2)
	vpermilps(imm(0x39), xmm8, xmm4)
	vmovss(xmm2, mem(rcx, rsi, 4))     // store ( gamma44 )
	vmovss(xmm4, mem(rcx, rbx, 1))     // store ( gamma45 )

	//lea(mem(rcx, rsi, 8), rcx)         // rcx += 8*cs_c




	label(.SDONE)



    end_asm(
	: // output operands (none)
	: // input operands
      [k_iter] "m" (k_iter),
      [k_left] "m" (k_left),
      [a]      "m" (a),
      [rs_a]   "m" (rs_a),
      [cs_a]   "m" (cs_a),
      [b]      "m" (b),
      [rs_b]   "m" (rs_b),
      [cs_b]   "m" (cs_b),
      [alpha]  "m" (alpha),
      [beta]   "m" (beta),
      [c]      "m" (c),
      [rs_c]   "m" (rs_c),
      [cs_c]   "m" (cs_c)/*,
      [a_next] "m" (a_next),
      [b_next] "m" (b_next)*/
	: // register clobber list
	  "rax", "rbx", "rcx", "rdx", "rsi", "rdi", "rbp",
	  "r8", "r9", "r10", "r11", "r12", "r13", "r14", "r15",
	  "xmm0", "xmm1", "xmm2", "xmm3",
	  "xmm4", "xmm5", "xmm6", "xmm7",
	  "xmm8", "xmm9", "xmm10", "xmm11",
	  "xmm12", "xmm13", "xmm14", "xmm15",
	  "ymm0", "ymm2", "ymm3", "ymm4",
	  "memory"
	)
}

#if 0

void bli_sgemmsup_rv_haswell_asm_1x6
     (
             conj_t     conja,
             conj_t     conjb,
             dim_t      m0,
             dim_t      n0,
             dim_t      k0,
       const void*      alpha,
       const void*      a, inc_t rs_a0, inc_t cs_a0,
       const void*      b, inc_t rs_b0, inc_t cs_b0,
       const void*      beta,
             void*      c, inc_t rs_c0, inc_t cs_c0,
             auxinfo_t* data,
       const cntx_t*    cntx
     )
{
	//void*    a_next = bli_auxinfo_next_a( data );
	//void*    b_next = bli_auxinfo_next_b( data );

	// Typecast local copies of integers in case dim_t and inc_t are a
	// different size than is expected by load instructions.
	uint64_t k_iter = k0 / 4;
	uint64_t k_left = k0 % 4;

	uint64_t rs_a   = rs_a0;
	uint64_t cs_a   = cs_a0;
	uint64_t rs_b   = rs_b0;
	uint64_t cs_b   = cs_b0;
	uint64_t rs_c   = rs_c0;
	uint64_t cs_c   = cs_c0;

	// -------------------------------------------------------------------------

<<<<<<< HEAD
	begin_asm()

=======
	begin _ asm()
	
>>>>>>> fb2a6827
	vzeroall()                         // zero all xmm/ymm registers.

	mov(var(a), rax)                   // load address of a.
	mov(var(rs_a), r8)                 // load rs_a
	mov(var(cs_a), r9)                 // load cs_a
	lea(mem(, r8, 4), r8)              // rs_a *= sizeof(float)
	lea(mem(, r9, 4), r9)              // cs_a *= sizeof(float)

	//lea(mem(r8, r8, 2), r13)           // r13 = 3*rs_a
	//lea(mem(r8, r8, 4), r15)           // r15 = 5*rs_a

	mov(var(b), rbx)                   // load address of b.
	mov(var(rs_b), r10)                // load rs_b
	//mov(var(cs_b), r11)                // load cs_b
	lea(mem(, r10, 4), r10)            // rs_b *= sizeof(float)
	//lea(mem(, r11, 4), r11)            // cs_b *= sizeof(float)

	                                   // NOTE: We cannot pre-load elements of a or b
	                                   // because it could eventually, in the last
	                                   // unrolled iter or the cleanup loop, result
	                                   // in reading beyond the bounds allocated mem
	                                   // (the likely result: a segmentation fault).

	mov(var(c), rcx)                   // load address of c
	mov(var(rs_c), rdi)                // load rs_c
	lea(mem(, rdi, 4), rdi)            // rs_c *= sizeof(float)



	cmp(imm(8), rdi)                   // set ZF if (8*rs_c) == 8.
	jz(.SCOLPFETCH)                    // jump to column storage case
	label(.SROWPFETCH)                 // row-stored prefetching on c

	//lea(mem(rcx, rdi, 2), rdx)         //
	//lea(mem(rdx, rdi, 1), rdx)         // rdx = c + 3*rs_c;
	prefetch(0, mem(rcx,         7*8)) // prefetch c + 0*rs_c

	jmp(.SPOSTPFETCH)                  // jump to end of prefetching c
	label(.SCOLPFETCH)                 // column-stored prefetching c

	mov(var(cs_c), rsi)                // load cs_c to rsi (temporarily)
	lea(mem(, rsi, 4), rsi)            // cs_c *= sizeof(float)
	lea(mem(rsi, rsi, 2), rbp)         // rbp = 3*cs_c;
	prefetch(0, mem(rcx,         0*8)) // prefetch c + 0*cs_c
	prefetch(0, mem(rcx, rsi, 1, 0*8)) // prefetch c + 1*cs_c
	prefetch(0, mem(rcx, rsi, 2, 0*8)) // prefetch c + 2*cs_c
	prefetch(0, mem(rcx, rbp, 1, 0*8)) // prefetch c + 3*cs_c
	prefetch(0, mem(rcx, rsi, 4, 0*8)) // prefetch c + 4*cs_c
	lea(mem(rcx, rsi, 4), rdx)         // rdx = c + 4*cs_c;
	prefetch(0, mem(rdx, rsi, 1, 0*8)) // prefetch c + 5*cs_c
	prefetch(0, mem(rdx, rsi, 2, 0*8)) // prefetch c + 6*cs_c
	prefetch(0, mem(rdx, rbp, 1, 0*8)) // prefetch c + 7*cs_c

	label(.SPOSTPFETCH)                // done prefetching c


#if 1
	lea(mem(rax, r9,  8), rdx)         //
	lea(mem(rdx, r9,  8), rdx)         // rdx = a + 16*cs_a;
#endif




	mov(var(k_iter), rsi)              // i = k_iter;
	test(rsi, rsi)                     // check i via logical AND.
	je(.SCONSIDKLEFT)                  // if i == 0, jump to code that
	                                   // contains the k_left loop.


	label(.SLOOPKITER)                 // MAIN LOOP


	// ---------------------------------- iteration 0

#if 1
	prefetch(0, mem(rdx, 4*8))
#endif

	vmovups(mem(rbx, 0*32), ymm0)
	add(r10, rbx)                      // b += rs_b;

	vbroadcastss(mem(rax        ), ymm2)
	add(r9, rax)                       // a += cs_a;
	vfmadd231ps(ymm0, ymm2, ymm4)


	// ---------------------------------- iteration 1

#if 0
	prefetch(0, mem(rdx, r9, 1, 4*8))
#endif

	vmovups(mem(rbx, 0*32), ymm0)
	add(r10, rbx)                      // b += rs_b;

	vbroadcastss(mem(rax        ), ymm2)
	add(r9, rax)                       // a += cs_a;
	vfmadd231ps(ymm0, ymm2, ymm4)


	// ---------------------------------- iteration 2

#if 1
	prefetch(0, mem(rdx, r9, 2, 4*8))
#endif

	vmovups(mem(rbx, 0*32), ymm0)
	add(r10, rbx)                      // b += rs_b;

	vbroadcastss(mem(rax        ), ymm2)
	add(r9, rax)                       // a += cs_a;
	vfmadd231ps(ymm0, ymm2, ymm4)


	// ---------------------------------- iteration 3

#if 1
	lea(mem(rdx, r9,  4), rdx)         // a_prefetch += 4*cs_a;
#endif

	vmovups(mem(rbx, 0*32), ymm0)
	add(r10, rbx)                      // b += rs_b;

	vbroadcastss(mem(rax        ), ymm2)
	add(r9, rax)                       // a += cs_a;
	vfmadd231ps(ymm0, ymm2, ymm4)



	dec(rsi)                           // i -= 1;
	jne(.SLOOPKITER)                   // iterate again if i != 0.






	label(.SCONSIDKLEFT)

	mov(var(k_left), rsi)              // i = k_left;
	test(rsi, rsi)                     // check i via logical AND.
	je(.SPOSTACCUM)                    // if i == 0, we're done; jump to end.
	                                   // else, we prepare to enter k_left loop.


	label(.SLOOPKLEFT)                 // EDGE LOOP

#if 0
	prefetch(0, mem(rdx, 5*8))
	add(r9, rdx)
#endif

	vmovups(mem(rbx, 0*32), ymm0)
	add(r10, rbx)                      // b += rs_b;

	vbroadcastss(mem(rax        ), ymm2)
	add(r9, rax)                       // a += cs_a;
	vfmadd231ps(ymm0, ymm2, ymm4)


	dec(rsi)                           // i -= 1;
	jne(.SLOOPKLEFT)                   // iterate again if i != 0.



	label(.SPOSTACCUM)



	mov(var(alpha), rax)               // load address of alpha
	mov(var(beta), rbx)                // load address of beta
	vbroadcastss(mem(rax), ymm0)       // load alpha and duplicate
	vbroadcastss(mem(rbx), ymm3)       // load beta and duplicate

	vmulps(ymm0, ymm4, ymm4)           // scale by alpha






	mov(var(cs_c), rsi)                // load cs_c
	lea(mem(, rsi, 4), rsi)            // rsi = cs_c * sizeof(float)

	//lea(mem(rcx, rsi, 4), rdx)         // load address of c +  4*cs_c;
	//lea(mem(rcx, rdi, 2), rdx)         // load address of c +  2*rs_c;

	lea(mem(rsi, rsi, 2), rax)         // rax = 3*cs_c;
	lea(mem(rsi, rsi, 4), rbx)         // rbx = 5*cs_c;
	lea(mem(rax, rsi, 4), rbp)         // rbp = 7*cs_c;



	                                   // now avoid loading C if beta == 0

	vxorps(ymm0, ymm0, ymm0)           // set ymm0 to zero.
	vucomiss(xmm0, xmm3)               // set ZF if beta == 0.
	je(.SBETAZERO)                     // if ZF = 1, jump to beta == 0 case



	cmp(imm(4), rdi)                   // set ZF if (4*rs_c) == 4.
	jz(.SCOLSTORED)                    // jump to column storage case



	label(.SROWSTORED)


	vfmadd231ps(mem(rcx, 0*32), ymm3, ymm4)
	vmovups(ymm4, mem(rcx, 0*32))
	//add(rdi, rcx)


	jmp(.SDONE)                        // jump to end.



	label(.SCOLSTORED)

	                                   // begin I/O on columns 0-7
	vmovups(ymm4, ymm0)
	vextractf128(imm(0x1), ymm0, xmm8)

	vpermilps(imm(0xe4), xmm0, xmm2)
	vpermilps(imm(0x39), xmm0, xmm4)
	vmovss(mem(rcx        ), xmm1)
	vmovss(mem(rcx, rsi, 1), xmm6)
	vfmadd231ps(xmm1, xmm3, xmm2)
	vfmadd231ps(xmm6, xmm3, xmm4)
	vmovss(xmm2, mem(rcx        ))     // store ( gamma40 )
	vmovss(xmm4, mem(rcx, rsi, 1))     // store ( gamma41 )

	vpermilps(imm(0x4e), xmm0, xmm2)
	vpermilps(imm(0x93), xmm0, xmm4)
	vmovss(mem(rcx, rsi, 2), xmm1)
	vmovss(mem(rcx, rax, 1), xmm6)
	vfmadd231ps(xmm1, xmm3, xmm2)
	vfmadd231ps(xmm6, xmm3, xmm4)
	vmovss(xmm2, mem(rcx, rsi, 2))     // store ( gamma42 )
	vmovss(xmm4, mem(rcx, rax, 1))     // store ( gamma43 )

	vpermilps(imm(0xe4), xmm8, xmm2)
	vpermilps(imm(0x39), xmm8, xmm4)
	vmovss(mem(rcx, rsi, 4), xmm1)
	vmovss(mem(rcx, rbx, 1), xmm6)
	vfmadd231ps(xmm1, xmm3, xmm2)
	vfmadd231ps(xmm6, xmm3, xmm4)
	vmovss(xmm2, mem(rcx, rsi, 4))     // store ( gamma44 )
	vmovss(xmm4, mem(rcx, rbx, 1))     // store ( gamma45 )

	vpermilps(imm(0x4e), xmm8, xmm2)
	vpermilps(imm(0x93), xmm8, xmm4)
	vmovss(mem(rcx, rax, 2), xmm1)
	vmovss(mem(rcx, rbp, 1), xmm6)
	vfmadd231ps(xmm1, xmm3, xmm2)
	vfmadd231ps(xmm6, xmm3, xmm4)
	vmovss(xmm2, mem(rcx, rax, 2))     // store ( gamma46 )
	vmovss(xmm4, mem(rcx, rbp, 1))     // store ( gamma47 )

	//lea(mem(rcx, rsi, 8), rcx)         // rcx += 8*cs_c


	jmp(.SDONE)                        // jump to end.




	label(.SBETAZERO)


	cmp(imm(4), rdi)                   // set ZF if (8*rs_c) == 8.
	jz(.SCOLSTORBZ)                    // jump to column storage case



	label(.SROWSTORBZ)


	vmovups(ymm4, mem(rcx, 0*32))
	//add(rdi, rcx)


	jmp(.SDONE)                        // jump to end.



	label(.SCOLSTORBZ)

	                                   // begin I/O on columns 0-7
	vmovups(ymm4, ymm0)
	vextractf128(imm(0x1), ymm0, xmm8)

	vpermilps(imm(0xe4), xmm0, xmm2)
	vpermilps(imm(0x39), xmm0, xmm4)
	vmovss(xmm2, mem(rcx        ))     // store ( gamma40 )
	vmovss(xmm4, mem(rcx, rsi, 1))     // store ( gamma41 )

	vpermilps(imm(0x4e), xmm0, xmm2)
	vpermilps(imm(0x93), xmm0, xmm4)
	vmovss(xmm2, mem(rcx, rsi, 2))     // store ( gamma42 )
	vmovss(xmm4, mem(rcx, rax, 1))     // store ( gamma43 )

	vpermilps(imm(0xe4), xmm8, xmm2)
	vpermilps(imm(0x39), xmm8, xmm4)
	vmovss(xmm2, mem(rcx, rsi, 4))     // store ( gamma44 )
	vmovss(xmm4, mem(rcx, rbx, 1))     // store ( gamma45 )

	vpermilps(imm(0x4e), xmm8, xmm2)
	vpermilps(imm(0x93), xmm8, xmm4)
	vmovss(xmm2, mem(rcx, rax, 2))     // store ( gamma46 )
	vmovss(xmm4, mem(rcx, rbp, 1))     // store ( gamma47 )

	//lea(mem(rcx, rsi, 8), rcx)         // rcx += 8*cs_c




	label(.SDONE)



    end _ asm(
	: // output operands (none)
	: // input operands
      [k_iter] "m" (k_iter),
      [k_left] "m" (k_left),
      [a]      "m" (a),
      [rs_a]   "m" (rs_a),
      [cs_a]   "m" (cs_a),
      [b]      "m" (b),
      [rs_b]   "m" (rs_b),
      [cs_b]   "m" (cs_b),
      [alpha]  "m" (alpha),
      [beta]   "m" (beta),
      [c]      "m" (c),
      [rs_c]   "m" (rs_c),
      [cs_c]   "m" (cs_c)/*,
      [a_next] "m" (a_next),
      [b_next] "m" (b_next)*/
	: // register clobber list
	  "rax", "rbx", "rcx", "rdx", "rsi", "rdi", "rbp",
	  "r8", "r9", "r10", "r11", "r12", "r13", "r14", "r15",
	  "xmm0", "xmm1", "xmm2", "xmm3",
	  "xmm4", "xmm5", "xmm6", "xmm7",
	  "xmm8", "xmm9", "xmm10", "xmm11",
	  "xmm12", "xmm13", "xmm14", "xmm15",
	  "ymm0", "ymm2", "ymm3", "ymm4",
	  "memory"
	)
}
#endif<|MERGE_RESOLUTION|>--- conflicted
+++ resolved
@@ -3052,13 +3052,8 @@
 
 	// -------------------------------------------------------------------------
 
-<<<<<<< HEAD
-	begin_asm()
-
-=======
 	begin _ asm()
 	
->>>>>>> fb2a6827
 	vzeroall()                         // zero all xmm/ymm registers.
 
 	mov(var(a), rax)                   // load address of a.
