--- conflicted
+++ resolved
@@ -388,10 +388,6 @@
 
 	label(.SROWSTORED)
 
-<<<<<<< HEAD
-
-=======
->>>>>>> fb2a6827
 	vmovsd(mem(rcx), xmm0)
 	vfmadd231ps(xmm0, xmm3, xmm4)
 	vmovsd(xmm4, mem(rcx, 0*32))
@@ -856,10 +852,6 @@
 
 	label(.SROWSTORED)
 
-<<<<<<< HEAD
-
-=======
->>>>>>> fb2a6827
 	vmovsd(mem(rcx), xmm0)
 	vfmadd231ps(xmm0, xmm3, xmm4)
 	vmovsd(xmm4, mem(rcx, 0*32))
@@ -1304,10 +1296,6 @@
 
 	label(.SROWSTORED)
 
-<<<<<<< HEAD
-
-=======
->>>>>>> fb2a6827
 	vmovsd(mem(rcx), xmm0)
 	vfmadd231ps(xmm0, xmm3, xmm4)
 	vmovsd(xmm4, mem(rcx, 0*32))
@@ -1706,10 +1694,6 @@
 
 	label(.SROWSTORED)
 
-<<<<<<< HEAD
-
-=======
->>>>>>> fb2a6827
 	vmovsd(mem(rcx), xmm0)
 	vfmadd231ps(xmm0, xmm3, xmm4)
 	vmovsd(xmm4, mem(rcx, 0*32))
@@ -2095,10 +2079,6 @@
 
 	label(.SROWSTORED)
 
-<<<<<<< HEAD
-
-=======
->>>>>>> fb2a6827
 	vmovsd(mem(rcx), xmm0)
 	vfmadd231ps(xmm0, xmm3, xmm4)
 	vmovsd(xmm4, mem(rcx, 0*32))
@@ -2438,10 +2418,6 @@
 
 	label(.SROWSTORED)
 
-<<<<<<< HEAD
-
-=======
->>>>>>> fb2a6827
 	vmovsd(mem(rcx), xmm0)
 	vfmadd231ps(xmm0, xmm3, xmm4)
 	vmovsd(xmm4, mem(rcx, 0*32))
