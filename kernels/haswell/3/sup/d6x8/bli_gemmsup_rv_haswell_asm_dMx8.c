/*

   BLIS
   An object-based framework for developing high-performance BLAS-like
   libraries.

   Copyright (C) 2014, The University of Texas at Austin
   Copyright (C) 2019 - 2023, Advanced Micro Devices, Inc. All rights reserved.

   Redistribution and use in source and binary forms, with or without
   modification, are permitted provided that the following conditions are
   met:
    - Redistributions of source code must retain the above copyright
      notice, this list of conditions and the following disclaimer.
    - Redistributions in binary form must reproduce the above copyright
      notice, this list of conditions and the following disclaimer in the
      documentation and/or other materials provided with the distribution.
    - Neither the name(s) of the copyright holder(s) nor the names of its
      contributors may be used to endorse or promote products derived
      from this software without specific prior written permission.

   THIS SOFTWARE IS PROVIDED BY THE COPYRIGHT HOLDERS AND CONTRIBUTORS
   "AS IS" AND ANY EXPRESS OR IMPLIED WARRANTIES, INCLUDING, BUT NOT
   LIMITED TO, THE IMPLIED WARRANTIES OF MERCHANTABILITY AND FITNESS FOR
   A PARTICULAR PURPOSE ARE DISCLAIMED. IN NO EVENT SHALL THE COPYRIGHT
   HOLDER OR CONTRIBUTORS BE LIABLE FOR ANY DIRECT, INDIRECT, INCIDENTAL,
   SPECIAL, EXEMPLARY, OR CONSEQUENTIAL DAMAGES (INCLUDING, BUT NOT
   LIMITED TO, PROCUREMENT OF SUBSTITUTE GOODS OR SERVICES; LOSS OF USE,
   DATA, OR PROFITS; OR BUSINESS INTERRUPTION) HOWEVER CAUSED AND ON ANY
   THEORY OF LIABILITY, WHETHER IN CONTRACT, STRICT LIABILITY, OR TORT
   (INCLUDING NEGLIGENCE OR OTHERWISE) ARISING IN ANY WAY OUT OF THE USE
   OF THIS SOFTWARE, EVEN IF ADVISED OF THE POSSIBILITY OF SUCH DAMAGE.

*/

#include "blis.h"

#define BLIS_ASM_SYNTAX_ATT
#include "bli_x86_asm_macros.h"

/*
   rrr:
	 --------        ------        --------
	 --------        ------        --------
	 --------   +=   ------ ...    --------
	 --------        ------        --------
	 --------        ------            :
	 --------        ------            :

   rcr:
	 --------        | | | |       --------
	 --------        | | | |       --------
	 --------   +=   | | | | ...   --------
	 --------        | | | |       --------
	 --------        | | | |           :
	 --------        | | | |           :

   Assumptions:
   - B is row-stored;
   - A is row- or column-stored;
   - m0 and n0 are at most MR and NR, respectively.
   Therefore, this (r)ow-preferential kernel is well-suited for contiguous
   (v)ector loads on B and single-element broadcasts from A.

   NOTE: These kernels explicitly support column-oriented IO, implemented
   via an in-register transpose. And thus they also support the crr and
   ccr cases, though only crr is ever utilized (because ccr is handled by
   transposing the operation and executing rcr, which does not incur the
   cost of the in-register transpose).

   crr:
	 | | | | | | | |       ------        --------
	 | | | | | | | |       ------        --------
	 | | | | | | | |  +=   ------ ...    --------
	 | | | | | | | |       ------        --------
	 | | | | | | | |       ------            :
	 | | | | | | | |       ------            :
*/

// Prototype reference microkernels.
GEMMSUP_KER_PROT( double,   d, gemmsup_r_haswell_ref )

// Define parameters and variables for edge case kernel map.
#define NUM_MR 4
#define NUM_NR 4
#define FUNCPTR_T gemmsup_ker_ft

static dim_t mrs[NUM_MR] = { 6, 4, 2, 1 };
static dim_t nrs[NUM_NR] = { 8, 4, 2, 1 };
static FUNCPTR_T kmap[NUM_MR][NUM_NR] =
{     /*  8                                4                                2                                1  */
/* 6 */ { bli_dgemmsup_rv_haswell_asm_6x8, bli_dgemmsup_rv_haswell_asm_6x4, bli_dgemmsup_rv_haswell_asm_6x2, bli_dgemmsup_r_haswell_ref_6x1 },
/* 4 */	{ bli_dgemmsup_rv_haswell_asm_4x8, bli_dgemmsup_rv_haswell_asm_4x4, bli_dgemmsup_rv_haswell_asm_4x2, bli_dgemmsup_r_haswell_ref_4x1 },
/* 2 */	{ bli_dgemmsup_rv_haswell_asm_2x8, bli_dgemmsup_rv_haswell_asm_2x4, bli_dgemmsup_rv_haswell_asm_2x2, bli_dgemmsup_r_haswell_ref_2x1 },
/* 1 */	{ bli_dgemmsup_rv_haswell_asm_1x8, bli_dgemmsup_rv_haswell_asm_1x4, bli_dgemmsup_rv_haswell_asm_1x2, bli_dgemmsup_r_haswell_ref_1x1 },
};


void bli_dgemmsup_rv_haswell_asm_6x8
     (
             conj_t     conja,
             conj_t     conjb,
             dim_t      m0,
             dim_t      n0,
             dim_t      k0,
       const void*      alpha,
       const void*      a, inc_t rs_a0, inc_t cs_a0,
       const void*      b, inc_t rs_b0, inc_t cs_b0,
       const void*      beta,
             void*      c, inc_t rs_c0, inc_t cs_c0,
             auxinfo_t* data,
       const cntx_t*    cntx
     )
{
#if 0
	bli_dgemmsup_r_haswell_ref
	(
	  conja, conjb, m0, n0, k0,
	  alpha, a, rs_a0, cs_a0, b, rs_b0, cs_b0,
	  beta, c, rs_c0, cs_c0, data, cntx
	);
	return;
#endif

	// Use a reference kernel if this is an edge case in the m or n
	// dimensions.
	if ( m0 < 6 || n0 < 8 )
	{
#if 0
	bli_dgemmsup_r_haswell_ref
	(
	  conja, conjb, m0, n0, k0,
	  alpha, a, rs_a0, cs_a0, b, rs_b0, cs_b0,
	  beta, c, rs_c0, cs_c0, data, cntx
	);
	return;
#endif
		dim_t         n_left = n0;
		      double* cj     = c;
		const double* bj     = b;

		// Iterate across columns (corresponding to elements of nrs) until
		// n_left is zero.
		for ( dim_t j = 0; n_left != 0; ++j )
		{
			const dim_t nr_cur = nrs[ j ];

			// Once we find the value of nrs that is less than (or equal to)
			// n_left, we use the kernels in that column.
			if ( nr_cur <= n_left )
			{
				dim_t         m_left = m0;
				      double* cij    = cj;
				const double* ai     = a;

				// Iterate down the current column (corresponding to elements
				// of mrs) until m_left is zero.
				for ( dim_t i = 0; m_left != 0; ++i )
				{
					const dim_t mr_cur = mrs[ i ];

					// Once we find the value of mrs that is less than (or equal
					// to) m_left, we select that kernel.
					if ( mr_cur <= m_left )
					{
						FUNCPTR_T ker_fp = kmap[i][j];

						//printf( "executing %d x %d sup kernel.\n", (int)mr_cur, (int)nr_cur );

						// Call the kernel using current mrs and nrs values.
						ker_fp
						(
						  conja, conjb, mr_cur, nr_cur, k0,
						  alpha, ai, rs_a0, cs_a0, bj, rs_b0, cs_b0,
						  beta, cij, rs_c0, cs_c0, data, cntx
						);

						// Advance C and A pointers by the mrs and nrs we just
						// used, and decrement m_left.
						cij += mr_cur*rs_c0; ai += mr_cur*rs_a0; m_left -= mr_cur;
					}
				}

				// Advance C and B pointers by the mrs and nrs we just used, and
				// decrement n_left.
				cj += nr_cur*cs_c0; bj += nr_cur*cs_b0; n_left -= nr_cur;
			}
		}

		return;
	}

	//void*    a_next = bli_auxinfo_next_a( data );
	//void*    b_next = bli_auxinfo_next_b( data );

	// Typecast local copies of integers in case dim_t and inc_t are a
	// different size than is expected by load instructions.
	uint64_t k_iter = k0 / 4;
	uint64_t k_left = k0 % 4;

	uint64_t rs_a   = rs_a0;
	uint64_t cs_a   = cs_a0;
	uint64_t rs_b   = rs_b0;
	uint64_t cs_b   = cs_b0;
	uint64_t rs_c   = rs_c0;
	uint64_t cs_c   = cs_c0;

	// -------------------------------------------------------------------------

	begin_asm()

	vzeroall()                         // zero all xmm/ymm registers.

	mov(var(a), rax)                   // load address of a.
	mov(var(rs_a), r8)                 // load rs_a
	mov(var(cs_a), r9)                 // load cs_a
	lea(mem(, r8, 8), r8)              // rs_a *= sizeof(double)
	lea(mem(, r9, 8), r9)              // cs_a *= sizeof(double)

	lea(mem(r8, r8, 2), r13)           // r13 = 3*rs_a
	lea(mem(r8, r8, 4), r15)           // r15 = 5*rs_a

	mov(var(b), rbx)                   // load address of b.
	mov(var(rs_b), r10)                // load rs_b
	//mov(var(cs_b), r11)                // load cs_b
	lea(mem(, r10, 8), r10)            // rs_b *= sizeof(double)
	//lea(mem(, r11, 8), r11)            // cs_b *= sizeof(double)

	                                   // NOTE: We cannot pre-load elements of a or b
	                                   // because it could eventually, in the last
	                                   // unrolled iter or the cleanup loop, result
	                                   // in reading beyond the bounds allocated mem
	                                   // (the likely result: a segmentation fault).

	mov(var(c), rcx)                   // load address of c
	mov(var(rs_c), rdi)                // load rs_c
	lea(mem(, rdi, 8), rdi)            // rs_c *= sizeof(double)



	cmp(imm(8), rdi)                   // set ZF if (8*rs_c) == 8.
	jz(.DCOLPFETCH)                    // jump to column storage case
	label(.DROWPFETCH)                 // row-stored prefetching on c

	lea(mem(rcx, rdi, 2), rdx)         //
	lea(mem(rdx, rdi, 1), rdx)         // rdx = c + 3*rs_c;
	prefetch(0, mem(rcx,         7*8)) // prefetch c + 0*rs_c
	prefetch(0, mem(rcx, rdi, 1, 7*8)) // prefetch c + 1*rs_c
	prefetch(0, mem(rcx, rdi, 2, 7*8)) // prefetch c + 2*rs_c
	prefetch(0, mem(rdx,         7*8)) // prefetch c + 3*rs_c
	prefetch(0, mem(rdx, rdi, 1, 7*8)) // prefetch c + 4*rs_c
	prefetch(0, mem(rdx, rdi, 2, 7*8)) // prefetch c + 5*rs_c

	jmp(.DPOSTPFETCH)                  // jump to end of prefetching c
	label(.DCOLPFETCH)                 // column-stored prefetching c

	mov(var(cs_c), rsi)                // load cs_c to rsi (temporarily)
	lea(mem(, rsi, 8), rsi)            // cs_c *= sizeof(double)
	lea(mem(rcx, rsi, 2), rdx)         //
	lea(mem(rdx, rsi, 1), rdx)         // rdx = c + 3*cs_c;
	prefetch(0, mem(rcx,         4*8)) // prefetch c + 0*cs_c
	prefetch(0, mem(rcx, rsi, 1, 4*8)) // prefetch c + 1*cs_c
	prefetch(0, mem(rcx, rsi, 2, 4*8)) // prefetch c + 2*cs_c
	prefetch(0, mem(rdx,         4*8)) // prefetch c + 3*cs_c
	prefetch(0, mem(rdx, rsi, 1, 4*8)) // prefetch c + 4*cs_c
	prefetch(0, mem(rdx, rsi, 2, 4*8)) // prefetch c + 5*cs_c
	lea(mem(rdx, rsi, 2), rdx)         // rdx = c + 5*cs_c;
	prefetch(0, mem(rdx, rsi, 1, 4*8)) // prefetch c + 6*cs_c
	prefetch(0, mem(rdx, rsi, 2, 4*8)) // prefetch c + 7*cs_c

	label(.DPOSTPFETCH)                // done prefetching c


#if 1
	lea(mem(rax, r9,  8), rdx)         //
	lea(mem(rdx, r9,  8), rdx)         // rdx = a + 16*cs_a;
#endif




	mov(var(k_iter), rsi)              // i = k_iter;
	test(rsi, rsi)                     // check i via logical AND.
	je(.DCONSIDKLEFT)                  // if i == 0, jump to code that
	                                   // contains the k_left loop.


	label(.DLOOPKITER)                 // MAIN LOOP


	// ---------------------------------- iteration 0

#if 1
	prefetch(0, mem(rdx, 5*8))
#endif

	vmovupd(mem(rbx, 0*32), ymm0)
	vmovupd(mem(rbx, 1*32), ymm1)
	add(r10, rbx)                      // b += rs_b;

	vbroadcastsd(mem(rax        ), ymm2)
	vbroadcastsd(mem(rax, r8,  1), ymm3)
	vfmadd231pd(ymm0, ymm2, ymm4)
	vfmadd231pd(ymm1, ymm2, ymm5)
	vfmadd231pd(ymm0, ymm3, ymm6)
	vfmadd231pd(ymm1, ymm3, ymm7)

	vbroadcastsd(mem(rax, r8,  2), ymm2)
	vbroadcastsd(mem(rax, r13, 1), ymm3)
	vfmadd231pd(ymm0, ymm2, ymm8)
	vfmadd231pd(ymm1, ymm2, ymm9)
	vfmadd231pd(ymm0, ymm3, ymm10)
	vfmadd231pd(ymm1, ymm3, ymm11)

	vbroadcastsd(mem(rax, r8,  4), ymm2)
	vbroadcastsd(mem(rax, r15, 1), ymm3)
	add(r9, rax)                       // a += cs_a;
	vfmadd231pd(ymm0, ymm2, ymm12)
	vfmadd231pd(ymm1, ymm2, ymm13)
	vfmadd231pd(ymm0, ymm3, ymm14)
	vfmadd231pd(ymm1, ymm3, ymm15)


	// ---------------------------------- iteration 1

#if 0
	prefetch(0, mem(rdx, r9, 1, 5*8))
#endif

	vmovupd(mem(rbx, 0*32), ymm0)
	vmovupd(mem(rbx, 1*32), ymm1)
	add(r10, rbx)                      // b += rs_b;

	vbroadcastsd(mem(rax        ), ymm2)
	vbroadcastsd(mem(rax, r8,  1), ymm3)
	vfmadd231pd(ymm0, ymm2, ymm4)
	vfmadd231pd(ymm1, ymm2, ymm5)
	vfmadd231pd(ymm0, ymm3, ymm6)
	vfmadd231pd(ymm1, ymm3, ymm7)

	vbroadcastsd(mem(rax, r8,  2), ymm2)
	vbroadcastsd(mem(rax, r13, 1), ymm3)
	vfmadd231pd(ymm0, ymm2, ymm8)
	vfmadd231pd(ymm1, ymm2, ymm9)
	vfmadd231pd(ymm0, ymm3, ymm10)
	vfmadd231pd(ymm1, ymm3, ymm11)

	vbroadcastsd(mem(rax, r8,  4), ymm2)
	vbroadcastsd(mem(rax, r15, 1), ymm3)
	add(r9, rax)                       // a += cs_a;
	vfmadd231pd(ymm0, ymm2, ymm12)
	vfmadd231pd(ymm1, ymm2, ymm13)
	vfmadd231pd(ymm0, ymm3, ymm14)
	vfmadd231pd(ymm1, ymm3, ymm15)


	// ---------------------------------- iteration 2

#if 1
	prefetch(0, mem(rdx, r9, 2, 5*8))
#endif

	vmovupd(mem(rbx, 0*32), ymm0)
	vmovupd(mem(rbx, 1*32), ymm1)
	add(r10, rbx)                      // b += rs_b;

	vbroadcastsd(mem(rax        ), ymm2)
	vbroadcastsd(mem(rax, r8,  1), ymm3)
	vfmadd231pd(ymm0, ymm2, ymm4)
	vfmadd231pd(ymm1, ymm2, ymm5)
	vfmadd231pd(ymm0, ymm3, ymm6)
	vfmadd231pd(ymm1, ymm3, ymm7)

	vbroadcastsd(mem(rax, r8,  2), ymm2)
	vbroadcastsd(mem(rax, r13, 1), ymm3)
	vfmadd231pd(ymm0, ymm2, ymm8)
	vfmadd231pd(ymm1, ymm2, ymm9)
	vfmadd231pd(ymm0, ymm3, ymm10)
	vfmadd231pd(ymm1, ymm3, ymm11)

	vbroadcastsd(mem(rax, r8,  4), ymm2)
	vbroadcastsd(mem(rax, r15, 1), ymm3)
	add(r9, rax)                       // a += cs_a;
	vfmadd231pd(ymm0, ymm2, ymm12)
	vfmadd231pd(ymm1, ymm2, ymm13)
	vfmadd231pd(ymm0, ymm3, ymm14)
	vfmadd231pd(ymm1, ymm3, ymm15)


	// ---------------------------------- iteration 3

#if 1
	lea(mem(rdx, r9,  4), rdx)         // a_prefetch += 4*cs_a;
#endif

	vmovupd(mem(rbx, 0*32), ymm0)
	vmovupd(mem(rbx, 1*32), ymm1)
	add(r10, rbx)                      // b += rs_b;

	vbroadcastsd(mem(rax        ), ymm2)
	vbroadcastsd(mem(rax, r8,  1), ymm3)
	vfmadd231pd(ymm0, ymm2, ymm4)
	vfmadd231pd(ymm1, ymm2, ymm5)
	vfmadd231pd(ymm0, ymm3, ymm6)
	vfmadd231pd(ymm1, ymm3, ymm7)

	vbroadcastsd(mem(rax, r8,  2), ymm2)
	vbroadcastsd(mem(rax, r13, 1), ymm3)
	vfmadd231pd(ymm0, ymm2, ymm8)
	vfmadd231pd(ymm1, ymm2, ymm9)
	vfmadd231pd(ymm0, ymm3, ymm10)
	vfmadd231pd(ymm1, ymm3, ymm11)

	vbroadcastsd(mem(rax, r8,  4), ymm2)
	vbroadcastsd(mem(rax, r15, 1), ymm3)
	add(r9, rax)                       // a += cs_a;
	vfmadd231pd(ymm0, ymm2, ymm12)
	vfmadd231pd(ymm1, ymm2, ymm13)
	vfmadd231pd(ymm0, ymm3, ymm14)
	vfmadd231pd(ymm1, ymm3, ymm15)



	dec(rsi)                           // i -= 1;
	jne(.DLOOPKITER)                   // iterate again if i != 0.






	label(.DCONSIDKLEFT)

	mov(var(k_left), rsi)              // i = k_left;
	test(rsi, rsi)                     // check i via logical AND.
	je(.DPOSTACCUM)                    // if i == 0, we're done; jump to end.
	                                   // else, we prepare to enter k_left loop.


	label(.DLOOPKLEFT)                 // EDGE LOOP

#if 0
	prefetch(0, mem(rdx, 5*8))
	add(r9, rdx)
#endif

	vmovupd(mem(rbx, 0*32), ymm0)
	vmovupd(mem(rbx, 1*32), ymm1)
	add(r10, rbx)                      // b += rs_b;

	vbroadcastsd(mem(rax        ), ymm2)
	vbroadcastsd(mem(rax, r8,  1), ymm3)
	vfmadd231pd(ymm0, ymm2, ymm4)
	vfmadd231pd(ymm1, ymm2, ymm5)
	vfmadd231pd(ymm0, ymm3, ymm6)
	vfmadd231pd(ymm1, ymm3, ymm7)

	vbroadcastsd(mem(rax, r8,  2), ymm2)
	vbroadcastsd(mem(rax, r13, 1), ymm3)
	vfmadd231pd(ymm0, ymm2, ymm8)
	vfmadd231pd(ymm1, ymm2, ymm9)
	vfmadd231pd(ymm0, ymm3, ymm10)
	vfmadd231pd(ymm1, ymm3, ymm11)

	vbroadcastsd(mem(rax, r8,  4), ymm2)
	vbroadcastsd(mem(rax, r15, 1), ymm3)
	add(r9, rax)                       // a += cs_a;
	vfmadd231pd(ymm0, ymm2, ymm12)
	vfmadd231pd(ymm1, ymm2, ymm13)
	vfmadd231pd(ymm0, ymm3, ymm14)
	vfmadd231pd(ymm1, ymm3, ymm15)


	dec(rsi)                           // i -= 1;
	jne(.DLOOPKLEFT)                   // iterate again if i != 0.



	label(.DPOSTACCUM)



	mov(var(alpha), rax)               // load address of alpha
	mov(var(beta), rbx)                // load address of beta
	vbroadcastsd(mem(rax), ymm0)       // load alpha and duplicate
	vbroadcastsd(mem(rbx), ymm3)       // load beta and duplicate

	vmulpd(ymm0, ymm4, ymm4)           // scale by alpha
	vmulpd(ymm0, ymm5, ymm5)
	vmulpd(ymm0, ymm6, ymm6)
	vmulpd(ymm0, ymm7, ymm7)
	vmulpd(ymm0, ymm8, ymm8)
	vmulpd(ymm0, ymm9, ymm9)
	vmulpd(ymm0, ymm10, ymm10)
	vmulpd(ymm0, ymm11, ymm11)
	vmulpd(ymm0, ymm12, ymm12)
	vmulpd(ymm0, ymm13, ymm13)
	vmulpd(ymm0, ymm14, ymm14)
	vmulpd(ymm0, ymm15, ymm15)






	mov(var(cs_c), rsi)                // load cs_c
	lea(mem(, rsi, 8), rsi)            // rsi = cs_c * sizeof(double)

	//lea(mem(rcx, rsi, 4), rdx)         // load address of c +  4*cs_c;
	lea(mem(rcx, rdi, 4), rdx)         // load address of c +  4*rs_c;

	lea(mem(rsi, rsi, 2), rax)         // rax = 3*cs_c;



	                                   // now avoid loading C if beta == 0

	vxorpd(ymm0, ymm0, ymm0)           // set ymm0 to zero.
	vucomisd(xmm0, xmm3)               // set ZF if beta == 0.
	je(.DBETAZERO)                     // if ZF = 1, jump to beta == 0 case



	cmp(imm(8), rdi)                   // set ZF if (8*rs_c) == 8.
	jz(.DCOLSTORED)                    // jump to column storage case



	label(.DROWSTORED)


	vfmadd231pd(mem(rcx, 0*32), ymm3, ymm4)
	vmovupd(ymm4, mem(rcx, 0*32))

	vfmadd231pd(mem(rcx, 1*32), ymm3, ymm5)
	vmovupd(ymm5, mem(rcx, 1*32))
	add(rdi, rcx)


	vfmadd231pd(mem(rcx, 0*32), ymm3, ymm6)
	vmovupd(ymm6, mem(rcx, 0*32))

	vfmadd231pd(mem(rcx, 1*32), ymm3, ymm7)
	vmovupd(ymm7, mem(rcx, 1*32))
	add(rdi, rcx)


	vfmadd231pd(mem(rcx, 0*32), ymm3, ymm8)
	vmovupd(ymm8, mem(rcx, 0*32))

	vfmadd231pd(mem(rcx, 1*32), ymm3, ymm9)
	vmovupd(ymm9, mem(rcx, 1*32))
	add(rdi, rcx)


	vfmadd231pd(mem(rcx, 0*32), ymm3, ymm10)
	vmovupd(ymm10, mem(rcx, 0*32))

	vfmadd231pd(mem(rcx, 1*32), ymm3, ymm11)
	vmovupd(ymm11, mem(rcx, 1*32))
	add(rdi, rcx)


	vfmadd231pd(mem(rcx, 0*32), ymm3, ymm12)
	vmovupd(ymm12, mem(rcx, 0*32))

	vfmadd231pd(mem(rcx, 1*32), ymm3, ymm13)
	vmovupd(ymm13, mem(rcx, 1*32))
	add(rdi, rcx)


	vfmadd231pd(mem(rcx, 0*32), ymm3, ymm14)
	vmovupd(ymm14, mem(rcx, 0*32))

	vfmadd231pd(mem(rcx, 1*32), ymm3, ymm15)
	vmovupd(ymm15, mem(rcx, 1*32))
	//add(rdi, rcx)


	jmp(.DDONE)                        // jump to end.



	label(.DCOLSTORED)

	                                   // begin I/O on columns 0-3
	vunpcklpd(ymm6, ymm4, ymm0)
	vunpckhpd(ymm6, ymm4, ymm1)
	vunpcklpd(ymm10, ymm8, ymm2)
	vunpckhpd(ymm10, ymm8, ymm3)
	vinsertf128(imm(0x1), xmm2, ymm0, ymm4)
	vinsertf128(imm(0x1), xmm3, ymm1, ymm6)
	vperm2f128(imm(0x31), ymm2, ymm0, ymm8)
	vperm2f128(imm(0x31), ymm3, ymm1, ymm10)

	vbroadcastsd(mem(rbx), ymm3)

	vfmadd231pd(mem(rcx        ), ymm3, ymm4)
	vfmadd231pd(mem(rcx, rsi, 1), ymm3, ymm6)
	vfmadd231pd(mem(rcx, rsi, 2), ymm3, ymm8)
	vfmadd231pd(mem(rcx, rax, 1), ymm3, ymm10)
	vmovupd(ymm4, mem(rcx        ))
	vmovupd(ymm6, mem(rcx, rsi, 1))
	vmovupd(ymm8, mem(rcx, rsi, 2))
	vmovupd(ymm10, mem(rcx, rax, 1))

	lea(mem(rcx, rsi, 4), rcx)

	vunpcklpd(ymm14, ymm12, ymm0)
	vunpckhpd(ymm14, ymm12, ymm1)
	vextractf128(imm(0x1), ymm0, xmm2)
	vextractf128(imm(0x1), ymm1, xmm4)

	vfmadd231pd(mem(rdx        ), xmm3, xmm0)
	vfmadd231pd(mem(rdx, rsi, 1), xmm3, xmm1)
	vfmadd231pd(mem(rdx, rsi, 2), xmm3, xmm2)
	vfmadd231pd(mem(rdx, rax, 1), xmm3, xmm4)
	vmovupd(xmm0, mem(rdx        ))
	vmovupd(xmm1, mem(rdx, rsi, 1))
	vmovupd(xmm2, mem(rdx, rsi, 2))
	vmovupd(xmm4, mem(rdx, rax, 1))

	lea(mem(rdx, rsi, 4), rdx)

	                                   // begin I/O on columns 4-7
	vunpcklpd(ymm7, ymm5, ymm0)
	vunpckhpd(ymm7, ymm5, ymm1)
	vunpcklpd(ymm11, ymm9, ymm2)
	vunpckhpd(ymm11, ymm9, ymm3)
	vinsertf128(imm(0x1), xmm2, ymm0, ymm5)
	vinsertf128(imm(0x1), xmm3, ymm1, ymm7)
	vperm2f128(imm(0x31), ymm2, ymm0, ymm9)
	vperm2f128(imm(0x31), ymm3, ymm1, ymm11)

	vbroadcastsd(mem(rbx), ymm3)

	vfmadd231pd(mem(rcx        ), ymm3, ymm5)
	vfmadd231pd(mem(rcx, rsi, 1), ymm3, ymm7)
	vfmadd231pd(mem(rcx, rsi, 2), ymm3, ymm9)
	vfmadd231pd(mem(rcx, rax, 1), ymm3, ymm11)
	vmovupd(ymm5, mem(rcx        ))
	vmovupd(ymm7, mem(rcx, rsi, 1))
	vmovupd(ymm9, mem(rcx, rsi, 2))
	vmovupd(ymm11, mem(rcx, rax, 1))

	//lea(mem(rcx, rsi, 4), rcx)

	vunpcklpd(ymm15, ymm13, ymm0)
	vunpckhpd(ymm15, ymm13, ymm1)
	vextractf128(imm(0x1), ymm0, xmm2)
	vextractf128(imm(0x1), ymm1, xmm4)

	vfmadd231pd(mem(rdx        ), xmm3, xmm0)
	vfmadd231pd(mem(rdx, rsi, 1), xmm3, xmm1)
	vfmadd231pd(mem(rdx, rsi, 2), xmm3, xmm2)
	vfmadd231pd(mem(rdx, rax, 1), xmm3, xmm4)
	vmovupd(xmm0, mem(rdx        ))
	vmovupd(xmm1, mem(rdx, rsi, 1))
	vmovupd(xmm2, mem(rdx, rsi, 2))
	vmovupd(xmm4, mem(rdx, rax, 1))

	//lea(mem(rdx, rsi, 4), rdx)


	jmp(.DDONE)                        // jump to end.




	label(.DBETAZERO)


	cmp(imm(8), rdi)                   // set ZF if (8*rs_c) == 8.
	jz(.DCOLSTORBZ)                    // jump to column storage case



	label(.DROWSTORBZ)


	vmovupd(ymm4, mem(rcx, 0*32))
	vmovupd(ymm5, mem(rcx, 1*32))
	add(rdi, rcx)


	vmovupd(ymm6, mem(rcx, 0*32))
	vmovupd(ymm7, mem(rcx, 1*32))
	add(rdi, rcx)


	vmovupd(ymm8, mem(rcx, 0*32))
	vmovupd(ymm9, mem(rcx, 1*32))
	add(rdi, rcx)


	vmovupd(ymm10, mem(rcx, 0*32))
	vmovupd(ymm11, mem(rcx, 1*32))
	add(rdi, rcx)


	vmovupd(ymm12, mem(rcx, 0*32))
	vmovupd(ymm13, mem(rcx, 1*32))
	add(rdi, rcx)


	vmovupd(ymm14, mem(rcx, 0*32))
	vmovupd(ymm15, mem(rcx, 1*32))
	//add(rdi, rcx)


	jmp(.DDONE)                        // jump to end.



	label(.DCOLSTORBZ)

	                                   // begin I/O on columns 0-3
	vunpcklpd(ymm6, ymm4, ymm0)
	vunpckhpd(ymm6, ymm4, ymm1)
	vunpcklpd(ymm10, ymm8, ymm2)
	vunpckhpd(ymm10, ymm8, ymm3)
	vinsertf128(imm(0x1), xmm2, ymm0, ymm4)
	vinsertf128(imm(0x1), xmm3, ymm1, ymm6)
	vperm2f128(imm(0x31), ymm2, ymm0, ymm8)
	vperm2f128(imm(0x31), ymm3, ymm1, ymm10)

	vmovupd(ymm4, mem(rcx        ))
	vmovupd(ymm6, mem(rcx, rsi, 1))
	vmovupd(ymm8, mem(rcx, rsi, 2))
	vmovupd(ymm10, mem(rcx, rax, 1))

	lea(mem(rcx, rsi, 4), rcx)

	vunpcklpd(ymm14, ymm12, ymm0)
	vunpckhpd(ymm14, ymm12, ymm1)
	vextractf128(imm(0x1), ymm0, xmm2)
	vextractf128(imm(0x1), ymm1, xmm4)

	vmovupd(xmm0, mem(rdx        ))
	vmovupd(xmm1, mem(rdx, rsi, 1))
	vmovupd(xmm2, mem(rdx, rsi, 2))
	vmovupd(xmm4, mem(rdx, rax, 1))

	lea(mem(rdx, rsi, 4), rdx)

	                                   // begin I/O on columns 4-7
	vunpcklpd(ymm7, ymm5, ymm0)
	vunpckhpd(ymm7, ymm5, ymm1)
	vunpcklpd(ymm11, ymm9, ymm2)
	vunpckhpd(ymm11, ymm9, ymm3)
	vinsertf128(imm(0x1), xmm2, ymm0, ymm5)
	vinsertf128(imm(0x1), xmm3, ymm1, ymm7)
	vperm2f128(imm(0x31), ymm2, ymm0, ymm9)
	vperm2f128(imm(0x31), ymm3, ymm1, ymm11)

	vmovupd(ymm5, mem(rcx        ))
	vmovupd(ymm7, mem(rcx, rsi, 1))
	vmovupd(ymm9, mem(rcx, rsi, 2))
	vmovupd(ymm11, mem(rcx, rax, 1))

	//lea(mem(rcx, rsi, 4), rcx)

	vunpcklpd(ymm15, ymm13, ymm0)
	vunpckhpd(ymm15, ymm13, ymm1)
	vextractf128(imm(0x1), ymm0, xmm2)
	vextractf128(imm(0x1), ymm1, xmm4)

	vmovupd(xmm0, mem(rdx        ))
	vmovupd(xmm1, mem(rdx, rsi, 1))
	vmovupd(xmm2, mem(rdx, rsi, 2))
	vmovupd(xmm4, mem(rdx, rax, 1))

	//lea(mem(rdx, rsi, 4), rdx)




	label(.DDONE)



    end_asm(
	: // output operands (none)
	: // input operands
      [k_iter] "m" (k_iter),
      [k_left] "m" (k_left),
      [a]      "m" (a),
      [rs_a]   "m" (rs_a),
      [cs_a]   "m" (cs_a),
      [b]      "m" (b),
      [rs_b]   "m" (rs_b),
      [cs_b]   "m" (cs_b),
      [alpha]  "m" (alpha),
      [beta]   "m" (beta),
      [c]      "m" (c),
      [rs_c]   "m" (rs_c),
      [cs_c]   "m" (cs_c)/*,
      [a_next] "m" (a_next),
      [b_next] "m" (b_next)*/
	: // register clobber list
	  "rax", "rbx", "rcx", "rdx", "rsi", "rdi",
	  "r8", "r9", "r10", "r11", "r12", "r13", "r14", "r15",
	  "xmm0", "xmm1", "xmm2", "xmm3",
	  "xmm4", "xmm5", "xmm6", "xmm7",
	  "xmm8", "xmm9", "xmm10", "xmm11",
	  "xmm12", "xmm13", "xmm14", "xmm15",
	  "ymm0", "ymm1", "ymm2", "ymm3", "ymm4", "ymm5", "ymm6",
	  "ymm7", "ymm8", "ymm9", "ymm10", "ymm11", "ymm12",
	  "ymm13", "ymm14", "ymm15",
	  "memory"
	)
}

void bli_dgemmsup_rv_haswell_asm_5x8
     (
             conj_t     conja,
             conj_t     conjb,
             dim_t      m0,
             dim_t      n0,
             dim_t      k0,
       const void*      alpha,
       const void*      a, inc_t rs_a0, inc_t cs_a0,
       const void*      b, inc_t rs_b0, inc_t cs_b0,
       const void*      beta,
             void*      c, inc_t rs_c0, inc_t cs_c0,
             auxinfo_t* data,
       const cntx_t*    cntx
     )
{
	//void*    a_next = bli_auxinfo_next_a( data );
	//void*    b_next = bli_auxinfo_next_b( data );

	// Typecast local copies of integers in case dim_t and inc_t are a
	// different size than is expected by load instructions.
	uint64_t k_iter = k0 / 4;
	uint64_t k_left = k0 % 4;

	uint64_t rs_a   = rs_a0;
	uint64_t cs_a   = cs_a0;
	uint64_t rs_b   = rs_b0;
	uint64_t cs_b   = cs_b0;
	uint64_t rs_c   = rs_c0;
	uint64_t cs_c   = cs_c0;

	// -------------------------------------------------------------------------

	begin_asm()

	vzeroall()                         // zero all xmm/ymm registers.

	mov(var(a), rax)                   // load address of a.
	mov(var(rs_a), r8)                 // load rs_a
	mov(var(cs_a), r9)                 // load cs_a
	lea(mem(, r8, 8), r8)              // rs_a *= sizeof(double)
	lea(mem(, r9, 8), r9)              // cs_a *= sizeof(double)

	lea(mem(r8, r8, 2), r13)           // r13 = 3*rs_a
	//lea(mem(r8, r8, 4), r15)           // r15 = 5*rs_a

	mov(var(b), rbx)                   // load address of b.
	mov(var(rs_b), r10)                // load rs_b
	//mov(var(cs_b), r11)                // load cs_b
	lea(mem(, r10, 8), r10)            // rs_b *= sizeof(double)
	//lea(mem(, r11, 8), r11)            // cs_b *= sizeof(double)

	                                   // NOTE: We cannot pre-load elements of a or b
	                                   // because it could eventually, in the last
	                                   // unrolled iter or the cleanup loop, result
	                                   // in reading beyond the bounds allocated mem
	                                   // (the likely result: a segmentation fault).

	mov(var(c), rcx)                   // load address of c
	mov(var(rs_c), rdi)                // load rs_c
	lea(mem(, rdi, 8), rdi)            // rs_c *= sizeof(double)



	cmp(imm(8), rdi)                   // set ZF if (8*rs_c) == 8.
	jz(.DCOLPFETCH)                    // jump to column storage case
	label(.DROWPFETCH)                 // row-stored prefetching on c

	lea(mem(rcx, rdi, 2), rdx)         //
	lea(mem(rdx, rdi, 1), rdx)         // rdx = c + 3*rs_c;
	prefetch(0, mem(rcx,         7*8)) // prefetch c + 0*rs_c
	prefetch(0, mem(rcx, rdi, 1, 7*8)) // prefetch c + 1*rs_c
	prefetch(0, mem(rcx, rdi, 2, 7*8)) // prefetch c + 2*rs_c
	prefetch(0, mem(rdx,         7*8)) // prefetch c + 3*rs_c
	prefetch(0, mem(rdx, rdi, 1, 7*8)) // prefetch c + 4*rs_c

	jmp(.DPOSTPFETCH)                  // jump to end of prefetching c
	label(.DCOLPFETCH)                 // column-stored prefetching c

	mov(var(cs_c), rsi)                // load cs_c to rsi (temporarily)
	lea(mem(, rsi, 8), rsi)            // cs_c *= sizeof(double)
	lea(mem(rcx, rsi, 2), rdx)         //
	lea(mem(rdx, rsi, 1), rdx)         // rdx = c + 3*cs_c;
	prefetch(0, mem(rcx,         4*8)) // prefetch c + 0*cs_c
	prefetch(0, mem(rcx, rsi, 1, 4*8)) // prefetch c + 1*cs_c
	prefetch(0, mem(rcx, rsi, 2, 4*8)) // prefetch c + 2*cs_c
	prefetch(0, mem(rdx,         4*8)) // prefetch c + 3*cs_c
	prefetch(0, mem(rdx, rsi, 1, 4*8)) // prefetch c + 4*cs_c
	prefetch(0, mem(rdx, rsi, 2, 4*8)) // prefetch c + 5*cs_c
	lea(mem(rdx, rsi, 2), rdx)         // rdx = c + 5*cs_c;
	prefetch(0, mem(rdx, rsi, 1, 4*8)) // prefetch c + 6*cs_c
	prefetch(0, mem(rdx, rsi, 2, 4*8)) // prefetch c + 7*cs_c

	label(.DPOSTPFETCH)                // done prefetching c


#if 1
	lea(mem(rax, r9,  8), rdx)         //
	lea(mem(rdx, r9,  8), rdx)         // rdx = a + 16*cs_a;
#endif




	mov(var(k_iter), rsi)              // i = k_iter;
	test(rsi, rsi)                     // check i via logical AND.
	je(.DCONSIDKLEFT)                  // if i == 0, jump to code that
	                                   // contains the k_left loop.


	label(.DLOOPKITER)                 // MAIN LOOP


	// ---------------------------------- iteration 0

#if 1
	prefetch(0, mem(rdx, 4*8))
#endif

	vmovupd(mem(rbx, 0*32), ymm0)
	vmovupd(mem(rbx, 1*32), ymm1)
	add(r10, rbx)                      // b += rs_b;

	vbroadcastsd(mem(rax        ), ymm2)
	vbroadcastsd(mem(rax, r8,  1), ymm3)
	vfmadd231pd(ymm0, ymm2, ymm4)
	vfmadd231pd(ymm1, ymm2, ymm5)
	vfmadd231pd(ymm0, ymm3, ymm6)
	vfmadd231pd(ymm1, ymm3, ymm7)

	vbroadcastsd(mem(rax, r8,  2), ymm2)
	vbroadcastsd(mem(rax, r13, 1), ymm3)
	vfmadd231pd(ymm0, ymm2, ymm8)
	vfmadd231pd(ymm1, ymm2, ymm9)
	vfmadd231pd(ymm0, ymm3, ymm10)
	vfmadd231pd(ymm1, ymm3, ymm11)

	vbroadcastsd(mem(rax, r8,  4), ymm2)
	add(r9, rax)                       // a += cs_a;
	vfmadd231pd(ymm0, ymm2, ymm12)
	vfmadd231pd(ymm1, ymm2, ymm13)


	// ---------------------------------- iteration 1

#if 0
	prefetch(0, mem(rdx, r9, 1, 4*8))
#endif

	vmovupd(mem(rbx, 0*32), ymm0)
	vmovupd(mem(rbx, 1*32), ymm1)
	add(r10, rbx)                      // b += rs_b;

	vbroadcastsd(mem(rax        ), ymm2)
	vbroadcastsd(mem(rax, r8,  1), ymm3)
	vfmadd231pd(ymm0, ymm2, ymm4)
	vfmadd231pd(ymm1, ymm2, ymm5)
	vfmadd231pd(ymm0, ymm3, ymm6)
	vfmadd231pd(ymm1, ymm3, ymm7)

	vbroadcastsd(mem(rax, r8,  2), ymm2)
	vbroadcastsd(mem(rax, r13, 1), ymm3)
	vfmadd231pd(ymm0, ymm2, ymm8)
	vfmadd231pd(ymm1, ymm2, ymm9)
	vfmadd231pd(ymm0, ymm3, ymm10)
	vfmadd231pd(ymm1, ymm3, ymm11)

	vbroadcastsd(mem(rax, r8,  4), ymm2)
	add(r9, rax)                       // a += cs_a;
	vfmadd231pd(ymm0, ymm2, ymm12)
	vfmadd231pd(ymm1, ymm2, ymm13)


	// ---------------------------------- iteration 2

#if 1
	prefetch(0, mem(rdx, r9, 2, 4*8))
#endif

	vmovupd(mem(rbx, 0*32), ymm0)
	vmovupd(mem(rbx, 1*32), ymm1)
	add(r10, rbx)                      // b += rs_b;

	vbroadcastsd(mem(rax        ), ymm2)
	vbroadcastsd(mem(rax, r8,  1), ymm3)
	vfmadd231pd(ymm0, ymm2, ymm4)
	vfmadd231pd(ymm1, ymm2, ymm5)
	vfmadd231pd(ymm0, ymm3, ymm6)
	vfmadd231pd(ymm1, ymm3, ymm7)

	vbroadcastsd(mem(rax, r8,  2), ymm2)
	vbroadcastsd(mem(rax, r13, 1), ymm3)
	vfmadd231pd(ymm0, ymm2, ymm8)
	vfmadd231pd(ymm1, ymm2, ymm9)
	vfmadd231pd(ymm0, ymm3, ymm10)
	vfmadd231pd(ymm1, ymm3, ymm11)

	vbroadcastsd(mem(rax, r8,  4), ymm2)
	add(r9, rax)                       // a += cs_a;
	vfmadd231pd(ymm0, ymm2, ymm12)
	vfmadd231pd(ymm1, ymm2, ymm13)


	// ---------------------------------- iteration 3

#if 1
	lea(mem(rdx, r9,  4), rdx)         // a_prefetch += 4*cs_a;
#endif

	vmovupd(mem(rbx, 0*32), ymm0)
	vmovupd(mem(rbx, 1*32), ymm1)
	add(r10, rbx)                      // b += rs_b;

	vbroadcastsd(mem(rax        ), ymm2)
	vbroadcastsd(mem(rax, r8,  1), ymm3)
	vfmadd231pd(ymm0, ymm2, ymm4)
	vfmadd231pd(ymm1, ymm2, ymm5)
	vfmadd231pd(ymm0, ymm3, ymm6)
	vfmadd231pd(ymm1, ymm3, ymm7)

	vbroadcastsd(mem(rax, r8,  2), ymm2)
	vbroadcastsd(mem(rax, r13, 1), ymm3)
	vfmadd231pd(ymm0, ymm2, ymm8)
	vfmadd231pd(ymm1, ymm2, ymm9)
	vfmadd231pd(ymm0, ymm3, ymm10)
	vfmadd231pd(ymm1, ymm3, ymm11)

	vbroadcastsd(mem(rax, r8,  4), ymm2)
	add(r9, rax)                       // a += cs_a;
	vfmadd231pd(ymm0, ymm2, ymm12)
	vfmadd231pd(ymm1, ymm2, ymm13)



	dec(rsi)                           // i -= 1;
	jne(.DLOOPKITER)                   // iterate again if i != 0.






	label(.DCONSIDKLEFT)

	mov(var(k_left), rsi)              // i = k_left;
	test(rsi, rsi)                     // check i via logical AND.
	je(.DPOSTACCUM)                    // if i == 0, we're done; jump to end.
	                                   // else, we prepare to enter k_left loop.


	label(.DLOOPKLEFT)                 // EDGE LOOP

#if 0
	prefetch(0, mem(rdx, 5*8))
	add(r9, rdx)
#endif

	vmovupd(mem(rbx, 0*32), ymm0)
	vmovupd(mem(rbx, 1*32), ymm1)
	add(r10, rbx)                      // b += rs_b;

	vbroadcastsd(mem(rax        ), ymm2)
	vbroadcastsd(mem(rax, r8,  1), ymm3)
	vfmadd231pd(ymm0, ymm2, ymm4)
	vfmadd231pd(ymm1, ymm2, ymm5)
	vfmadd231pd(ymm0, ymm3, ymm6)
	vfmadd231pd(ymm1, ymm3, ymm7)

	vbroadcastsd(mem(rax, r8,  2), ymm2)
	vbroadcastsd(mem(rax, r13, 1), ymm3)
	vfmadd231pd(ymm0, ymm2, ymm8)
	vfmadd231pd(ymm1, ymm2, ymm9)
	vfmadd231pd(ymm0, ymm3, ymm10)
	vfmadd231pd(ymm1, ymm3, ymm11)

	vbroadcastsd(mem(rax, r8,  4), ymm2)
	add(r9, rax)                       // a += cs_a;
	vfmadd231pd(ymm0, ymm2, ymm12)
	vfmadd231pd(ymm1, ymm2, ymm13)


	dec(rsi)                           // i -= 1;
	jne(.DLOOPKLEFT)                   // iterate again if i != 0.



	label(.DPOSTACCUM)



	mov(var(alpha), rax)               // load address of alpha
	mov(var(beta), rbx)                // load address of beta
	vbroadcastsd(mem(rax), ymm0)       // load alpha and duplicate
	vbroadcastsd(mem(rbx), ymm3)       // load beta and duplicate

	vmulpd(ymm0, ymm4, ymm4)           // scale by alpha
	vmulpd(ymm0, ymm5, ymm5)
	vmulpd(ymm0, ymm6, ymm6)
	vmulpd(ymm0, ymm7, ymm7)
	vmulpd(ymm0, ymm8, ymm8)
	vmulpd(ymm0, ymm9, ymm9)
	vmulpd(ymm0, ymm10, ymm10)
	vmulpd(ymm0, ymm11, ymm11)
	vmulpd(ymm0, ymm12, ymm12)
	vmulpd(ymm0, ymm13, ymm13)






	mov(var(cs_c), rsi)                // load cs_c
	lea(mem(, rsi, 8), rsi)            // rsi = cs_c * sizeof(double)

	//lea(mem(rcx, rsi, 4), rdx)         // load address of c +  4*cs_c;
	lea(mem(rcx, rdi, 4), rdx)         // load address of c +  4*rs_c;

	lea(mem(rsi, rsi, 2), rax)         // rax = 3*cs_c;



	                                   // now avoid loading C if beta == 0

	vxorpd(ymm0, ymm0, ymm0)           // set ymm0 to zero.
	vucomisd(xmm0, xmm3)               // set ZF if beta == 0.
	je(.DBETAZERO)                     // if ZF = 1, jump to beta == 0 case



	cmp(imm(8), rdi)                   // set ZF if (8*rs_c) == 8.
	jz(.DCOLSTORED)                    // jump to column storage case

<<<<<<< HEAD


	label(.DROWSTORED)


	vfmadd231pd(mem(rcx, 0*32), ymm3, ymm4)
	vmovupd(ymm4, mem(rcx, 0*32))

	vfmadd231pd(mem(rcx, 1*32), ymm3, ymm5)
	vmovupd(ymm5, mem(rcx, 1*32))
	add(rdi, rcx)


	vfmadd231pd(mem(rcx, 0*32), ymm3, ymm6)
	vmovupd(ymm6, mem(rcx, 0*32))

	vfmadd231pd(mem(rcx, 1*32), ymm3, ymm7)
	vmovupd(ymm7, mem(rcx, 1*32))
	add(rdi, rcx)


	vfmadd231pd(mem(rcx, 0*32), ymm3, ymm8)
	vmovupd(ymm8, mem(rcx, 0*32))

	vfmadd231pd(mem(rcx, 1*32), ymm3, ymm9)
	vmovupd(ymm9, mem(rcx, 1*32))
	add(rdi, rcx)


	vfmadd231pd(mem(rcx, 0*32), ymm3, ymm10)
	vmovupd(ymm10, mem(rcx, 0*32))

	vfmadd231pd(mem(rcx, 1*32), ymm3, ymm11)
	vmovupd(ymm11, mem(rcx, 1*32))
	add(rdi, rcx)


	vfmadd231pd(mem(rcx, 0*32), ymm3, ymm12)
	vmovupd(ymm12, mem(rcx, 0*32))

	vfmadd231pd(mem(rcx, 1*32), ymm3, ymm13)
	vmovupd(ymm13, mem(rcx, 1*32))
	//add(rdi, rcx)


=======


	label(.DROWSTORED)

	lea(mem(rcx, rdi, 1), rax)         // load address of c +  1*rs_c;
	lea(mem(rcx, rdi, 2), rbx)         // load address of c +  2*rs_c;
	lea(mem(rbx, rdi, 1), r8)         // load address of c +  3*rs_c;

	vfmadd231pd(mem(rcx, 0*32), ymm3, ymm4)
	vfmadd231pd(mem(rcx, 1*32), ymm3, ymm5)
	vfmadd231pd(mem(rax, 0*32), ymm3, ymm6)
	vfmadd231pd(mem(rax, 1*32), ymm3, ymm7)
	vfmadd231pd(mem(rbx, 0*32), ymm3, ymm8)
	vfmadd231pd(mem(rbx, 1*32), ymm3, ymm9)
	vfmadd231pd(mem(r8, 0*32), ymm3, ymm10)
	vfmadd231pd(mem(r8, 1*32), ymm3, ymm11)
	vfmadd231pd(mem(rdx, 0*32), ymm3, ymm12)
	vfmadd231pd(mem(rdx, 1*32), ymm3, ymm13)

	vmovupd(ymm4, mem(rcx, 0*32))
	vmovupd(ymm5, mem(rcx, 1*32))
	vmovupd(ymm6, mem(rax, 0*32))
	vmovupd(ymm7, mem(rax, 1*32))
	vmovupd(ymm8, mem(rbx, 0*32))
	vmovupd(ymm9, mem(rbx, 1*32))
	vmovupd(ymm10, mem(r8, 0*32))
	vmovupd(ymm11, mem(r8, 1*32))
	vmovupd(ymm12, mem(rdx, 0*32))
	vmovupd(ymm13, mem(rdx, 1*32))

>>>>>>> fb2a6827
	jmp(.DDONE)                        // jump to end.



	label(.DCOLSTORED)

	                                   // begin I/O on columns 0-3
	vunpcklpd(ymm6, ymm4, ymm0)
	vunpckhpd(ymm6, ymm4, ymm1)
	vunpcklpd(ymm10, ymm8, ymm2)
	vunpckhpd(ymm10, ymm8, ymm3)
	vinsertf128(imm(0x1), xmm2, ymm0, ymm4)
	vinsertf128(imm(0x1), xmm3, ymm1, ymm6)
	vperm2f128(imm(0x31), ymm2, ymm0, ymm8)
	vperm2f128(imm(0x31), ymm3, ymm1, ymm10)

	vbroadcastsd(mem(rbx), ymm3)

	vfmadd231pd(mem(rcx        ), ymm3, ymm4)
	vfmadd231pd(mem(rcx, rsi, 1), ymm3, ymm6)
	vfmadd231pd(mem(rcx, rsi, 2), ymm3, ymm8)
	vfmadd231pd(mem(rcx, rax, 1), ymm3, ymm10)
	vmovupd(ymm4, mem(rcx        ))
	vmovupd(ymm6, mem(rcx, rsi, 1))
	vmovupd(ymm8, mem(rcx, rsi, 2))
	vmovupd(ymm10, mem(rcx, rax, 1))

	lea(mem(rcx, rsi, 4), rcx)

	vmovlpd(mem(rdx        ), xmm0, xmm0)
	vmovhpd(mem(rdx, rsi, 1), xmm0, xmm0)
	vmovlpd(mem(rdx, rsi, 2), xmm1, xmm1)
	vmovhpd(mem(rdx, rax, 1), xmm1, xmm1)
	vperm2f128(imm(0x20), ymm1, ymm0, ymm0)

	vfmadd213pd(ymm12, ymm3, ymm0)
	vextractf128(imm(1), ymm0, xmm1)
	vmovlpd(xmm0, mem(rdx        ))
	vmovhpd(xmm0, mem(rdx, rsi, 1))
	vmovlpd(xmm1, mem(rdx, rsi, 2))
	vmovhpd(xmm1, mem(rdx, rax, 1))

	lea(mem(rdx, rsi, 4), rdx)

	                                   // begin I/O on columns 4-7
	vunpcklpd(ymm7, ymm5, ymm0)
	vunpckhpd(ymm7, ymm5, ymm1)
	vunpcklpd(ymm11, ymm9, ymm2)
	vunpckhpd(ymm11, ymm9, ymm3)
	vinsertf128(imm(0x1), xmm2, ymm0, ymm5)
	vinsertf128(imm(0x1), xmm3, ymm1, ymm7)
	vperm2f128(imm(0x31), ymm2, ymm0, ymm9)
	vperm2f128(imm(0x31), ymm3, ymm1, ymm11)

	vbroadcastsd(mem(rbx), ymm3)

	vfmadd231pd(mem(rcx        ), ymm3, ymm5)
	vfmadd231pd(mem(rcx, rsi, 1), ymm3, ymm7)
	vfmadd231pd(mem(rcx, rsi, 2), ymm3, ymm9)
	vfmadd231pd(mem(rcx, rax, 1), ymm3, ymm11)
	vmovupd(ymm5, mem(rcx        ))
	vmovupd(ymm7, mem(rcx, rsi, 1))
	vmovupd(ymm9, mem(rcx, rsi, 2))
	vmovupd(ymm11, mem(rcx, rax, 1))

	//lea(mem(rcx, rsi, 4), rcx)

	vmovlpd(mem(rdx        ), xmm0, xmm0)
	vmovhpd(mem(rdx, rsi, 1), xmm0, xmm0)
	vmovlpd(mem(rdx, rsi, 2), xmm1, xmm1)
	vmovhpd(mem(rdx, rax, 1), xmm1, xmm1)
	vperm2f128(imm(0x20), ymm1, ymm0, ymm0)

	vfmadd213pd(ymm13, ymm3, ymm0)
	vextractf128(imm(1), ymm0, xmm1)
	vmovlpd(xmm0, mem(rdx        ))
	vmovhpd(xmm0, mem(rdx, rsi, 1))
	vmovlpd(xmm1, mem(rdx, rsi, 2))
	vmovhpd(xmm1, mem(rdx, rax, 1))

	//lea(mem(rdx, rsi, 4), rdx)


	jmp(.DDONE)                        // jump to end.




	label(.DBETAZERO)


	cmp(imm(8), rdi)                   // set ZF if (8*rs_c) == 8.
	jz(.DCOLSTORBZ)                    // jump to column storage case



	label(.DROWSTORBZ)


	vmovupd(ymm4, mem(rcx, 0*32))
	vmovupd(ymm5, mem(rcx, 1*32))
	add(rdi, rcx)


	vmovupd(ymm6, mem(rcx, 0*32))
	vmovupd(ymm7, mem(rcx, 1*32))
	add(rdi, rcx)


	vmovupd(ymm8, mem(rcx, 0*32))
	vmovupd(ymm9, mem(rcx, 1*32))
	add(rdi, rcx)


	vmovupd(ymm10, mem(rcx, 0*32))
	vmovupd(ymm11, mem(rcx, 1*32))
	add(rdi, rcx)


	vmovupd(ymm12, mem(rcx, 0*32))
	vmovupd(ymm13, mem(rcx, 1*32))
	//add(rdi, rcx)


	jmp(.DDONE)                        // jump to end.



	label(.DCOLSTORBZ)

	                                   // begin I/O on columns 0-3
	vunpcklpd(ymm6, ymm4, ymm0)
	vunpckhpd(ymm6, ymm4, ymm1)
	vunpcklpd(ymm10, ymm8, ymm2)
	vunpckhpd(ymm10, ymm8, ymm3)
	vinsertf128(imm(0x1), xmm2, ymm0, ymm4)
	vinsertf128(imm(0x1), xmm3, ymm1, ymm6)
	vperm2f128(imm(0x31), ymm2, ymm0, ymm8)
	vperm2f128(imm(0x31), ymm3, ymm1, ymm10)

	vmovupd(ymm4, mem(rcx        ))
	vmovupd(ymm6, mem(rcx, rsi, 1))
	vmovupd(ymm8, mem(rcx, rsi, 2))
	vmovupd(ymm10, mem(rcx, rax, 1))

	lea(mem(rcx, rsi, 4), rcx)

	vmovupd(ymm12, ymm0)
	vextractf128(imm(1), ymm0, xmm1)
	vmovlpd(xmm0, mem(rdx        ))
	vmovhpd(xmm0, mem(rdx, rsi, 1))
	vmovlpd(xmm1, mem(rdx, rsi, 2))
	vmovhpd(xmm1, mem(rdx, rax, 1))

	lea(mem(rdx, rsi, 4), rdx)

	                                   // begin I/O on columns 4-7
	vunpcklpd(ymm7, ymm5, ymm0)
	vunpckhpd(ymm7, ymm5, ymm1)
	vunpcklpd(ymm11, ymm9, ymm2)
	vunpckhpd(ymm11, ymm9, ymm3)
	vinsertf128(imm(0x1), xmm2, ymm0, ymm5)
	vinsertf128(imm(0x1), xmm3, ymm1, ymm7)
	vperm2f128(imm(0x31), ymm2, ymm0, ymm9)
	vperm2f128(imm(0x31), ymm3, ymm1, ymm11)

	vmovupd(ymm5, mem(rcx        ))
	vmovupd(ymm7, mem(rcx, rsi, 1))
	vmovupd(ymm9, mem(rcx, rsi, 2))
	vmovupd(ymm11, mem(rcx, rax, 1))

	//lea(mem(rcx, rsi, 4), rcx)

	vmovupd(ymm13, ymm0)
	vextractf128(imm(1), ymm0, xmm1)
	vmovlpd(xmm0, mem(rdx        ))
	vmovhpd(xmm0, mem(rdx, rsi, 1))
	vmovlpd(xmm1, mem(rdx, rsi, 2))
	vmovhpd(xmm1, mem(rdx, rax, 1))

	//lea(mem(rdx, rsi, 4), rdx)




	label(.DDONE)



    end_asm(
	: // output operands (none)
	: // input operands
      [k_iter] "m" (k_iter),
      [k_left] "m" (k_left),
      [a]      "m" (a),
      [rs_a]   "m" (rs_a),
      [cs_a]   "m" (cs_a),
      [b]      "m" (b),
      [rs_b]   "m" (rs_b),
      [cs_b]   "m" (cs_b),
      [alpha]  "m" (alpha),
      [beta]   "m" (beta),
      [c]      "m" (c),
      [rs_c]   "m" (rs_c),
      [cs_c]   "m" (cs_c)/*,
      [a_next] "m" (a_next),
      [b_next] "m" (b_next)*/
	: // register clobber list
	  "rax", "rbx", "rcx", "rdx", "rsi", "rdi",
	  "r8", "r9", "r10", "r11", "r12", "r13", "r14", "r15",
	  "xmm0", "xmm1", "xmm2", "xmm3",
	  "xmm4", "xmm5", "xmm6", "xmm7",
	  "xmm8", "xmm9", "xmm10", "xmm11",
	  "xmm12", "xmm13", "xmm14", "xmm15",
	  "ymm0", "ymm1", "ymm2", "ymm3", "ymm4", "ymm5", "ymm6",
	  "ymm7", "ymm8", "ymm9", "ymm10", "ymm11", "ymm12", "ymm13",
	  "memory"
	)
}

void bli_dgemmsup_rv_haswell_asm_4x8
     (
             conj_t     conja,
             conj_t     conjb,
             dim_t      m0,
             dim_t      n0,
             dim_t      k0,
       const void*      alpha,
       const void*      a, inc_t rs_a0, inc_t cs_a0,
       const void*      b, inc_t rs_b0, inc_t cs_b0,
       const void*      beta,
             void*      c, inc_t rs_c0, inc_t cs_c0,
             auxinfo_t* data,
       const cntx_t*    cntx
     )
{
	//void*    a_next = bli_auxinfo_next_a( data );
	//void*    b_next = bli_auxinfo_next_b( data );

	// Typecast local copies of integers in case dim_t and inc_t are a
	// different size than is expected by load instructions.
	uint64_t k_iter_8 = k0 / 8;        //unroll by 8
	uint64_t k_left   = k0 % 8;
	uint64_t k_iter_4 = k_left / 4;    //unroll by 4
	k_left            = k_left % 4;    //k_left

	uint64_t rs_a   = rs_a0;
	uint64_t cs_a   = cs_a0;
	uint64_t rs_b   = rs_b0;
	uint64_t cs_b   = cs_b0;
	uint64_t rs_c   = rs_c0;
	uint64_t cs_c   = cs_c0;

	// -------------------------------------------------------------------------

	begin_asm()

	vzeroall()                         // zero all xmm/ymm registers.

	mov(var(a), rax)                   // load address of a.
	mov(var(rs_a), r8)                 // load rs_a
	mov(var(cs_a), r9)                 // load cs_a
	lea(mem(, r8, 8), r8)              // rs_a *= sizeof(double)
	lea(mem(, r9, 8), r9)              // cs_a *= sizeof(double)

	lea(mem(r8, r8, 2), r13)           // r13 = 3*rs_a
	//lea(mem(r8, r8, 4), r15)           // r15 = 5*rs_a

	mov(var(b), rbx)                   // load address of b.
	mov(var(rs_b), r10)                // load rs_b
	//mov(var(cs_b), r11)                // load cs_b
	lea(mem(, r10, 8), r10)            // rs_b *= sizeof(double)
	//lea(mem(, r11, 8), r11)            // cs_b *= sizeof(double)

	                                   // NOTE: We cannot pre-load elements of a or b
	                                   // because it could eventually, in the last
	                                   // unrolled iter or the cleanup loop, result
	                                   // in reading beyond the bounds allocated mem
	                                   // (the likely result: a segmentation fault).

	mov(var(rs_c), rdi)                // load rs_c
	lea(mem(, rdi, 8), rdi)            // rs_c *= sizeof(double)

#if 1
	lea(mem(rax, r9,  8), rdx)         //
	lea(mem(rdx, r9,  8), rdx)         // rdx = a + 16*cs_a;
#endif

	lea(mem(r10, r10, 2), rcx)         // rcx = 3*cs_a;

    /**
	 * Prefetching Strategy
	 * B matrix prefetch brings the next rows of B into cache before it is accessed.
	 * It follows streaming access, which is cache-friendly.
	 * Very short prefetch distance typically the next rows to be accessed in loop.
	 * 
	 * A matrix prefetch brings future elements of A(64 bytes ahead, 1 unrolled iterations apart.)
	 * Since prefetched data are to be reused within unrolled iterations itself, data will be accessed,
	 * before it gets evicted from cache.
	 */

	mov(var(k_iter_8), rsi)              // i = k_iter;
	sub(imm(0x10), rsi)
	jle(.DLOOPKLOOP2)


<<<<<<< HEAD
	label(.DPOSTPFETCH)                // done prefetching c

=======
	label(.DLOOPKITER)                 // MAIN LOOP
>>>>>>> fb2a6827


<<<<<<< HEAD



	mov(var(k_iter), rsi)              // i = k_iter;
	test(rsi, rsi)                     // check i via logical AND.
	je(.DCONSIDKLEFT)                  // if i == 0, jump to code that
	                                   // contains the k_left loop.


	label(.DLOOPKITER)                 // MAIN LOOP


	// ---------------------------------- iteration 0

#if 1
	prefetch(0, mem(rdx, 4*8))
#endif

=======
	// ---------------------------------- iteration 0
	// Prefetch 4th row of B from current position
	prefetch(0, 0x00(rbx, rcx, 1))
>>>>>>> fb2a6827
	vmovupd(mem(rbx, 0*32), ymm0)
	vmovupd(mem(rbx, 1*32), ymm1)
	add(r10, rbx)                      // b += rs_b;

	// Prefetch A[8] (64 bytes ahead of current A)
	prefetch(0, 0x40(rax))
	vbroadcastsd(mem(rax        ), ymm2)
	vbroadcastsd(mem(rax, r8,  1), ymm3)
	vfmadd231pd(ymm0, ymm2, ymm4)
	vfmadd231pd(ymm1, ymm2, ymm5)
	vfmadd231pd(ymm0, ymm3, ymm6)
	vfmadd231pd(ymm1, ymm3, ymm7)

	vbroadcastsd(mem(rax, r8,  2), ymm2)
	vbroadcastsd(mem(rax, r13, 1), ymm3)
	add(r9, rax)                       // a += cs_a;
	vfmadd231pd(ymm0, ymm2, ymm8)
	vfmadd231pd(ymm1, ymm2, ymm9)
	vfmadd231pd(ymm0, ymm3, ymm10)
	vfmadd231pd(ymm1, ymm3, ymm11)
<<<<<<< HEAD


	// ---------------------------------- iteration 1
=======
>>>>>>> fb2a6827


	// ---------------------------------- iteration 1
	// Prefetch 5th row of B from current position
	prefetch(0, 0x00(rbx, rcx, 1))
	vmovupd(mem(rbx, 0*32), ymm0)
	vmovupd(mem(rbx, 1*32), ymm1)
	add(r10, rbx)                      // b += rs_b;

	vbroadcastsd(mem(rax        ), ymm2)
	// Prefetch A[9] (64 bytes ahead of current A)
	prefetch(0, 0x40(rax, r8, 1))
	vbroadcastsd(mem(rax, r8,  1), ymm3)
	vfmadd231pd(ymm0, ymm2, ymm4)
	vfmadd231pd(ymm1, ymm2, ymm5)
	vfmadd231pd(ymm0, ymm3, ymm6)
	vfmadd231pd(ymm1, ymm3, ymm7)

	vbroadcastsd(mem(rax, r8,  2), ymm2)
	vbroadcastsd(mem(rax, r13, 1), ymm3)
	add(r9, rax)                       // a += cs_a;
	vfmadd231pd(ymm0, ymm2, ymm8)
	vfmadd231pd(ymm1, ymm2, ymm9)
	vfmadd231pd(ymm0, ymm3, ymm10)
	vfmadd231pd(ymm1, ymm3, ymm11)
<<<<<<< HEAD


	// ---------------------------------- iteration 2

#if 1
	prefetch(0, mem(rdx, r9, 2, 4*8))
#endif
=======

>>>>>>> fb2a6827

	// ---------------------------------- iteration 2
	// Prefetch 6th row of B from current position
	prefetch(0, 0x00(rbx, rcx, 1))
	vmovupd(mem(rbx, 0*32), ymm0)
	vmovupd(mem(rbx, 1*32), ymm1)
	add(r10, rbx)                      // b += rs_b;

	vbroadcastsd(mem(rax        ), ymm2)
	vbroadcastsd(mem(rax, r8,  1), ymm3)
	vfmadd231pd(ymm0, ymm2, ymm4)
	vfmadd231pd(ymm1, ymm2, ymm5)
	vfmadd231pd(ymm0, ymm3, ymm6)
	vfmadd231pd(ymm1, ymm3, ymm7)

<<<<<<< HEAD
=======
	// Prefetch A[10] (64 bytes ahead of current A)
	prefetch(0, 0x40(rax, r8, 2))
>>>>>>> fb2a6827
	vbroadcastsd(mem(rax, r8,  2), ymm2)
	vbroadcastsd(mem(rax, r13, 1), ymm3)
	add(r9, rax)                       // a += cs_a;
	vfmadd231pd(ymm0, ymm2, ymm8)
	vfmadd231pd(ymm1, ymm2, ymm9)
	vfmadd231pd(ymm0, ymm3, ymm10)
	vfmadd231pd(ymm1, ymm3, ymm11)


	// ---------------------------------- iteration 3
	// Prefetch 7th row of B from current position
	prefetch(0, 0x00(rbx, rcx, 1))
	vmovupd(mem(rbx, 0*32), ymm0)
	vmovupd(mem(rbx, 1*32), ymm1)
	add(r10, rbx)                      // b += rs_b;

	vbroadcastsd(mem(rax        ), ymm2)
	vbroadcastsd(mem(rax, r8,  1), ymm3)
	vfmadd231pd(ymm0, ymm2, ymm4)
	vfmadd231pd(ymm1, ymm2, ymm5)
	vfmadd231pd(ymm0, ymm3, ymm6)
	vfmadd231pd(ymm1, ymm3, ymm7)

	vbroadcastsd(mem(rax, r8,  2), ymm2)
	// Prefetch A[11] (64 bytes ahead of current A)
	prefetch(0, 0x40(rax, r13, 1))
	vbroadcastsd(mem(rax, r13, 1), ymm3)
	add(r9, rax)                       // a += cs_a;
	vfmadd231pd(ymm0, ymm2, ymm8)
	vfmadd231pd(ymm1, ymm2, ymm9)
	vfmadd231pd(ymm0, ymm3, ymm10)
	vfmadd231pd(ymm1, ymm3, ymm11)

	// ---------------------------------- iteration 4
	// Prefetch 8th row of B from current position
	prefetch(0, 0x00(rbx, rcx, 1))
	vmovupd(mem(rbx, 0*32), ymm0)
	vmovupd(mem(rbx, 1*32), ymm1)
	add(r10, rbx)                      // b += rs_b;

	vbroadcastsd(mem(rax        ), ymm2)
	vbroadcastsd(mem(rax, r8,  1), ymm3)
	vfmadd231pd(ymm0, ymm2, ymm4)
	vfmadd231pd(ymm1, ymm2, ymm5)
	vfmadd231pd(ymm0, ymm3, ymm6)
	vfmadd231pd(ymm1, ymm3, ymm7)

	// Prefetch A[12] (64 bytes ahead of current A)
	prefetch(0, 0x40(rax, r8, 4))
	vbroadcastsd(mem(rax, r8,  2), ymm2)
	vbroadcastsd(mem(rax, r13, 1), ymm3)
	add(r9, rax)                       // a += cs_a;
	vfmadd231pd(ymm0, ymm2, ymm8)
	vfmadd231pd(ymm1, ymm2, ymm9)
	vfmadd231pd(ymm0, ymm3, ymm10)
	vfmadd231pd(ymm1, ymm3, ymm11)


	// ---------------------------------- iteration 5
	// Prefetch 9th row of B from current position
	prefetch(0, 0x00(rbx, rcx, 1))
	vmovupd(mem(rbx, 0*32), ymm0)
	vmovupd(mem(rbx, 1*32), ymm1)
	add(r10, rbx)                      // b += rs_b;

	vbroadcastsd(mem(rax        ), ymm2)
	vbroadcastsd(mem(rax, r8,  1), ymm3)
	vfmadd231pd(ymm0, ymm2, ymm4)
	vfmadd231pd(ymm1, ymm2, ymm5)
	vfmadd231pd(ymm0, ymm3, ymm6)
	vfmadd231pd(ymm1, ymm3, ymm7)

	vbroadcastsd(mem(rax, r8,  2), ymm2)
	// Prefetch A[13] (64 bytes ahead of current A)
	prefetch(0, 0x40(rax, r15, 1))
	vbroadcastsd(mem(rax, r13, 1), ymm3)
	add(r9, rax)                       // a += cs_a;
	vfmadd231pd(ymm0, ymm2, ymm8)
	vfmadd231pd(ymm1, ymm2, ymm9)
	vfmadd231pd(ymm0, ymm3, ymm10)
	vfmadd231pd(ymm1, ymm3, ymm11)


	// ---------------------------------- iteration 6
	// Prefetch 10th row of B from current position
	prefetch(0, 0x00(rbx, rcx, 1))
	vmovupd(mem(rbx, 0*32), ymm0)
	vmovupd(mem(rbx, 1*32), ymm1)
	add(r10, rbx)                      // b += rs_b;

	vbroadcastsd(mem(rax        ), ymm2)
	vbroadcastsd(mem(rax, r8,  1), ymm3)
	vfmadd231pd(ymm0, ymm2, ymm4)
	vfmadd231pd(ymm1, ymm2, ymm5)
	vfmadd231pd(ymm0, ymm3, ymm6)
	vfmadd231pd(ymm1, ymm3, ymm7)

	vbroadcastsd(mem(rax, r8,  2), ymm2)
	vbroadcastsd(mem(rax, r13, 1), ymm3)
	add(r9, rax)                       // a += cs_a;
	vfmadd231pd(ymm0, ymm2, ymm8)
	vfmadd231pd(ymm1, ymm2, ymm9)
	vfmadd231pd(ymm0, ymm3, ymm10)
	vfmadd231pd(ymm1, ymm3, ymm11)


<<<<<<< HEAD
=======
	// ---------------------------------- iteration 7
	// Prefetch 11th row of B from current position
	prefetch(0, 0x00(rbx, rcx, 1))
	vmovupd(mem(rbx, 0*32), ymm0)
	vmovupd(mem(rbx, 1*32), ymm1)
	add(r10, rbx)                      // b += rs_b;

	vbroadcastsd(mem(rax        ), ymm2)
	vbroadcastsd(mem(rax, r8,  1), ymm3)
	vfmadd231pd(ymm0, ymm2, ymm4)
	vfmadd231pd(ymm1, ymm2, ymm5)
	vfmadd231pd(ymm0, ymm3, ymm6)
	vfmadd231pd(ymm1, ymm3, ymm7)

	vbroadcastsd(mem(rax, r8,  2), ymm2)
	vbroadcastsd(mem(rax, r13, 1), ymm3)
	add(r9, rax)                       // a += cs_a;
	vfmadd231pd(ymm0, ymm2, ymm8)
	vfmadd231pd(ymm1, ymm2, ymm9)
	vfmadd231pd(ymm0, ymm3, ymm10)
	vfmadd231pd(ymm1, ymm3, ymm11)
>>>>>>> fb2a6827

	dec(rsi)                           // i -= 1;
	jne(.DLOOPKITER)                   // iterate again if i != 0.


<<<<<<< HEAD



=======
	label(.DLOOPKLOOP2)

	cmp(imm(8), rdi)                   // set ZF if (8*rs_c) == 8.
	jz(.DCOLPFETCH)                    // jump to column storage case
	label(.DROWPFETCH)                 // row-stored prefetching on c

	lea(mem(r12, rdi, 2), rdx)         //
	lea(mem(rdx, rdi, 1), rdx)         // rdx = c + 3*rs_c;
	prefetch(0, mem(r12,         7*8)) // prefetch c + 0*rs_c
	prefetch(0, mem(r12, rdi, 1, 7*8)) // prefetch c + 1*rs_c
	prefetch(0, mem(r12, rdi, 2, 7*8)) // prefetch c + 2*rs_c
	prefetch(0, mem(rdx,         7*8)) // prefetch c + 3*rs_c
	prefetch(0, mem(rdx, rdi, 1, 7*8)) // prefetch c + 4*rs_c
	prefetch(0, mem(rdx, rdi, 2, 7*8)) // prefetch c + 5*rs_c

	jmp(.DPOSTPFETCH)                  // jump to end of prefetching c
	label(.DCOLPFETCH)                 // column-stored prefetching c

	mov(var(cs_c), r9)                // load cs_c to rsi (temporarily)
	lea(mem(, r9, 8), r9)            // cs_c *= sizeof(double)
	lea(mem(r12, r9, 2), rdx)         //
	lea(mem(rdx, r9, 1), rdx)         // rdx = c + 3*cs_c;
	prefetch(0, mem(r12,         7*8)) // prefetch c + 0*cs_c
	prefetch(0, mem(r12, r9, 1, 7*8)) // prefetch c + 1*cs_c
	prefetch(0, mem(r12, r9, 2, 7*8)) // prefetch c + 2*cs_c
	prefetch(0, mem(rdx,         7*8)) // prefetch c + 3*cs_c
	prefetch(0, mem(rdx, r9, 1, 7*8)) // prefetch c + 4*cs_c
	prefetch(0, mem(rdx, r9, 2, 7*8)) // prefetch c + 5*cs_c
	lea(mem(rdx, r9, 2), rdx)         // rdx = c + 5*cs_c;
	prefetch(0, mem(rdx, r9, 1, 7*8)) // prefetch c + 6*cs_c
	prefetch(0, mem(rdx, r9, 2, 7*8)) // prefetch c + 7*cs_c

	mov(var(cs_a), r9)                 // load cs_a
	lea(mem(, r9, 8), r9)              // rs_a *= sizeof(double)

	label(.DPOSTPFETCH)                // done prefetching c

	add(imm(0x10), rsi)
	jle(.DCONSIDKLEFT_8)

	label(.DLOOPKITERPOSTPREFETCH)                 // MAIN LOOP

	// ---------------------------------- iteration 0
	// Prefetch 4th row of B from current position
	prefetch(0, 0x00(rbx, rcx, 1))
	vmovupd(mem(rbx, 0*32), ymm0)
	vmovupd(mem(rbx, 1*32), ymm1)
	add(r10, rbx)                      // b += rs_b;

	// Prefetch A[8] (64 bytes ahead of current A)
	prefetch(0, 0x40(rax))
	vbroadcastsd(mem(rax        ), ymm2)
	vbroadcastsd(mem(rax, r8,  1), ymm3)
	vfmadd231pd(ymm0, ymm2, ymm4)
	vfmadd231pd(ymm1, ymm2, ymm5)
	vfmadd231pd(ymm0, ymm3, ymm6)
	vfmadd231pd(ymm1, ymm3, ymm7)

	vbroadcastsd(mem(rax, r8,  2), ymm2)
	vbroadcastsd(mem(rax, r13, 1), ymm3)
	add(r9, rax)                       // a += cs_a;
	vfmadd231pd(ymm0, ymm2, ymm8)
	vfmadd231pd(ymm1, ymm2, ymm9)
	vfmadd231pd(ymm0, ymm3, ymm10)
	vfmadd231pd(ymm1, ymm3, ymm11)


	// ---------------------------------- iteration 1
	// Prefetch 5th row of B from current position
	prefetch(0, 0x00(rbx, rcx, 1))
	vmovupd(mem(rbx, 0*32), ymm0)
	vmovupd(mem(rbx, 1*32), ymm1)
	add(r10, rbx)                      // b += rs_b;

	vbroadcastsd(mem(rax        ), ymm2)
	// Prefetch A[9] (64 bytes ahead of current A)
	prefetch(0, 0x40(rax, r8, 1))
	vbroadcastsd(mem(rax, r8,  1), ymm3)
	vfmadd231pd(ymm0, ymm2, ymm4)
	vfmadd231pd(ymm1, ymm2, ymm5)
	vfmadd231pd(ymm0, ymm3, ymm6)
	vfmadd231pd(ymm1, ymm3, ymm7)

	vbroadcastsd(mem(rax, r8,  2), ymm2)
	vbroadcastsd(mem(rax, r13, 1), ymm3)
	add(r9, rax)                       // a += cs_a;
	vfmadd231pd(ymm0, ymm2, ymm8)
	vfmadd231pd(ymm1, ymm2, ymm9)
	vfmadd231pd(ymm0, ymm3, ymm10)
	vfmadd231pd(ymm1, ymm3, ymm11)


	// ---------------------------------- iteration 2
	// Prefetch 6th row of B from current position
	prefetch(0, 0x00(rbx, rcx, 1))
	vmovupd(mem(rbx, 0*32), ymm0)
	vmovupd(mem(rbx, 1*32), ymm1)
	add(r10, rbx)                      // b += rs_b;

	vbroadcastsd(mem(rax        ), ymm2)
	vbroadcastsd(mem(rax, r8,  1), ymm3)
	vfmadd231pd(ymm0, ymm2, ymm4)
	vfmadd231pd(ymm1, ymm2, ymm5)
	vfmadd231pd(ymm0, ymm3, ymm6)
	vfmadd231pd(ymm1, ymm3, ymm7)

	// Prefetch A[10] (64 bytes ahead of current A)
	prefetch(0, 0x40(rax, r8, 2))
	vbroadcastsd(mem(rax, r8,  2), ymm2)
	vbroadcastsd(mem(rax, r13, 1), ymm3)
	add(r9, rax)                       // a += cs_a;
	vfmadd231pd(ymm0, ymm2, ymm8)
	vfmadd231pd(ymm1, ymm2, ymm9)
	vfmadd231pd(ymm0, ymm3, ymm10)
	vfmadd231pd(ymm1, ymm3, ymm11)


	// ---------------------------------- iteration 3
	// Prefetch 7th row of B from current position
	prefetch(0, 0x00(rbx, rcx, 1))
	vmovupd(mem(rbx, 0*32), ymm0)
	vmovupd(mem(rbx, 1*32), ymm1)
	add(r10, rbx)                      // b += rs_b;

	vbroadcastsd(mem(rax        ), ymm2)
	vbroadcastsd(mem(rax, r8,  1), ymm3)
	vfmadd231pd(ymm0, ymm2, ymm4)
	vfmadd231pd(ymm1, ymm2, ymm5)
	vfmadd231pd(ymm0, ymm3, ymm6)
	vfmadd231pd(ymm1, ymm3, ymm7)

	vbroadcastsd(mem(rax, r8,  2), ymm2)
	// Prefetch A[11] (64 bytes ahead of current A)
	prefetch(0, 0x40(rax, r13, 1))
	vbroadcastsd(mem(rax, r13, 1), ymm3)
	add(r9, rax)                       // a += cs_a;
	vfmadd231pd(ymm0, ymm2, ymm8)
	vfmadd231pd(ymm1, ymm2, ymm9)
	vfmadd231pd(ymm0, ymm3, ymm10)
	vfmadd231pd(ymm1, ymm3, ymm11)

	// ---------------------------------- iteration 4
	// Prefetch 8th row of B from current position
	prefetch(0, 0x00(rbx, rcx, 1))
	vmovupd(mem(rbx, 0*32), ymm0)
	vmovupd(mem(rbx, 1*32), ymm1)
	add(r10, rbx)                      // b += rs_b;

	vbroadcastsd(mem(rax        ), ymm2)
	vbroadcastsd(mem(rax, r8,  1), ymm3)
	vfmadd231pd(ymm0, ymm2, ymm4)
	vfmadd231pd(ymm1, ymm2, ymm5)
	vfmadd231pd(ymm0, ymm3, ymm6)
	vfmadd231pd(ymm1, ymm3, ymm7)

	// Prefetch A[12] (64 bytes ahead of current A)
	prefetch(0, 0x40(rax, r8, 4))
	vbroadcastsd(mem(rax, r8,  2), ymm2)
	vbroadcastsd(mem(rax, r13, 1), ymm3)
	add(r9, rax)                       // a += cs_a;
	vfmadd231pd(ymm0, ymm2, ymm8)
	vfmadd231pd(ymm1, ymm2, ymm9)
	vfmadd231pd(ymm0, ymm3, ymm10)
	vfmadd231pd(ymm1, ymm3, ymm11)


	// ---------------------------------- iteration 5
	// Prefetch 9th row of B from current position
	prefetch(0, 0x00(rbx, rcx, 1))
	vmovupd(mem(rbx, 0*32), ymm0)
	vmovupd(mem(rbx, 1*32), ymm1)
	add(r10, rbx)                      // b += rs_b;

	vbroadcastsd(mem(rax        ), ymm2)
	vbroadcastsd(mem(rax, r8,  1), ymm3)
	vfmadd231pd(ymm0, ymm2, ymm4)
	vfmadd231pd(ymm1, ymm2, ymm5)
	vfmadd231pd(ymm0, ymm3, ymm6)
	vfmadd231pd(ymm1, ymm3, ymm7)

	vbroadcastsd(mem(rax, r8,  2), ymm2)
	// Prefetch A[13] (64 bytes ahead of current A)
	prefetch(0, 0x40(rax, r15, 1))
	vbroadcastsd(mem(rax, r13, 1), ymm3)
	add(r9, rax)                       // a += cs_a;
	vfmadd231pd(ymm0, ymm2, ymm8)
	vfmadd231pd(ymm1, ymm2, ymm9)
	vfmadd231pd(ymm0, ymm3, ymm10)
	vfmadd231pd(ymm1, ymm3, ymm11)


	// ---------------------------------- iteration 6
	// Prefetch 10th row of B from current position
	prefetch(0, 0x00(rbx, rcx, 1))
	vmovupd(mem(rbx, 0*32), ymm0)
	vmovupd(mem(rbx, 1*32), ymm1)
	add(r10, rbx)                      // b += rs_b;

	vbroadcastsd(mem(rax        ), ymm2)
	vbroadcastsd(mem(rax, r8,  1), ymm3)
	vfmadd231pd(ymm0, ymm2, ymm4)
	vfmadd231pd(ymm1, ymm2, ymm5)
	vfmadd231pd(ymm0, ymm3, ymm6)
	vfmadd231pd(ymm1, ymm3, ymm7)

	vbroadcastsd(mem(rax, r8,  2), ymm2)
	vbroadcastsd(mem(rax, r13, 1), ymm3)
	add(r9, rax)                       // a += cs_a;
	vfmadd231pd(ymm0, ymm2, ymm8)
	vfmadd231pd(ymm1, ymm2, ymm9)
	vfmadd231pd(ymm0, ymm3, ymm10)
	vfmadd231pd(ymm1, ymm3, ymm11)


	// ---------------------------------- iteration 7
	// Prefetch 11th row of B from current position
	prefetch(0, 0x00(rbx, rcx, 1))
	vmovupd(mem(rbx, 0*32), ymm0)
	vmovupd(mem(rbx, 1*32), ymm1)
	add(r10, rbx)                      // b += rs_b;

	vbroadcastsd(mem(rax        ), ymm2)
	vbroadcastsd(mem(rax, r8,  1), ymm3)
	vfmadd231pd(ymm0, ymm2, ymm4)
	vfmadd231pd(ymm1, ymm2, ymm5)
	vfmadd231pd(ymm0, ymm3, ymm6)
	vfmadd231pd(ymm1, ymm3, ymm7)

	vbroadcastsd(mem(rax, r8,  2), ymm2)
	vbroadcastsd(mem(rax, r13, 1), ymm3)
	add(r9, rax)                       // a += cs_a;
	vfmadd231pd(ymm0, ymm2, ymm8)
	vfmadd231pd(ymm1, ymm2, ymm9)
	vfmadd231pd(ymm0, ymm3, ymm10)
	vfmadd231pd(ymm1, ymm3, ymm11)

	dec(rsi)                           // i -= 1;
	jne(.DLOOPKITERPOSTPREFETCH)                   // iterate again if i != 0.

	label(.DCONSIDKLEFT_8)

	mov(var(k_iter_4), rsi)
	test(rsi, rsi)
	je(.DCONSIDKLEFT)

	label(.DLOOPKITER_4)
	// ---------------------------------- iteration 0
	// Prefetch 4th row of B from current position
	prefetch(0, 0x00(rbx, rcx, 1))
	vmovupd(mem(rbx, 0*32), ymm0)
	vmovupd(mem(rbx, 1*32), ymm1)
	add(r10, rbx)                      // b += rs_b;

	prefetch(0, 0x40(rax))
	vbroadcastsd(mem(rax        ), ymm2)
	vbroadcastsd(mem(rax, r8,  1), ymm3)
	vfmadd231pd(ymm0, ymm2, ymm4)
	vfmadd231pd(ymm1, ymm2, ymm5)
	vfmadd231pd(ymm0, ymm3, ymm6)
	vfmadd231pd(ymm1, ymm3, ymm7)

	vbroadcastsd(mem(rax, r8,  2), ymm2)
	vbroadcastsd(mem(rax, r13, 1), ymm3)
	add(r9, rax)                       // a += cs_a;
	vfmadd231pd(ymm0, ymm2, ymm8)
	vfmadd231pd(ymm1, ymm2, ymm9)
	vfmadd231pd(ymm0, ymm3, ymm10)
	vfmadd231pd(ymm1, ymm3, ymm11)


	// ---------------------------------- iteration 1
	// Prefetch 5th row of B from current position
	prefetch(0, 0x00(rbx, rcx, 1))
	vmovupd(mem(rbx, 0*32), ymm0)
	vmovupd(mem(rbx, 1*32), ymm1)
	add(r10, rbx)                      // b += rs_b;

	vbroadcastsd(mem(rax        ), ymm2)
	prefetch(0, 0x40(rax, r8, 1))
	vbroadcastsd(mem(rax, r8,  1), ymm3)
	vfmadd231pd(ymm0, ymm2, ymm4)
	vfmadd231pd(ymm1, ymm2, ymm5)
	vfmadd231pd(ymm0, ymm3, ymm6)
	vfmadd231pd(ymm1, ymm3, ymm7)

	vbroadcastsd(mem(rax, r8,  2), ymm2)
	vbroadcastsd(mem(rax, r13, 1), ymm3)
	add(r9, rax)                       // a += cs_a;
	vfmadd231pd(ymm0, ymm2, ymm8)
	vfmadd231pd(ymm1, ymm2, ymm9)
	vfmadd231pd(ymm0, ymm3, ymm10)
	vfmadd231pd(ymm1, ymm3, ymm11)


	// ---------------------------------- iteration 2
	// Prefetch 6th row of B from current position
	prefetch(0, 0x00(rbx, rcx, 1))
	vmovupd(mem(rbx, 0*32), ymm0)
	vmovupd(mem(rbx, 1*32), ymm1)
	add(r10, rbx)                      // b += rs_b;

	vbroadcastsd(mem(rax        ), ymm2)
	vbroadcastsd(mem(rax, r8,  1), ymm3)
	vfmadd231pd(ymm0, ymm2, ymm4)
	vfmadd231pd(ymm1, ymm2, ymm5)
	vfmadd231pd(ymm0, ymm3, ymm6)
	vfmadd231pd(ymm1, ymm3, ymm7)

	prefetch(0, 0x40(rax, r8, 2))
	vbroadcastsd(mem(rax, r8,  2), ymm2)
	vbroadcastsd(mem(rax, r13, 1), ymm3)
	add(r9, rax)                       // a += cs_a;
	vfmadd231pd(ymm0, ymm2, ymm8)
	vfmadd231pd(ymm1, ymm2, ymm9)
	vfmadd231pd(ymm0, ymm3, ymm10)
	vfmadd231pd(ymm1, ymm3, ymm11)


	// ---------------------------------- iteration 3
	// Prefetch 7th row of B from current position
	prefetch(0, 0x00(rbx, rcx, 1))
	vmovupd(mem(rbx, 0*32), ymm0)
	vmovupd(mem(rbx, 1*32), ymm1)
	add(r10, rbx)                      // b += rs_b;

	vbroadcastsd(mem(rax        ), ymm2)
	vbroadcastsd(mem(rax, r8,  1), ymm3)
	vfmadd231pd(ymm0, ymm2, ymm4)
	vfmadd231pd(ymm1, ymm2, ymm5)
	vfmadd231pd(ymm0, ymm3, ymm6)
	vfmadd231pd(ymm1, ymm3, ymm7)

	vbroadcastsd(mem(rax, r8,  2), ymm2)
	prefetch(0, 0x40(rax, r13, 1))
	vbroadcastsd(mem(rax, r13, 1), ymm3)
	add(r9, rax)                       // a += cs_a;
	vfmadd231pd(ymm0, ymm2, ymm8)
	vfmadd231pd(ymm1, ymm2, ymm9)
	vfmadd231pd(ymm0, ymm3, ymm10)
	vfmadd231pd(ymm1, ymm3, ymm11)

	dec(rsi)                           // i -= 1;
	jne(.DLOOPKITER_4)                 // iterate again if i != 0.
>>>>>>> fb2a6827

	label(.DCONSIDKLEFT)

	mov(var(k_left), rsi)              // i = k_left;
	test(rsi, rsi)                     // check i via logical AND.
	je(.DPOSTACCUM)                    // if i == 0, we're done; jump to end.
	                                   // else, we prepare to enter k_left loop.


	label(.DLOOPKLEFT)                 // EDGE LOOP
<<<<<<< HEAD

#if 0
	prefetch(0, mem(rdx, 5*8))
	add(r9, rdx)
#endif
=======
>>>>>>> fb2a6827

	vmovupd(mem(rbx, 0*32), ymm0)
	vmovupd(mem(rbx, 1*32), ymm1)
	add(r10, rbx)                      // b += rs_b;

	vbroadcastsd(mem(rax        ), ymm2)
	vbroadcastsd(mem(rax, r8,  1), ymm3)
	vfmadd231pd(ymm0, ymm2, ymm4)
	vfmadd231pd(ymm1, ymm2, ymm5)
	vfmadd231pd(ymm0, ymm3, ymm6)
	vfmadd231pd(ymm1, ymm3, ymm7)

	vbroadcastsd(mem(rax, r8,  2), ymm2)
	vbroadcastsd(mem(rax, r13, 1), ymm3)
	add(r9, rax)                       // a += cs_a;
	vfmadd231pd(ymm0, ymm2, ymm8)
	vfmadd231pd(ymm1, ymm2, ymm9)
	vfmadd231pd(ymm0, ymm3, ymm10)
	vfmadd231pd(ymm1, ymm3, ymm11)


	dec(rsi)                           // i -= 1;
	jne(.DLOOPKLEFT)                   // iterate again if i != 0.



	label(.DPOSTACCUM)


<<<<<<< HEAD

=======
	mov(var(c), rcx)                   // load address of c
>>>>>>> fb2a6827
	mov(var(alpha), rax)               // load address of alpha
	mov(var(beta), rbx)                // load address of beta
	vbroadcastsd(mem(rax), ymm0)       // load alpha and duplicate
	vbroadcastsd(mem(rbx), ymm3)       // load beta and duplicate

<<<<<<< HEAD
	vmulpd(ymm0, ymm4, ymm4)           // scale by alpha
	vmulpd(ymm0, ymm5, ymm5)
	vmulpd(ymm0, ymm6, ymm6)
	vmulpd(ymm0, ymm7, ymm7)
	vmulpd(ymm0, ymm8, ymm8)
	vmulpd(ymm0, ymm9, ymm9)
	vmulpd(ymm0, ymm10, ymm10)
	vmulpd(ymm0, ymm11, ymm11)






=======
>>>>>>> fb2a6827
	mov(var(cs_c), rsi)                // load cs_c
	lea(mem(, rsi, 8), rsi)            // rsi = cs_c * sizeof(double)

	//lea(mem(rcx, rsi, 4), rdx)         // load address of c +  4*cs_c;
	//lea(mem(rcx, rdi, 4), rdx)         // load address of c +  4*rs_c;

	lea(mem(rsi, rsi, 2), rax)         // rax = 3*cs_c;



	                                   // now avoid loading C if beta == 0

<<<<<<< HEAD
	vxorpd(ymm0, ymm0, ymm0)           // set ymm0 to zero.
	vucomisd(xmm0, xmm3)               // set ZF if beta == 0.
=======
	vxorpd(ymm1, ymm1, ymm1)           // set ymm0 to zero.
	vucomisd(xmm1, xmm3)               // set ZF if beta == 0.
>>>>>>> fb2a6827
	je(.DBETAZERO)                     // if ZF = 1, jump to beta == 0 case



	cmp(imm(8), rdi)                   // set ZF if (8*rs_c) == 8.
	jz(.DCOLSTORED)                    // jump to column storage case



	label(.DROWSTORED)
<<<<<<< HEAD


=======
	lea(mem(rcx, rdi, 1), rax)         // load address of c +  1*rs_c;
	lea(mem(rcx, rdi, 2), rdx)         // load address of c +  2*rs_c;
	lea(mem(rdx, rdi, 1), rbx)         // load address of c +  3*rs_c;

	vmulpd(ymm0, ymm4, ymm4)
>>>>>>> fb2a6827
	vfmadd231pd(mem(rcx, 0*32), ymm3, ymm4)

	vmulpd(ymm0, ymm5, ymm5)
	vfmadd231pd(mem(rcx, 1*32), ymm3, ymm5)

	vmulpd(ymm0, ymm6, ymm6)
	vfmadd231pd(mem(rax, 0*32), ymm3, ymm6)

	vmulpd(ymm0, ymm7, ymm7)
	vfmadd231pd(mem(rax, 1*32), ymm3, ymm7)

	vmulpd(ymm0, ymm8, ymm8)
	vfmadd231pd(mem(rdx, 0*32), ymm3, ymm8)

	vmulpd(ymm0, ymm9, ymm9)
	vfmadd231pd(mem(rdx, 1*32), ymm3, ymm9)

	vmulpd(ymm0, ymm10, ymm10)
	vfmadd231pd(mem(rbx, 0*32), ymm3, ymm10)

	vmulpd(ymm0, ymm11, ymm11)
	vfmadd231pd(mem(rbx, 1*32), ymm3, ymm11)

	vmovupd(ymm4, mem(rcx, 0*32))
	vmovupd(ymm5, mem(rcx, 1*32))
	vmovupd(ymm6, mem(rax, 0*32))
	vmovupd(ymm7, mem(rax, 1*32))
	vmovupd(ymm8, mem(rdx, 0*32))
	vmovupd(ymm9, mem(rdx, 1*32))
	vmovupd(ymm10, mem(rbx, 0*32))
	vmovupd(ymm11, mem(rbx, 1*32))


<<<<<<< HEAD
	vfmadd231pd(mem(rcx, 1*32), ymm3, ymm11)
	vmovupd(ymm11, mem(rcx, 1*32))
	//add(rdi, rcx)


	jmp(.DDONE)                        // jump to end.

=======
	jmp(.DDONE)                        // jump to end.
>>>>>>> fb2a6827



	label(.DCOLSTORED)
	vmulpd(ymm0, ymm4, ymm4)           // scale by alpha
	vmulpd(ymm0, ymm5, ymm5)
	vmulpd(ymm0, ymm6, ymm6)
	vmulpd(ymm0, ymm7, ymm7)
	vmulpd(ymm0, ymm8, ymm8)
	vmulpd(ymm0, ymm9, ymm9)
	vmulpd(ymm0, ymm10, ymm10)
	vmulpd(ymm0, ymm11, ymm11)
	                                   // begin I/O on columns 0-3
	vunpcklpd(ymm6, ymm4, ymm0)
	vunpckhpd(ymm6, ymm4, ymm1)
	vunpcklpd(ymm10, ymm8, ymm2)
	vunpckhpd(ymm10, ymm8, ymm3)
	vinsertf128(imm(0x1), xmm2, ymm0, ymm4)
	vinsertf128(imm(0x1), xmm3, ymm1, ymm6)
	vperm2f128(imm(0x31), ymm2, ymm0, ymm8)
	vperm2f128(imm(0x31), ymm3, ymm1, ymm10)

	vbroadcastsd(mem(rbx), ymm3)

	vfmadd231pd(mem(rcx        ), ymm3, ymm4)
	vfmadd231pd(mem(rcx, rsi, 1), ymm3, ymm6)
	vfmadd231pd(mem(rcx, rsi, 2), ymm3, ymm8)
	vfmadd231pd(mem(rcx, rax, 1), ymm3, ymm10)
	vmovupd(ymm4, mem(rcx        ))
	vmovupd(ymm6, mem(rcx, rsi, 1))
	vmovupd(ymm8, mem(rcx, rsi, 2))
	vmovupd(ymm10, mem(rcx, rax, 1))

	lea(mem(rcx, rsi, 4), rcx)

	                                   // begin I/O on columns 4-7
	vunpcklpd(ymm7, ymm5, ymm0)
	vunpckhpd(ymm7, ymm5, ymm1)
	vunpcklpd(ymm11, ymm9, ymm2)
	vunpckhpd(ymm11, ymm9, ymm3)
	vinsertf128(imm(0x1), xmm2, ymm0, ymm5)
	vinsertf128(imm(0x1), xmm3, ymm1, ymm7)
	vperm2f128(imm(0x31), ymm2, ymm0, ymm9)
	vperm2f128(imm(0x31), ymm3, ymm1, ymm11)

	vbroadcastsd(mem(rbx), ymm3)

	vfmadd231pd(mem(rcx        ), ymm3, ymm5)
	vfmadd231pd(mem(rcx, rsi, 1), ymm3, ymm7)
	vfmadd231pd(mem(rcx, rsi, 2), ymm3, ymm9)
	vfmadd231pd(mem(rcx, rax, 1), ymm3, ymm11)
	vmovupd(ymm5, mem(rcx        ))
	vmovupd(ymm7, mem(rcx, rsi, 1))
	vmovupd(ymm9, mem(rcx, rsi, 2))
	vmovupd(ymm11, mem(rcx, rax, 1))

	//lea(mem(rcx, rsi, 4), rcx)


	jmp(.DDONE)                        // jump to end.




	label(.DBETAZERO)


	cmp(imm(8), rdi)                   // set ZF if (8*rs_c) == 8.
	jz(.DCOLSTORBZ)                    // jump to column storage case



	label(.DROWSTORBZ)
<<<<<<< HEAD

=======
	vmulpd(ymm0, ymm4, ymm4)           // scale by alpha
	vmulpd(ymm0, ymm5, ymm5)
	vmulpd(ymm0, ymm6, ymm6)
	vmulpd(ymm0, ymm7, ymm7)
	vmulpd(ymm0, ymm8, ymm8)
	vmulpd(ymm0, ymm9, ymm9)
	vmulpd(ymm0, ymm10, ymm10)
	vmulpd(ymm0, ymm11, ymm11)
>>>>>>> fb2a6827

	vmovupd(ymm4, mem(rcx, 0*32))
	vmovupd(ymm5, mem(rcx, 1*32))
	add(rdi, rcx)

	vmovupd(ymm6, mem(rcx, 0*32))
	vmovupd(ymm7, mem(rcx, 1*32))
	add(rdi, rcx)

	vmovupd(ymm8, mem(rcx, 0*32))
	vmovupd(ymm9, mem(rcx, 1*32))
	add(rdi, rcx)

	vmovupd(ymm10, mem(rcx, 0*32))
	vmovupd(ymm11, mem(rcx, 1*32))
	//add(rdi, rcx)


	jmp(.DDONE)                        // jump to end.



	label(.DCOLSTORBZ)
	vmulpd(ymm0, ymm4, ymm4)           // scale by alpha
	vmulpd(ymm0, ymm5, ymm5)
	vmulpd(ymm0, ymm6, ymm6)
	vmulpd(ymm0, ymm7, ymm7)
	vmulpd(ymm0, ymm8, ymm8)
	vmulpd(ymm0, ymm9, ymm9)
	vmulpd(ymm0, ymm10, ymm10)
	vmulpd(ymm0, ymm11, ymm11)
	                                   // begin I/O on columns 0-3
	vunpcklpd(ymm6, ymm4, ymm0)
	vunpckhpd(ymm6, ymm4, ymm1)
	vunpcklpd(ymm10, ymm8, ymm2)
	vunpckhpd(ymm10, ymm8, ymm3)
	vinsertf128(imm(0x1), xmm2, ymm0, ymm4)
	vinsertf128(imm(0x1), xmm3, ymm1, ymm6)
	vperm2f128(imm(0x31), ymm2, ymm0, ymm8)
	vperm2f128(imm(0x31), ymm3, ymm1, ymm10)

	vmovupd(ymm4, mem(rcx        ))
	vmovupd(ymm6, mem(rcx, rsi, 1))
	vmovupd(ymm8, mem(rcx, rsi, 2))
	vmovupd(ymm10, mem(rcx, rax, 1))

	lea(mem(rcx, rsi, 4), rcx)

	                                   // begin I/O on columns 4-7
	vunpcklpd(ymm7, ymm5, ymm0)
	vunpckhpd(ymm7, ymm5, ymm1)
	vunpcklpd(ymm11, ymm9, ymm2)
	vunpckhpd(ymm11, ymm9, ymm3)
	vinsertf128(imm(0x1), xmm2, ymm0, ymm5)
	vinsertf128(imm(0x1), xmm3, ymm1, ymm7)
	vperm2f128(imm(0x31), ymm2, ymm0, ymm9)
	vperm2f128(imm(0x31), ymm3, ymm1, ymm11)

	vmovupd(ymm5, mem(rcx        ))
	vmovupd(ymm7, mem(rcx, rsi, 1))
	vmovupd(ymm9, mem(rcx, rsi, 2))
	vmovupd(ymm11, mem(rcx, rax, 1))

	//lea(mem(rcx, rsi, 4), rcx)




	label(.DDONE)



    end_asm(
	: // output operands (none)
	: // input operands
      [k_iter_8] "m" (k_iter_8),
      [k_iter_4] "m" (k_iter_4),
      [k_left] "m" (k_left),
      [a]      "m" (a),
      [rs_a]   "m" (rs_a),
      [cs_a]   "m" (cs_a),
      [b]      "m" (b),
      [rs_b]   "m" (rs_b),
      [cs_b]   "m" (cs_b),
      [alpha]  "m" (alpha),
      [beta]   "m" (beta),
      [c]      "m" (c),
      [rs_c]   "m" (rs_c),
      [cs_c]   "m" (cs_c)/*,
      [a_next] "m" (a_next),
      [b_next] "m" (b_next)*/
	: // register clobber list
	  "rax", "rbx", "rcx", "rdx", "rsi", "rdi",
	  "r8", "r9", "r10", "r11", "r12", "r13", "r14", "r15",
	  "xmm0", "xmm1", "xmm2", "xmm3",
	  "xmm4", "xmm5", "xmm6", "xmm7",
	  "xmm8", "xmm9", "xmm10", "xmm11",
	  "xmm12", "xmm13", "xmm14", "xmm15",
	  "ymm0", "ymm1", "ymm2", "ymm3", "ymm4", "ymm5",
	  "ymm6", "ymm7", "ymm8", "ymm9", "ymm10", "ymm11",
	  "memory"
	)
}

void bli_dgemmsup_rv_haswell_asm_3x8
     (
             conj_t     conja,
             conj_t     conjb,
             dim_t      m0,
             dim_t      n0,
             dim_t      k0,
       const void*      alpha,
       const void*      a, inc_t rs_a0, inc_t cs_a0,
       const void*      b, inc_t rs_b0, inc_t cs_b0,
       const void*      beta,
             void*      c, inc_t rs_c0, inc_t cs_c0,
             auxinfo_t* data,
       const cntx_t*    cntx
     )
{
	//void*    a_next = bli_auxinfo_next_a( data );
	//void*    b_next = bli_auxinfo_next_b( data );

	// Typecast local copies of integers in case dim_t and inc_t are a
	// different size than is expected by load instructions.
	uint64_t k_iter = k0 / 4;
	uint64_t k_left = k0 % 4;

	uint64_t rs_a   = rs_a0;
	uint64_t cs_a   = cs_a0;
	uint64_t rs_b   = rs_b0;
	uint64_t cs_b   = cs_b0;
	uint64_t rs_c   = rs_c0;
	uint64_t cs_c   = cs_c0;

	// -------------------------------------------------------------------------

	begin_asm()

	vzeroall()                         // zero all xmm/ymm registers.

	mov(var(a), rax)                   // load address of a.
	mov(var(rs_a), r8)                 // load rs_a
	mov(var(cs_a), r9)                 // load cs_a
	lea(mem(, r8, 8), r8)              // rs_a *= sizeof(double)
	lea(mem(, r9, 8), r9)              // cs_a *= sizeof(double)

	//lea(mem(r8, r8, 2), r13)           // r13 = 3*rs_a
	//lea(mem(r8, r8, 4), r15)           // r15 = 5*rs_a

	mov(var(b), rbx)                   // load address of b.
	mov(var(rs_b), r10)                // load rs_b
	//mov(var(cs_b), r11)                // load cs_b
	lea(mem(, r10, 8), r10)            // rs_b *= sizeof(double)
	//lea(mem(, r11, 8), r11)            // cs_b *= sizeof(double)

	                                   // NOTE: We cannot pre-load elements of a or b
	                                   // because it could eventually, in the last
	                                   // unrolled iter or the cleanup loop, result
	                                   // in reading beyond the bounds allocated mem
	                                   // (the likely result: a segmentation fault).

	mov(var(c), rcx)                   // load address of c
	mov(var(rs_c), rdi)                // load rs_c
	lea(mem(, rdi, 8), rdi)            // rs_c *= sizeof(double)



	cmp(imm(8), rdi)                   // set ZF if (8*rs_c) == 8.
	jz(.DCOLPFETCH)                    // jump to column storage case
	label(.DROWPFETCH)                 // row-stored prefetching on c

	//lea(mem(rcx, rdi, 2), rdx)         //
	//lea(mem(rdx, rdi, 1), rdx)         // rdx = c + 3*rs_c;
	prefetch(0, mem(rcx,         7*8)) // prefetch c + 0*rs_c
	prefetch(0, mem(rcx, rdi, 1, 7*8)) // prefetch c + 1*rs_c
	prefetch(0, mem(rcx, rdi, 2, 7*8)) // prefetch c + 2*rs_c

	jmp(.DPOSTPFETCH)                  // jump to end of prefetching c
	label(.DCOLPFETCH)                 // column-stored prefetching c

	mov(var(cs_c), rsi)                // load cs_c to rsi (temporarily)
	lea(mem(, rsi, 8), rsi)            // cs_c *= sizeof(double)
	lea(mem(rcx, rsi, 2), rdx)         //
	lea(mem(rdx, rsi, 1), rdx)         // rdx = c + 3*cs_c;
	prefetch(0, mem(rcx,         2*8)) // prefetch c + 0*cs_c
	prefetch(0, mem(rcx, rsi, 1, 2*8)) // prefetch c + 1*cs_c
	prefetch(0, mem(rcx, rsi, 2, 2*8)) // prefetch c + 2*cs_c
	prefetch(0, mem(rdx,         2*8)) // prefetch c + 3*cs_c
	prefetch(0, mem(rdx, rsi, 1, 2*8)) // prefetch c + 4*cs_c
	prefetch(0, mem(rdx, rsi, 2, 2*8)) // prefetch c + 5*cs_c
	lea(mem(rdx, rsi, 2), rdx)         // rdx = c + 5*cs_c;
	prefetch(0, mem(rdx, rsi, 1, 2*8)) // prefetch c + 6*cs_c
	prefetch(0, mem(rdx, rsi, 2, 2*8)) // prefetch c + 7*cs_c

	label(.DPOSTPFETCH)                // done prefetching c


#if 1
	lea(mem(rax, r9,  8), rdx)         //
	lea(mem(rdx, r9,  8), rdx)         // rdx = a + 16*cs_a;
#endif




	mov(var(k_iter), rsi)              // i = k_iter;
	test(rsi, rsi)                     // check i via logical AND.
	je(.DCONSIDKLEFT)                  // if i == 0, jump to code that
	                                   // contains the k_left loop.


	label(.DLOOPKITER)                 // MAIN LOOP


	// ---------------------------------- iteration 0

#if 1
	prefetch(0, mem(rdx, 4*8))
#endif

	vmovupd(mem(rbx, 0*32), ymm0)
	vmovupd(mem(rbx, 1*32), ymm1)
	add(r10, rbx)                      // b += rs_b;

	vbroadcastsd(mem(rax        ), ymm2)
	vbroadcastsd(mem(rax, r8,  1), ymm3)
	vfmadd231pd(ymm0, ymm2, ymm4)
	vfmadd231pd(ymm1, ymm2, ymm5)
	vfmadd231pd(ymm0, ymm3, ymm6)
	vfmadd231pd(ymm1, ymm3, ymm7)

	vbroadcastsd(mem(rax, r8,  2), ymm2)
	add(r9, rax)                       // a += cs_a;
	vfmadd231pd(ymm0, ymm2, ymm8)
	vfmadd231pd(ymm1, ymm2, ymm9)


	// ---------------------------------- iteration 1

#if 0
	prefetch(0, mem(rdx, r9, 1, 4*8))
#endif

	vmovupd(mem(rbx, 0*32), ymm0)
	vmovupd(mem(rbx, 1*32), ymm1)
	add(r10, rbx)                      // b += rs_b;

	vbroadcastsd(mem(rax        ), ymm2)
	vbroadcastsd(mem(rax, r8,  1), ymm3)
<<<<<<< HEAD
	vfmadd231pd(ymm0, ymm2, ymm4)
	vfmadd231pd(ymm1, ymm2, ymm5)
	vfmadd231pd(ymm0, ymm3, ymm6)
	vfmadd231pd(ymm1, ymm3, ymm7)

	vbroadcastsd(mem(rax, r8,  2), ymm2)
	add(r9, rax)                       // a += cs_a;
	vfmadd231pd(ymm0, ymm2, ymm8)
	vfmadd231pd(ymm1, ymm2, ymm9)
=======
	vfmadd231pd(ymm0, ymm2, ymm10)
	vfmadd231pd(ymm1, ymm2, ymm11)
	vfmadd231pd(ymm0, ymm3, ymm12)
	vfmadd231pd(ymm1, ymm3, ymm13)

	vbroadcastsd(mem(rax, r8,  2), ymm2)
	add(r9, rax)                       // a += cs_a;
	vfmadd231pd(ymm0, ymm2, ymm14)
	vfmadd231pd(ymm1, ymm2, ymm15)
>>>>>>> fb2a6827


	// ---------------------------------- iteration 2

#if 1
	prefetch(0, mem(rdx, r9, 2, 4*8))
#endif

	vmovupd(mem(rbx, 0*32), ymm0)
	vmovupd(mem(rbx, 1*32), ymm1)
	add(r10, rbx)                      // b += rs_b;

	vbroadcastsd(mem(rax        ), ymm2)
	vbroadcastsd(mem(rax, r8,  1), ymm3)
	vfmadd231pd(ymm0, ymm2, ymm4)
	vfmadd231pd(ymm1, ymm2, ymm5)
	vfmadd231pd(ymm0, ymm3, ymm6)
	vfmadd231pd(ymm1, ymm3, ymm7)

	vbroadcastsd(mem(rax, r8,  2), ymm2)
	add(r9, rax)                       // a += cs_a;
	vfmadd231pd(ymm0, ymm2, ymm8)
	vfmadd231pd(ymm1, ymm2, ymm9)


	// ---------------------------------- iteration 3

#if 1
	lea(mem(rdx, r9,  4), rdx)         // a_prefetch += 4*cs_a;
#endif

	vmovupd(mem(rbx, 0*32), ymm0)
	vmovupd(mem(rbx, 1*32), ymm1)
	add(r10, rbx)                      // b += rs_b;

	vbroadcastsd(mem(rax        ), ymm2)
	vbroadcastsd(mem(rax, r8,  1), ymm3)
<<<<<<< HEAD
	vfmadd231pd(ymm0, ymm2, ymm4)
	vfmadd231pd(ymm1, ymm2, ymm5)
	vfmadd231pd(ymm0, ymm3, ymm6)
	vfmadd231pd(ymm1, ymm3, ymm7)

	vbroadcastsd(mem(rax, r8,  2), ymm2)
	add(r9, rax)                       // a += cs_a;
	vfmadd231pd(ymm0, ymm2, ymm8)
	vfmadd231pd(ymm1, ymm2, ymm9)
=======
	vfmadd231pd(ymm0, ymm2, ymm10)
	vfmadd231pd(ymm1, ymm2, ymm11)
	vfmadd231pd(ymm0, ymm3, ymm12)
	vfmadd231pd(ymm1, ymm3, ymm13)

	vbroadcastsd(mem(rax, r8,  2), ymm2)
	add(r9, rax)                       // a += cs_a;
	vfmadd231pd(ymm0, ymm2, ymm14)
	vfmadd231pd(ymm1, ymm2, ymm15)
>>>>>>> fb2a6827



	dec(rsi)                           // i -= 1;
	jne(.DLOOPKITER)                   // iterate again if i != 0.


<<<<<<< HEAD


=======
	vaddpd(ymm10, ymm4, ymm4)
	vaddpd(ymm11, ymm5, ymm5)
	vaddpd(ymm12, ymm6, ymm6)
	vaddpd(ymm13, ymm7, ymm7)
	vaddpd(ymm14, ymm8, ymm8)
	vaddpd(ymm15, ymm9, ymm9)
>>>>>>> fb2a6827


	label(.DCONSIDKLEFT)

	mov(var(k_left), rsi)              // i = k_left;
	test(rsi, rsi)                     // check i via logical AND.
	je(.DPOSTACCUM)                    // if i == 0, we're done; jump to end.
	                                   // else, we prepare to enter k_left loop.


	label(.DLOOPKLEFT)                 // EDGE LOOP

#if 0
	prefetch(0, mem(rdx, 5*8))
	add(r9, rdx)
#endif

	vmovupd(mem(rbx, 0*32), ymm0)
	vmovupd(mem(rbx, 1*32), ymm1)
	add(r10, rbx)                      // b += rs_b;

	vbroadcastsd(mem(rax        ), ymm2)
	vbroadcastsd(mem(rax, r8,  1), ymm3)
	vfmadd231pd(ymm0, ymm2, ymm4)
	vfmadd231pd(ymm1, ymm2, ymm5)
	vfmadd231pd(ymm0, ymm3, ymm6)
	vfmadd231pd(ymm1, ymm3, ymm7)

	vbroadcastsd(mem(rax, r8,  2), ymm2)
	add(r9, rax)                       // a += cs_a;
	vfmadd231pd(ymm0, ymm2, ymm8)
	vfmadd231pd(ymm1, ymm2, ymm9)


	dec(rsi)                           // i -= 1;
	jne(.DLOOPKLEFT)                   // iterate again if i != 0.



	label(.DPOSTACCUM)



	mov(var(alpha), rax)               // load address of alpha
	mov(var(beta), rbx)                // load address of beta
	vbroadcastsd(mem(rax), ymm0)       // load alpha and duplicate
	vbroadcastsd(mem(rbx), ymm3)       // load beta and duplicate

	vmulpd(ymm0, ymm4, ymm4)           // scale by alpha
	vmulpd(ymm0, ymm5, ymm5)
	vmulpd(ymm0, ymm6, ymm6)
	vmulpd(ymm0, ymm7, ymm7)
	vmulpd(ymm0, ymm8, ymm8)
	vmulpd(ymm0, ymm9, ymm9)






	mov(var(cs_c), rsi)                // load cs_c
	lea(mem(, rsi, 8), rsi)            // rsi = cs_c * sizeof(double)

	//lea(mem(rcx, rsi, 4), rdx)         // load address of c +  4*cs_c;
	lea(mem(rcx, rdi, 2), rdx)         // load address of c +  2*rs_c;

	lea(mem(rsi, rsi, 2), rax)         // rax = 3*cs_c;



	                                   // now avoid loading C if beta == 0

	vxorpd(ymm0, ymm0, ymm0)           // set ymm0 to zero.
	vucomisd(xmm0, xmm3)               // set ZF if beta == 0.
	je(.DBETAZERO)                     // if ZF = 1, jump to beta == 0 case



	cmp(imm(8), rdi)                   // set ZF if (8*rs_c) == 8.
	jz(.DCOLSTORED)                    // jump to column storage case


<<<<<<< HEAD

	label(.DROWSTORED)


	vfmadd231pd(mem(rcx, 0*32), ymm3, ymm4)
	vmovupd(ymm4, mem(rcx, 0*32))

	vfmadd231pd(mem(rcx, 1*32), ymm3, ymm5)
	vmovupd(ymm5, mem(rcx, 1*32))
	add(rdi, rcx)

=======
>>>>>>> fb2a6827

	label(.DROWSTORED)

	lea(mem(rcx, rdi, 1), rbx)         // load address of c +  1*rs_c;

	vfmadd231pd(mem(rcx, 0*32), ymm3, ymm4)
	vfmadd231pd(mem(rcx, 1*32), ymm3, ymm5)
	vfmadd231pd(mem(rbx, 0*32), ymm3, ymm6)
	vfmadd231pd(mem(rbx, 1*32), ymm3, ymm7)
	vfmadd231pd(mem(rdx, 0*32), ymm3, ymm8)
	vfmadd231pd(mem(rdx, 1*32), ymm3, ymm9)

	vmovupd(ymm4, mem(rcx, 0*32))
	vmovupd(ymm5, mem(rcx, 1*32))
	vmovupd(ymm6, mem(rbx, 0*32))
	vmovupd(ymm7, mem(rbx, 1*32))
	vmovupd(ymm8, mem(rdx, 0*32))
	vmovupd(ymm9, mem(rdx, 1*32))

<<<<<<< HEAD
	vfmadd231pd(mem(rcx, 1*32), ymm3, ymm9)
	vmovupd(ymm9, mem(rcx, 1*32))
	//add(rdi, rcx)


=======
>>>>>>> fb2a6827
	jmp(.DDONE)                        // jump to end.



	label(.DCOLSTORED)

	                                   // begin I/O on columns 0-3
	vunpcklpd(ymm6, ymm4, ymm0)
	vunpckhpd(ymm6, ymm4, ymm1)
	vunpcklpd(ymm10, ymm8, ymm2)
	vunpckhpd(ymm10, ymm8, ymm3)
	vinsertf128(imm(0x1), xmm2, ymm0, ymm4)
	vinsertf128(imm(0x1), xmm3, ymm1, ymm6)
	vperm2f128(imm(0x31), ymm2, ymm0, ymm8)
	vperm2f128(imm(0x31), ymm3, ymm1, ymm10)

	vextractf128(imm(0x1), ymm4, xmm12)
	vextractf128(imm(0x1), ymm6, xmm13)
	vextractf128(imm(0x1), ymm8, xmm14)
	vextractf128(imm(0x1), ymm10, xmm15)

	vbroadcastsd(mem(rbx), ymm3)

	vfmadd231pd(mem(rcx        ), xmm3, xmm4)
	vfmadd231pd(mem(rcx, rsi, 1), xmm3, xmm6)
	vfmadd231pd(mem(rcx, rsi, 2), xmm3, xmm8)
	vfmadd231pd(mem(rcx, rax, 1), xmm3, xmm10)
	vmovupd(xmm4, mem(rcx        ))
	vmovupd(xmm6, mem(rcx, rsi, 1))
	vmovupd(xmm8, mem(rcx, rsi, 2))
	vmovupd(xmm10, mem(rcx, rax, 1))

	lea(mem(rcx, rsi, 4), rcx)

	vfmadd231sd(mem(rdx        ), xmm3, xmm12)
	vfmadd231sd(mem(rdx, rsi, 1), xmm3, xmm13)
	vfmadd231sd(mem(rdx, rsi, 2), xmm3, xmm14)
	vfmadd231sd(mem(rdx, rax, 1), xmm3, xmm15)
	vmovsd(xmm12, mem(rdx        ))
	vmovsd(xmm13, mem(rdx, rsi, 1))
	vmovsd(xmm14, mem(rdx, rsi, 2))
	vmovsd(xmm15, mem(rdx, rax, 1))

	lea(mem(rdx, rsi, 4), rdx)

	                                   // begin I/O on columns 4-7
	vunpcklpd(ymm7, ymm5, ymm0)
	vunpckhpd(ymm7, ymm5, ymm1)
	vunpcklpd(ymm11, ymm9, ymm2)
	vunpckhpd(ymm11, ymm9, ymm3)
	vinsertf128(imm(0x1), xmm2, ymm0, ymm5)
	vinsertf128(imm(0x1), xmm3, ymm1, ymm7)
	vperm2f128(imm(0x31), ymm2, ymm0, ymm9)
	vperm2f128(imm(0x31), ymm3, ymm1, ymm11)

	vextractf128(imm(0x1), ymm5, xmm12)
	vextractf128(imm(0x1), ymm7, xmm13)
	vextractf128(imm(0x1), ymm9, xmm14)
	vextractf128(imm(0x1), ymm11, xmm15)

	vbroadcastsd(mem(rbx), ymm3)

	vfmadd231pd(mem(rcx        ), xmm3, xmm5)
	vfmadd231pd(mem(rcx, rsi, 1), xmm3, xmm7)
	vfmadd231pd(mem(rcx, rsi, 2), xmm3, xmm9)
	vfmadd231pd(mem(rcx, rax, 1), xmm3, xmm11)
	vmovupd(xmm5, mem(rcx        ))
	vmovupd(xmm7, mem(rcx, rsi, 1))
	vmovupd(xmm9, mem(rcx, rsi, 2))
	vmovupd(xmm11, mem(rcx, rax, 1))

	//lea(mem(rcx, rsi, 4), rcx)

	vfmadd231sd(mem(rdx        ), xmm3, xmm12)
	vfmadd231sd(mem(rdx, rsi, 1), xmm3, xmm13)
	vfmadd231sd(mem(rdx, rsi, 2), xmm3, xmm14)
	vfmadd231sd(mem(rdx, rax, 1), xmm3, xmm15)
	vmovsd(xmm12, mem(rdx        ))
	vmovsd(xmm13, mem(rdx, rsi, 1))
	vmovsd(xmm14, mem(rdx, rsi, 2))
	vmovsd(xmm15, mem(rdx, rax, 1))

	//lea(mem(rdx, rsi, 4), rdx)


	jmp(.DDONE)                        // jump to end.




	label(.DBETAZERO)


	cmp(imm(8), rdi)                   // set ZF if (8*rs_c) == 8.
	jz(.DCOLSTORBZ)                    // jump to column storage case



	label(.DROWSTORBZ)


	vmovupd(ymm4, mem(rcx, 0*32))
	vmovupd(ymm5, mem(rcx, 1*32))
	add(rdi, rcx)

	vmovupd(ymm6, mem(rcx, 0*32))
	vmovupd(ymm7, mem(rcx, 1*32))
	add(rdi, rcx)

	vmovupd(ymm8, mem(rcx, 0*32))
	vmovupd(ymm9, mem(rcx, 1*32))
	//add(rdi, rcx)


	jmp(.DDONE)                        // jump to end.



	label(.DCOLSTORBZ)

	                                   // begin I/O on columns 0-3
	vunpcklpd(ymm6, ymm4, ymm0)
	vunpckhpd(ymm6, ymm4, ymm1)
	vunpcklpd(ymm10, ymm8, ymm2)
	vunpckhpd(ymm10, ymm8, ymm3)
	vinsertf128(imm(0x1), xmm2, ymm0, ymm4)
	vinsertf128(imm(0x1), xmm3, ymm1, ymm6)
	vperm2f128(imm(0x31), ymm2, ymm0, ymm8)
	vperm2f128(imm(0x31), ymm3, ymm1, ymm10)

	vextractf128(imm(0x1), ymm4, xmm12)
	vextractf128(imm(0x1), ymm6, xmm13)
	vextractf128(imm(0x1), ymm8, xmm14)
	vextractf128(imm(0x1), ymm10, xmm15)

	vmovupd(xmm4, mem(rcx        ))
	vmovupd(xmm6, mem(rcx, rsi, 1))
	vmovupd(xmm8, mem(rcx, rsi, 2))
	vmovupd(xmm10, mem(rcx, rax, 1))

	lea(mem(rcx, rsi, 4), rcx)

	vmovsd(xmm12, mem(rdx        ))
	vmovsd(xmm13, mem(rdx, rsi, 1))
	vmovsd(xmm14, mem(rdx, rsi, 2))
	vmovsd(xmm15, mem(rdx, rax, 1))

	lea(mem(rdx, rsi, 4), rdx)

	                                   // begin I/O on columns 4-7
	vunpcklpd(ymm7, ymm5, ymm0)
	vunpckhpd(ymm7, ymm5, ymm1)
	vunpcklpd(ymm11, ymm9, ymm2)
	vunpckhpd(ymm11, ymm9, ymm3)
	vinsertf128(imm(0x1), xmm2, ymm0, ymm5)
	vinsertf128(imm(0x1), xmm3, ymm1, ymm7)
	vperm2f128(imm(0x31), ymm2, ymm0, ymm9)
	vperm2f128(imm(0x31), ymm3, ymm1, ymm11)

	vextractf128(imm(0x1), ymm5, xmm12)
	vextractf128(imm(0x1), ymm7, xmm13)
	vextractf128(imm(0x1), ymm9, xmm14)
	vextractf128(imm(0x1), ymm11, xmm15)

	vmovupd(xmm5, mem(rcx        ))
	vmovupd(xmm7, mem(rcx, rsi, 1))
	vmovupd(xmm9, mem(rcx, rsi, 2))
	vmovupd(xmm11, mem(rcx, rax, 1))

	//lea(mem(rcx, rsi, 4), rcx)

	vmovsd(xmm12, mem(rdx        ))
	vmovsd(xmm13, mem(rdx, rsi, 1))
	vmovsd(xmm14, mem(rdx, rsi, 2))
	vmovsd(xmm15, mem(rdx, rax, 1))

	//lea(mem(rdx, rsi, 4), rdx)




	label(.DDONE)



    end_asm(
	: // output operands (none)
	: // input operands
      [k_iter] "m" (k_iter),
      [k_left] "m" (k_left),
      [a]      "m" (a),
      [rs_a]   "m" (rs_a),
      [cs_a]   "m" (cs_a),
      [b]      "m" (b),
      [rs_b]   "m" (rs_b),
      [cs_b]   "m" (cs_b),
      [alpha]  "m" (alpha),
      [beta]   "m" (beta),
      [c]      "m" (c),
      [rs_c]   "m" (rs_c),
      [cs_c]   "m" (cs_c)/*,
      [a_next] "m" (a_next),
      [b_next] "m" (b_next)*/
	: // register clobber list
	  "rax", "rbx", "rcx", "rdx", "rsi", "rdi",
	  "r8", "r9", "r10", "r11", "r12", "r13", "r14", "r15",
	  "xmm0", "xmm1", "xmm2", "xmm3",
	  "xmm4", "xmm5", "xmm6", "xmm7",
	  "xmm8", "xmm9", "xmm10", "xmm11",
	  "xmm12", "xmm13", "xmm14", "xmm15",
	  "ymm0", "ymm1", "ymm2", "ymm3", "ymm4", "ymm5",
	  "ymm6", "ymm7", "ymm8", "ymm9", "ymm10", "ymm11",
	  "ymm12", "ymm13", "ymm14", "ymm15", "memory"
	)
}

void bli_dgemmsup_rv_haswell_asm_2x8
     (
             conj_t     conja,
             conj_t     conjb,
             dim_t      m0,
             dim_t      n0,
             dim_t      k0,
       const void*      alpha,
       const void*      a, inc_t rs_a0, inc_t cs_a0,
       const void*      b, inc_t rs_b0, inc_t cs_b0,
       const void*      beta,
             void*      c, inc_t rs_c0, inc_t cs_c0,
             auxinfo_t* data,
       const cntx_t*    cntx
     )
{
	//void*    a_next = bli_auxinfo_next_a( data );
	//void*    b_next = bli_auxinfo_next_b( data );

	// Typecast local copies of integers in case dim_t and inc_t are a
	// different size than is expected by load instructions.
	uint64_t k_iter = k0 / 4;
	uint64_t k_left = k0 % 4;

	uint64_t rs_a   = rs_a0;
	uint64_t cs_a   = cs_a0;
	uint64_t rs_b   = rs_b0;
	uint64_t cs_b   = cs_b0;
	uint64_t rs_c   = rs_c0;
	uint64_t cs_c   = cs_c0;

	// -------------------------------------------------------------------------

	begin_asm()

	vzeroall()                         // zero all xmm/ymm registers.

	mov(var(a), rax)                   // load address of a.
	mov(var(rs_a), r8)                 // load rs_a
	mov(var(cs_a), r9)                 // load cs_a
	lea(mem(, r8, 8), r8)              // rs_a *= sizeof(double)
	lea(mem(, r9, 8), r9)              // cs_a *= sizeof(double)

	//lea(mem(r8, r8, 2), r13)           // r13 = 3*rs_a
	//lea(mem(r8, r8, 4), r15)           // r15 = 5*rs_a

	mov(var(b), rbx)                   // load address of b.
	mov(var(rs_b), r10)                // load rs_b
	//mov(var(cs_b), r11)                // load cs_b
	lea(mem(, r10, 8), r10)            // rs_b *= sizeof(double)
	//lea(mem(, r11, 8), r11)            // cs_b *= sizeof(double)

	                                   // NOTE: We cannot pre-load elements of a or b
	                                   // because it could eventually, in the last
	                                   // unrolled iter or the cleanup loop, result
	                                   // in reading beyond the bounds allocated mem
	                                   // (the likely result: a segmentation fault).

	mov(var(c), rcx)                   // load address of c
	mov(var(rs_c), rdi)                // load rs_c
	lea(mem(, rdi, 8), rdi)            // rs_c *= sizeof(double)



	cmp(imm(8), rdi)                   // set ZF if (8*rs_c) == 8.
	jz(.DCOLPFETCH)                    // jump to column storage case
	label(.DROWPFETCH)                 // row-stored prefetching on c

	//lea(mem(rcx, rdi, 2), rdx)         //
	//lea(mem(rdx, rdi, 1), rdx)         // rdx = c + 3*rs_c;
	prefetch(0, mem(rcx,         7*8)) // prefetch c + 0*rs_c
	prefetch(0, mem(rcx, rdi, 1, 7*8)) // prefetch c + 1*rs_c

	jmp(.DPOSTPFETCH)                  // jump to end of prefetching c
	label(.DCOLPFETCH)                 // column-stored prefetching c

	mov(var(cs_c), rsi)                // load cs_c to rsi (temporarily)
	lea(mem(, rsi, 8), rsi)            // cs_c *= sizeof(double)
	lea(mem(rcx, rsi, 2), rdx)         //
	lea(mem(rdx, rsi, 1), rdx)         // rdx = c + 3*cs_c;
	prefetch(0, mem(rcx,         1*8)) // prefetch c + 0*cs_c
	prefetch(0, mem(rcx, rsi, 1, 1*8)) // prefetch c + 1*cs_c
	prefetch(0, mem(rcx, rsi, 2, 1*8)) // prefetch c + 2*cs_c
	prefetch(0, mem(rdx,         1*8)) // prefetch c + 3*cs_c
	prefetch(0, mem(rdx, rsi, 1, 1*8)) // prefetch c + 4*cs_c
	prefetch(0, mem(rdx, rsi, 2, 1*8)) // prefetch c + 5*cs_c
	lea(mem(rdx, rsi, 2), rdx)         // rdx = c + 5*cs_c;
	prefetch(0, mem(rdx, rsi, 1, 1*8)) // prefetch c + 6*cs_c
	prefetch(0, mem(rdx, rsi, 2, 1*8)) // prefetch c + 7*cs_c

	label(.DPOSTPFETCH)                // done prefetching c


#if 1
	lea(mem(rax, r9,  8), rdx)         //
	lea(mem(rdx, r9,  8), rdx)         // rdx = a + 16*cs_a;
#endif




	mov(var(k_iter), rsi)              // i = k_iter;
	test(rsi, rsi)                     // check i via logical AND.
	je(.DCONSIDKLEFT)                  // if i == 0, jump to code that
	                                   // contains the k_left loop.


	label(.DLOOPKITER)                 // MAIN LOOP


	// ---------------------------------- iteration 0

#if 1
	prefetch(0, mem(rdx, 4*8))
#endif

	vmovupd(mem(rbx, 0*32), ymm0)
	vmovupd(mem(rbx, 1*32), ymm1)
	add(r10, rbx)                      // b += rs_b;

	vbroadcastsd(mem(rax        ), ymm2)
	vbroadcastsd(mem(rax, r8,  1), ymm3)
	add(r9, rax)                       // a += cs_a;
	vfmadd231pd(ymm0, ymm2, ymm4)
	vfmadd231pd(ymm1, ymm2, ymm5)
	vfmadd231pd(ymm0, ymm3, ymm6)
	vfmadd231pd(ymm1, ymm3, ymm7)


	// ---------------------------------- iteration 1

#if 0
	prefetch(0, mem(rdx, r9, 1, 4*8))
#endif

	vmovupd(mem(rbx, 0*32), ymm8)
	vmovupd(mem(rbx, 1*32), ymm9)
	add(r10, rbx)                      // b += rs_b;

	vbroadcastsd(mem(rax        ), ymm2)
	vbroadcastsd(mem(rax, r8,  1), ymm3)
	add(r9, rax)                       // a += cs_a;
<<<<<<< HEAD
	vfmadd231pd(ymm0, ymm2, ymm4)
	vfmadd231pd(ymm1, ymm2, ymm5)
	vfmadd231pd(ymm0, ymm3, ymm6)
	vfmadd231pd(ymm1, ymm3, ymm7)
=======
	vfmadd231pd(ymm8, ymm2, ymm10)
	vfmadd231pd(ymm9, ymm2, ymm11)
	vfmadd231pd(ymm8, ymm3, ymm12)
	vfmadd231pd(ymm9, ymm3, ymm13)
>>>>>>> fb2a6827


	// ---------------------------------- iteration 2

#if 1
	prefetch(0, mem(rdx, r9, 2, 4*8))
#endif

	vmovupd(mem(rbx, 0*32), ymm0)
	vmovupd(mem(rbx, 1*32), ymm1)
	add(r10, rbx)                      // b += rs_b;

	vbroadcastsd(mem(rax        ), ymm2)
	vbroadcastsd(mem(rax, r8,  1), ymm3)
	add(r9, rax)                       // a += cs_a;
	vfmadd231pd(ymm0, ymm2, ymm4)
	vfmadd231pd(ymm1, ymm2, ymm5)
	vfmadd231pd(ymm0, ymm3, ymm6)
	vfmadd231pd(ymm1, ymm3, ymm7)


	// ---------------------------------- iteration 3

#if 1
	lea(mem(rdx, r9,  4), rdx)         // a_prefetch += 4*cs_a;
#endif

	vmovupd(mem(rbx, 0*32), ymm8)
	vmovupd(mem(rbx, 1*32), ymm9)
	add(r10, rbx)                      // b += rs_b;

	vbroadcastsd(mem(rax        ), ymm2)
	vbroadcastsd(mem(rax, r8,  1), ymm3)
	add(r9, rax)                       // a += cs_a;
<<<<<<< HEAD
	vfmadd231pd(ymm0, ymm2, ymm4)
	vfmadd231pd(ymm1, ymm2, ymm5)
	vfmadd231pd(ymm0, ymm3, ymm6)
	vfmadd231pd(ymm1, ymm3, ymm7)
=======
	vfmadd231pd(ymm8, ymm2, ymm10)
	vfmadd231pd(ymm9, ymm2, ymm11)
	vfmadd231pd(ymm8, ymm3, ymm12)
	vfmadd231pd(ymm9, ymm3, ymm13)
>>>>>>> fb2a6827



	dec(rsi)                           // i -= 1;
	jne(.DLOOPKITER)                   // iterate again if i != 0.


<<<<<<< HEAD


=======
	vaddpd(ymm10, ymm4, ymm4)
	vaddpd(ymm11, ymm5, ymm5)
	vaddpd(ymm12, ymm6, ymm6)
	vaddpd(ymm13, ymm7, ymm7)
>>>>>>> fb2a6827


	label(.DCONSIDKLEFT)

	mov(var(k_left), rsi)              // i = k_left;
	test(rsi, rsi)                     // check i via logical AND.
	je(.DPOSTACCUM)                    // if i == 0, we're done; jump to end.
	                                   // else, we prepare to enter k_left loop.


	label(.DLOOPKLEFT)                 // EDGE LOOP

#if 0
	prefetch(0, mem(rdx, 5*8))
	add(r9, rdx)
#endif

	vmovupd(mem(rbx, 0*32), ymm0)
	vmovupd(mem(rbx, 1*32), ymm1)
	add(r10, rbx)                      // b += rs_b;

	vbroadcastsd(mem(rax        ), ymm2)
	vbroadcastsd(mem(rax, r8,  1), ymm3)
	add(r9, rax)                       // a += cs_a;
	vfmadd231pd(ymm0, ymm2, ymm4)
	vfmadd231pd(ymm1, ymm2, ymm5)
	vfmadd231pd(ymm0, ymm3, ymm6)
	vfmadd231pd(ymm1, ymm3, ymm7)


	dec(rsi)                           // i -= 1;
	jne(.DLOOPKLEFT)                   // iterate again if i != 0.



	label(.DPOSTACCUM)



	mov(var(alpha), rax)               // load address of alpha
	mov(var(beta), rbx)                // load address of beta
	vbroadcastsd(mem(rax), ymm0)       // load alpha and duplicate
	vbroadcastsd(mem(rbx), ymm3)       // load beta and duplicate

	vmulpd(ymm0, ymm4, ymm4)           // scale by alpha
	vmulpd(ymm0, ymm5, ymm5)
	vmulpd(ymm0, ymm6, ymm6)
	vmulpd(ymm0, ymm7, ymm7)






	mov(var(cs_c), rsi)                // load cs_c
	lea(mem(, rsi, 8), rsi)            // rsi = cs_c * sizeof(double)

	//lea(mem(rcx, rsi, 4), rdx)         // load address of c +  4*cs_c;
	//lea(mem(rcx, rdi, 4), rdx)         // load address of c +  4*rs_c;

	lea(mem(rsi, rsi, 2), rax)         // rax = 3*cs_c;



	                                   // now avoid loading C if beta == 0

	vxorpd(ymm0, ymm0, ymm0)           // set ymm0 to zero.
	vucomisd(xmm0, xmm3)               // set ZF if beta == 0.
	je(.DBETAZERO)                     // if ZF = 1, jump to beta == 0 case



	cmp(imm(8), rdi)                   // set ZF if (8*rs_c) == 8.
	jz(.DCOLSTORED)                    // jump to column storage case



	label(.DROWSTORED)
<<<<<<< HEAD


	vfmadd231pd(mem(rcx, 0*32), ymm3, ymm4)
	vmovupd(ymm4, mem(rcx, 0*32))
=======
>>>>>>> fb2a6827

	lea(mem(rcx, rdi, 1), rdx)         // load address of c +  1*rs_c;

	vfmadd231pd(mem(rcx, 0*32), ymm3, ymm4)
	vfmadd231pd(mem(rcx, 1*32), ymm3, ymm5)
	vfmadd231pd(mem(rdx, 0*32), ymm3, ymm6)
	vfmadd231pd(mem(rdx, 1*32), ymm3, ymm7)

	vmovupd(ymm4, mem(rcx, 0*32))
	vmovupd(ymm5, mem(rcx, 1*32))
	vmovupd(ymm6, mem(rdx, 0*32))
	vmovupd(ymm7, mem(rdx, 1*32))


<<<<<<< HEAD
	vfmadd231pd(mem(rcx, 1*32), ymm3, ymm7)
	vmovupd(ymm7, mem(rcx, 1*32))
	//add(rdi, rcx)


=======
>>>>>>> fb2a6827
	jmp(.DDONE)                        // jump to end.



	label(.DCOLSTORED)

	                                   // begin I/O on columns 0-3
	vunpcklpd(ymm6, ymm4, ymm0)
	vunpckhpd(ymm6, ymm4, ymm1)
	vextractf128(imm(0x1), ymm0, xmm2)
	vextractf128(imm(0x1), ymm1, xmm4)

	vfmadd231pd(mem(rcx        ), xmm3, xmm0)
	vfmadd231pd(mem(rcx, rsi, 1), xmm3, xmm1)
	vfmadd231pd(mem(rcx, rsi, 2), xmm3, xmm2)
	vfmadd231pd(mem(rcx, rax, 1), xmm3, xmm4)
	vmovupd(xmm0, mem(rcx        ))
	vmovupd(xmm1, mem(rcx, rsi, 1))
	vmovupd(xmm2, mem(rcx, rsi, 2))
	vmovupd(xmm4, mem(rcx, rax, 1))

	lea(mem(rcx, rsi, 4), rcx)

	                                   // begin I/O on columns 4-7
	vunpcklpd(ymm7, ymm5, ymm0)
	vunpckhpd(ymm7, ymm5, ymm1)
	vextractf128(imm(0x1), ymm0, xmm2)
	vextractf128(imm(0x1), ymm1, xmm4)

	vfmadd231pd(mem(rcx        ), xmm3, xmm0)
	vfmadd231pd(mem(rcx, rsi, 1), xmm3, xmm1)
	vfmadd231pd(mem(rcx, rsi, 2), xmm3, xmm2)
	vfmadd231pd(mem(rcx, rax, 1), xmm3, xmm4)
	vmovupd(xmm0, mem(rcx        ))
	vmovupd(xmm1, mem(rcx, rsi, 1))
	vmovupd(xmm2, mem(rcx, rsi, 2))
	vmovupd(xmm4, mem(rcx, rax, 1))

	//lea(mem(rcx, rsi, 4), rcx)


	jmp(.DDONE)                        // jump to end.




	label(.DBETAZERO)


	cmp(imm(8), rdi)                   // set ZF if (8*rs_c) == 8.
	jz(.DCOLSTORBZ)                    // jump to column storage case



	label(.DROWSTORBZ)


	vmovupd(ymm4, mem(rcx, 0*32))
	vmovupd(ymm5, mem(rcx, 1*32))
	add(rdi, rcx)

	vmovupd(ymm6, mem(rcx, 0*32))
	vmovupd(ymm7, mem(rcx, 1*32))
	//add(rdi, rcx)


	jmp(.DDONE)                        // jump to end.



	label(.DCOLSTORBZ)

	                                   // begin I/O on columns 0-3
	vunpcklpd(ymm6, ymm4, ymm0)
	vunpckhpd(ymm6, ymm4, ymm1)
	vextractf128(imm(0x1), ymm0, xmm2)
	vextractf128(imm(0x1), ymm1, xmm4)

	vmovupd(xmm0, mem(rcx        ))
	vmovupd(xmm1, mem(rcx, rsi, 1))
	vmovupd(xmm2, mem(rcx, rsi, 2))
	vmovupd(xmm4, mem(rcx, rax, 1))

	lea(mem(rcx, rsi, 4), rcx)

	                                   // begin I/O on columns 4-7
	vunpcklpd(ymm7, ymm5, ymm0)
	vunpckhpd(ymm7, ymm5, ymm1)
	vextractf128(imm(0x1), ymm0, xmm2)
	vextractf128(imm(0x1), ymm1, xmm4)

	vmovupd(xmm0, mem(rcx        ))
	vmovupd(xmm1, mem(rcx, rsi, 1))
	vmovupd(xmm2, mem(rcx, rsi, 2))
	vmovupd(xmm4, mem(rcx, rax, 1))

	//lea(mem(rcx, rsi, 4), rcx)




	label(.DDONE)



    end_asm(
	: // output operands (none)
	: // input operands
      [k_iter] "m" (k_iter),
      [k_left] "m" (k_left),
      [a]      "m" (a),
      [rs_a]   "m" (rs_a),
      [cs_a]   "m" (cs_a),
      [b]      "m" (b),
      [rs_b]   "m" (rs_b),
      [cs_b]   "m" (cs_b),
      [alpha]  "m" (alpha),
      [beta]   "m" (beta),
      [c]      "m" (c),
      [rs_c]   "m" (rs_c),
      [cs_c]   "m" (cs_c)/*,
      [a_next] "m" (a_next),
      [b_next] "m" (b_next)*/
	: // register clobber list
	  "rax", "rbx", "rcx", "rdx", "rsi", "rdi",
	  "r8", "r9", "r10", "r11", "r12", "r13", "r14", "r15",
	  "xmm0", "xmm1", "xmm2", "xmm3",
	  "xmm4", "xmm5", "xmm6", "xmm7",
	  "xmm8", "xmm9", "xmm10", "xmm11",
	  "xmm12", "xmm13", "xmm14", "xmm15",
	  "ymm0", "ymm1", "ymm2", "ymm3", "ymm4", "ymm5", "ymm6", "ymm7",
	  "ymm8", "ymm9", "ymm10", "ymm11", "ymm12", "ymm13", "memory"
	)
}

void bli_dgemmsup_rv_haswell_asm_1x8
     (
             conj_t     conja,
             conj_t     conjb,
             dim_t      m0,
             dim_t      n0,
             dim_t      k0,
       const void*      alpha,
       const void*      a, inc_t rs_a0, inc_t cs_a0,
       const void*      b, inc_t rs_b0, inc_t cs_b0,
       const void*      beta,
             void*      c, inc_t rs_c0, inc_t cs_c0,
             auxinfo_t* data,
       const cntx_t*    cntx
     )
{
	//void*    a_next = bli_auxinfo_next_a( data );
	//void*    b_next = bli_auxinfo_next_b( data );

	// Typecast local copies of integers in case dim_t and inc_t are a
	// different size than is expected by load instructions.
	uint64_t k_iter = k0 / 4;
	uint64_t k_left = k0 % 4;

	uint64_t rs_a   = rs_a0;
	uint64_t cs_a   = cs_a0;
	uint64_t rs_b   = rs_b0;
	uint64_t cs_b   = cs_b0;
	uint64_t rs_c   = rs_c0;
	uint64_t cs_c   = cs_c0;

	// -------------------------------------------------------------------------

	begin_asm()

	vzeroall()                         // zero all xmm/ymm registers.

	mov(var(a), rax)                   // load address of a.
	mov(var(rs_a), r8)                 // load rs_a
	mov(var(cs_a), r9)                 // load cs_a
	lea(mem(, r8, 8), r8)              // rs_a *= sizeof(double)
	lea(mem(, r9, 8), r9)              // cs_a *= sizeof(double)

	//lea(mem(r8, r8, 2), r13)           // r13 = 3*rs_a
	//lea(mem(r8, r8, 4), r15)           // r15 = 5*rs_a

	mov(var(b), rbx)                   // load address of b.
	mov(var(rs_b), r10)                // load rs_b
	//mov(var(cs_b), r11)                // load cs_b
	lea(mem(, r10, 8), r10)            // rs_b *= sizeof(double)
	//lea(mem(, r11, 8), r11)            // cs_b *= sizeof(double)

	                                   // NOTE: We cannot pre-load elements of a or b
	                                   // because it could eventually, in the last
	                                   // unrolled iter or the cleanup loop, result
	                                   // in reading beyond the bounds allocated mem
	                                   // (the likely result: a segmentation fault).

	mov(var(c), rcx)                   // load address of c
	mov(var(rs_c), rdi)                // load rs_c
	lea(mem(, rdi, 8), rdi)            // rs_c *= sizeof(double)



	cmp(imm(8), rdi)                   // set ZF if (8*rs_c) == 8.
	jz(.DCOLPFETCH)                    // jump to column storage case
	label(.DROWPFETCH)                 // row-stored prefetching on c

	//lea(mem(rcx, rdi, 2), rdx)         //
	//lea(mem(rdx, rdi, 1), rdx)         // rdx = c + 3*rs_c;
	prefetch(0, mem(rcx,         7*8)) // prefetch c + 0*rs_c

	jmp(.DPOSTPFETCH)                  // jump to end of prefetching c
	label(.DCOLPFETCH)                 // column-stored prefetching c

	mov(var(cs_c), rsi)                // load cs_c to rsi (temporarily)
	lea(mem(, rsi, 8), rsi)            // cs_c *= sizeof(double)
	lea(mem(rcx, rsi, 2), rdx)         //
	lea(mem(rdx, rsi, 1), rdx)         // rdx = c + 3*cs_c;
	prefetch(0, mem(rcx,         0*8)) // prefetch c + 0*cs_c
	prefetch(0, mem(rcx, rsi, 1, 0*8)) // prefetch c + 1*cs_c
	prefetch(0, mem(rcx, rsi, 2, 0*8)) // prefetch c + 2*cs_c
	prefetch(0, mem(rdx,         0*8)) // prefetch c + 3*cs_c
	prefetch(0, mem(rdx, rsi, 1, 0*8)) // prefetch c + 4*cs_c
	prefetch(0, mem(rdx, rsi, 2, 0*8)) // prefetch c + 5*cs_c
	lea(mem(rdx, rsi, 2), rdx)         // rdx = c + 5*cs_c;
	prefetch(0, mem(rdx, rsi, 1, 0*8)) // prefetch c + 6*cs_c
	prefetch(0, mem(rdx, rsi, 2, 0*8)) // prefetch c + 7*cs_c

	label(.DPOSTPFETCH)                // done prefetching c


#if 1
	lea(mem(rax, r9,  8), rdx)         //
	lea(mem(rdx, r9,  8), rdx)         // rdx = a + 16*cs_a;
#endif




	mov(var(k_iter), rsi)              // i = k_iter;
	test(rsi, rsi)                     // check i via logical AND.
	je(.DCONSIDKLEFT)                  // if i == 0, jump to code that
	                                   // contains the k_left loop.


	label(.DLOOPKITER)                 // MAIN LOOP


	// ---------------------------------- iteration 0

#if 1
	prefetch(0, mem(rdx, 4*8))
#endif

	vmovupd(mem(rbx, 0*32), ymm0)
	vmovupd(mem(rbx, 1*32), ymm1)
	add(r10, rbx)                      // b += rs_b;

	vbroadcastsd(mem(rax        ), ymm2)
	add(r9, rax)                       // a += cs_a;
	vbroadcastsd(mem(rax        ), ymm3)
	add(r9, rax)                       // a += cs_a;

	vfmadd231pd(ymm0, ymm2, ymm4)
	vfmadd231pd(ymm1, ymm2, ymm5)


	// ---------------------------------- iteration 1

#if 0
	prefetch(0, mem(rdx, r9, 1, 4*8))
#endif

	vmovupd(mem(rbx, 0*32), ymm8)
	vmovupd(mem(rbx, 1*32), ymm9)
	add(r10, rbx)                      // b += rs_b;

<<<<<<< HEAD
	vbroadcastsd(mem(rax        ), ymm2)
	add(r9, rax)                       // a += cs_a;
	vfmadd231pd(ymm0, ymm2, ymm4)
	vfmadd231pd(ymm1, ymm2, ymm5)
=======
	vfmadd231pd(ymm8, ymm3, ymm6)
	vfmadd231pd(ymm9, ymm3, ymm7)
>>>>>>> fb2a6827


	// ---------------------------------- iteration 2

#if 1
	prefetch(0, mem(rdx, r9, 2, 4*8))
#endif

	vmovupd(mem(rbx, 0*32), ymm0)
	vmovupd(mem(rbx, 1*32), ymm1)
	add(r10, rbx)                      // b += rs_b;

	vbroadcastsd(mem(rax        ), ymm2)
	add(r9, rax)                       // a += cs_a;
	vbroadcastsd(mem(rax        ), ymm3)
	add(r9, rax)                       // a += cs_a;
	vfmadd231pd(ymm0, ymm2, ymm4)
	vfmadd231pd(ymm1, ymm2, ymm5)


	// ---------------------------------- iteration 3

#if 1
	lea(mem(rdx, r9,  4), rdx)         // a_prefetch += 4*cs_a;
#endif

	vmovupd(mem(rbx, 0*32), ymm8)
	vmovupd(mem(rbx, 1*32), ymm9)
	add(r10, rbx)                      // b += rs_b;

<<<<<<< HEAD
	vbroadcastsd(mem(rax        ), ymm2)
	add(r9, rax)                       // a += cs_a;
	vfmadd231pd(ymm0, ymm2, ymm4)
	vfmadd231pd(ymm1, ymm2, ymm5)
=======

	vfmadd231pd(ymm8, ymm3, ymm6)
	vfmadd231pd(ymm9, ymm3, ymm7)
>>>>>>> fb2a6827



	dec(rsi)                           // i -= 1;
	jne(.DLOOPKITER)                   // iterate again if i != 0.


<<<<<<< HEAD


=======
	vaddpd(ymm6, ymm4, ymm4)
	vaddpd(ymm7, ymm5, ymm5)
>>>>>>> fb2a6827


	label(.DCONSIDKLEFT)

	mov(var(k_left), rsi)              // i = k_left;
	test(rsi, rsi)                     // check i via logical AND.
	je(.DPOSTACCUM)                    // if i == 0, we're done; jump to end.
	                                   // else, we prepare to enter k_left loop.


	label(.DLOOPKLEFT)                 // EDGE LOOP

#if 0
	prefetch(0, mem(rdx, 5*8))
	add(r9, rdx)
#endif

	vmovupd(mem(rbx, 0*32), ymm0)
	vmovupd(mem(rbx, 1*32), ymm1)
	add(r10, rbx)                      // b += rs_b;

	vbroadcastsd(mem(rax        ), ymm2)
	add(r9, rax)                       // a += cs_a;
	vfmadd231pd(ymm0, ymm2, ymm4)
	vfmadd231pd(ymm1, ymm2, ymm5)


	dec(rsi)                           // i -= 1;
	jne(.DLOOPKLEFT)                   // iterate again if i != 0.



	label(.DPOSTACCUM)



	mov(var(alpha), rax)               // load address of alpha
	mov(var(beta), rbx)                // load address of beta
	vbroadcastsd(mem(rax), ymm0)       // load alpha and duplicate
	vbroadcastsd(mem(rbx), ymm3)       // load beta and duplicate

	vmulpd(ymm0, ymm4, ymm4)           // scale by alpha
	vmulpd(ymm0, ymm5, ymm5)






	mov(var(cs_c), rsi)                // load cs_c
	lea(mem(, rsi, 8), rsi)            // rsi = cs_c * sizeof(double)

	//lea(mem(rcx, rsi, 4), rdx)         // load address of c +  4*cs_c;
	//lea(mem(rcx, rdi, 4), rdx)         // load address of c +  4*rs_c;

	lea(mem(rsi, rsi, 2), rax)         // rax = 3*cs_c;



	                                   // now avoid loading C if beta == 0

	vxorpd(ymm0, ymm0, ymm0)           // set ymm0 to zero.
	vucomisd(xmm0, xmm3)               // set ZF if beta == 0.
	je(.DBETAZERO)                     // if ZF = 1, jump to beta == 0 case


	cmp(imm(8), rdi)                   // set ZF if (8*rs_c) == 8.
	jz(.DCOLSTORED)                    // jump to column storage case



	label(.DROWSTORED)


	vfmadd231pd(mem(rcx, 0*32), ymm3, ymm4)
	vmovupd(ymm4, mem(rcx, 0*32))

	vfmadd231pd(mem(rcx, 1*32), ymm3, ymm5)
	vmovupd(ymm5, mem(rcx, 1*32))
	//add(rdi, rcx)


	jmp(.DDONE)                        // jump to end.



	label(.DCOLSTORED)

	                                   // begin I/O on columns 0-3
	vmovlpd(mem(rcx        ), xmm0, xmm0)
	vmovhpd(mem(rcx, rsi, 1), xmm0, xmm0)
	vmovlpd(mem(rcx, rsi, 2), xmm1, xmm1)
	vmovhpd(mem(rcx, rax, 1), xmm1, xmm1)
	vperm2f128(imm(0x20), ymm1, ymm0, ymm0)

	vfmadd213pd(ymm4, ymm3, ymm0)

	vextractf128(imm(1), ymm0, xmm1)
	vmovlpd(xmm0, mem(rcx        ))
	vmovhpd(xmm0, mem(rcx, rsi, 1))
	vmovlpd(xmm1, mem(rcx, rsi, 2))
	vmovhpd(xmm1, mem(rcx, rax, 1))

	lea(mem(rcx, rsi, 4), rcx)

	                                   // begin I/O on columns 4-7
	vmovlpd(mem(rcx        ), xmm0, xmm0)
	vmovhpd(mem(rcx, rsi, 1), xmm0, xmm0)
	vmovlpd(mem(rcx, rsi, 2), xmm1, xmm1)
	vmovhpd(mem(rcx, rax, 1), xmm1, xmm1)
	vperm2f128(imm(0x20), ymm1, ymm0, ymm0)

	vfmadd213pd(ymm5, ymm3, ymm0)

	vextractf128(imm(1), ymm0, xmm1)
	vmovlpd(xmm0, mem(rcx        ))
	vmovhpd(xmm0, mem(rcx, rsi, 1))
	vmovlpd(xmm1, mem(rcx, rsi, 2))
	vmovhpd(xmm1, mem(rcx, rax, 1))

	//lea(mem(rcx, rsi, 4), rcx)



	jmp(.DDONE)                        // jump to end.




	label(.DBETAZERO)


	cmp(imm(8), rdi)                   // set ZF if (8*rs_c) == 8.
	jz(.DCOLSTORBZ)                    // jump to column storage case



	label(.DROWSTORBZ)


	vmovupd(ymm4, mem(rcx, 0*32))
	vmovupd(ymm5, mem(rcx, 1*32))
	//add(rdi, rcx)


	jmp(.DDONE)                        // jump to end.



	label(.DCOLSTORBZ)

	                                   // begin I/O on columns 0-3
	vmovupd(ymm4, ymm0)

	vextractf128(imm(1), ymm0, xmm1)
	vmovlpd(xmm0, mem(rcx        ))
	vmovhpd(xmm0, mem(rcx, rsi, 1))
	vmovlpd(xmm1, mem(rcx, rsi, 2))
	vmovhpd(xmm1, mem(rcx, rax, 1))

	lea(mem(rcx, rsi, 4), rcx)

	                                   // begin I/O on columns 4-7
	vmovupd(ymm5, ymm0)

	vextractf128(imm(1), ymm0, xmm1)
	vmovlpd(xmm0, mem(rcx        ))
	vmovhpd(xmm0, mem(rcx, rsi, 1))
	vmovlpd(xmm1, mem(rcx, rsi, 2))
	vmovhpd(xmm1, mem(rcx, rax, 1))

	//lea(mem(rcx, rsi, 4), rcx)





	label(.DDONE)



    end_asm(
	: // output operands (none)
	: // input operands
      [k_iter] "m" (k_iter),
      [k_left] "m" (k_left),
      [a]      "m" (a),
      [rs_a]   "m" (rs_a),
      [cs_a]   "m" (cs_a),
      [b]      "m" (b),
      [rs_b]   "m" (rs_b),
      [cs_b]   "m" (cs_b),
      [alpha]  "m" (alpha),
      [beta]   "m" (beta),
      [c]      "m" (c),
      [rs_c]   "m" (rs_c),
      [cs_c]   "m" (cs_c)/*,
      [a_next] "m" (a_next),
      [b_next] "m" (b_next)*/
	: // register clobber list
	  "rax", "rbx", "rcx", "rdx", "rsi", "rdi",
	  "r8", "r9", "r10", "r11", "r12", "r13", "r14", "r15",
	  "xmm0", "xmm1", "xmm2", "xmm3",
	  "xmm4", "xmm5", "xmm6", "xmm7",
	  "xmm8", "xmm9", "xmm10", "xmm11",
	  "xmm12", "xmm13", "xmm14", "xmm15",
	  "ymm0", "ymm1", "ymm2", "ymm3", "ymm4", "ymm5",
	  "ymm6", "ymm7", "ymm8", "ymm9", "memory"
	)
}
<|MERGE_RESOLUTION|>--- conflicted
+++ resolved
@@ -83,7 +83,7 @@
 // Define parameters and variables for edge case kernel map.
 #define NUM_MR 4
 #define NUM_NR 4
-#define FUNCPTR_T gemmsup_ker_ft
+#define FUNCPTR_T dgemmsup_ker_ft
 
 static dim_t mrs[NUM_MR] = { 6, 4, 2, 1 };
 static dim_t nrs[NUM_NR] = { 8, 4, 2, 1 };
@@ -98,18 +98,18 @@
 
 void bli_dgemmsup_rv_haswell_asm_6x8
      (
-             conj_t     conja,
-             conj_t     conjb,
-             dim_t      m0,
-             dim_t      n0,
-             dim_t      k0,
-       const void*      alpha,
-       const void*      a, inc_t rs_a0, inc_t cs_a0,
-       const void*      b, inc_t rs_b0, inc_t cs_b0,
-       const void*      beta,
-             void*      c, inc_t rs_c0, inc_t cs_c0,
-             auxinfo_t* data,
-       const cntx_t*    cntx
+       conj_t              conja,
+       conj_t              conjb,
+       dim_t               m0,
+       dim_t               n0,
+       dim_t               k0,
+       double*    restrict alpha,
+       double*    restrict a, inc_t rs_a0, inc_t cs_a0,
+       double*    restrict b, inc_t rs_b0, inc_t cs_b0,
+       double*    restrict beta,
+       double*    restrict c, inc_t rs_c0, inc_t cs_c0,
+       auxinfo_t* restrict data,
+       cntx_t*    restrict cntx
      )
 {
 #if 0
@@ -135,9 +135,9 @@
 	);
 	return;
 #endif
-		dim_t         n_left = n0;
-		      double* cj     = c;
-		const double* bj     = b;
+		dim_t            n_left = n0;
+		double* restrict cj     = c;
+		double* restrict bj     = b;
 
 		// Iterate across columns (corresponding to elements of nrs) until
 		// n_left is zero.
@@ -149,9 +149,9 @@
 			// n_left, we use the kernels in that column.
 			if ( nr_cur <= n_left )
 			{
-				dim_t         m_left = m0;
-				      double* cij    = cj;
-				const double* ai     = a;
+				dim_t            m_left = m0;
+				double* restrict cij    = cj;
+				double* restrict ai     = a;
 
 				// Iterate down the current column (corresponding to elements
 				// of mrs) until m_left is zero.
@@ -813,18 +813,18 @@
 
 void bli_dgemmsup_rv_haswell_asm_5x8
      (
-             conj_t     conja,
-             conj_t     conjb,
-             dim_t      m0,
-             dim_t      n0,
-             dim_t      k0,
-       const void*      alpha,
-       const void*      a, inc_t rs_a0, inc_t cs_a0,
-       const void*      b, inc_t rs_b0, inc_t cs_b0,
-       const void*      beta,
-             void*      c, inc_t rs_c0, inc_t cs_c0,
-             auxinfo_t* data,
-       const cntx_t*    cntx
+       conj_t              conja,
+       conj_t              conjb,
+       dim_t               m0,
+       dim_t               n0,
+       dim_t               k0,
+       double*    restrict alpha,
+       double*    restrict a, inc_t rs_a0, inc_t cs_a0,
+       double*    restrict b, inc_t rs_b0, inc_t cs_b0,
+       double*    restrict beta,
+       double*    restrict c, inc_t rs_c0, inc_t cs_c0,
+       auxinfo_t* restrict data,
+       cntx_t*    restrict cntx
      )
 {
 	//void*    a_next = bli_auxinfo_next_a( data );
@@ -1143,53 +1143,6 @@
 	cmp(imm(8), rdi)                   // set ZF if (8*rs_c) == 8.
 	jz(.DCOLSTORED)                    // jump to column storage case
 
-<<<<<<< HEAD
-
-
-	label(.DROWSTORED)
-
-
-	vfmadd231pd(mem(rcx, 0*32), ymm3, ymm4)
-	vmovupd(ymm4, mem(rcx, 0*32))
-
-	vfmadd231pd(mem(rcx, 1*32), ymm3, ymm5)
-	vmovupd(ymm5, mem(rcx, 1*32))
-	add(rdi, rcx)
-
-
-	vfmadd231pd(mem(rcx, 0*32), ymm3, ymm6)
-	vmovupd(ymm6, mem(rcx, 0*32))
-
-	vfmadd231pd(mem(rcx, 1*32), ymm3, ymm7)
-	vmovupd(ymm7, mem(rcx, 1*32))
-	add(rdi, rcx)
-
-
-	vfmadd231pd(mem(rcx, 0*32), ymm3, ymm8)
-	vmovupd(ymm8, mem(rcx, 0*32))
-
-	vfmadd231pd(mem(rcx, 1*32), ymm3, ymm9)
-	vmovupd(ymm9, mem(rcx, 1*32))
-	add(rdi, rcx)
-
-
-	vfmadd231pd(mem(rcx, 0*32), ymm3, ymm10)
-	vmovupd(ymm10, mem(rcx, 0*32))
-
-	vfmadd231pd(mem(rcx, 1*32), ymm3, ymm11)
-	vmovupd(ymm11, mem(rcx, 1*32))
-	add(rdi, rcx)
-
-
-	vfmadd231pd(mem(rcx, 0*32), ymm3, ymm12)
-	vmovupd(ymm12, mem(rcx, 0*32))
-
-	vfmadd231pd(mem(rcx, 1*32), ymm3, ymm13)
-	vmovupd(ymm13, mem(rcx, 1*32))
-	//add(rdi, rcx)
-
-
-=======
 
 
 	label(.DROWSTORED)
@@ -1220,7 +1173,6 @@
 	vmovupd(ymm12, mem(rdx, 0*32))
 	vmovupd(ymm13, mem(rdx, 1*32))
 
->>>>>>> fb2a6827
 	jmp(.DDONE)                        // jump to end.
 
 
@@ -1443,18 +1395,18 @@
 
 void bli_dgemmsup_rv_haswell_asm_4x8
      (
-             conj_t     conja,
-             conj_t     conjb,
-             dim_t      m0,
-             dim_t      n0,
-             dim_t      k0,
-       const void*      alpha,
-       const void*      a, inc_t rs_a0, inc_t cs_a0,
-       const void*      b, inc_t rs_b0, inc_t cs_b0,
-       const void*      beta,
-             void*      c, inc_t rs_c0, inc_t cs_c0,
-             auxinfo_t* data,
-       const cntx_t*    cntx
+       conj_t              conja,
+       conj_t              conjb,
+       dim_t               m0,
+       dim_t               n0,
+       dim_t               k0,
+       double*    restrict alpha,
+       double*    restrict a, inc_t rs_a0, inc_t cs_a0,
+       double*    restrict b, inc_t rs_b0, inc_t cs_b0,
+       double*    restrict beta,
+       double*    restrict c, inc_t rs_c0, inc_t cs_c0,
+       auxinfo_t* restrict data,
+       cntx_t*    restrict cntx
      )
 {
 	//void*    a_next = bli_auxinfo_next_a( data );
@@ -1527,38 +1479,12 @@
 	jle(.DLOOPKLOOP2)
 
 
-<<<<<<< HEAD
-	label(.DPOSTPFETCH)                // done prefetching c
-
-=======
 	label(.DLOOPKITER)                 // MAIN LOOP
->>>>>>> fb2a6827
-
-
-<<<<<<< HEAD
-
-
-
-	mov(var(k_iter), rsi)              // i = k_iter;
-	test(rsi, rsi)                     // check i via logical AND.
-	je(.DCONSIDKLEFT)                  // if i == 0, jump to code that
-	                                   // contains the k_left loop.
-
-
-	label(.DLOOPKITER)                 // MAIN LOOP
-
-
-	// ---------------------------------- iteration 0
-
-#if 1
-	prefetch(0, mem(rdx, 4*8))
-#endif
-
-=======
+
+
 	// ---------------------------------- iteration 0
 	// Prefetch 4th row of B from current position
 	prefetch(0, 0x00(rbx, rcx, 1))
->>>>>>> fb2a6827
 	vmovupd(mem(rbx, 0*32), ymm0)
 	vmovupd(mem(rbx, 1*32), ymm1)
 	add(r10, rbx)                      // b += rs_b;
@@ -1579,12 +1505,6 @@
 	vfmadd231pd(ymm1, ymm2, ymm9)
 	vfmadd231pd(ymm0, ymm3, ymm10)
 	vfmadd231pd(ymm1, ymm3, ymm11)
-<<<<<<< HEAD
-
-
-	// ---------------------------------- iteration 1
-=======
->>>>>>> fb2a6827
 
 
 	// ---------------------------------- iteration 1
@@ -1610,17 +1530,7 @@
 	vfmadd231pd(ymm1, ymm2, ymm9)
 	vfmadd231pd(ymm0, ymm3, ymm10)
 	vfmadd231pd(ymm1, ymm3, ymm11)
-<<<<<<< HEAD
-
-
-	// ---------------------------------- iteration 2
-
-#if 1
-	prefetch(0, mem(rdx, r9, 2, 4*8))
-#endif
-=======
-
->>>>>>> fb2a6827
+
 
 	// ---------------------------------- iteration 2
 	// Prefetch 6th row of B from current position
@@ -1636,11 +1546,8 @@
 	vfmadd231pd(ymm0, ymm3, ymm6)
 	vfmadd231pd(ymm1, ymm3, ymm7)
 
-<<<<<<< HEAD
-=======
 	// Prefetch A[10] (64 bytes ahead of current A)
 	prefetch(0, 0x40(rax, r8, 2))
->>>>>>> fb2a6827
 	vbroadcastsd(mem(rax, r8,  2), ymm2)
 	vbroadcastsd(mem(rax, r13, 1), ymm3)
 	add(r9, rax)                       // a += cs_a;
@@ -1747,8 +1654,6 @@
 	vfmadd231pd(ymm1, ymm3, ymm11)
 
 
-<<<<<<< HEAD
-=======
 	// ---------------------------------- iteration 7
 	// Prefetch 11th row of B from current position
 	prefetch(0, 0x00(rbx, rcx, 1))
@@ -1770,17 +1675,11 @@
 	vfmadd231pd(ymm1, ymm2, ymm9)
 	vfmadd231pd(ymm0, ymm3, ymm10)
 	vfmadd231pd(ymm1, ymm3, ymm11)
->>>>>>> fb2a6827
 
 	dec(rsi)                           // i -= 1;
 	jne(.DLOOPKITER)                   // iterate again if i != 0.
 
 
-<<<<<<< HEAD
-
-
-
-=======
 	label(.DLOOPKLOOP2)
 
 	cmp(imm(8), rdi)                   // set ZF if (8*rs_c) == 8.
@@ -2124,7 +2023,6 @@
 
 	dec(rsi)                           // i -= 1;
 	jne(.DLOOPKITER_4)                 // iterate again if i != 0.
->>>>>>> fb2a6827
 
 	label(.DCONSIDKLEFT)
 
@@ -2135,14 +2033,6 @@
 
 
 	label(.DLOOPKLEFT)                 // EDGE LOOP
-<<<<<<< HEAD
-
-#if 0
-	prefetch(0, mem(rdx, 5*8))
-	add(r9, rdx)
-#endif
-=======
->>>>>>> fb2a6827
 
 	vmovupd(mem(rbx, 0*32), ymm0)
 	vmovupd(mem(rbx, 1*32), ymm1)
@@ -2172,33 +2062,12 @@
 	label(.DPOSTACCUM)
 
 
-<<<<<<< HEAD
-
-=======
 	mov(var(c), rcx)                   // load address of c
->>>>>>> fb2a6827
 	mov(var(alpha), rax)               // load address of alpha
 	mov(var(beta), rbx)                // load address of beta
 	vbroadcastsd(mem(rax), ymm0)       // load alpha and duplicate
 	vbroadcastsd(mem(rbx), ymm3)       // load beta and duplicate
 
-<<<<<<< HEAD
-	vmulpd(ymm0, ymm4, ymm4)           // scale by alpha
-	vmulpd(ymm0, ymm5, ymm5)
-	vmulpd(ymm0, ymm6, ymm6)
-	vmulpd(ymm0, ymm7, ymm7)
-	vmulpd(ymm0, ymm8, ymm8)
-	vmulpd(ymm0, ymm9, ymm9)
-	vmulpd(ymm0, ymm10, ymm10)
-	vmulpd(ymm0, ymm11, ymm11)
-
-
-
-
-
-
-=======
->>>>>>> fb2a6827
 	mov(var(cs_c), rsi)                // load cs_c
 	lea(mem(, rsi, 8), rsi)            // rsi = cs_c * sizeof(double)
 
@@ -2211,13 +2080,8 @@
 
 	                                   // now avoid loading C if beta == 0
 
-<<<<<<< HEAD
-	vxorpd(ymm0, ymm0, ymm0)           // set ymm0 to zero.
-	vucomisd(xmm0, xmm3)               // set ZF if beta == 0.
-=======
 	vxorpd(ymm1, ymm1, ymm1)           // set ymm0 to zero.
 	vucomisd(xmm1, xmm3)               // set ZF if beta == 0.
->>>>>>> fb2a6827
 	je(.DBETAZERO)                     // if ZF = 1, jump to beta == 0 case
 
 
@@ -2228,16 +2092,11 @@
 
 
 	label(.DROWSTORED)
-<<<<<<< HEAD
-
-
-=======
 	lea(mem(rcx, rdi, 1), rax)         // load address of c +  1*rs_c;
 	lea(mem(rcx, rdi, 2), rdx)         // load address of c +  2*rs_c;
 	lea(mem(rdx, rdi, 1), rbx)         // load address of c +  3*rs_c;
 
 	vmulpd(ymm0, ymm4, ymm4)
->>>>>>> fb2a6827
 	vfmadd231pd(mem(rcx, 0*32), ymm3, ymm4)
 
 	vmulpd(ymm0, ymm5, ymm5)
@@ -2271,17 +2130,7 @@
 	vmovupd(ymm11, mem(rbx, 1*32))
 
 
-<<<<<<< HEAD
-	vfmadd231pd(mem(rcx, 1*32), ymm3, ymm11)
-	vmovupd(ymm11, mem(rcx, 1*32))
-	//add(rdi, rcx)
-
-
 	jmp(.DDONE)                        // jump to end.
-
-=======
-	jmp(.DDONE)                        // jump to end.
->>>>>>> fb2a6827
 
 
 
@@ -2355,9 +2204,6 @@
 
 
 	label(.DROWSTORBZ)
-<<<<<<< HEAD
-
-=======
 	vmulpd(ymm0, ymm4, ymm4)           // scale by alpha
 	vmulpd(ymm0, ymm5, ymm5)
 	vmulpd(ymm0, ymm6, ymm6)
@@ -2366,7 +2212,6 @@
 	vmulpd(ymm0, ymm9, ymm9)
 	vmulpd(ymm0, ymm10, ymm10)
 	vmulpd(ymm0, ymm11, ymm11)
->>>>>>> fb2a6827
 
 	vmovupd(ymm4, mem(rcx, 0*32))
 	vmovupd(ymm5, mem(rcx, 1*32))
@@ -2473,18 +2318,18 @@
 
 void bli_dgemmsup_rv_haswell_asm_3x8
      (
-             conj_t     conja,
-             conj_t     conjb,
-             dim_t      m0,
-             dim_t      n0,
-             dim_t      k0,
-       const void*      alpha,
-       const void*      a, inc_t rs_a0, inc_t cs_a0,
-       const void*      b, inc_t rs_b0, inc_t cs_b0,
-       const void*      beta,
-             void*      c, inc_t rs_c0, inc_t cs_c0,
-             auxinfo_t* data,
-       const cntx_t*    cntx
+       conj_t              conja,
+       conj_t              conjb,
+       dim_t               m0,
+       dim_t               n0,
+       dim_t               k0,
+       double*    restrict alpha,
+       double*    restrict a, inc_t rs_a0, inc_t cs_a0,
+       double*    restrict b, inc_t rs_b0, inc_t cs_b0,
+       double*    restrict beta,
+       double*    restrict c, inc_t rs_c0, inc_t cs_c0,
+       auxinfo_t* restrict data,
+       cntx_t*    restrict cntx
      )
 {
 	//void*    a_next = bli_auxinfo_next_a( data );
@@ -2617,17 +2462,6 @@
 
 	vbroadcastsd(mem(rax        ), ymm2)
 	vbroadcastsd(mem(rax, r8,  1), ymm3)
-<<<<<<< HEAD
-	vfmadd231pd(ymm0, ymm2, ymm4)
-	vfmadd231pd(ymm1, ymm2, ymm5)
-	vfmadd231pd(ymm0, ymm3, ymm6)
-	vfmadd231pd(ymm1, ymm3, ymm7)
-
-	vbroadcastsd(mem(rax, r8,  2), ymm2)
-	add(r9, rax)                       // a += cs_a;
-	vfmadd231pd(ymm0, ymm2, ymm8)
-	vfmadd231pd(ymm1, ymm2, ymm9)
-=======
 	vfmadd231pd(ymm0, ymm2, ymm10)
 	vfmadd231pd(ymm1, ymm2, ymm11)
 	vfmadd231pd(ymm0, ymm3, ymm12)
@@ -2637,7 +2471,6 @@
 	add(r9, rax)                       // a += cs_a;
 	vfmadd231pd(ymm0, ymm2, ymm14)
 	vfmadd231pd(ymm1, ymm2, ymm15)
->>>>>>> fb2a6827
 
 
 	// ---------------------------------- iteration 2
@@ -2675,17 +2508,6 @@
 
 	vbroadcastsd(mem(rax        ), ymm2)
 	vbroadcastsd(mem(rax, r8,  1), ymm3)
-<<<<<<< HEAD
-	vfmadd231pd(ymm0, ymm2, ymm4)
-	vfmadd231pd(ymm1, ymm2, ymm5)
-	vfmadd231pd(ymm0, ymm3, ymm6)
-	vfmadd231pd(ymm1, ymm3, ymm7)
-
-	vbroadcastsd(mem(rax, r8,  2), ymm2)
-	add(r9, rax)                       // a += cs_a;
-	vfmadd231pd(ymm0, ymm2, ymm8)
-	vfmadd231pd(ymm1, ymm2, ymm9)
-=======
 	vfmadd231pd(ymm0, ymm2, ymm10)
 	vfmadd231pd(ymm1, ymm2, ymm11)
 	vfmadd231pd(ymm0, ymm3, ymm12)
@@ -2695,7 +2517,6 @@
 	add(r9, rax)                       // a += cs_a;
 	vfmadd231pd(ymm0, ymm2, ymm14)
 	vfmadd231pd(ymm1, ymm2, ymm15)
->>>>>>> fb2a6827
 
 
 
@@ -2703,17 +2524,12 @@
 	jne(.DLOOPKITER)                   // iterate again if i != 0.
 
 
-<<<<<<< HEAD
-
-
-=======
 	vaddpd(ymm10, ymm4, ymm4)
 	vaddpd(ymm11, ymm5, ymm5)
 	vaddpd(ymm12, ymm6, ymm6)
 	vaddpd(ymm13, ymm7, ymm7)
 	vaddpd(ymm14, ymm8, ymm8)
 	vaddpd(ymm15, ymm9, ymm9)
->>>>>>> fb2a6827
 
 
 	label(.DCONSIDKLEFT)
@@ -2796,20 +2612,6 @@
 	jz(.DCOLSTORED)                    // jump to column storage case
 
 
-<<<<<<< HEAD
-
-	label(.DROWSTORED)
-
-
-	vfmadd231pd(mem(rcx, 0*32), ymm3, ymm4)
-	vmovupd(ymm4, mem(rcx, 0*32))
-
-	vfmadd231pd(mem(rcx, 1*32), ymm3, ymm5)
-	vmovupd(ymm5, mem(rcx, 1*32))
-	add(rdi, rcx)
-
-=======
->>>>>>> fb2a6827
 
 	label(.DROWSTORED)
 
@@ -2829,14 +2631,6 @@
 	vmovupd(ymm8, mem(rdx, 0*32))
 	vmovupd(ymm9, mem(rdx, 1*32))
 
-<<<<<<< HEAD
-	vfmadd231pd(mem(rcx, 1*32), ymm3, ymm9)
-	vmovupd(ymm9, mem(rcx, 1*32))
-	//add(rdi, rcx)
-
-
-=======
->>>>>>> fb2a6827
 	jmp(.DDONE)                        // jump to end.
 
 
@@ -3055,18 +2849,18 @@
 
 void bli_dgemmsup_rv_haswell_asm_2x8
      (
-             conj_t     conja,
-             conj_t     conjb,
-             dim_t      m0,
-             dim_t      n0,
-             dim_t      k0,
-       const void*      alpha,
-       const void*      a, inc_t rs_a0, inc_t cs_a0,
-       const void*      b, inc_t rs_b0, inc_t cs_b0,
-       const void*      beta,
-             void*      c, inc_t rs_c0, inc_t cs_c0,
-             auxinfo_t* data,
-       const cntx_t*    cntx
+       conj_t              conja,
+       conj_t              conjb,
+       dim_t               m0,
+       dim_t               n0,
+       dim_t               k0,
+       double*    restrict alpha,
+       double*    restrict a, inc_t rs_a0, inc_t cs_a0,
+       double*    restrict b, inc_t rs_b0, inc_t cs_b0,
+       double*    restrict beta,
+       double*    restrict c, inc_t rs_c0, inc_t cs_c0,
+       auxinfo_t* restrict data,
+       cntx_t*    restrict cntx
      )
 {
 	//void*    a_next = bli_auxinfo_next_a( data );
@@ -3195,17 +2989,10 @@
 	vbroadcastsd(mem(rax        ), ymm2)
 	vbroadcastsd(mem(rax, r8,  1), ymm3)
 	add(r9, rax)                       // a += cs_a;
-<<<<<<< HEAD
-	vfmadd231pd(ymm0, ymm2, ymm4)
-	vfmadd231pd(ymm1, ymm2, ymm5)
-	vfmadd231pd(ymm0, ymm3, ymm6)
-	vfmadd231pd(ymm1, ymm3, ymm7)
-=======
 	vfmadd231pd(ymm8, ymm2, ymm10)
 	vfmadd231pd(ymm9, ymm2, ymm11)
 	vfmadd231pd(ymm8, ymm3, ymm12)
 	vfmadd231pd(ymm9, ymm3, ymm13)
->>>>>>> fb2a6827
 
 
 	// ---------------------------------- iteration 2
@@ -3240,17 +3027,10 @@
 	vbroadcastsd(mem(rax        ), ymm2)
 	vbroadcastsd(mem(rax, r8,  1), ymm3)
 	add(r9, rax)                       // a += cs_a;
-<<<<<<< HEAD
-	vfmadd231pd(ymm0, ymm2, ymm4)
-	vfmadd231pd(ymm1, ymm2, ymm5)
-	vfmadd231pd(ymm0, ymm3, ymm6)
-	vfmadd231pd(ymm1, ymm3, ymm7)
-=======
 	vfmadd231pd(ymm8, ymm2, ymm10)
 	vfmadd231pd(ymm9, ymm2, ymm11)
 	vfmadd231pd(ymm8, ymm3, ymm12)
 	vfmadd231pd(ymm9, ymm3, ymm13)
->>>>>>> fb2a6827
 
 
 
@@ -3258,15 +3038,10 @@
 	jne(.DLOOPKITER)                   // iterate again if i != 0.
 
 
-<<<<<<< HEAD
-
-
-=======
 	vaddpd(ymm10, ymm4, ymm4)
 	vaddpd(ymm11, ymm5, ymm5)
 	vaddpd(ymm12, ymm6, ymm6)
 	vaddpd(ymm13, ymm7, ymm7)
->>>>>>> fb2a6827
 
 
 	label(.DCONSIDKLEFT)
@@ -3345,13 +3120,6 @@
 
 
 	label(.DROWSTORED)
-<<<<<<< HEAD
-
-
-	vfmadd231pd(mem(rcx, 0*32), ymm3, ymm4)
-	vmovupd(ymm4, mem(rcx, 0*32))
-=======
->>>>>>> fb2a6827
 
 	lea(mem(rcx, rdi, 1), rdx)         // load address of c +  1*rs_c;
 
@@ -3366,14 +3134,6 @@
 	vmovupd(ymm7, mem(rdx, 1*32))
 
 
-<<<<<<< HEAD
-	vfmadd231pd(mem(rcx, 1*32), ymm3, ymm7)
-	vmovupd(ymm7, mem(rcx, 1*32))
-	//add(rdi, rcx)
-
-
-=======
->>>>>>> fb2a6827
 	jmp(.DDONE)                        // jump to end.
 
 
@@ -3511,18 +3271,18 @@
 
 void bli_dgemmsup_rv_haswell_asm_1x8
      (
-             conj_t     conja,
-             conj_t     conjb,
-             dim_t      m0,
-             dim_t      n0,
-             dim_t      k0,
-       const void*      alpha,
-       const void*      a, inc_t rs_a0, inc_t cs_a0,
-       const void*      b, inc_t rs_b0, inc_t cs_b0,
-       const void*      beta,
-             void*      c, inc_t rs_c0, inc_t cs_c0,
-             auxinfo_t* data,
-       const cntx_t*    cntx
+       conj_t              conja,
+       conj_t              conjb,
+       dim_t               m0,
+       dim_t               n0,
+       dim_t               k0,
+       double*    restrict alpha,
+       double*    restrict a, inc_t rs_a0, inc_t cs_a0,
+       double*    restrict b, inc_t rs_b0, inc_t cs_b0,
+       double*    restrict beta,
+       double*    restrict c, inc_t rs_c0, inc_t cs_c0,
+       auxinfo_t* restrict data,
+       cntx_t*    restrict cntx
      )
 {
 	//void*    a_next = bli_auxinfo_next_a( data );
@@ -3647,15 +3407,8 @@
 	vmovupd(mem(rbx, 1*32), ymm9)
 	add(r10, rbx)                      // b += rs_b;
 
-<<<<<<< HEAD
-	vbroadcastsd(mem(rax        ), ymm2)
-	add(r9, rax)                       // a += cs_a;
-	vfmadd231pd(ymm0, ymm2, ymm4)
-	vfmadd231pd(ymm1, ymm2, ymm5)
-=======
 	vfmadd231pd(ymm8, ymm3, ymm6)
 	vfmadd231pd(ymm9, ymm3, ymm7)
->>>>>>> fb2a6827
 
 
 	// ---------------------------------- iteration 2
@@ -3686,16 +3439,9 @@
 	vmovupd(mem(rbx, 1*32), ymm9)
 	add(r10, rbx)                      // b += rs_b;
 
-<<<<<<< HEAD
-	vbroadcastsd(mem(rax        ), ymm2)
-	add(r9, rax)                       // a += cs_a;
-	vfmadd231pd(ymm0, ymm2, ymm4)
-	vfmadd231pd(ymm1, ymm2, ymm5)
-=======
 
 	vfmadd231pd(ymm8, ymm3, ymm6)
 	vfmadd231pd(ymm9, ymm3, ymm7)
->>>>>>> fb2a6827
 
 
 
@@ -3703,13 +3449,8 @@
 	jne(.DLOOPKITER)                   // iterate again if i != 0.
 
 
-<<<<<<< HEAD
-
-
-=======
 	vaddpd(ymm6, ymm4, ymm4)
 	vaddpd(ymm7, ymm5, ymm5)
->>>>>>> fb2a6827
 
 
 	label(.DCONSIDKLEFT)
