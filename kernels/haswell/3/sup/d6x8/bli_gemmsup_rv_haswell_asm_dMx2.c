--- conflicted
+++ resolved
@@ -847,33 +847,6 @@
 
 
 	label(.DROWSTORED)
-<<<<<<< HEAD
-
-
-	vfmadd231pd(mem(rcx, 0*32), xmm3, xmm4)
-	vmovupd(xmm4, mem(rcx, 0*32))
-	add(rdi, rcx)
-
-
-	vfmadd231pd(mem(rcx, 0*32), xmm3, xmm6)
-	vmovupd(xmm6, mem(rcx, 0*32))
-	add(rdi, rcx)
-
-
-	vfmadd231pd(mem(rcx, 0*32), xmm3, xmm8)
-	vmovupd(xmm8, mem(rcx, 0*32))
-	add(rdi, rcx)
-
-
-	vfmadd231pd(mem(rcx, 0*32), xmm3, xmm10)
-	vmovupd(xmm10, mem(rcx, 0*32))
-	add(rdi, rcx)
-
-
-	vfmadd231pd(mem(rcx, 0*32), xmm3, xmm12)
-	vmovupd(xmm12, mem(rcx, 0*32))
-	//add(rdi, rcx)
-=======
 	lea(mem(rcx, rdi, 1), rax)         // load address of c +  1*rs_c;
 	lea(mem(rcx, rdi, 2), rbx)         // load address of c +  2*rs_c;
 	lea(mem(rbx, rdi, 1), r8)         // load address of c +  2*rs_c;
@@ -889,7 +862,6 @@
 	vmovupd(xmm8, mem(rbx, 0*32))
 	vmovupd(xmm10, mem(r8, 0*32))
 	vmovupd(xmm12, mem(rdx, 0*32))
->>>>>>> fb2a6827
 
 
 	jmp(.DDONE)                        // jump to end.
@@ -1299,13 +1271,9 @@
 
 
 	label(.DROWSTORED)
-<<<<<<< HEAD
-
-=======
 	lea(mem(rcx, rdi, 1), rax)         // load address of c +  2*rs_c;
 	lea(mem(rcx, rdi, 2), rdx)         // load address of c +  2*rs_c;
 	lea(mem(rdx, rdi, 1), rbx)         // load address of c +  3*rs_c;
->>>>>>> fb2a6827
 
 	vfmadd231pd(mem(rcx, 0*32), xmm3, xmm4)
 	vfmadd231pd(mem(rax, 0*32), xmm3, xmm6)
@@ -1313,28 +1281,9 @@
 	vfmadd231pd(mem(rbx, 0*32), xmm3, xmm10)
 
 	vmovupd(xmm4, mem(rcx, 0*32))
-<<<<<<< HEAD
-	add(rdi, rcx)
-
-
-	vfmadd231pd(mem(rcx, 0*32), xmm3, xmm6)
-	vmovupd(xmm6, mem(rcx, 0*32))
-	add(rdi, rcx)
-
-
-	vfmadd231pd(mem(rcx, 0*32), xmm3, xmm8)
-	vmovupd(xmm8, mem(rcx, 0*32))
-	add(rdi, rcx)
-
-
-	vfmadd231pd(mem(rcx, 0*32), xmm3, xmm10)
-	vmovupd(xmm10, mem(rcx, 0*32))
-	//add(rdi, rcx)
-=======
 	vmovupd(xmm6, mem(rax, 0*32))
 	vmovupd(xmm8, mem(rdx, 0*32))
 	vmovupd(xmm10, mem(rbx, 0*32))
->>>>>>> fb2a6827
 
 
 	jmp(.DDONE)                        // jump to end.
@@ -1582,21 +1531,12 @@
 
 	vbroadcastsd(mem(rax        ), ymm2)
 	vbroadcastsd(mem(rax, r8,  1), ymm3)
-<<<<<<< HEAD
-	vfmadd231pd(xmm0, xmm2, xmm4)
-	vfmadd231pd(xmm0, xmm3, xmm6)
-
-	vbroadcastsd(mem(rax, r8,  2), ymm2)
-	add(r9, rax)                       // a += cs_a;
-	vfmadd231pd(xmm0, xmm2, xmm8)
-=======
 	vfmadd231pd(xmm0, xmm2, xmm9)
 	vfmadd231pd(xmm0, xmm3, xmm10)
 
 	vbroadcastsd(mem(rax, r8,  2), ymm2)
 	add(r9, rax)                       // a += cs_a;
 	vfmadd231pd(xmm0, xmm2, xmm11)
->>>>>>> fb2a6827
 
 
 	// ---------------------------------- iteration 2
@@ -1629,37 +1569,21 @@
 
 	vbroadcastsd(mem(rax        ), ymm2)
 	vbroadcastsd(mem(rax, r8,  1), ymm3)
-<<<<<<< HEAD
-	vfmadd231pd(xmm0, xmm2, xmm4)
-	vfmadd231pd(xmm0, xmm3, xmm6)
-
-	vbroadcastsd(mem(rax, r8,  2), ymm2)
-	add(r9, rax)                       // a += cs_a;
-	vfmadd231pd(xmm0, xmm2, xmm8)
-=======
 	vfmadd231pd(xmm0, xmm2, xmm9)
 	vfmadd231pd(xmm0, xmm3, xmm10)
 
 	vbroadcastsd(mem(rax, r8,  2), ymm2)
 	add(r9, rax)                       // a += cs_a;
 	vfmadd231pd(xmm0, xmm2, xmm11)
->>>>>>> fb2a6827
 
 
 
 	dec(rsi)                           // i -= 1;
 	jne(.DLOOPKITER)                   // iterate again if i != 0.
 
-<<<<<<< HEAD
-
-
-
-
-=======
 	vaddpd(xmm9, xmm4, xmm4)
 	vaddpd(xmm10, xmm6, xmm6)
 	vaddpd(xmm11, xmm8, xmm8)
->>>>>>> fb2a6827
 
 	label(.DCONSIDKLEFT)
 
@@ -1736,14 +1660,6 @@
 
 
 	label(.DROWSTORED)
-<<<<<<< HEAD
-
-
-	vfmadd231pd(mem(rcx, 0*32), xmm3, xmm4)
-	vmovupd(xmm4, mem(rcx, 0*32))
-	add(rdi, rcx)
-=======
->>>>>>> fb2a6827
 
 	lea(mem(rcx, rdi, 1), rbx)         // load address of c +  1*rs_c;
 
@@ -1756,14 +1672,6 @@
 	vmovupd(xmm8, mem(rdx, 0*32))
 
 
-<<<<<<< HEAD
-	vfmadd231pd(mem(rcx, 0*32), xmm3, xmm8)
-	vmovupd(xmm8, mem(rcx, 0*32))
-	//add(rdi, rcx)
-
-
-=======
->>>>>>> fb2a6827
 	jmp(.DDONE)                        // jump to end.
 
 
@@ -2018,74 +1926,51 @@
 	vmovupd(mem(rbx, 0*32), xmm9)
 	add(r10, rbx)                      // b += rs_b;
 
-<<<<<<< HEAD
+	vbroadcastsd(mem(rax        ), ymm10)
+	vbroadcastsd(mem(rax, r8,  1), ymm11)
+	add(r9, rax)                       // a += cs_a;
+	vfmadd231pd(xmm9, xmm10, xmm7)
+	vfmadd231pd(xmm9, xmm11, xmm8)
+
+
+	// ---------------------------------- iteration 2
+
+#if 1
+	prefetch(0, mem(rdx, r9, 2, 5*8))
+#endif
+
+	vmovupd(mem(rbx, 0*32), xmm0)
+	add(r10, rbx)                      // b += rs_b;
+
 	vbroadcastsd(mem(rax        ), ymm2)
 	vbroadcastsd(mem(rax, r8,  1), ymm3)
 	add(r9, rax)                       // a += cs_a;
 	vfmadd231pd(xmm0, xmm2, xmm4)
 	vfmadd231pd(xmm0, xmm3, xmm6)
-=======
+
+
+	// ---------------------------------- iteration 3
+
+#if 1
+	lea(mem(rdx, r9,  4), rdx)         // a_prefetch += 4*cs_a;
+#endif
+
+	vmovupd(mem(rbx, 0*32), xmm9)
+	add(r10, rbx)                      // b += rs_b;
+
 	vbroadcastsd(mem(rax        ), ymm10)
 	vbroadcastsd(mem(rax, r8,  1), ymm11)
 	add(r9, rax)                       // a += cs_a;
 	vfmadd231pd(xmm9, xmm10, xmm7)
 	vfmadd231pd(xmm9, xmm11, xmm8)
->>>>>>> fb2a6827
-
-
-	// ---------------------------------- iteration 2
-
-#if 1
-	prefetch(0, mem(rdx, r9, 2, 5*8))
-#endif
-
-	vmovupd(mem(rbx, 0*32), xmm0)
-	add(r10, rbx)                      // b += rs_b;
-
-	vbroadcastsd(mem(rax        ), ymm2)
-	vbroadcastsd(mem(rax, r8,  1), ymm3)
-	add(r9, rax)                       // a += cs_a;
-	vfmadd231pd(xmm0, xmm2, xmm4)
-	vfmadd231pd(xmm0, xmm3, xmm6)
-
-
-	// ---------------------------------- iteration 3
-
-#if 1
-	lea(mem(rdx, r9,  4), rdx)         // a_prefetch += 4*cs_a;
-#endif
-
-	vmovupd(mem(rbx, 0*32), xmm9)
-	add(r10, rbx)                      // b += rs_b;
-
-<<<<<<< HEAD
-	vbroadcastsd(mem(rax        ), ymm2)
-	vbroadcastsd(mem(rax, r8,  1), ymm3)
-	add(r9, rax)                       // a += cs_a;
-	vfmadd231pd(xmm0, xmm2, xmm4)
-	vfmadd231pd(xmm0, xmm3, xmm6)
-=======
-	vbroadcastsd(mem(rax        ), ymm10)
-	vbroadcastsd(mem(rax, r8,  1), ymm11)
-	add(r9, rax)                       // a += cs_a;
-	vfmadd231pd(xmm9, xmm10, xmm7)
-	vfmadd231pd(xmm9, xmm11, xmm8)
->>>>>>> fb2a6827
 
 
 
 	dec(rsi)                           // i -= 1;
 	jne(.DLOOPKITER)                   // iterate again if i != 0.
 
-<<<<<<< HEAD
-
-
-
-
-=======
 	vaddpd(xmm7, xmm4, xmm4)
 	vaddpd(xmm8, xmm6, xmm6)
->>>>>>> fb2a6827
 
 	label(.DCONSIDKLEFT)
 
@@ -2159,25 +2044,13 @@
 
 	label(.DROWSTORED)
 
-<<<<<<< HEAD
-=======
 	lea(mem(rcx, rdi, 1), rbx)         // load address of c +  1*rs_c;
->>>>>>> fb2a6827
 
 	vfmadd231pd(mem(rcx, 0*32), xmm3, xmm4)
 	vfmadd231pd(mem(rbx, 0*32), xmm3, xmm6)
 
 	vmovupd(xmm4, mem(rcx, 0*32))
-<<<<<<< HEAD
-	add(rdi, rcx)
-
-
-	vfmadd231pd(mem(rcx, 0*32), xmm3, xmm6)
-	vmovupd(xmm6, mem(rcx, 0*32))
-	//add(rdi, rcx)
-=======
 	vmovupd(xmm6, mem(rbx, 0*32))
->>>>>>> fb2a6827
 
 
 	jmp(.DDONE)                        // jump to end.
@@ -2399,11 +2272,7 @@
 
 	vbroadcastsd(mem(rax        ), ymm7)
 	add(r9, rax)                       // a += cs_a;
-<<<<<<< HEAD
-	vfmadd231pd(xmm0, xmm2, xmm4)
-=======
 	vfmadd231pd(xmm6, xmm7, xmm5)
->>>>>>> fb2a6827
 
 
 	// ---------------------------------- iteration 2
@@ -2431,25 +2300,14 @@
 
 	vbroadcastsd(mem(rax        ), ymm7)
 	add(r9, rax)                       // a += cs_a;
-<<<<<<< HEAD
-	vfmadd231pd(xmm0, xmm2, xmm4)
-=======
 	vfmadd231pd(xmm6, xmm7, xmm5)
->>>>>>> fb2a6827
 
 
 
 	dec(rsi)                           // i -= 1;
 	jne(.DLOOPKITER)                   // iterate again if i != 0.
 
-<<<<<<< HEAD
-
-
-
-
-=======
 	vaddpd(xmm5, xmm4, xmm4)
->>>>>>> fb2a6827
 
 	label(.DCONSIDKLEFT)
 
