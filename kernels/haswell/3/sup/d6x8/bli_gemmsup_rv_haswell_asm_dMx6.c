--- conflicted
+++ resolved
@@ -1027,13 +1027,6 @@
 
 
 	label(.DROWSTORED)
-<<<<<<< HEAD
-
-
-	vfmadd231pd(mem(rcx, 0*32), ymm3, ymm4)
-	vmovupd(ymm4, mem(rcx, 0*32))
-=======
->>>>>>> fb2a6827
 
 	lea(mem(rcx, rdi, 1), rax)         // load address of c +  1*rs_c;
 	lea(mem(rcx, rdi, 2), rbx)         // load address of c +  2*rs_c;
@@ -1057,43 +1050,6 @@
 
 	vmovupd(ymm4, mem(rcx, 0*32))
 	vmovupd(xmm5, mem(rcx, 1*32))
-<<<<<<< HEAD
-	add(rdi, rcx)
-
-
-	vfmadd231pd(mem(rcx, 0*32), ymm3, ymm6)
-	vmovupd(ymm6, mem(rcx, 0*32))
-
-	vfmadd231pd(mem(rcx, 1*32), xmm3, xmm7)
-	vmovupd(xmm7, mem(rcx, 1*32))
-	add(rdi, rcx)
-
-
-	vfmadd231pd(mem(rcx, 0*32), ymm3, ymm8)
-	vmovupd(ymm8, mem(rcx, 0*32))
-
-	vfmadd231pd(mem(rcx, 1*32), xmm3, xmm9)
-	vmovupd(xmm9, mem(rcx, 1*32))
-	add(rdi, rcx)
-
-
-	vfmadd231pd(mem(rcx, 0*32), ymm3, ymm10)
-	vmovupd(ymm10, mem(rcx, 0*32))
-
-	vfmadd231pd(mem(rcx, 1*32), xmm3, xmm11)
-	vmovupd(xmm11, mem(rcx, 1*32))
-	add(rdi, rcx)
-
-
-	vfmadd231pd(mem(rcx, 0*32), ymm3, ymm12)
-	vmovupd(ymm12, mem(rcx, 0*32))
-
-	vfmadd231pd(mem(rcx, 1*32), xmm3, xmm13)
-	vmovupd(xmm13, mem(rcx, 1*32))
-	//add(rdi, rcx)
-
-
-=======
 
 	vmovupd(ymm6, mem(rax, 0*32))
 	vmovupd(xmm7, mem(rax, 1*32))
@@ -1107,7 +1063,6 @@
 	vmovupd(ymm12, mem(rdx, 0*32))
 	vmovupd(xmm13, mem(rdx, 1*32))
 
->>>>>>> fb2a6827
 	jmp(.DDONE)                        // jump to end.
 
 
@@ -1590,7 +1545,6 @@
 	vmulpd(xmm0, xmm9, xmm9)
 	vmulpd(ymm0, ymm10, ymm10)
 	vmulpd(xmm0, xmm11, xmm11)
-<<<<<<< HEAD
 
 
 
@@ -1603,20 +1557,6 @@
 	//lea(mem(rcx, rsi, 4), rdx)         // load address of c +  4*cs_c;
 	//lea(mem(rcx, rdi, 4), rdx)         // load address of c +  4*rs_c;
 
-=======
-
-
-
-
-
-
-	mov(var(cs_c), rsi)                // load cs_c
-	lea(mem(, rsi, 8), rsi)            // rsi = cs_c * sizeof(double)
-
-	//lea(mem(rcx, rsi, 4), rdx)         // load address of c +  4*cs_c;
-	//lea(mem(rcx, rdi, 4), rdx)         // load address of c +  4*rs_c;
-
->>>>>>> fb2a6827
 	lea(mem(rsi, rsi, 2), rax)         // rax = 3*cs_c;
 
 
@@ -1635,13 +1575,6 @@
 
 
 	label(.DROWSTORED)
-<<<<<<< HEAD
-
-
-	vfmadd231pd(mem(rcx, 0*32), ymm3, ymm4)
-	vmovupd(ymm4, mem(rcx, 0*32))
-=======
->>>>>>> fb2a6827
 
 	lea(mem(rcx, rdi, 1), rax)         // load address of c +  1*rs_c;
 	lea(mem(rcx, rdi, 2), rdx)         // load address of c +  2*rs_c;
@@ -1662,35 +1595,6 @@
 
 	vmovupd(ymm4, mem(rcx, 0*32))
 	vmovupd(xmm5, mem(rcx, 1*32))
-<<<<<<< HEAD
-	add(rdi, rcx)
-
-
-	vfmadd231pd(mem(rcx, 0*32), ymm3, ymm6)
-	vmovupd(ymm6, mem(rcx, 0*32))
-
-	vfmadd231pd(mem(rcx, 1*32), xmm3, xmm7)
-	vmovupd(xmm7, mem(rcx, 1*32))
-	add(rdi, rcx)
-
-
-	vfmadd231pd(mem(rcx, 0*32), ymm3, ymm8)
-	vmovupd(ymm8, mem(rcx, 0*32))
-
-	vfmadd231pd(mem(rcx, 1*32), xmm3, xmm9)
-	vmovupd(xmm9, mem(rcx, 1*32))
-	add(rdi, rcx)
-
-
-	vfmadd231pd(mem(rcx, 0*32), ymm3, ymm10)
-	vmovupd(ymm10, mem(rcx, 0*32))
-
-	vfmadd231pd(mem(rcx, 1*32), xmm3, xmm11)
-	vmovupd(xmm11, mem(rcx, 1*32))
-	//add(rdi, rcx)
-
-
-=======
 
 	vmovupd(ymm6, mem(rax, 0*32))
 	vmovupd(xmm7, mem(rax, 1*32))
@@ -1701,7 +1605,6 @@
 	vmovupd(ymm10, mem(rbx, 0*32))
 	vmovupd(xmm11, mem(rbx, 1*32))
 
->>>>>>> fb2a6827
 	jmp(.DDONE)                        // jump to end.
 
 
@@ -2002,17 +1905,6 @@
 
 	vbroadcastsd(mem(rax        ), ymm2)
 	vbroadcastsd(mem(rax, r8,  1), ymm3)
-<<<<<<< HEAD
-	vfmadd231pd(ymm0, ymm2, ymm4)
-	vfmadd231pd(ymm1, ymm2, ymm5)
-	vfmadd231pd(ymm0, ymm3, ymm6)
-	vfmadd231pd(ymm1, ymm3, ymm7)
-
-	vbroadcastsd(mem(rax, r8,  2), ymm2)
-	add(r9, rax)                       // a += cs_a;
-	vfmadd231pd(ymm0, ymm2, ymm8)
-	vfmadd231pd(ymm1, ymm2, ymm9)
-=======
 	vfmadd231pd(ymm0, ymm2, ymm10)
 	vfmadd231pd(ymm1, ymm2, ymm11)
 	vfmadd231pd(ymm0, ymm3, ymm12)
@@ -2022,7 +1914,6 @@
 	add(r9, rax)                       // a += cs_a;
 	vfmadd231pd(ymm0, ymm2, ymm14)
 	vfmadd231pd(ymm1, ymm2, ymm15)
->>>>>>> fb2a6827
 
 
 	// ---------------------------------- iteration 2
@@ -2060,17 +1951,6 @@
 
 	vbroadcastsd(mem(rax        ), ymm2)
 	vbroadcastsd(mem(rax, r8,  1), ymm3)
-<<<<<<< HEAD
-	vfmadd231pd(ymm0, ymm2, ymm4)
-	vfmadd231pd(ymm1, ymm2, ymm5)
-	vfmadd231pd(ymm0, ymm3, ymm6)
-	vfmadd231pd(ymm1, ymm3, ymm7)
-
-	vbroadcastsd(mem(rax, r8,  2), ymm2)
-	add(r9, rax)                       // a += cs_a;
-	vfmadd231pd(ymm0, ymm2, ymm8)
-	vfmadd231pd(ymm1, ymm2, ymm9)
-=======
 	vfmadd231pd(ymm0, ymm2, ymm10)
 	vfmadd231pd(ymm1, ymm2, ymm11)
 	vfmadd231pd(ymm0, ymm3, ymm12)
@@ -2080,25 +1960,18 @@
 	add(r9, rax)                       // a += cs_a;
 	vfmadd231pd(ymm0, ymm2, ymm14)
 	vfmadd231pd(ymm1, ymm2, ymm15)
->>>>>>> fb2a6827
 
 
 
 	dec(rsi)                           // i -= 1;
 	jne(.DLOOPKITER)                   // iterate again if i != 0.
 
-<<<<<<< HEAD
-
-
-
-=======
 	vaddpd(ymm10, ymm4, ymm4)
 	vaddpd(ymm11, ymm5, ymm5)
 	vaddpd(ymm12, ymm6, ymm6)
 	vaddpd(ymm13, ymm7, ymm7)
 	vaddpd(ymm14, ymm8, ymm8)
 	vaddpd(ymm15, ymm9, ymm9)
->>>>>>> fb2a6827
 
 
 	label(.DCONSIDKLEFT)
@@ -2181,19 +2054,6 @@
 	jz(.DCOLSTORED)                    // jump to column storage case
 
 
-<<<<<<< HEAD
-
-	label(.DROWSTORED)
-
-
-	vfmadd231pd(mem(rcx, 0*32), ymm3, ymm4)
-	vmovupd(ymm4, mem(rcx, 0*32))
-
-	vfmadd231pd(mem(rcx, 1*32), xmm3, xmm5)
-	vmovupd(xmm5, mem(rcx, 1*32))
-	add(rdi, rcx)
-=======
->>>>>>> fb2a6827
 
 	label(.DROWSTORED)
 
@@ -2214,14 +2074,6 @@
 	vmovupd(xmm9, mem(rdx, 1*32))
 
 
-<<<<<<< HEAD
-	vfmadd231pd(mem(rcx, 1*32), xmm3, xmm9)
-	vmovupd(xmm9, mem(rcx, 1*32))
-	//add(rdi, rcx)
-
-
-=======
->>>>>>> fb2a6827
 	jmp(.DDONE)                        // jump to end.
 
 
@@ -2561,17 +2413,10 @@
 	vbroadcastsd(mem(rax        ), ymm12)
 	vbroadcastsd(mem(rax, r8,  1), ymm13)
 	add(r9, rax)                       // a += cs_a;
-<<<<<<< HEAD
-	vfmadd231pd(ymm0, ymm2, ymm4)
-	vfmadd231pd(ymm1, ymm2, ymm5)
-	vfmadd231pd(ymm0, ymm3, ymm6)
-	vfmadd231pd(ymm1, ymm3, ymm7)
-=======
 	vfmadd231pd(ymm0, ymm12, ymm8)
 	vfmadd231pd(ymm1, ymm12, ymm9)
 	vfmadd231pd(ymm0, ymm13, ymm10)
 	vfmadd231pd(ymm1, ymm13, ymm11)
->>>>>>> fb2a6827
 
 
 	// ---------------------------------- iteration 2
@@ -2606,33 +2451,20 @@
 	vbroadcastsd(mem(rax        ), ymm12)
 	vbroadcastsd(mem(rax, r8,  1), ymm13)
 	add(r9, rax)                       // a += cs_a;
-<<<<<<< HEAD
-	vfmadd231pd(ymm0, ymm2, ymm4)
-	vfmadd231pd(ymm1, ymm2, ymm5)
-	vfmadd231pd(ymm0, ymm3, ymm6)
-	vfmadd231pd(ymm1, ymm3, ymm7)
-=======
 	vfmadd231pd(ymm0, ymm12, ymm8)
 	vfmadd231pd(ymm1, ymm12, ymm9)
 	vfmadd231pd(ymm0, ymm13, ymm10)
 	vfmadd231pd(ymm1, ymm13, ymm11)
->>>>>>> fb2a6827
 
 
 
 	dec(rsi)                           // i -= 1;
 	jne(.DLOOPKITER)                   // iterate again if i != 0.
 
-<<<<<<< HEAD
-
-
-
-=======
 	vaddpd(ymm8, ymm4, ymm4)
 	vaddpd(ymm9, ymm5, ymm5)
 	vaddpd(ymm10, ymm6, ymm6)
 	vaddpd(ymm11, ymm7, ymm7)
->>>>>>> fb2a6827
 
 
 	label(.DCONSIDKLEFT)
@@ -2711,13 +2543,6 @@
 
 
 	label(.DROWSTORED)
-<<<<<<< HEAD
-
-
-	vfmadd231pd(mem(rcx, 0*32), ymm3, ymm4)
-	vmovupd(ymm4, mem(rcx, 0*32))
-=======
->>>>>>> fb2a6827
 
 	lea(mem(rcx, rdi, 1), rdx)         // load address of c +  1*rs_c;
 
@@ -2728,24 +2553,10 @@
 
 	vmovupd(ymm4, mem(rcx, 0*32))
 	vmovupd(xmm5, mem(rcx, 1*32))
-<<<<<<< HEAD
-	add(rdi, rcx)
-
-
-	vfmadd231pd(mem(rcx, 0*32), ymm3, ymm6)
-	vmovupd(ymm6, mem(rcx, 0*32))
-
-	vfmadd231pd(mem(rcx, 1*32), xmm3, xmm7)
-	vmovupd(xmm7, mem(rcx, 1*32))
-	//add(rdi, rcx)
-
-
-=======
 	vmovupd(ymm6, mem(rdx, 0*32))
 	vmovupd(xmm7, mem(rdx, 1*32))
 
 
->>>>>>> fb2a6827
 	jmp(.DDONE)                        // jump to end.
 
 
@@ -3027,13 +2838,8 @@
 
 	vbroadcastsd(mem(rax        ), ymm3)
 	add(r9, rax)                       // a += cs_a;
-<<<<<<< HEAD
-	vfmadd231pd(ymm0, ymm2, ymm4)
-	vfmadd231pd(ymm1, ymm2, ymm5)
-=======
 	vfmadd231pd(ymm0, ymm3, ymm6)
 	vfmadd231pd(ymm1, ymm3, ymm7)
->>>>>>> fb2a6827
 
 
 	// ---------------------------------- iteration 2
@@ -3064,27 +2870,16 @@
 
 	vbroadcastsd(mem(rax        ), ymm3)
 	add(r9, rax)                       // a += cs_a;
-<<<<<<< HEAD
-	vfmadd231pd(ymm0, ymm2, ymm4)
-	vfmadd231pd(ymm1, ymm2, ymm5)
-=======
 	vfmadd231pd(ymm0, ymm3, ymm6)
 	vfmadd231pd(ymm1, ymm3, ymm7)
->>>>>>> fb2a6827
 
 
 
 	dec(rsi)                           // i -= 1;
 	jne(.DLOOPKITER)                   // iterate again if i != 0.
 
-<<<<<<< HEAD
-
-
-
-=======
 	vaddpd(ymm6, ymm4, ymm4)
 	vaddpd(ymm7, ymm5, ymm5)
->>>>>>> fb2a6827
 
 
 	label(.DCONSIDKLEFT)
