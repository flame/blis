/*

   BLIS
   An object-based framework for developing high-performance BLAS-like
   libraries.

   Copyright (C) 2014, The University of Texas at Austin
   Copyright (C) 2022 - 2023, Advanced Micro Devices, Inc. All rights reserved.

   Redistribution and use in source and binary forms, with or without
   modification, are permitted provided that the following conditions are
   met:
    - Redistributions of source code must retain the above copyright
      notice, this list of conditions and the following disclaimer.
    - Redistributions in binary form must reproduce the above copyright
      notice, this list of conditions and the following disclaimer in the
      documentation and/or other materials provided with the distribution.
    - Neither the name(s) of the copyright holder(s) nor the names of its
      contributors may be used to endorse or promote products derived
      from this software without specific prior written permission.

   THIS SOFTWARE IS PROVIDED BY THE COPYRIGHT HOLDERS AND CONTRIBUTORS
   "AS IS" AND ANY EXPRESS OR IMPLIED WARRANTIES, INCLUDING, BUT NOT
   LIMITED TO, THE IMPLIED WARRANTIES OF MERCHANTABILITY AND FITNESS FOR
   A PARTICULAR PURPOSE ARE DISCLAIMED. IN NO EVENT SHALL THE COPYRIGHT
   HOLDER OR CONTRIBUTORS BE LIABLE FOR ANY DIRECT, INDIRECT, INCIDENTAL,
   SPECIAL, EXEMPLARY, OR CONSEQUENTIAL DAMAGES (INCLUDING, BUT NOT
   LIMITED TO, PROCUREMENT OF SUBSTITUTE GOODS OR SERVICES; LOSS OF USE,
   DATA, OR PROFITS; OR BUSINESS INTERRUPTION) HOWEVER CAUSED AND ON ANY
   THEORY OF LIABILITY, WHETHER IN CONTRACT, STRICT LIABILITY, OR TORT
   (INCLUDING NEGLIGENCE OR OTHERWISE) ARISING IN ANY WAY OUT OF THE USE
   OF THIS SOFTWARE, EVEN IF ADVISED OF THE POSSIBILITY OF SUCH DAMAGE.

*/

#include "blis.h"

#define BLIS_ASM_SYNTAX_ATT
#include "bli_x86_asm_macros.h"

/*
   rrr:
	 --------        ------        --------
	 --------        ------        --------
	 --------   +=   ------ ...    --------
	 --------        ------        --------
	 --------        ------            :
	 --------        ------            :

   rcr:
	 --------        | | | |       --------
	 --------        | | | |       --------
	 --------   +=   | | | | ...   --------
	 --------        | | | |       --------
	 --------        | | | |           :
	 --------        | | | |           :

   Assumptions:
   - B is row-stored;
   - A is row- or column-stored;
   - m0 and n0 are at most MR and NR, respectively.
   Therefore, this (r)ow-preferential kernel is well-suited for contiguous
   (v)ector loads on B and single-element broadcasts from A.

   NOTE: These kernels explicitly support column-oriented IO, implemented
   via an in-register transpose. And thus they also support the crr and
   ccr cases, though only crr is ever utilized (because ccr is handled by
   transposing the operation and executing rcr, which does not incur the
   cost of the in-register transpose).

   crr:
	 | | | | | | | |       ------        --------
	 | | | | | | | |       ------        --------
	 | | | | | | | |  +=   ------ ...    --------
	 | | | | | | | |       ------        --------
	 | | | | | | | |       ------            :
	 | | | | | | | |       ------            :
*/

// Prototype reference microkernels.
GEMMSUP_KER_PROT( float,    s, gemmsup_r_haswell_ref )


void bli_sgemmsup_rv_haswell_asm_6x16m
     (
             conj_t     conja,
             conj_t     conjb,
             dim_t      m0,
             dim_t      n0,
             dim_t      k0,
       const void*      alpha,
       const void*      a, inc_t rs_a0, inc_t cs_a0,
       const void*      b, inc_t rs_b0, inc_t cs_b0,
       const void*      beta,
             void*      c, inc_t rs_c0, inc_t cs_c0,
             auxinfo_t* data,
       const cntx_t*    cntx
     )
{
	uint64_t n_left = n0 % 16;

	// First check whether this is a edge case in the n dimension. If so,
	// dispatch other 6x?m kernels, as needed.
	if ( n_left )
	{
		      float* cij = ( float* )c;
		const float* bj  = ( float* )b;
		const float* ai  = ( float* )a;

		if ( 12 <= n_left )
		{
			const dim_t nr_cur = 12;

			bli_sgemmsup_rv_haswell_asm_6x12m
			(
			  conja, conjb, m0, nr_cur, k0,
			  alpha, ai, rs_a0, cs_a0, bj, rs_b0, cs_b0,
			  beta, cij, rs_c0, cs_c0, data, cntx
			);
			cij += nr_cur*cs_c0; bj += nr_cur*cs_b0; n_left -= nr_cur;
		}
		if ( 8 <= n_left )
		{
			const dim_t nr_cur = 8;

			bli_sgemmsup_rv_haswell_asm_6x8m
			(
			  conja, conjb, m0, nr_cur, k0,
			  alpha, ai, rs_a0, cs_a0, bj, rs_b0, cs_b0,
			  beta, cij, rs_c0, cs_c0, data, cntx
			);
			cij += nr_cur*cs_c0; bj += nr_cur*cs_b0; n_left -= nr_cur;
		}
		if ( 6 <= n_left )
		{
			const dim_t nr_cur = 6;

			bli_sgemmsup_rv_haswell_asm_6x6m
			(
			  conja, conjb, m0, nr_cur, k0,
			  alpha, ai, rs_a0, cs_a0, bj, rs_b0, cs_b0,
			  beta, cij, rs_c0, cs_c0, data, cntx
			);
			cij += nr_cur*cs_c0; bj += nr_cur*cs_b0; n_left -= nr_cur;
		}
		if ( 4 <= n_left )
		{
			const dim_t nr_cur = 4;

			bli_sgemmsup_rv_haswell_asm_6x4m
			(
			  conja, conjb, m0, nr_cur, k0,
			  alpha, ai, rs_a0, cs_a0, bj, rs_b0, cs_b0,
			  beta, cij, rs_c0, cs_c0, data, cntx
			);
			cij += nr_cur*cs_c0; bj += nr_cur*cs_b0; n_left -= nr_cur;
		}
		if ( 2 <= n_left )
		{
			const dim_t nr_cur = 2;

			bli_sgemmsup_rv_haswell_asm_6x2m
			(
			  conja, conjb, m0, nr_cur, k0,
			  alpha, ai, rs_a0, cs_a0, bj, rs_b0, cs_b0,
			  beta, cij, rs_c0, cs_c0, data, cntx
			);
			cij += nr_cur*cs_c0; bj += nr_cur*cs_b0; n_left -= nr_cur;
		}
		if ( 1 == n_left )
		{
#if 0
			const dim_t nr_cur = 1;

			bli_sgemmsup_r_haswell_ref
			(
			  conja, conjb, m0, nr_cur, k0,
			  alpha, ai, rs_a0, cs_a0, bj, rs_b0, cs_b0,
			  beta, cij, rs_c0, cs_c0, data, cntx
			);
#else
			dim_t ps_a0 = bli_auxinfo_ps_a( data );

			if ( ps_a0 == 6 * rs_a0 )
			{
				// Since A is not packed, we can use one gemv.
				bli_sgemv_ex
				(
				  BLIS_NO_TRANSPOSE, conjb, m0, k0,
				  alpha, ai, rs_a0, cs_a0, bj, rs_b0,
				  beta, cij, rs_c0, cntx, NULL
				);
			}
			else
			{
				const dim_t mr = 6;

				// Since A is packed into row panels, we must use a loop over
				// gemv.
				dim_t m_iter = ( m0 + mr - 1 ) / mr;
				dim_t m_left =   m0            % mr;

				const float* ai_ii  = ai;
				      float* cij_ii = cij;

				for ( dim_t ii = 0; ii < m_iter; ii += 1 )
				{
					dim_t mr_cur = ( bli_is_not_edge_f( ii, m_iter, m_left )
					                 ? mr : m_left );

					bli_sgemv_ex
					(
					  BLIS_NO_TRANSPOSE, conjb, mr_cur, k0,
					  alpha, ai_ii, rs_a0, cs_a0, bj, rs_b0,
					  beta, cij_ii, rs_c0, cntx, NULL
					);
					cij_ii += mr*rs_c0; ai_ii += ps_a0;
				}
			}
		}
		return;
#endif
	}

	//void*    a_next = bli_auxinfo_next_a( data );
	//void*    b_next = bli_auxinfo_next_b( data );

	// Typecast local copies of integers in case dim_t and inc_t are a
	// different size than is expected by load instructions.
	uint64_t k_iter = k0 / 4;
	uint64_t k_left = k0 % 4;

	uint64_t m_iter = m0 / 6;
	uint64_t m_left = m0 % 6;

	uint64_t rs_a   = rs_a0;
	uint64_t cs_a   = cs_a0;
	uint64_t rs_b   = rs_b0;
	uint64_t cs_b   = cs_b0;
	uint64_t rs_c   = rs_c0;
	uint64_t cs_c   = cs_c0;

	// Query the panel stride of A and convert it to units of bytes.
	uint64_t ps_a   = bli_auxinfo_ps_a( data );
	uint64_t ps_a4  = ps_a * sizeof( float );

	if ( m_iter == 0 ) goto consider_edge_cases;

	// -------------------------------------------------------------------------

	begin_asm()

	//vzeroall()                         // zero all xmm/ymm registers.

	mov(var(a), r14)                   // load address of a.
	mov(var(rs_a), r8)                 // load rs_a
	mov(var(cs_a), r9)                 // load cs_a
	lea(mem(, r8, 4), r8)              // rs_a *= sizeof(float)
	lea(mem(, r9, 4), r9)              // cs_a *= sizeof(float)

	lea(mem(r8, r8, 2), r13)           // r13 = 3*rs_a
	lea(mem(r8, r8, 4), r15)           // r15 = 5*rs_a

	//mov(var(b), rbx)                   // load address of b.
	mov(var(rs_b), r10)                // load rs_b
	//mov(var(cs_b), r11)                // load cs_b
	lea(mem(, r10, 4), r10)            // rs_b *= sizeof(float)
	//lea(mem(, r11, 4), r11)            // cs_b *= sizeof(float)

	                                   // NOTE: We cannot pre-load elements of a or b
	                                   // because it could eventually, in the last
	                                   // unrolled iter or the cleanup loop, result
	                                   // in reading beyond the bounds allocated mem
	                                   // (the likely result: a segmentation fault).

	mov(var(c), r12)                   // load address of c
	mov(var(rs_c), rdi)                // load rs_c
	lea(mem(, rdi, 4), rdi)            // rs_c *= sizeof(float)


	// During preamble and loops:
	// r12 = rcx = c
	// r14 = rax = a
	// read rbx from var(b) near beginning of loop
	// r11 = m dim index ii

	mov(var(m_iter), r11)              // ii = m_iter;

	label(.SLOOP6X8I)                  // LOOP OVER ii = [ m_iter ... 1 0 ]



#if 0
	vzeroall()                         // zero all xmm/ymm registers.
#else
	                                   // skylake can execute 3 vxorps ipc with
	                                   // a latency of 1 cycle, while vzeroall
	                                   // has a latency of 12 cycles.
	vxorps(ymm4,  ymm4,  ymm4)
	vxorps(ymm5,  ymm5,  ymm5)
	vxorps(ymm6,  ymm6,  ymm6)
	vxorps(ymm7,  ymm7,  ymm7)
	vxorps(ymm8,  ymm8,  ymm8)
	vxorps(ymm9,  ymm9,  ymm9)
	vxorps(ymm10, ymm10, ymm10)
	vxorps(ymm11, ymm11, ymm11)
	vxorps(ymm12, ymm12, ymm12)
	vxorps(ymm13, ymm13, ymm13)
	vxorps(ymm14, ymm14, ymm14)
	vxorps(ymm15, ymm15, ymm15)
#endif

	mov(var(b), rbx)                   // load address of b.
	//mov(r12, rcx)                      // reset rcx to current utile of c.
	mov(r14, rax)                      // reset rax to current upanel of a.



	cmp(imm(4), rdi)                   // set ZF if (4*rs_c) == 4.
	jz(.SCOLPFETCH)                    // jump to column storage case
	label(.SROWPFETCH)                 // row-stored prefetching on c

	lea(mem(r12, rdi, 2), rdx)         //
	lea(mem(rdx, rdi, 1), rdx)         // rdx = c + 3*rs_c;
	prefetch(0, mem(r12,        15*4)) // prefetch c + 0*rs_c
	prefetch(0, mem(r12, rdi, 1,15*4)) // prefetch c + 1*rs_c
	prefetch(0, mem(r12, rdi, 2,15*4)) // prefetch c + 2*rs_c
	prefetch(0, mem(rdx,        15*4)) // prefetch c + 3*rs_c
	prefetch(0, mem(rdx, rdi, 1,15*4)) // prefetch c + 4*rs_c
	prefetch(0, mem(rdx, rdi, 2,15*4)) // prefetch c + 5*rs_c

	jmp(.SPOSTPFETCH)                  // jump to end of prefetching c
	label(.SCOLPFETCH)                 // column-stored prefetching c

	mov(var(cs_c), rsi)                // load cs_c to rsi (temporarily)
	lea(mem(, rsi, 4), rsi)            // cs_c *= sizeof(float)
	lea(mem(rsi, rsi, 2), rcx)         // rcx = 3*cs_c;
	prefetch(0, mem(r12,         5*4)) // prefetch c + 0*cs_c
	prefetch(0, mem(r12, rsi, 1, 5*4)) // prefetch c + 1*cs_c
	prefetch(0, mem(r12, rsi, 2, 5*4)) // prefetch c + 2*cs_c
	prefetch(0, mem(r12, rcx, 1, 5*4)) // prefetch c + 3*cs_c
	prefetch(0, mem(r12, rsi, 4, 5*4)) // prefetch c + 4*cs_c
	lea(mem(r12, rsi, 4), rdx)         // rdx = c + 4*cs_c;
	prefetch(0, mem(rdx, rsi, 1, 5*4)) // prefetch c + 5*cs_c
	prefetch(0, mem(rdx, rsi, 2, 5*4)) // prefetch c + 6*cs_c
	prefetch(0, mem(rdx, rcx, 1, 5*4)) // prefetch c + 7*cs_c
	prefetch(0, mem(rdx, rsi, 4, 5*4)) // prefetch c + 8*cs_c
	lea(mem(r12, rsi, 8), rdx)         // rdx = c + 8*cs_c;
	prefetch(0, mem(rdx, rsi, 1, 5*4)) // prefetch c + 9*cs_c
	prefetch(0, mem(rdx, rsi, 2, 5*4)) // prefetch c + 10*cs_c
	prefetch(0, mem(rdx, rcx, 1, 5*4)) // prefetch c + 11*cs_c
	prefetch(0, mem(rdx, rsi, 4, 5*4)) // prefetch c + 12*cs_c
	lea(mem(r12, rcx, 4), rdx)         // rdx = c + 12*cs_c;
	prefetch(0, mem(rdx, rsi, 1, 5*4)) // prefetch c + 13*cs_c
	prefetch(0, mem(rdx, rsi, 2, 5*4)) // prefetch c + 14*cs_c
	prefetch(0, mem(rdx, rcx, 1, 5*4)) // prefetch c + 15*cs_c

	label(.SPOSTPFETCH)                // done prefetching c


#if 1
	mov(var(ps_a4), rdx)               // load ps_a4
	lea(mem(rax, rdx, 1), rdx)         // rdx = a + ps_a4
	lea(mem(r9, r9, 2), rcx)           // rcx = 3*cs_a;
	                                   // use rcx, rdx for prefetching lines
	                                   // from next upanel of a.
#else
	lea(mem(rax, r8,  4), rdx)         // use rdx for prefetching lines
	lea(mem(rdx, r8,  2), rdx)         // from next upanel of a.
	lea(mem(r9, r9, 2), rcx)           // rcx = 3*cs_a;
#endif




	mov(var(k_iter), rsi)              // i = k_iter;
	test(rsi, rsi)                     // check i via logical AND.
	je(.SCONSIDKLEFT)                  // if i == 0, jump to code that
	                                   // contains the k_left loop.


	label(.SLOOPKITER)                 // MAIN LOOP


	// ---------------------------------- iteration 0

#if 0
	prefetch(0, mem(rdx, 5*8))
#else
	prefetch(0, mem(rdx, 5*8))
#endif

	vmovups(mem(rbx, 0*32), ymm0)
	vmovups(mem(rbx, 1*32), ymm1)
	add(r10, rbx)                      // b += rs_b;

	vbroadcastss(mem(rax        ), ymm2)
	vbroadcastss(mem(rax, r8,  1), ymm3)
	vfmadd231ps(ymm0, ymm2, ymm4)
	vfmadd231ps(ymm1, ymm2, ymm5)
	vfmadd231ps(ymm0, ymm3, ymm6)
	vfmadd231ps(ymm1, ymm3, ymm7)

	vbroadcastss(mem(rax, r8,  2), ymm2)
	vbroadcastss(mem(rax, r13, 1), ymm3)
	vfmadd231ps(ymm0, ymm2, ymm8)
	vfmadd231ps(ymm1, ymm2, ymm9)
	vfmadd231ps(ymm0, ymm3, ymm10)
	vfmadd231ps(ymm1, ymm3, ymm11)

	vbroadcastss(mem(rax, r8,  4), ymm2)
	vbroadcastss(mem(rax, r15, 1), ymm3)
	add(r9, rax)                       // a += cs_a;
	vfmadd231ps(ymm0, ymm2, ymm12)
	vfmadd231ps(ymm1, ymm2, ymm13)
	vfmadd231ps(ymm0, ymm3, ymm14)
	vfmadd231ps(ymm1, ymm3, ymm15)


	// ---------------------------------- iteration 1

#if 0
	prefetch(0, mem(rdx, 5*8))
#else
	prefetch(0, mem(rdx, r9, 1, 5*8))
#endif

	vmovups(mem(rbx, 0*32), ymm0)
	vmovups(mem(rbx, 1*32), ymm1)
	add(r10, rbx)                      // b += rs_b;

	vbroadcastss(mem(rax        ), ymm2)
	vbroadcastss(mem(rax, r8,  1), ymm3)
	vfmadd231ps(ymm0, ymm2, ymm4)
	vfmadd231ps(ymm1, ymm2, ymm5)
	vfmadd231ps(ymm0, ymm3, ymm6)
	vfmadd231ps(ymm1, ymm3, ymm7)

	vbroadcastss(mem(rax, r8,  2), ymm2)
	vbroadcastss(mem(rax, r13, 1), ymm3)
	vfmadd231ps(ymm0, ymm2, ymm8)
	vfmadd231ps(ymm1, ymm2, ymm9)
	vfmadd231ps(ymm0, ymm3, ymm10)
	vfmadd231ps(ymm1, ymm3, ymm11)

	vbroadcastss(mem(rax, r8,  4), ymm2)
	vbroadcastss(mem(rax, r15, 1), ymm3)
	add(r9, rax)                       // a += cs_a;
	vfmadd231ps(ymm0, ymm2, ymm12)
	vfmadd231ps(ymm1, ymm2, ymm13)
	vfmadd231ps(ymm0, ymm3, ymm14)
	vfmadd231ps(ymm1, ymm3, ymm15)


	// ---------------------------------- iteration 2

#if 0
	prefetch(0, mem(rdx, 5*8))
#else
	prefetch(0, mem(rdx, r9, 2, 5*8))
#endif

	vmovups(mem(rbx, 0*32), ymm0)
	vmovups(mem(rbx, 1*32), ymm1)
	add(r10, rbx)                      // b += rs_b;

	vbroadcastss(mem(rax        ), ymm2)
	vbroadcastss(mem(rax, r8,  1), ymm3)
	vfmadd231ps(ymm0, ymm2, ymm4)
	vfmadd231ps(ymm1, ymm2, ymm5)
	vfmadd231ps(ymm0, ymm3, ymm6)
	vfmadd231ps(ymm1, ymm3, ymm7)

	vbroadcastss(mem(rax, r8,  2), ymm2)
	vbroadcastss(mem(rax, r13, 1), ymm3)
	vfmadd231ps(ymm0, ymm2, ymm8)
	vfmadd231ps(ymm1, ymm2, ymm9)
	vfmadd231ps(ymm0, ymm3, ymm10)
	vfmadd231ps(ymm1, ymm3, ymm11)

	vbroadcastss(mem(rax, r8,  4), ymm2)
	vbroadcastss(mem(rax, r15, 1), ymm3)
	add(r9, rax)                       // a += cs_a;
	vfmadd231ps(ymm0, ymm2, ymm12)
	vfmadd231ps(ymm1, ymm2, ymm13)
	vfmadd231ps(ymm0, ymm3, ymm14)
	vfmadd231ps(ymm1, ymm3, ymm15)


	// ---------------------------------- iteration 3

#if 0
	prefetch(0, mem(rdx, 5*8))
#else
	prefetch(0, mem(rdx, rcx, 1, 5*8))
	lea(mem(rdx, r9,  4), rdx)         // a_prefetch += 4*cs_a;
#endif

	vmovups(mem(rbx, 0*32), ymm0)
	vmovups(mem(rbx, 1*32), ymm1)
	add(r10, rbx)                      // b += rs_b;

	vbroadcastss(mem(rax        ), ymm2)
	vbroadcastss(mem(rax, r8,  1), ymm3)
	vfmadd231ps(ymm0, ymm2, ymm4)
	vfmadd231ps(ymm1, ymm2, ymm5)
	vfmadd231ps(ymm0, ymm3, ymm6)
	vfmadd231ps(ymm1, ymm3, ymm7)

	vbroadcastss(mem(rax, r8,  2), ymm2)
	vbroadcastss(mem(rax, r13, 1), ymm3)
	vfmadd231ps(ymm0, ymm2, ymm8)
	vfmadd231ps(ymm1, ymm2, ymm9)
	vfmadd231ps(ymm0, ymm3, ymm10)
	vfmadd231ps(ymm1, ymm3, ymm11)

	vbroadcastss(mem(rax, r8,  4), ymm2)
	vbroadcastss(mem(rax, r15, 1), ymm3)
	add(r9, rax)                       // a += cs_a;
	vfmadd231ps(ymm0, ymm2, ymm12)
	vfmadd231ps(ymm1, ymm2, ymm13)
	vfmadd231ps(ymm0, ymm3, ymm14)
	vfmadd231ps(ymm1, ymm3, ymm15)



	dec(rsi)                           // i -= 1;
	jne(.SLOOPKITER)                   // iterate again if i != 0.






	label(.SCONSIDKLEFT)

	mov(var(k_left), rsi)              // i = k_left;
	test(rsi, rsi)                     // check i via logical AND.
	je(.SPOSTACCUM)                    // if i == 0, we're done; jump to end.
	                                   // else, we prepare to enter k_left loop.


	label(.SLOOPKLEFT)                 // EDGE LOOP

#if 1
	prefetch(0, mem(rdx, 5*8))
	add(r9, rdx)
#endif

	vmovups(mem(rbx, 0*32), ymm0)
	vmovups(mem(rbx, 1*32), ymm1)
	add(r10, rbx)                      // b += rs_b;

	vbroadcastss(mem(rax        ), ymm2)
	vbroadcastss(mem(rax, r8,  1), ymm3)
	vfmadd231ps(ymm0, ymm2, ymm4)
	vfmadd231ps(ymm1, ymm2, ymm5)
	vfmadd231ps(ymm0, ymm3, ymm6)
	vfmadd231ps(ymm1, ymm3, ymm7)

	vbroadcastss(mem(rax, r8,  2), ymm2)
	vbroadcastss(mem(rax, r13, 1), ymm3)
	vfmadd231ps(ymm0, ymm2, ymm8)
	vfmadd231ps(ymm1, ymm2, ymm9)
	vfmadd231ps(ymm0, ymm3, ymm10)
	vfmadd231ps(ymm1, ymm3, ymm11)

	vbroadcastss(mem(rax, r8,  4), ymm2)
	vbroadcastss(mem(rax, r15, 1), ymm3)
	add(r9, rax)                       // a += cs_a;
	vfmadd231ps(ymm0, ymm2, ymm12)
	vfmadd231ps(ymm1, ymm2, ymm13)
	vfmadd231ps(ymm0, ymm3, ymm14)
	vfmadd231ps(ymm1, ymm3, ymm15)


	dec(rsi)                           // i -= 1;
	jne(.SLOOPKLEFT)                   // iterate again if i != 0.



	label(.SPOSTACCUM)



	mov(r12, rcx)                      // reset rcx to current utile of c.
	mov(var(alpha), rax)               // load address of alpha
	mov(var(beta), rbx)                // load address of beta
	vbroadcastss(mem(rax), ymm0)       // load alpha and duplicate
	vbroadcastss(mem(rbx), ymm3)       // load beta and duplicate

	vmulps(ymm0, ymm4, ymm4)           // scale by alpha
	vmulps(ymm0, ymm5, ymm5)
	vmulps(ymm0, ymm6, ymm6)
	vmulps(ymm0, ymm7, ymm7)
	vmulps(ymm0, ymm8, ymm8)
	vmulps(ymm0, ymm9, ymm9)
	vmulps(ymm0, ymm10, ymm10)
	vmulps(ymm0, ymm11, ymm11)
	vmulps(ymm0, ymm12, ymm12)
	vmulps(ymm0, ymm13, ymm13)
	vmulps(ymm0, ymm14, ymm14)
	vmulps(ymm0, ymm15, ymm15)






	mov(var(cs_c), rsi)                // load cs_c
	lea(mem(, rsi, 4), rsi)            // rsi = cs_c * sizeof(float)

	//lea(mem(rcx, rsi, 4), rdx)         // load address of c +  4*cs_c;
	lea(mem(rcx, rdi, 4), rdx)         // load address of c +  4*rs_c;

	lea(mem(rsi, rsi, 2), rax)         // rax = 3*cs_c;
	lea(mem(rsi, rsi, 4), rbx)         // rbx = 5*cs_c;
	lea(mem(rax, rsi, 4), rbp)         // rbp = 7*cs_c;



	                                   // now avoid loading C if beta == 0

	vxorps(ymm0, ymm0, ymm0)           // set ymm0 to zero.
	vucomiss(xmm0, xmm3)               // set ZF if beta == 0.
	je(.SBETAZERO)                     // if ZF = 1, jump to beta == 0 case



	cmp(imm(4), rdi)                   // set ZF if (4*rs_c) == 4.
	jz(.SCOLSTORED)                    // jump to column storage case



	label(.SROWSTORED)


	vfmadd231ps(mem(rcx, 0*32), ymm3, ymm4)
	vmovups(ymm4, mem(rcx, 0*32))

	vfmadd231ps(mem(rcx, 1*32), ymm3, ymm5)
	vmovups(ymm5, mem(rcx, 1*32))
	add(rdi, rcx)


	vfmadd231ps(mem(rcx, 0*32), ymm3, ymm6)
	vmovups(ymm6, mem(rcx, 0*32))

	vfmadd231ps(mem(rcx, 1*32), ymm3, ymm7)
	vmovups(ymm7, mem(rcx, 1*32))
	add(rdi, rcx)


	vfmadd231ps(mem(rcx, 0*32), ymm3, ymm8)
	vmovups(ymm8, mem(rcx, 0*32))

	vfmadd231ps(mem(rcx, 1*32), ymm3, ymm9)
	vmovups(ymm9, mem(rcx, 1*32))
	add(rdi, rcx)


	vfmadd231ps(mem(rcx, 0*32), ymm3, ymm10)
	vmovups(ymm10, mem(rcx, 0*32))

	vfmadd231ps(mem(rcx, 1*32), ymm3, ymm11)
	vmovups(ymm11, mem(rcx, 1*32))
	add(rdi, rcx)


	vfmadd231ps(mem(rcx, 0*32), ymm3, ymm12)
	vmovups(ymm12, mem(rcx, 0*32))

	vfmadd231ps(mem(rcx, 1*32), ymm3, ymm13)
	vmovups(ymm13, mem(rcx, 1*32))
	add(rdi, rcx)


	vfmadd231ps(mem(rcx, 0*32), ymm3, ymm14)
	vmovups(ymm14, mem(rcx, 0*32))

	vfmadd231ps(mem(rcx, 1*32), ymm3, ymm15)
	vmovups(ymm15, mem(rcx, 1*32))
	//add(rdi, rcx)


	jmp(.SDONE)                        // jump to end.



	label(.SCOLSTORED)

	                                   // begin I/O on columns 0-7
	vunpcklps(ymm6, ymm4, ymm0)
	vunpcklps(ymm10, ymm8, ymm1)
	vshufps(imm(0x4e), ymm1, ymm0, ymm2)
	vblendps(imm(0xcc), ymm2, ymm0, ymm0)
	vblendps(imm(0x33), ymm2, ymm1, ymm1)

	vextractf128(imm(0x1), ymm0, xmm2)
	vfmadd231ps(mem(rcx        ), xmm3, xmm0)
	vfmadd231ps(mem(rcx, rsi, 4), xmm3, xmm2)
	vmovups(xmm0, mem(rcx        ))    // store ( gamma00..gamma30 )
	vmovups(xmm2, mem(rcx, rsi, 4))    // store ( gamma04..gamma34 )

	vextractf128(imm(0x1), ymm1, xmm2)
	vfmadd231ps(mem(rcx, rsi, 1), xmm3, xmm1)
	vfmadd231ps(mem(rcx, rbx, 1), xmm3, xmm2)
	vmovups(xmm1, mem(rcx, rsi, 1))    // store ( gamma01..gamma31 )
	vmovups(xmm2, mem(rcx, rbx, 1))    // store ( gamma05..gamma35 )


	vunpckhps(ymm6, ymm4, ymm0)
	vunpckhps(ymm10, ymm8, ymm1)
	vshufps(imm(0x4e), ymm1, ymm0, ymm2)
	vblendps(imm(0xcc), ymm2, ymm0, ymm0)
	vblendps(imm(0x33), ymm2, ymm1, ymm1)

	vextractf128(imm(0x1), ymm0, xmm2)
	vfmadd231ps(mem(rcx, rsi, 2), xmm3, xmm0)
	vfmadd231ps(mem(rcx, rax, 2), xmm3, xmm2)
	vmovups(xmm0, mem(rcx, rsi, 2))    // store ( gamma02..gamma32 )
	vmovups(xmm2, mem(rcx, rax, 2))    // store ( gamma06..gamma36 )

	vextractf128(imm(0x1), ymm1, xmm2)
	vfmadd231ps(mem(rcx, rax, 1), xmm3, xmm1)
	vfmadd231ps(mem(rcx, rbp, 1), xmm3, xmm2)
	vmovups(xmm1, mem(rcx, rax, 1))    // store ( gamma03..gamma33 )
	vmovups(xmm2, mem(rcx, rbp, 1))    // store ( gamma07..gamma37 )

	lea(mem(rcx, rsi, 8), rcx)         // rcx += 8*cs_c

	vunpcklps(ymm14, ymm12, ymm0)
	vextractf128(imm(0x1), ymm0, xmm2)
	vmovlpd(mem(rdx        ), xmm1, xmm1)
	vmovhpd(mem(rdx, rsi, 1), xmm1, xmm1)
	vfmadd231ps(xmm1, xmm3, xmm0)
	vmovlpd(xmm0, mem(rdx        ))    // store ( gamma40..gamma50 )
	vmovhpd(xmm0, mem(rdx, rsi, 1))    // store ( gamma41..gamma51 )
	vmovlpd(mem(rdx, rsi, 4), xmm1, xmm1)
	vmovhpd(mem(rdx, rbx, 1), xmm1, xmm1)
	vfmadd231ps(xmm1, xmm3, xmm2)
	vmovlpd(xmm2, mem(rdx, rsi, 4))    // store ( gamma44..gamma54 )
	vmovhpd(xmm2, mem(rdx, rbx, 1))    // store ( gamma45..gamma55 )

	vunpckhps(ymm14, ymm12, ymm0)
	vextractf128(imm(0x1), ymm0, xmm2)
	vmovlpd(mem(rdx, rsi, 2), xmm1, xmm1)
	vmovhpd(mem(rdx, rax, 1), xmm1, xmm1)
	vfmadd231ps(xmm1, xmm3, xmm0)
	vmovlpd(xmm0, mem(rdx, rsi, 2))    // store ( gamma42..gamma52 )
	vmovhpd(xmm0, mem(rdx, rax, 1))    // store ( gamma43..gamma53 )
	vmovlpd(mem(rdx, rax, 2), xmm1, xmm1)
	vmovhpd(mem(rdx, rbp, 1), xmm1, xmm1)
	vfmadd231ps(xmm1, xmm3, xmm2)
	vmovlpd(xmm2, mem(rdx, rax, 2))    // store ( gamma46..gamma56 )
	vmovhpd(xmm2, mem(rdx, rbp, 1))    // store ( gamma47..gamma57 )

	lea(mem(rdx, rsi, 8), rdx)         // rdx += 8*cs_c


	                                   // begin I/O on columns 8-15
	vunpcklps(ymm7, ymm5, ymm0)
	vunpcklps(ymm11, ymm9, ymm1)
	vshufps(imm(0x4e), ymm1, ymm0, ymm2)
	vblendps(imm(0xcc), ymm2, ymm0, ymm0)
	vblendps(imm(0x33), ymm2, ymm1, ymm1)

	vextractf128(imm(0x1), ymm0, xmm2)
	vfmadd231ps(mem(rcx        ), xmm3, xmm0)
	vfmadd231ps(mem(rcx, rsi, 4), xmm3, xmm2)
	vmovups(xmm0, mem(rcx        ))    // store ( gamma00..gamma30 )
	vmovups(xmm2, mem(rcx, rsi, 4))    // store ( gamma04..gamma34 )

	vextractf128(imm(0x1), ymm1, xmm2)
	vfmadd231ps(mem(rcx, rsi, 1), xmm3, xmm1)
	vfmadd231ps(mem(rcx, rbx, 1), xmm3, xmm2)
	vmovups(xmm1, mem(rcx, rsi, 1))    // store ( gamma01..gamma31 )
	vmovups(xmm2, mem(rcx, rbx, 1))    // store ( gamma05..gamma35 )


	vunpckhps(ymm7, ymm5, ymm0)
	vunpckhps(ymm11, ymm9, ymm1)
	vshufps(imm(0x4e), ymm1, ymm0, ymm2)
	vblendps(imm(0xcc), ymm2, ymm0, ymm0)
	vblendps(imm(0x33), ymm2, ymm1, ymm1)

	vextractf128(imm(0x1), ymm0, xmm2)
	vfmadd231ps(mem(rcx, rsi, 2), xmm3, xmm0)
	vfmadd231ps(mem(rcx, rax, 2), xmm3, xmm2)
	vmovups(xmm0, mem(rcx, rsi, 2))    // store ( gamma02..gamma32 )
	vmovups(xmm2, mem(rcx, rax, 2))    // store ( gamma06..gamma36 )

	vextractf128(imm(0x1), ymm1, xmm2)
	vfmadd231ps(mem(rcx, rax, 1), xmm3, xmm1)
	vfmadd231ps(mem(rcx, rbp, 1), xmm3, xmm2)
	vmovups(xmm1, mem(rcx, rax, 1))    // store ( gamma03..gamma33 )
	vmovups(xmm2, mem(rcx, rbp, 1))    // store ( gamma07..gamma37 )

	//lea(mem(rcx, rsi, 8), rcx)         // rcx += 8*cs_c

	vunpcklps(ymm15, ymm13, ymm0)
	vextractf128(imm(0x1), ymm0, xmm2)
	vmovlpd(mem(rdx        ), xmm1, xmm1)
	vmovhpd(mem(rdx, rsi, 1), xmm1, xmm1)
	vfmadd231ps(xmm1, xmm3, xmm0)
	vmovlpd(xmm0, mem(rdx        ))    // store ( gamma40..gamma50 )
	vmovhpd(xmm0, mem(rdx, rsi, 1))    // store ( gamma41..gamma51 )
	vmovlpd(mem(rdx, rsi, 4), xmm1, xmm1)
	vmovhpd(mem(rdx, rbx, 1), xmm1, xmm1)
	vfmadd231ps(xmm1, xmm3, xmm2)
	vmovlpd(xmm2, mem(rdx, rsi, 4))    // store ( gamma44..gamma54 )
	vmovhpd(xmm2, mem(rdx, rbx, 1))    // store ( gamma45..gamma55 )

	vunpckhps(ymm15, ymm13, ymm0)
	vextractf128(imm(0x1), ymm0, xmm2)
	vmovlpd(mem(rdx, rsi, 2), xmm1, xmm1)
	vmovhpd(mem(rdx, rax, 1), xmm1, xmm1)
	vfmadd231ps(xmm1, xmm3, xmm0)
	vmovlpd(xmm0, mem(rdx, rsi, 2))    // store ( gamma42..gamma52 )
	vmovhpd(xmm0, mem(rdx, rax, 1))    // store ( gamma43..gamma53 )
	vmovlpd(mem(rdx, rax, 2), xmm1, xmm1)
	vmovhpd(mem(rdx, rbp, 1), xmm1, xmm1)
	vfmadd231ps(xmm1, xmm3, xmm2)
	vmovlpd(xmm2, mem(rdx, rax, 2))    // store ( gamma46..gamma56 )
	vmovhpd(xmm2, mem(rdx, rbp, 1))    // store ( gamma47..gamma57 )

	//lea(mem(rdx, rsi, 8), rdx)         // rdx += 8*cs_c


	jmp(.SDONE)                        // jump to end.




	label(.SBETAZERO)


	cmp(imm(4), rdi)                   // set ZF if (4*rs_c) == 4.
	jz(.SCOLSTORBZ)                    // jump to column storage case



	label(.SROWSTORBZ)


	vmovups(ymm4, mem(rcx, 0*32))
	vmovups(ymm5, mem(rcx, 1*32))
	add(rdi, rcx)


	vmovups(ymm6, mem(rcx, 0*32))
	vmovups(ymm7, mem(rcx, 1*32))
	add(rdi, rcx)


	vmovups(ymm8, mem(rcx, 0*32))
	vmovups(ymm9, mem(rcx, 1*32))
	add(rdi, rcx)


	vmovups(ymm10, mem(rcx, 0*32))
	vmovups(ymm11, mem(rcx, 1*32))
	add(rdi, rcx)


	vmovups(ymm12, mem(rcx, 0*32))
	vmovups(ymm13, mem(rcx, 1*32))
	add(rdi, rcx)


	vmovups(ymm14, mem(rcx, 0*32))
	vmovups(ymm15, mem(rcx, 1*32))
	//add(rdi, rcx)


	jmp(.SDONE)                        // jump to end.



	label(.SCOLSTORBZ)


	                                   // begin I/O on columns 0-7
	vunpcklps(ymm6, ymm4, ymm0)
	vunpcklps(ymm10, ymm8, ymm1)
	vshufps(imm(0x4e), ymm1, ymm0, ymm2)
	vblendps(imm(0xcc), ymm2, ymm0, ymm0)
	vblendps(imm(0x33), ymm2, ymm1, ymm1)

	vextractf128(imm(0x1), ymm0, xmm2)
	vmovups(xmm0, mem(rcx        ))    // store ( gamma00..gamma30 )
	vmovups(xmm2, mem(rcx, rsi, 4))    // store ( gamma04..gamma34 )

	vextractf128(imm(0x1), ymm1, xmm2)
	vmovups(xmm1, mem(rcx, rsi, 1))    // store ( gamma01..gamma31 )
	vmovups(xmm2, mem(rcx, rbx, 1))    // store ( gamma05..gamma35 )


	vunpckhps(ymm6, ymm4, ymm0)
	vunpckhps(ymm10, ymm8, ymm1)
	vshufps(imm(0x4e), ymm1, ymm0, ymm2)
	vblendps(imm(0xcc), ymm2, ymm0, ymm0)
	vblendps(imm(0x33), ymm2, ymm1, ymm1)

	vextractf128(imm(0x1), ymm0, xmm2)
	vmovups(xmm0, mem(rcx, rsi, 2))    // store ( gamma02..gamma32 )
	vmovups(xmm2, mem(rcx, rax, 2))    // store ( gamma06..gamma36 )

	vextractf128(imm(0x1), ymm1, xmm2)
	vmovups(xmm1, mem(rcx, rax, 1))    // store ( gamma03..gamma33 )
	vmovups(xmm2, mem(rcx, rbp, 1))    // store ( gamma07..gamma37 )

	lea(mem(rcx, rsi, 8), rcx)         // rcx += 8*cs_c

	vunpcklps(ymm14, ymm12, ymm0)
	vextractf128(imm(0x1), ymm0, xmm2)
	vmovlpd(xmm0, mem(rdx        ))    // store ( gamma40..gamma50 )
	vmovhpd(xmm0, mem(rdx, rsi, 1))    // store ( gamma41..gamma51 )
	vmovlpd(xmm2, mem(rdx, rsi, 4))    // store ( gamma44..gamma54 )
	vmovhpd(xmm2, mem(rdx, rbx, 1))    // store ( gamma45..gamma55 )

	vunpckhps(ymm14, ymm12, ymm0)
	vextractf128(imm(0x1), ymm0, xmm2)
	vmovlpd(xmm0, mem(rdx, rsi, 2))    // store ( gamma42..gamma52 )
	vmovhpd(xmm0, mem(rdx, rax, 1))    // store ( gamma43..gamma53 )
	vmovlpd(xmm2, mem(rdx, rax, 2))    // store ( gamma46..gamma56 )
	vmovhpd(xmm2, mem(rdx, rbp, 1))    // store ( gamma47..gamma57 )

	lea(mem(rdx, rsi, 8), rdx)         // rdx += 8*cs_c


	                                   // begin I/O on columns 8-15
	vunpcklps(ymm7, ymm5, ymm0)
	vunpcklps(ymm11, ymm9, ymm1)
	vshufps(imm(0x4e), ymm1, ymm0, ymm2)
	vblendps(imm(0xcc), ymm2, ymm0, ymm0)
	vblendps(imm(0x33), ymm2, ymm1, ymm1)

	vextractf128(imm(0x1), ymm0, xmm2)
	vmovups(xmm0, mem(rcx        ))    // store ( gamma00..gamma30 )
	vmovups(xmm2, mem(rcx, rsi, 4))    // store ( gamma04..gamma34 )

	vextractf128(imm(0x1), ymm1, xmm2)
	vmovups(xmm1, mem(rcx, rsi, 1))    // store ( gamma01..gamma31 )
	vmovups(xmm2, mem(rcx, rbx, 1))    // store ( gamma05..gamma35 )


	vunpckhps(ymm7, ymm5, ymm0)
	vunpckhps(ymm11, ymm9, ymm1)
	vshufps(imm(0x4e), ymm1, ymm0, ymm2)
	vblendps(imm(0xcc), ymm2, ymm0, ymm0)
	vblendps(imm(0x33), ymm2, ymm1, ymm1)

	vextractf128(imm(0x1), ymm0, xmm2)
	vmovups(xmm0, mem(rcx, rsi, 2))    // store ( gamma02..gamma32 )
	vmovups(xmm2, mem(rcx, rax, 2))    // store ( gamma06..gamma36 )

	vextractf128(imm(0x1), ymm1, xmm2)
	vmovups(xmm1, mem(rcx, rax, 1))    // store ( gamma03..gamma33 )
	vmovups(xmm2, mem(rcx, rbp, 1))    // store ( gamma07..gamma37 )

	//lea(mem(rcx, rsi, 8), rcx)         // rcx += 8*cs_c

	vunpcklps(ymm15, ymm13, ymm0)
	vextractf128(imm(0x1), ymm0, xmm2)
	vmovlpd(xmm0, mem(rdx        ))    // store ( gamma40..gamma50 )
	vmovhpd(xmm0, mem(rdx, rsi, 1))    // store ( gamma41..gamma51 )
	vmovlpd(xmm2, mem(rdx, rsi, 4))    // store ( gamma44..gamma54 )
	vmovhpd(xmm2, mem(rdx, rbx, 1))    // store ( gamma45..gamma55 )

	vunpckhps(ymm15, ymm13, ymm0)
	vextractf128(imm(0x1), ymm0, xmm2)
	vmovlpd(xmm0, mem(rdx, rsi, 2))    // store ( gamma42..gamma52 )
	vmovhpd(xmm0, mem(rdx, rax, 1))    // store ( gamma43..gamma53 )
	vmovlpd(xmm2, mem(rdx, rax, 2))    // store ( gamma46..gamma56 )
	vmovhpd(xmm2, mem(rdx, rbp, 1))    // store ( gamma47..gamma57 )

	//lea(mem(rdx, rsi, 8), rdx)         // rdx += 8*cs_c




	label(.SDONE)




	lea(mem(r12, rdi, 4), r12)         //
	lea(mem(r12, rdi, 2), r12)         // c_ii = r12 += 6*rs_c

	//lea(mem(r14, r8,  4), r14)         //
	//lea(mem(r14, r8,  2), r14)         // a_ii = r14 += 6*rs_a
	mov(var(ps_a4), rax)               // load ps_a4
	lea(mem(r14, rax, 1), r14)         // a_ii = r14 += ps_a4

	dec(r11)                           // ii -= 1;
	jne(.SLOOP6X8I)                    // iterate again if ii != 0.




	label(.SRETURN)



    end_asm(
	: // output operands (none)
	: // input operands
      [m_iter] "m" (m_iter),
      [k_iter] "m" (k_iter),
      [k_left] "m" (k_left),
      [a]      "m" (a),
      [rs_a]   "m" (rs_a),
      [cs_a]   "m" (cs_a),
      [ps_a4]  "m" (ps_a4),
      [b]      "m" (b),
      [rs_b]   "m" (rs_b),
      [cs_b]   "m" (cs_b),
      [alpha]  "m" (alpha),
      [beta]   "m" (beta),
      [c]      "m" (c),
      [rs_c]   "m" (rs_c),
      [cs_c]   "m" (cs_c)/*,
      [a_next] "m" (a_next),
      [b_next] "m" (b_next)*/
	: // register clobber list
	  "rax", "rbx", "rcx", "rdx", "rsi", "rdi", "rbp",
	  "r8", "r9", "r10", "r11", "r12", "r13", "r14", "r15",
	  "xmm0", "xmm1", "xmm2", "xmm3",
	  "xmm4", "xmm5", "xmm6", "xmm7",
	  "xmm8", "xmm9", "xmm10", "xmm11",
	  "xmm12", "xmm13", "xmm14", "xmm15",
	  "ymm0", "ymm1", "ymm2", "ymm3", "ymm4", "ymm5", "ymm6",
	  "ymm7", "ymm8", "ymm9", "ymm10", "ymm11", "ymm12",
	  "ymm13", "ymm14", "ymm15",
	  "memory"
	)

	consider_edge_cases:

	// Handle edge cases in the m dimension, if they exist.
	if ( m_left )
	{
		const dim_t   nr_cur = 16;
		const dim_t   i_edge = m0 - ( dim_t )m_left;

		      float* cij = ( float* )c + i_edge*rs_c;
		//const float* ai  = ( float* )a + i_edge*rs_a;
		//const float* ai  = ( float* )a + ( i_edge / 6 ) * ps_a;
		const float* ai  = ( float* )a + m_iter * ps_a;
		const float* bj  = ( float* )b;

#if 0
		// We add special handling for slightly inflated MR blocksizes
		// at edge cases, up to a maximum of 9.
		if ( 6 < m_left )
		{
			gemmsup_ker_ft  ker_fp1 = NULL;
			gemmsup_ker_ft  ker_fp2 = NULL;
			dim_t           mr1, mr2;

			if ( m_left == 7 )
			{
				mr1 = 4; mr2 = 3;
				ker_fp1 = bli_sgemmsup_rv_haswell_asm_4x16;
				ker_fp2 = bli_sgemmsup_rv_haswell_asm_3x16;
			}
			else if ( m_left == 8 )
			{
				mr1 = 4; mr2 = 4;
				ker_fp1 = bli_sgemmsup_rv_haswell_asm_4x16;
				ker_fp2 = bli_sgemmsup_rv_haswell_asm_4x16;
			}
			else // if ( m_left == 9 )
			{
				mr1 = 4; mr2 = 5;
				ker_fp1 = bli_sgemmsup_rv_haswell_asm_4x16;
				ker_fp2 = bli_sgemmsup_rv_haswell_asm_5x16;
			}

			ker_fp1
			(
			  conja, conjb, mr1, nr_cur, k0,
			  alpha, ai, rs_a0, cs_a0, bj, rs_b0, cs_b0,
			  beta, cij, rs_c0, cs_c0, data, cntx
			);
			cij += mr1*rs_c0; ai += mr1*rs_a0;

			ker_fp2
			(
			  conja, conjb, mr2, nr_cur, k0,
			  alpha, ai, rs_a0, cs_a0, bj, rs_b0, cs_b0,
			  beta, cij, rs_c0, cs_c0, data, cntx
			);

			return;
		}
#endif

		gemmsup_ker_ft  ker_fps[6] =
		{
		  NULL,
		  bli_sgemmsup_rv_haswell_asm_1x16,
		  bli_sgemmsup_rv_haswell_asm_2x16,
		  bli_sgemmsup_rv_haswell_asm_3x16,
		  bli_sgemmsup_rv_haswell_asm_4x16,
		  bli_sgemmsup_rv_haswell_asm_5x16
		};

		gemmsup_ker_ft  ker_fp = ker_fps[ m_left ];

		ker_fp
		(
		  conja, conjb, m_left, nr_cur, k0,
		  alpha, ai, rs_a0, cs_a0, bj, rs_b0, cs_b0,
		  beta, cij, rs_c0, cs_c0, data, cntx
		);

		return;
	}
}

void bli_sgemmsup_rv_haswell_asm_6x12m
     (
             conj_t     conja,
             conj_t     conjb,
             dim_t      m0,
             dim_t      n0,
             dim_t      k0,
       const void*      alpha,
       const void*      a, inc_t rs_a0, inc_t cs_a0,
       const void*      b, inc_t rs_b0, inc_t cs_b0,
       const void*      beta,
             void*      c, inc_t rs_c0, inc_t cs_c0,
             auxinfo_t* data,
       const cntx_t*    cntx
     )
{
	//void*    a_next = bli_auxinfo_next_a( data );
	//void*    b_next = bli_auxinfo_next_b( data );

	// Typecast local copies of integers in case dim_t and inc_t are a
	// different size than is expected by load instructions.
	uint64_t k_iter = k0 / 4;
	uint64_t k_left = k0 % 4;

	uint64_t m_iter = m0 / 6;
	uint64_t m_left = m0 % 6;

	uint64_t rs_a   = rs_a0;
	uint64_t cs_a   = cs_a0;
	uint64_t rs_b   = rs_b0;
	uint64_t cs_b   = cs_b0;
	uint64_t rs_c   = rs_c0;
	uint64_t cs_c   = cs_c0;

	// Query the panel stride of A and convert it to units of bytes.
	uint64_t ps_a   = bli_auxinfo_ps_a( data );
	uint64_t ps_a4  = ps_a * sizeof( float );

	if ( m_iter == 0 ) goto consider_edge_cases;

	// -------------------------------------------------------------------------

	begin_asm()

	//vzeroall()                         // zero all xmm/ymm registers.

	mov(var(a), r14)                   // load address of a.
	mov(var(rs_a), r8)                 // load rs_a
	mov(var(cs_a), r9)                 // load cs_a
	lea(mem(, r8, 4), r8)              // rs_a *= sizeof(float)
	lea(mem(, r9, 4), r9)              // cs_a *= sizeof(float)

	lea(mem(r8, r8, 2), r13)           // r13 = 3*rs_a
	lea(mem(r8, r8, 4), r15)           // r15 = 5*rs_a

	//mov(var(b), rbx)                   // load address of b.
	mov(var(rs_b), r10)                // load rs_b
	//mov(var(cs_b), r11)                // load cs_b
	lea(mem(, r10, 4), r10)            // rs_b *= sizeof(float)
	//lea(mem(, r11, 4), r11)            // cs_b *= sizeof(float)

	                                   // NOTE: We cannot pre-load elements of a or b
	                                   // because it could eventually, in the last
	                                   // unrolled iter or the cleanup loop, result
	                                   // in reading beyond the bounds allocated mem
	                                   // (the likely result: a segmentation fault).

	mov(var(c), r12)                   // load address of c
	mov(var(rs_c), rdi)                // load rs_c
	lea(mem(, rdi, 4), rdi)            // rs_c *= sizeof(float)


	// During preamble and loops:
	// r12 = rcx = c
	// r14 = rax = a
	// read rbx from var(b) near beginning of loop
	// r11 = m dim index ii

	mov(var(m_iter), r11)              // ii = m_iter;

	label(.SLOOP6X8I)                  // LOOP OVER ii = [ m_iter ... 1 0 ]



#if 0
	vzeroall()                         // zero all xmm/ymm registers.
#else
	                                   // skylake can execute 3 vxorps ipc with
	                                   // a latency of 1 cycle, while vzeroall
	                                   // has a latency of 12 cycles.
	vxorps(ymm4,  ymm4,  ymm4)
	vxorps(ymm5,  ymm5,  ymm5)
	vxorps(ymm6,  ymm6,  ymm6)
	vxorps(ymm7,  ymm7,  ymm7)
	vxorps(ymm8,  ymm8,  ymm8)
	vxorps(ymm9,  ymm9,  ymm9)
	vxorps(ymm10, ymm10, ymm10)
	vxorps(ymm11, ymm11, ymm11)
	vxorps(ymm12, ymm12, ymm12)
	vxorps(ymm13, ymm13, ymm13)
	vxorps(ymm14, ymm14, ymm14)
	vxorps(ymm15, ymm15, ymm15)
#endif

	mov(var(b), rbx)                   // load address of b.
	//mov(r12, rcx)                      // reset rcx to current utile of c.
	mov(r14, rax)                      // reset rax to current upanel of a.



	cmp(imm(4), rdi)                   // set ZF if (4*rs_c) == 4.
	jz(.SCOLPFETCH)                    // jump to column storage case
	label(.SROWPFETCH)                 // row-stored prefetching on c

	lea(mem(r12, rdi, 2), rdx)         //
	lea(mem(rdx, rdi, 1), rdx)         // rdx = c + 3*rs_c;
	prefetch(0, mem(r12,        11*4)) // prefetch c + 0*rs_c
	prefetch(0, mem(r12, rdi, 1,11*4)) // prefetch c + 1*rs_c
	prefetch(0, mem(r12, rdi, 2,11*4)) // prefetch c + 2*rs_c
	prefetch(0, mem(rdx,        11*4)) // prefetch c + 3*rs_c
	prefetch(0, mem(rdx, rdi, 1,11*4)) // prefetch c + 4*rs_c
	prefetch(0, mem(rdx, rdi, 2,11*4)) // prefetch c + 5*rs_c

	jmp(.SPOSTPFETCH)                  // jump to end of prefetching c
	label(.SCOLPFETCH)                 // column-stored prefetching c

	mov(var(cs_c), rsi)                // load cs_c to rsi (temporarily)
	lea(mem(, rsi, 4), rsi)            // cs_c *= sizeof(float)
	lea(mem(rsi, rsi, 2), rcx)         // rcx = 3*cs_c;
	prefetch(0, mem(r12,         5*4)) // prefetch c + 0*cs_c
	prefetch(0, mem(r12, rsi, 1, 5*4)) // prefetch c + 1*cs_c
	prefetch(0, mem(r12, rsi, 2, 5*4)) // prefetch c + 2*cs_c
	prefetch(0, mem(r12, rcx, 1, 5*4)) // prefetch c + 3*cs_c
	prefetch(0, mem(r12, rsi, 4, 5*4)) // prefetch c + 4*cs_c
	lea(mem(r12, rsi, 4), rdx)         // rdx = c + 4*cs_c;
	prefetch(0, mem(rdx, rsi, 1, 5*4)) // prefetch c + 5*cs_c
	prefetch(0, mem(rdx, rsi, 2, 5*4)) // prefetch c + 6*cs_c
	prefetch(0, mem(rdx, rcx, 1, 5*4)) // prefetch c + 7*cs_c
	prefetch(0, mem(rdx, rsi, 4, 5*4)) // prefetch c + 8*cs_c
	lea(mem(r12, rsi, 8), rdx)         // rdx = c + 8*cs_c;
	prefetch(0, mem(rdx, rsi, 1, 5*4)) // prefetch c + 9*cs_c
	prefetch(0, mem(rdx, rsi, 2, 5*4)) // prefetch c + 10*cs_c
	prefetch(0, mem(rdx, rcx, 1, 5*4)) // prefetch c + 11*cs_c

	label(.SPOSTPFETCH)                // done prefetching c


#if 1
	mov(var(ps_a4), rdx)               // load ps_a4
	lea(mem(rax, rdx, 1), rdx)         // rdx = a + ps_a4
	lea(mem(r9, r9, 2), rcx)           // rcx = 3*cs_a;
	                                   // use rcx, rdx for prefetching lines
	                                   // from next upanel of a.
#else
	lea(mem(rax, r8,  4), rdx)         // use rdx for prefetching lines
	lea(mem(rdx, r8,  2), rdx)         // from next upanel of a.
	lea(mem(r9, r9, 2), rcx)           // rcx = 3*cs_a;
#endif




	mov(var(k_iter), rsi)              // i = k_iter;
	test(rsi, rsi)                     // check i via logical AND.
	je(.SCONSIDKLEFT)                  // if i == 0, jump to code that
	                                   // contains the k_left loop.


	label(.SLOOPKITER)                 // MAIN LOOP


	// ---------------------------------- iteration 0

#if 0
	prefetch(0, mem(rdx, 5*8))
#else
	prefetch(0, mem(rdx, 5*8))
#endif

	vmovups(mem(rbx, 0*32), ymm0)
	vmovups(mem(rbx, 1*32), xmm1)
	add(r10, rbx)                      // b += rs_b;

	vbroadcastss(mem(rax        ), ymm2)
	vbroadcastss(mem(rax, r8,  1), ymm3)
	vfmadd231ps(ymm0, ymm2, ymm4)
	vfmadd231ps(ymm1, ymm2, ymm5)
	vfmadd231ps(ymm0, ymm3, ymm6)
	vfmadd231ps(ymm1, ymm3, ymm7)

	vbroadcastss(mem(rax, r8,  2), ymm2)
	vbroadcastss(mem(rax, r13, 1), ymm3)
	vfmadd231ps(ymm0, ymm2, ymm8)
	vfmadd231ps(ymm1, ymm2, ymm9)
	vfmadd231ps(ymm0, ymm3, ymm10)
	vfmadd231ps(ymm1, ymm3, ymm11)

	vbroadcastss(mem(rax, r8,  4), ymm2)
	vbroadcastss(mem(rax, r15, 1), ymm3)
	add(r9, rax)                       // a += cs_a;
	vfmadd231ps(ymm0, ymm2, ymm12)
	vfmadd231ps(ymm1, ymm2, ymm13)
	vfmadd231ps(ymm0, ymm3, ymm14)
	vfmadd231ps(ymm1, ymm3, ymm15)


	// ---------------------------------- iteration 1

#if 0
	prefetch(0, mem(rdx, 5*8))
#else
	prefetch(0, mem(rdx, r9, 1, 5*8))
#endif

	vmovups(mem(rbx, 0*32), ymm0)
	vmovups(mem(rbx, 1*32), xmm1)
	add(r10, rbx)                      // b += rs_b;

	vbroadcastss(mem(rax        ), ymm2)
	vbroadcastss(mem(rax, r8,  1), ymm3)
	vfmadd231ps(ymm0, ymm2, ymm4)
	vfmadd231ps(ymm1, ymm2, ymm5)
	vfmadd231ps(ymm0, ymm3, ymm6)
	vfmadd231ps(ymm1, ymm3, ymm7)

	vbroadcastss(mem(rax, r8,  2), ymm2)
	vbroadcastss(mem(rax, r13, 1), ymm3)
	vfmadd231ps(ymm0, ymm2, ymm8)
	vfmadd231ps(ymm1, ymm2, ymm9)
	vfmadd231ps(ymm0, ymm3, ymm10)
	vfmadd231ps(ymm1, ymm3, ymm11)

	vbroadcastss(mem(rax, r8,  4), ymm2)
	vbroadcastss(mem(rax, r15, 1), ymm3)
	add(r9, rax)                       // a += cs_a;
	vfmadd231ps(ymm0, ymm2, ymm12)
	vfmadd231ps(ymm1, ymm2, ymm13)
	vfmadd231ps(ymm0, ymm3, ymm14)
	vfmadd231ps(ymm1, ymm3, ymm15)


	// ---------------------------------- iteration 2

#if 0
	prefetch(0, mem(rdx, 5*8))
#else
	prefetch(0, mem(rdx, r9, 2, 5*8))
#endif

	vmovups(mem(rbx, 0*32), ymm0)
	vmovups(mem(rbx, 1*32), xmm1)
	add(r10, rbx)                      // b += rs_b;

	vbroadcastss(mem(rax        ), ymm2)
	vbroadcastss(mem(rax, r8,  1), ymm3)
	vfmadd231ps(ymm0, ymm2, ymm4)
	vfmadd231ps(ymm1, ymm2, ymm5)
	vfmadd231ps(ymm0, ymm3, ymm6)
	vfmadd231ps(ymm1, ymm3, ymm7)

	vbroadcastss(mem(rax, r8,  2), ymm2)
	vbroadcastss(mem(rax, r13, 1), ymm3)
	vfmadd231ps(ymm0, ymm2, ymm8)
	vfmadd231ps(ymm1, ymm2, ymm9)
	vfmadd231ps(ymm0, ymm3, ymm10)
	vfmadd231ps(ymm1, ymm3, ymm11)

	vbroadcastss(mem(rax, r8,  4), ymm2)
	vbroadcastss(mem(rax, r15, 1), ymm3)
	add(r9, rax)                       // a += cs_a;
	vfmadd231ps(ymm0, ymm2, ymm12)
	vfmadd231ps(ymm1, ymm2, ymm13)
	vfmadd231ps(ymm0, ymm3, ymm14)
	vfmadd231ps(ymm1, ymm3, ymm15)


	// ---------------------------------- iteration 3

#if 0
	prefetch(0, mem(rdx, 5*8))
#else
	prefetch(0, mem(rdx, rcx, 1, 5*8))
	lea(mem(rdx, r9,  4), rdx)         // a_prefetch += 4*cs_a;
#endif

	vmovups(mem(rbx, 0*32), ymm0)
	vmovups(mem(rbx, 1*32), xmm1)
	add(r10, rbx)                      // b += rs_b;

	vbroadcastss(mem(rax        ), ymm2)
	vbroadcastss(mem(rax, r8,  1), ymm3)
	vfmadd231ps(ymm0, ymm2, ymm4)
	vfmadd231ps(ymm1, ymm2, ymm5)
	vfmadd231ps(ymm0, ymm3, ymm6)
	vfmadd231ps(ymm1, ymm3, ymm7)

	vbroadcastss(mem(rax, r8,  2), ymm2)
	vbroadcastss(mem(rax, r13, 1), ymm3)
	vfmadd231ps(ymm0, ymm2, ymm8)
	vfmadd231ps(ymm1, ymm2, ymm9)
	vfmadd231ps(ymm0, ymm3, ymm10)
	vfmadd231ps(ymm1, ymm3, ymm11)

	vbroadcastss(mem(rax, r8,  4), ymm2)
	vbroadcastss(mem(rax, r15, 1), ymm3)
	add(r9, rax)                       // a += cs_a;
	vfmadd231ps(ymm0, ymm2, ymm12)
	vfmadd231ps(ymm1, ymm2, ymm13)
	vfmadd231ps(ymm0, ymm3, ymm14)
	vfmadd231ps(ymm1, ymm3, ymm15)



	dec(rsi)                           // i -= 1;
	jne(.SLOOPKITER)                   // iterate again if i != 0.






	label(.SCONSIDKLEFT)

	mov(var(k_left), rsi)              // i = k_left;
	test(rsi, rsi)                     // check i via logical AND.
	je(.SPOSTACCUM)                    // if i == 0, we're done; jump to end.
	                                   // else, we prepare to enter k_left loop.


	label(.SLOOPKLEFT)                 // EDGE LOOP

#if 1
	prefetch(0, mem(rdx, 5*8))
	add(r9, rdx)
#endif

	vmovups(mem(rbx, 0*32), ymm0)
	vmovups(mem(rbx, 1*32), xmm1)
	add(r10, rbx)                      // b += rs_b;

	vbroadcastss(mem(rax        ), ymm2)
	vbroadcastss(mem(rax, r8,  1), ymm3)
	vfmadd231ps(ymm0, ymm2, ymm4)
	vfmadd231ps(ymm1, ymm2, ymm5)
	vfmadd231ps(ymm0, ymm3, ymm6)
	vfmadd231ps(ymm1, ymm3, ymm7)

	vbroadcastss(mem(rax, r8,  2), ymm2)
	vbroadcastss(mem(rax, r13, 1), ymm3)
	vfmadd231ps(ymm0, ymm2, ymm8)
	vfmadd231ps(ymm1, ymm2, ymm9)
	vfmadd231ps(ymm0, ymm3, ymm10)
	vfmadd231ps(ymm1, ymm3, ymm11)

	vbroadcastss(mem(rax, r8,  4), ymm2)
	vbroadcastss(mem(rax, r15, 1), ymm3)
	add(r9, rax)                       // a += cs_a;
	vfmadd231ps(ymm0, ymm2, ymm12)
	vfmadd231ps(ymm1, ymm2, ymm13)
	vfmadd231ps(ymm0, ymm3, ymm14)
	vfmadd231ps(ymm1, ymm3, ymm15)


	dec(rsi)                           // i -= 1;
	jne(.SLOOPKLEFT)                   // iterate again if i != 0.



	label(.SPOSTACCUM)



	mov(r12, rcx)                      // reset rcx to current utile of c.
	mov(var(alpha), rax)               // load address of alpha
	mov(var(beta), rbx)                // load address of beta
	vbroadcastss(mem(rax), ymm0)       // load alpha and duplicate
	vbroadcastss(mem(rbx), ymm3)       // load beta and duplicate

	vmulps(ymm0, ymm4, ymm4)           // scale by alpha
	vmulps(xmm0, xmm5, xmm5)
	vmulps(ymm0, ymm6, ymm6)
	vmulps(xmm0, xmm7, xmm7)
	vmulps(ymm0, ymm8, ymm8)
	vmulps(xmm0, xmm9, xmm9)
	vmulps(ymm0, ymm10, ymm10)
	vmulps(xmm0, xmm11, xmm11)
	vmulps(ymm0, ymm12, ymm12)
	vmulps(xmm0, xmm13, xmm13)
	vmulps(ymm0, ymm14, ymm14)
	vmulps(xmm0, xmm15, xmm15)






	mov(var(cs_c), rsi)                // load cs_c
	lea(mem(, rsi, 4), rsi)            // rsi = cs_c * sizeof(float)

	//lea(mem(rcx, rsi, 4), rdx)         // load address of c +  4*cs_c;
	lea(mem(rcx, rdi, 4), rdx)         // load address of c +  4*rs_c;

	lea(mem(rsi, rsi, 2), rax)         // rax = 3*cs_c;
	lea(mem(rsi, rsi, 4), rbx)         // rbx = 5*cs_c;
	lea(mem(rax, rsi, 4), rbp)         // rbp = 7*cs_c;



	                                   // now avoid loading C if beta == 0

	vxorps(ymm0, ymm0, ymm0)           // set ymm0 to zero.
	vucomiss(xmm0, xmm3)               // set ZF if beta == 0.
	je(.SBETAZERO)                     // if ZF = 1, jump to beta == 0 case



	cmp(imm(4), rdi)                   // set ZF if (4*rs_c) == 4.
	jz(.SCOLSTORED)                    // jump to column storage case



	label(.SROWSTORED)


	vfmadd231ps(mem(rcx, 0*32), ymm3, ymm4)
	vmovups(ymm4, mem(rcx, 0*32))

	vfmadd231ps(mem(rcx, 1*32), xmm3, xmm5)
	vmovups(xmm5, mem(rcx, 1*32))
	add(rdi, rcx)


	vfmadd231ps(mem(rcx, 0*32), ymm3, ymm6)
	vmovups(ymm6, mem(rcx, 0*32))

	vfmadd231ps(mem(rcx, 1*32), xmm3, xmm7)
	vmovups(xmm7, mem(rcx, 1*32))
	add(rdi, rcx)


	vfmadd231ps(mem(rcx, 0*32), ymm3, ymm8)
	vmovups(ymm8, mem(rcx, 0*32))

	vfmadd231ps(mem(rcx, 1*32), xmm3, xmm9)
	vmovups(xmm9, mem(rcx, 1*32))
	add(rdi, rcx)


	vfmadd231ps(mem(rcx, 0*32), ymm3, ymm10)
	vmovups(ymm10, mem(rcx, 0*32))

	vfmadd231ps(mem(rcx, 1*32), xmm3, xmm11)
	vmovups(xmm11, mem(rcx, 1*32))
	add(rdi, rcx)


	vfmadd231ps(mem(rcx, 0*32), ymm3, ymm12)
	vmovups(ymm12, mem(rcx, 0*32))

	vfmadd231ps(mem(rcx, 1*32), xmm3, xmm13)
	vmovups(xmm13, mem(rcx, 1*32))
	add(rdi, rcx)


	vfmadd231ps(mem(rcx, 0*32), ymm3, ymm14)
	vmovups(ymm14, mem(rcx, 0*32))

	vfmadd231ps(mem(rcx, 1*32), xmm3, xmm15)
	vmovups(xmm15, mem(rcx, 1*32))
	//add(rdi, rcx)


	jmp(.SDONE)                        // jump to end.



	label(.SCOLSTORED)

	                                   // begin I/O on columns 0-7
	vunpcklps(ymm6, ymm4, ymm0)
	vunpcklps(ymm10, ymm8, ymm1)
	vshufps(imm(0x4e), ymm1, ymm0, ymm2)
	vblendps(imm(0xcc), ymm2, ymm0, ymm0)
	vblendps(imm(0x33), ymm2, ymm1, ymm1)

	vextractf128(imm(0x1), ymm0, xmm2)
	vfmadd231ps(mem(rcx        ), xmm3, xmm0)
	vfmadd231ps(mem(rcx, rsi, 4), xmm3, xmm2)
	vmovups(xmm0, mem(rcx        ))    // store ( gamma00..gamma30 )
	vmovups(xmm2, mem(rcx, rsi, 4))    // store ( gamma04..gamma34 )

	vextractf128(imm(0x1), ymm1, xmm2)
	vfmadd231ps(mem(rcx, rsi, 1), xmm3, xmm1)
	vfmadd231ps(mem(rcx, rbx, 1), xmm3, xmm2)
	vmovups(xmm1, mem(rcx, rsi, 1))    // store ( gamma01..gamma31 )
	vmovups(xmm2, mem(rcx, rbx, 1))    // store ( gamma05..gamma35 )


	vunpckhps(ymm6, ymm4, ymm0)
	vunpckhps(ymm10, ymm8, ymm1)
	vshufps(imm(0x4e), ymm1, ymm0, ymm2)
	vblendps(imm(0xcc), ymm2, ymm0, ymm0)
	vblendps(imm(0x33), ymm2, ymm1, ymm1)

	vextractf128(imm(0x1), ymm0, xmm2)
	vfmadd231ps(mem(rcx, rsi, 2), xmm3, xmm0)
	vfmadd231ps(mem(rcx, rax, 2), xmm3, xmm2)
	vmovups(xmm0, mem(rcx, rsi, 2))    // store ( gamma02..gamma32 )
	vmovups(xmm2, mem(rcx, rax, 2))    // store ( gamma06..gamma36 )

	vextractf128(imm(0x1), ymm1, xmm2)
	vfmadd231ps(mem(rcx, rax, 1), xmm3, xmm1)
	vfmadd231ps(mem(rcx, rbp, 1), xmm3, xmm2)
	vmovups(xmm1, mem(rcx, rax, 1))    // store ( gamma03..gamma33 )
	vmovups(xmm2, mem(rcx, rbp, 1))    // store ( gamma07..gamma37 )

	lea(mem(rcx, rsi, 8), rcx)         // rcx += 8*cs_c

	vunpcklps(ymm14, ymm12, ymm0)
	vextractf128(imm(0x1), ymm0, xmm2)
	vmovlpd(mem(rdx        ), xmm1, xmm1)
	vmovhpd(mem(rdx, rsi, 1), xmm1, xmm1)
	vfmadd231ps(xmm1, xmm3, xmm0)
	vmovlpd(xmm0, mem(rdx        ))    // store ( gamma40..gamma50 )
	vmovhpd(xmm0, mem(rdx, rsi, 1))    // store ( gamma41..gamma51 )
	vmovlpd(mem(rdx, rsi, 4), xmm1, xmm1)
	vmovhpd(mem(rdx, rbx, 1), xmm1, xmm1)
	vfmadd231ps(xmm1, xmm3, xmm2)
	vmovlpd(xmm2, mem(rdx, rsi, 4))    // store ( gamma44..gamma54 )
	vmovhpd(xmm2, mem(rdx, rbx, 1))    // store ( gamma45..gamma55 )

	vunpckhps(ymm14, ymm12, ymm0)
	vextractf128(imm(0x1), ymm0, xmm2)
	vmovlpd(mem(rdx, rsi, 2), xmm1, xmm1)
	vmovhpd(mem(rdx, rax, 1), xmm1, xmm1)
	vfmadd231ps(xmm1, xmm3, xmm0)
	vmovlpd(xmm0, mem(rdx, rsi, 2))    // store ( gamma42..gamma52 )
	vmovhpd(xmm0, mem(rdx, rax, 1))    // store ( gamma43..gamma53 )
	vmovlpd(mem(rdx, rax, 2), xmm1, xmm1)
	vmovhpd(mem(rdx, rbp, 1), xmm1, xmm1)
	vfmadd231ps(xmm1, xmm3, xmm2)
	vmovlpd(xmm2, mem(rdx, rax, 2))    // store ( gamma46..gamma56 )
	vmovhpd(xmm2, mem(rdx, rbp, 1))    // store ( gamma47..gamma57 )

	lea(mem(rdx, rsi, 8), rdx)         // rdx += 8*cs_c


	                                   // begin I/O on columns 8-11
	vunpcklps(ymm7, ymm5, ymm0)
	vunpcklps(ymm11, ymm9, ymm1)
	vshufps(imm(0x4e), ymm1, ymm0, ymm2)
	vblendps(imm(0xcc), ymm2, ymm0, ymm0)
	vblendps(imm(0x33), ymm2, ymm1, ymm1)

	vfmadd231ps(mem(rcx        ), xmm3, xmm0)
	vmovups(xmm0, mem(rcx        ))    // store ( gamma00..gamma30 )

	vfmadd231ps(mem(rcx, rsi, 1), xmm3, xmm1)
	vmovups(xmm1, mem(rcx, rsi, 1))    // store ( gamma01..gamma31 )


	vunpckhps(ymm7, ymm5, ymm0)
	vunpckhps(ymm11, ymm9, ymm1)
	vshufps(imm(0x4e), ymm1, ymm0, ymm2)
	vblendps(imm(0xcc), ymm2, ymm0, ymm0)
	vblendps(imm(0x33), ymm2, ymm1, ymm1)

	vfmadd231ps(mem(rcx, rsi, 2), xmm3, xmm0)
	vmovups(xmm0, mem(rcx, rsi, 2))    // store ( gamma02..gamma32 )

	vfmadd231ps(mem(rcx, rax, 1), xmm3, xmm1)
	vmovups(xmm1, mem(rcx, rax, 1))    // store ( gamma03..gamma33 )

	//lea(mem(rcx, rsi, 8), rcx)         // rcx += 8*cs_c


	vunpcklps(ymm15, ymm13, ymm0)
	vmovlpd(mem(rdx        ), xmm1, xmm1)
	vmovhpd(mem(rdx, rsi, 1), xmm1, xmm1)
	vfmadd231ps(xmm1, xmm3, xmm0)
	vmovlpd(xmm0, mem(rdx        ))    // store ( gamma40..gamma50 )
	vmovhpd(xmm0, mem(rdx, rsi, 1))    // store ( gamma41..gamma51 )

	vunpckhps(ymm15, ymm13, ymm0)
	vmovlpd(mem(rdx, rsi, 2), xmm1, xmm1)
	vmovhpd(mem(rdx, rax, 1), xmm1, xmm1)
	vfmadd231ps(xmm1, xmm3, xmm0)
	vmovlpd(xmm0, mem(rdx, rsi, 2))    // store ( gamma42..gamma52 )
	vmovhpd(xmm0, mem(rdx, rax, 1))    // store ( gamma43..gamma53 )

	//lea(mem(rdx, rsi, 8), rdx)         // rdx += 8*cs_c


	jmp(.SDONE)                        // jump to end.




	label(.SBETAZERO)


	cmp(imm(4), rdi)                   // set ZF if (4*rs_c) == 4.
	jz(.SCOLSTORBZ)                    // jump to column storage case



	label(.SROWSTORBZ)


	vmovups(ymm4, mem(rcx, 0*32))
	vmovups(xmm5, mem(rcx, 1*32))
	add(rdi, rcx)


	vmovups(ymm6, mem(rcx, 0*32))
	vmovups(xmm7, mem(rcx, 1*32))
	add(rdi, rcx)


	vmovups(ymm8, mem(rcx, 0*32))
	vmovups(xmm9, mem(rcx, 1*32))
	add(rdi, rcx)


	vmovups(ymm10, mem(rcx, 0*32))
	vmovups(xmm11, mem(rcx, 1*32))
	add(rdi, rcx)


	vmovups(ymm12, mem(rcx, 0*32))
	vmovups(xmm13, mem(rcx, 1*32))
	add(rdi, rcx)


	vmovups(ymm14, mem(rcx, 0*32))
	vmovups(xmm15, mem(rcx, 1*32))
	//add(rdi, rcx)


	jmp(.SDONE)                        // jump to end.



	label(.SCOLSTORBZ)

	                                   // begin I/O on columns 0-7
	vunpcklps(ymm6, ymm4, ymm0)
	vunpcklps(ymm10, ymm8, ymm1)
	vshufps(imm(0x4e), ymm1, ymm0, ymm2)
	vblendps(imm(0xcc), ymm2, ymm0, ymm0)
	vblendps(imm(0x33), ymm2, ymm1, ymm1)

	vextractf128(imm(0x1), ymm0, xmm2)
	vmovups(xmm0, mem(rcx        ))    // store ( gamma00..gamma30 )
	vmovups(xmm2, mem(rcx, rsi, 4))    // store ( gamma04..gamma34 )

	vextractf128(imm(0x1), ymm1, xmm2)
	vmovups(xmm1, mem(rcx, rsi, 1))    // store ( gamma01..gamma31 )
	vmovups(xmm2, mem(rcx, rbx, 1))    // store ( gamma05..gamma35 )


	vunpckhps(ymm6, ymm4, ymm0)
	vunpckhps(ymm10, ymm8, ymm1)
	vshufps(imm(0x4e), ymm1, ymm0, ymm2)
	vblendps(imm(0xcc), ymm2, ymm0, ymm0)
	vblendps(imm(0x33), ymm2, ymm1, ymm1)

	vextractf128(imm(0x1), ymm0, xmm2)
	vmovups(xmm0, mem(rcx, rsi, 2))    // store ( gamma02..gamma32 )
	vmovups(xmm2, mem(rcx, rax, 2))    // store ( gamma06..gamma36 )

	vextractf128(imm(0x1), ymm1, xmm2)
	vmovups(xmm1, mem(rcx, rax, 1))    // store ( gamma03..gamma33 )
	vmovups(xmm2, mem(rcx, rbp, 1))    // store ( gamma07..gamma37 )

	lea(mem(rcx, rsi, 8), rcx)         // rcx += 8*cs_c

	vunpcklps(ymm14, ymm12, ymm0)
	vextractf128(imm(0x1), ymm0, xmm2)
	vmovlpd(xmm0, mem(rdx        ))    // store ( gamma40..gamma50 )
	vmovhpd(xmm0, mem(rdx, rsi, 1))    // store ( gamma41..gamma51 )
	vmovlpd(xmm2, mem(rdx, rsi, 4))    // store ( gamma44..gamma54 )
	vmovhpd(xmm2, mem(rdx, rbx, 1))    // store ( gamma45..gamma55 )

	vunpckhps(ymm14, ymm12, ymm0)
	vextractf128(imm(0x1), ymm0, xmm2)
	vmovlpd(xmm0, mem(rdx, rsi, 2))    // store ( gamma42..gamma52 )
	vmovhpd(xmm0, mem(rdx, rax, 1))    // store ( gamma43..gamma53 )
	vmovlpd(xmm2, mem(rdx, rax, 2))    // store ( gamma46..gamma56 )
	vmovhpd(xmm2, mem(rdx, rbp, 1))    // store ( gamma47..gamma57 )

	lea(mem(rdx, rsi, 8), rdx)         // rdx += 8*cs_c


	                                   // begin I/O on columns 8-11
	vunpcklps(ymm7, ymm5, ymm0)
	vunpcklps(ymm11, ymm9, ymm1)
	vshufps(imm(0x4e), ymm1, ymm0, ymm2)
	vblendps(imm(0xcc), ymm2, ymm0, ymm0)
	vblendps(imm(0x33), ymm2, ymm1, ymm1)

	vmovups(xmm0, mem(rcx        ))    // store ( gamma00..gamma30 )
	vmovups(xmm1, mem(rcx, rsi, 1))    // store ( gamma01..gamma31 )


	vunpckhps(ymm7, ymm5, ymm0)
	vunpckhps(ymm11, ymm9, ymm1)
	vshufps(imm(0x4e), ymm1, ymm0, ymm2)
	vblendps(imm(0xcc), ymm2, ymm0, ymm0)
	vblendps(imm(0x33), ymm2, ymm1, ymm1)

	vmovups(xmm0, mem(rcx, rsi, 2))    // store ( gamma02..gamma32 )
	vmovups(xmm1, mem(rcx, rax, 1))    // store ( gamma03..gamma33 )

	//lea(mem(rcx, rsi, 8), rcx)         // rcx += 8*cs_c


	vunpcklps(ymm15, ymm13, ymm0)
	vmovlpd(xmm0, mem(rdx        ))    // store ( gamma40..gamma50 )
	vmovhpd(xmm0, mem(rdx, rsi, 1))    // store ( gamma41..gamma51 )

	vunpckhps(ymm15, ymm13, ymm0)
	vmovlpd(xmm0, mem(rdx, rsi, 2))    // store ( gamma42..gamma52 )
	vmovhpd(xmm0, mem(rdx, rax, 1))    // store ( gamma43..gamma53 )

	//lea(mem(rdx, rsi, 8), rdx)         // rdx += 8*cs_c




	label(.SDONE)




	lea(mem(r12, rdi, 4), r12)         //
	lea(mem(r12, rdi, 2), r12)         // c_ii = r12 += 6*rs_c

	//lea(mem(r14, r8,  4), r14)         //
	//lea(mem(r14, r8,  2), r14)         // a_ii = r14 += 6*rs_a
	mov(var(ps_a4), rax)               // load ps_a4
	lea(mem(r14, rax, 1), r14)         // a_ii = r14 += ps_a4

	dec(r11)                           // ii -= 1;
	jne(.SLOOP6X8I)                    // iterate again if ii != 0.




	label(.SRETURN)



    end_asm(
	: // output operands (none)
	: // input operands
      [m_iter] "m" (m_iter),
      [k_iter] "m" (k_iter),
      [k_left] "m" (k_left),
      [a]      "m" (a),
      [rs_a]   "m" (rs_a),
      [cs_a]   "m" (cs_a),
      [ps_a4]  "m" (ps_a4),
      [b]      "m" (b),
      [rs_b]   "m" (rs_b),
      [cs_b]   "m" (cs_b),
      [alpha]  "m" (alpha),
      [beta]   "m" (beta),
      [c]      "m" (c),
      [rs_c]   "m" (rs_c),
      [cs_c]   "m" (cs_c)/*,
      [a_next] "m" (a_next),
      [b_next] "m" (b_next)*/
	: // register clobber list
	  "rax", "rbx", "rcx", "rdx", "rsi", "rdi", "rbp",
	  "r8", "r9", "r10", "r11", "r12", "r13", "r14", "r15",
	  "xmm0", "xmm1", "xmm2", "xmm3",
	  "xmm4", "xmm5", "xmm6", "xmm7",
	  "xmm8", "xmm9", "xmm10", "xmm11",
	  "xmm12", "xmm13", "xmm14", "xmm15",
	  "ymm0", "ymm1", "ymm2", "ymm3", "ymm4", "ymm5", "ymm6",
	  "ymm7", "ymm8", "ymm9", "ymm10", "ymm11", "ymm12",
	  "ymm13", "ymm14", "ymm15",
	  "memory"
	)

	consider_edge_cases:

	// Handle edge cases in the m dimension, if they exist.
	if ( m_left )
	{
		const dim_t   nr_cur = 12;
		const dim_t   i_edge = m0 - ( dim_t )m_left;

		      float* cij = ( float* )c + i_edge*rs_c;
		//const float* ai  = ( float* )a + i_edge*rs_a;
		//const float* ai  = ( float* )a + ( i_edge / 6 ) * ps_a;
		const float* ai  = ( float* )a + m_iter * ps_a;
		const float* bj  = ( float* )b;

#if 0
		// We add special handling for slightly inflated MR blocksizes
		// at edge cases, up to a maximum of 9.
		if ( 6 < m_left )
		{
			gemmsup_ker_ft  ker_fp1 = NULL;
			gemmsup_ker_ft  ker_fp2 = NULL;
			dim_t           mr1, mr2;

			if ( m_left == 7 )
			{
				mr1 = 4; mr2 = 3;
				ker_fp1 = bli_sgemmsup_rv_haswell_asm_4x16;
				ker_fp2 = bli_sgemmsup_rv_haswell_asm_3x16;
			}
			else if ( m_left == 8 )
			{
				mr1 = 4; mr2 = 4;
				ker_fp1 = bli_sgemmsup_rv_haswell_asm_4x16;
				ker_fp2 = bli_sgemmsup_rv_haswell_asm_4x16;
			}
			else // if ( m_left == 9 )
			{
				mr1 = 4; mr2 = 5;
				ker_fp1 = bli_sgemmsup_rv_haswell_asm_4x16;
				ker_fp2 = bli_sgemmsup_rv_haswell_asm_5x16;
			}

			ker_fp1
			(
			  conja, conjb, mr1, nr_cur, k0,
			  alpha, ai, rs_a0, cs_a0, bj, rs_b0, cs_b0,
			  beta, cij, rs_c0, cs_c0, data, cntx
			);
			cij += mr1*rs_c0; ai += mr1*rs_a0;

			ker_fp2
			(
			  conja, conjb, mr2, nr_cur, k0,
			  alpha, ai, rs_a0, cs_a0, bj, rs_b0, cs_b0,
			  beta, cij, rs_c0, cs_c0, data, cntx
			);

			return;
		}
#endif

		gemmsup_ker_ft  ker_fps[6] =
		{
		  NULL,
		  bli_sgemmsup_rv_haswell_asm_1x12,
		  bli_sgemmsup_rv_haswell_asm_2x12,
		  bli_sgemmsup_rv_haswell_asm_3x12,
		  bli_sgemmsup_rv_haswell_asm_4x12,
		  bli_sgemmsup_rv_haswell_asm_5x12
		};

		gemmsup_ker_ft  ker_fp = ker_fps[ m_left ];

		ker_fp
		(
		  conja, conjb, m_left, nr_cur, k0,
		  alpha, ai, rs_a0, cs_a0, bj, rs_b0, cs_b0,
		  beta, cij, rs_c0, cs_c0, data, cntx
		);

		return;
	}
}

void bli_sgemmsup_rv_haswell_asm_6x8m
     (
             conj_t     conja,
             conj_t     conjb,
             dim_t      m0,
             dim_t      n0,
             dim_t      k0,
       const void*      alpha,
       const void*      a, inc_t rs_a0, inc_t cs_a0,
       const void*      b, inc_t rs_b0, inc_t cs_b0,
       const void*      beta,
             void*      c, inc_t rs_c0, inc_t cs_c0,
             auxinfo_t* data,
       const cntx_t*    cntx
     )
{
	//void*    a_next = bli_auxinfo_next_a( data );
	//void*    b_next = bli_auxinfo_next_b( data );

	// Typecast local copies of integers in case dim_t and inc_t are a
	// different size than is expected by load instructions.
	uint64_t k_iter = k0 / 4;
	uint64_t k_left = k0 % 4;

	uint64_t m_iter = m0 / 6;
	uint64_t m_left = m0 % 6;

	uint64_t rs_a   = rs_a0;
	uint64_t cs_a   = cs_a0;
	uint64_t rs_b   = rs_b0;
	uint64_t cs_b   = cs_b0;
	uint64_t rs_c   = rs_c0;
	uint64_t cs_c   = cs_c0;

	// Query the panel stride of A and convert it to units of bytes.
	uint64_t ps_a   = bli_auxinfo_ps_a( data );
	uint64_t ps_a4  = ps_a * sizeof( float );

	if ( m_iter == 0 ) goto consider_edge_cases;

	// -------------------------------------------------------------------------

	begin_asm()

	//vzeroall()                         // zero all xmm/ymm registers.

	mov(var(a), r14)                   // load address of a.
	mov(var(rs_a), r8)                 // load rs_a
	mov(var(cs_a), r9)                 // load cs_a
	lea(mem(, r8, 4), r8)              // rs_a *= sizeof(float)
	lea(mem(, r9, 4), r9)              // cs_a *= sizeof(float)

	lea(mem(r8, r8, 2), r13)           // r13 = 3*rs_a
	lea(mem(r8, r8, 4), r15)           // r15 = 5*rs_a

	//mov(var(b), rbx)                   // load address of b.
	mov(var(rs_b), r10)                // load rs_b
	//mov(var(cs_b), r11)                // load cs_b
	lea(mem(, r10, 4), r10)            // rs_b *= sizeof(float)
	//lea(mem(, r11, 4), r11)            // cs_b *= sizeof(float)

	                                   // NOTE: We cannot pre-load elements of a or b
	                                   // because it could eventually, in the last
	                                   // unrolled iter or the cleanup loop, result
	                                   // in reading beyond the bounds allocated mem
	                                   // (the likely result: a segmentation fault).

	mov(var(c), r12)                   // load address of c
	mov(var(rs_c), rdi)                // load rs_c
	lea(mem(, rdi, 4), rdi)            // rs_c *= sizeof(float)


	// During preamble and loops:
	// r12 = rcx = c
	// r14 = rax = a
	// read rbx from var(b) near beginning of loop
	// r11 = m dim index ii

	mov(var(m_iter), r11)              // ii = m_iter;

	label(.SLOOP6X8I)                  // LOOP OVER ii = [ m_iter ... 1 0 ]



#if 0
	vzeroall()                         // zero all xmm/ymm registers.
#else
	                                   // skylake can execute 3 vxorps ipc with
	                                   // a latency of 1 cycle, while vzeroall
	                                   // has a latency of 12 cycles.
	vxorps(ymm4,  ymm4,  ymm4)
	vxorps(ymm6,  ymm6,  ymm6)
	vxorps(ymm8,  ymm8,  ymm8)
	vxorps(ymm10, ymm10, ymm10)
	vxorps(ymm12, ymm12, ymm12)
	vxorps(ymm14, ymm14, ymm14)
#endif

	mov(var(b), rbx)                   // load address of b.
	//mov(r12, rcx)                      // reset rcx to current utile of c.
	mov(r14, rax)                      // reset rax to current upanel of a.



	cmp(imm(4), rdi)                   // set ZF if (4*rs_c) == 4.
	jz(.SCOLPFETCH)                    // jump to column storage case
	label(.SROWPFETCH)                 // row-stored prefetching on c

	lea(mem(r12, rdi, 2), rdx)         //
	lea(mem(rdx, rdi, 1), rdx)         // rdx = c + 3*rs_c;
	prefetch(0, mem(r12,         7*4)) // prefetch c + 0*rs_c
	prefetch(0, mem(r12, rdi, 1, 7*4)) // prefetch c + 1*rs_c
	prefetch(0, mem(r12, rdi, 2, 7*4)) // prefetch c + 2*rs_c
	prefetch(0, mem(rdx,         7*4)) // prefetch c + 3*rs_c
	prefetch(0, mem(rdx, rdi, 1, 7*4)) // prefetch c + 4*rs_c
	prefetch(0, mem(rdx, rdi, 2, 7*4)) // prefetch c + 5*rs_c

	jmp(.SPOSTPFETCH)                  // jump to end of prefetching c
	label(.SCOLPFETCH)                 // column-stored prefetching c

	mov(var(cs_c), rsi)                // load cs_c to rsi (temporarily)
	lea(mem(, rsi, 4), rsi)            // cs_c *= sizeof(float)
	lea(mem(rsi, rsi, 2), rcx)         // rcx = 3*cs_c;
	prefetch(0, mem(r12,         5*4)) // prefetch c + 0*cs_c
	prefetch(0, mem(r12, rsi, 1, 5*4)) // prefetch c + 1*cs_c
	prefetch(0, mem(r12, rsi, 2, 5*4)) // prefetch c + 2*cs_c
	prefetch(0, mem(r12, rcx, 1, 5*4)) // prefetch c + 3*cs_c
	prefetch(0, mem(r12, rsi, 4, 5*4)) // prefetch c + 4*cs_c
	lea(mem(r12, rsi, 4), rdx)         // rdx = c + 4*cs_c;
	prefetch(0, mem(rdx, rsi, 1, 5*4)) // prefetch c + 5*cs_c
	prefetch(0, mem(rdx, rsi, 2, 5*4)) // prefetch c + 6*cs_c
	prefetch(0, mem(rdx, rcx, 1, 5*4)) // prefetch c + 7*cs_c

	label(.SPOSTPFETCH)                // done prefetching c


#if 1
	mov(var(ps_a4), rdx)               // load ps_a4
	lea(mem(rax, rdx, 1), rdx)         // rdx = a + ps_a4
	lea(mem(r9, r9, 2), rcx)           // rcx = 3*cs_a;
	                                   // use rcx, rdx for prefetching lines
	                                   // from next upanel of a.
#else
	lea(mem(rax, r8,  4), rdx)         // use rdx for prefetching lines
	lea(mem(rdx, r8,  2), rdx)         // from next upanel of a.
	lea(mem(r9, r9, 2), rcx)           // rcx = 3*cs_a;
#endif




	mov(var(k_iter), rsi)              // i = k_iter;
	test(rsi, rsi)                     // check i via logical AND.
	je(.SCONSIDKLEFT)                  // if i == 0, jump to code that
	                                   // contains the k_left loop.


	label(.SLOOPKITER)                 // MAIN LOOP


	// ---------------------------------- iteration 0

#if 0
	prefetch(0, mem(rdx, 5*8))
#else
	prefetch(0, mem(rdx, 5*8))
#endif

	vmovups(mem(rbx, 0*32), ymm0)
	add(r10, rbx)                      // b += rs_b;

	vbroadcastss(mem(rax        ), ymm2)
	vbroadcastss(mem(rax, r8,  1), ymm3)
	vfmadd231ps(ymm0, ymm2, ymm4)
	vfmadd231ps(ymm0, ymm3, ymm6)

	vbroadcastss(mem(rax, r8,  2), ymm2)
	vbroadcastss(mem(rax, r13, 1), ymm3)
	vfmadd231ps(ymm0, ymm2, ymm8)
	vfmadd231ps(ymm0, ymm3, ymm10)

	vbroadcastss(mem(rax, r8,  4), ymm2)
	vbroadcastss(mem(rax, r15, 1), ymm3)
	add(r9, rax)                       // a += cs_a;
	vfmadd231ps(ymm0, ymm2, ymm12)
	vfmadd231ps(ymm0, ymm3, ymm14)


	// ---------------------------------- iteration 1

#if 0
	prefetch(0, mem(rdx, 5*8))
#else
	prefetch(0, mem(rdx, r9, 1, 5*8))
#endif

	vmovups(mem(rbx, 0*32), ymm0)
	add(r10, rbx)                      // b += rs_b;

	vbroadcastss(mem(rax        ), ymm2)
	vbroadcastss(mem(rax, r8,  1), ymm3)
	vfmadd231ps(ymm0, ymm2, ymm4)
	vfmadd231ps(ymm0, ymm3, ymm6)

	vbroadcastss(mem(rax, r8,  2), ymm2)
	vbroadcastss(mem(rax, r13, 1), ymm3)
	vfmadd231ps(ymm0, ymm2, ymm8)
	vfmadd231ps(ymm0, ymm3, ymm10)

	vbroadcastss(mem(rax, r8,  4), ymm2)
	vbroadcastss(mem(rax, r15, 1), ymm3)
	add(r9, rax)                       // a += cs_a;
	vfmadd231ps(ymm0, ymm2, ymm12)
	vfmadd231ps(ymm0, ymm3, ymm14)


	// ---------------------------------- iteration 2

#if 0
	prefetch(0, mem(rdx, 5*8))
#else
	prefetch(0, mem(rdx, r9, 2, 5*8))
#endif

	vmovups(mem(rbx, 0*32), ymm0)
	add(r10, rbx)                      // b += rs_b;

	vbroadcastss(mem(rax        ), ymm2)
	vbroadcastss(mem(rax, r8,  1), ymm3)
	vfmadd231ps(ymm0, ymm2, ymm4)
	vfmadd231ps(ymm0, ymm3, ymm6)

	vbroadcastss(mem(rax, r8,  2), ymm2)
	vbroadcastss(mem(rax, r13, 1), ymm3)
	vfmadd231ps(ymm0, ymm2, ymm8)
	vfmadd231ps(ymm0, ymm3, ymm10)

	vbroadcastss(mem(rax, r8,  4), ymm2)
	vbroadcastss(mem(rax, r15, 1), ymm3)
	add(r9, rax)                       // a += cs_a;
	vfmadd231ps(ymm0, ymm2, ymm12)
	vfmadd231ps(ymm0, ymm3, ymm14)


	// ---------------------------------- iteration 3

#if 0
	prefetch(0, mem(rdx, 5*8))
#else
	prefetch(0, mem(rdx, rcx, 1, 5*8))
	lea(mem(rdx, r9,  4), rdx)         // a_prefetch += 4*cs_a;
#endif

	vmovups(mem(rbx, 0*32), ymm0)
	add(r10, rbx)                      // b += rs_b;

	vbroadcastss(mem(rax        ), ymm2)
	vbroadcastss(mem(rax, r8,  1), ymm3)
	vfmadd231ps(ymm0, ymm2, ymm4)
	vfmadd231ps(ymm0, ymm3, ymm6)

	vbroadcastss(mem(rax, r8,  2), ymm2)
	vbroadcastss(mem(rax, r13, 1), ymm3)
	vfmadd231ps(ymm0, ymm2, ymm8)
	vfmadd231ps(ymm0, ymm3, ymm10)

	vbroadcastss(mem(rax, r8,  4), ymm2)
	vbroadcastss(mem(rax, r15, 1), ymm3)
	add(r9, rax)                       // a += cs_a;
	vfmadd231ps(ymm0, ymm2, ymm12)
	vfmadd231ps(ymm0, ymm3, ymm14)



	dec(rsi)                           // i -= 1;
	jne(.SLOOPKITER)                   // iterate again if i != 0.






	label(.SCONSIDKLEFT)

	mov(var(k_left), rsi)              // i = k_left;
	test(rsi, rsi)                     // check i via logical AND.
	je(.SPOSTACCUM)                    // if i == 0, we're done; jump to end.
	                                   // else, we prepare to enter k_left loop.


	label(.SLOOPKLEFT)                 // EDGE LOOP

#if 1
	prefetch(0, mem(rdx, 5*8))
	add(r9, rdx)
#endif

	vmovups(mem(rbx, 0*32), ymm0)
	add(r10, rbx)                      // b += rs_b;

	vbroadcastss(mem(rax        ), ymm2)
	vbroadcastss(mem(rax, r8,  1), ymm3)
	vfmadd231ps(ymm0, ymm2, ymm4)
	vfmadd231ps(ymm0, ymm3, ymm6)

	vbroadcastss(mem(rax, r8,  2), ymm2)
	vbroadcastss(mem(rax, r13, 1), ymm3)
	vfmadd231ps(ymm0, ymm2, ymm8)
	vfmadd231ps(ymm0, ymm3, ymm10)

	vbroadcastss(mem(rax, r8,  4), ymm2)
	vbroadcastss(mem(rax, r15, 1), ymm3)
	add(r9, rax)                       // a += cs_a;
	vfmadd231ps(ymm0, ymm2, ymm12)
	vfmadd231ps(ymm0, ymm3, ymm14)


	dec(rsi)                           // i -= 1;
	jne(.SLOOPKLEFT)                   // iterate again if i != 0.



	label(.SPOSTACCUM)



	mov(r12, rcx)                      // reset rcx to current utile of c.
	mov(var(alpha), rax)               // load address of alpha
	mov(var(beta), rbx)                // load address of beta
	vbroadcastss(mem(rax), ymm0)       // load alpha and duplicate
	vbroadcastss(mem(rbx), ymm3)       // load beta and duplicate

	vmulps(ymm0, ymm4, ymm4)           // scale by alpha
	vmulps(ymm0, ymm6, ymm6)
	vmulps(ymm0, ymm8, ymm8)
	vmulps(ymm0, ymm10, ymm10)
	vmulps(ymm0, ymm12, ymm12)
	vmulps(ymm0, ymm14, ymm14)






	mov(var(cs_c), rsi)                // load cs_c
	lea(mem(, rsi, 4), rsi)            // rsi = cs_c * sizeof(float)

	//lea(mem(rcx, rsi, 4), rdx)         // load address of c +  4*cs_c;
	lea(mem(rcx, rdi, 4), rdx)         // load address of c +  4*rs_c;

	lea(mem(rsi, rsi, 2), rax)         // rax = 3*cs_c;
	lea(mem(rsi, rsi, 4), rbx)         // rbx = 5*cs_c;
	lea(mem(rax, rsi, 4), rbp)         // rbp = 7*cs_c;



	                                   // now avoid loading C if beta == 0

	vxorps(ymm0, ymm0, ymm0)           // set ymm0 to zero.
	vucomiss(xmm0, xmm3)               // set ZF if beta == 0.
	je(.SBETAZERO)                     // if ZF = 1, jump to beta == 0 case



	cmp(imm(4), rdi)                   // set ZF if (4*rs_c) == 4.
	jz(.SCOLSTORED)                    // jump to column storage case



	label(.SROWSTORED)


	vfmadd231ps(mem(rcx, 0*32), ymm3, ymm4)
	vmovups(ymm4, mem(rcx, 0*32))
	add(rdi, rcx)


	vfmadd231ps(mem(rcx, 0*32), ymm3, ymm6)
	vmovups(ymm6, mem(rcx, 0*32))
	add(rdi, rcx)


	vfmadd231ps(mem(rcx, 0*32), ymm3, ymm8)
	vmovups(ymm8, mem(rcx, 0*32))
	add(rdi, rcx)


	vfmadd231ps(mem(rcx, 0*32), ymm3, ymm10)
	vmovups(ymm10, mem(rcx, 0*32))
	add(rdi, rcx)


	vfmadd231ps(mem(rcx, 0*32), ymm3, ymm12)
	vmovups(ymm12, mem(rcx, 0*32))
	add(rdi, rcx)


	vfmadd231ps(mem(rcx, 0*32), ymm3, ymm14)
	vmovups(ymm14, mem(rcx, 0*32))
	//add(rdi, rcx)


	jmp(.SDONE)                        // jump to end.



	label(.SCOLSTORED)


	                                   // begin I/O on columns 0-7
	vunpcklps(ymm6, ymm4, ymm0)
	vunpcklps(ymm10, ymm8, ymm1)
	vshufps(imm(0x4e), ymm1, ymm0, ymm2)
	vblendps(imm(0xcc), ymm2, ymm0, ymm0)
	vblendps(imm(0x33), ymm2, ymm1, ymm1)

	vextractf128(imm(0x1), ymm0, xmm2)
	vfmadd231ps(mem(rcx        ), xmm3, xmm0)
	vfmadd231ps(mem(rcx, rsi, 4), xmm3, xmm2)
	vmovups(xmm0, mem(rcx        ))    // store ( gamma00..gamma30 )
	vmovups(xmm2, mem(rcx, rsi, 4))    // store ( gamma04..gamma34 )

	vextractf128(imm(0x1), ymm1, xmm2)
	vfmadd231ps(mem(rcx, rsi, 1), xmm3, xmm1)
	vfmadd231ps(mem(rcx, rbx, 1), xmm3, xmm2)
	vmovups(xmm1, mem(rcx, rsi, 1))    // store ( gamma01..gamma31 )
	vmovups(xmm2, mem(rcx, rbx, 1))    // store ( gamma05..gamma35 )


	vunpckhps(ymm6, ymm4, ymm0)
	vunpckhps(ymm10, ymm8, ymm1)
	vshufps(imm(0x4e), ymm1, ymm0, ymm2)
	vblendps(imm(0xcc), ymm2, ymm0, ymm0)
	vblendps(imm(0x33), ymm2, ymm1, ymm1)

	vextractf128(imm(0x1), ymm0, xmm2)
	vfmadd231ps(mem(rcx, rsi, 2), xmm3, xmm0)
	vfmadd231ps(mem(rcx, rax, 2), xmm3, xmm2)
	vmovups(xmm0, mem(rcx, rsi, 2))    // store ( gamma02..gamma32 )
	vmovups(xmm2, mem(rcx, rax, 2))    // store ( gamma06..gamma36 )

	vextractf128(imm(0x1), ymm1, xmm2)
	vfmadd231ps(mem(rcx, rax, 1), xmm3, xmm1)
	vfmadd231ps(mem(rcx, rbp, 1), xmm3, xmm2)
	vmovups(xmm1, mem(rcx, rax, 1))    // store ( gamma03..gamma33 )
	vmovups(xmm2, mem(rcx, rbp, 1))    // store ( gamma07..gamma37 )

	//lea(mem(rcx, rsi, 8), rcx)         // rcx += 8*cs_c

	vunpcklps(ymm14, ymm12, ymm0)
	vextractf128(imm(0x1), ymm0, xmm2)
	vmovlpd(mem(rdx        ), xmm1, xmm1)
	vmovhpd(mem(rdx, rsi, 1), xmm1, xmm1)
	vfmadd231ps(xmm1, xmm3, xmm0)
	vmovlpd(xmm0, mem(rdx        ))    // store ( gamma40..gamma50 )
	vmovhpd(xmm0, mem(rdx, rsi, 1))    // store ( gamma41..gamma51 )
	vmovlpd(mem(rdx, rsi, 4), xmm1, xmm1)
	vmovhpd(mem(rdx, rbx, 1), xmm1, xmm1)
	vfmadd231ps(xmm1, xmm3, xmm2)
	vmovlpd(xmm2, mem(rdx, rsi, 4))    // store ( gamma44..gamma54 )
	vmovhpd(xmm2, mem(rdx, rbx, 1))    // store ( gamma45..gamma55 )

	vunpckhps(ymm14, ymm12, ymm0)
	vextractf128(imm(0x1), ymm0, xmm2)
	vmovlpd(mem(rdx, rsi, 2), xmm1, xmm1)
	vmovhpd(mem(rdx, rax, 1), xmm1, xmm1)
	vfmadd231ps(xmm1, xmm3, xmm0)
	vmovlpd(xmm0, mem(rdx, rsi, 2))    // store ( gamma42..gamma52 )
	vmovhpd(xmm0, mem(rdx, rax, 1))    // store ( gamma43..gamma53 )
	vmovlpd(mem(rdx, rax, 2), xmm1, xmm1)
	vmovhpd(mem(rdx, rbp, 1), xmm1, xmm1)
	vfmadd231ps(xmm1, xmm3, xmm2)
	vmovlpd(xmm2, mem(rdx, rax, 2))    // store ( gamma46..gamma56 )
	vmovhpd(xmm2, mem(rdx, rbp, 1))    // store ( gamma47..gamma57 )

	//lea(mem(rdx, rsi, 8), rdx)         // rdx += 8*cs_c


	jmp(.SDONE)                        // jump to end.




	label(.SBETAZERO)


	cmp(imm(4), rdi)                   // set ZF if (4*rs_c) == 4.
	jz(.SCOLSTORBZ)                    // jump to column storage case



	label(.SROWSTORBZ)


	vmovups(ymm4, mem(rcx, 0*32))
	add(rdi, rcx)


	vmovups(ymm6, mem(rcx, 0*32))
	add(rdi, rcx)


	vmovups(ymm8, mem(rcx, 0*32))
	add(rdi, rcx)


	vmovups(ymm10, mem(rcx, 0*32))
	add(rdi, rcx)


	vmovups(ymm12, mem(rcx, 0*32))
	add(rdi, rcx)


	vmovups(ymm14, mem(rcx, 0*32))
	//add(rdi, rcx)


	jmp(.SDONE)                        // jump to end.



	label(.SCOLSTORBZ)


	                                   // begin I/O on columns 0-7
	vunpcklps(ymm6, ymm4, ymm0)
	vunpcklps(ymm10, ymm8, ymm1)
	vshufps(imm(0x4e), ymm1, ymm0, ymm2)
	vblendps(imm(0xcc), ymm2, ymm0, ymm0)
	vblendps(imm(0x33), ymm2, ymm1, ymm1)

	vextractf128(imm(0x1), ymm0, xmm2)
	vmovups(xmm0, mem(rcx        ))    // store ( gamma00..gamma30 )
	vmovups(xmm2, mem(rcx, rsi, 4))    // store ( gamma04..gamma34 )

	vextractf128(imm(0x1), ymm1, xmm2)
	vmovups(xmm1, mem(rcx, rsi, 1))    // store ( gamma01..gamma31 )
	vmovups(xmm2, mem(rcx, rbx, 1))    // store ( gamma05..gamma35 )


	vunpckhps(ymm6, ymm4, ymm0)
	vunpckhps(ymm10, ymm8, ymm1)
	vshufps(imm(0x4e), ymm1, ymm0, ymm2)
	vblendps(imm(0xcc), ymm2, ymm0, ymm0)
	vblendps(imm(0x33), ymm2, ymm1, ymm1)

	vextractf128(imm(0x1), ymm0, xmm2)
	vmovups(xmm0, mem(rcx, rsi, 2))    // store ( gamma02..gamma32 )
	vmovups(xmm2, mem(rcx, rax, 2))    // store ( gamma06..gamma36 )

	vextractf128(imm(0x1), ymm1, xmm2)
	vmovups(xmm1, mem(rcx, rax, 1))    // store ( gamma03..gamma33 )
	vmovups(xmm2, mem(rcx, rbp, 1))    // store ( gamma07..gamma37 )

	//lea(mem(rcx, rsi, 8), rcx)         // rcx += 8*cs_c

	vunpcklps(ymm14, ymm12, ymm0)
	vextractf128(imm(0x1), ymm0, xmm2)
	vmovlpd(xmm0, mem(rdx        ))    // store ( gamma40..gamma50 )
	vmovhpd(xmm0, mem(rdx, rsi, 1))    // store ( gamma41..gamma51 )
	vmovlpd(xmm2, mem(rdx, rsi, 4))    // store ( gamma44..gamma54 )
	vmovhpd(xmm2, mem(rdx, rbx, 1))    // store ( gamma45..gamma55 )

	vunpckhps(ymm14, ymm12, ymm0)
	vextractf128(imm(0x1), ymm0, xmm2)
	vmovlpd(xmm0, mem(rdx, rsi, 2))    // store ( gamma42..gamma52 )
	vmovhpd(xmm0, mem(rdx, rax, 1))    // store ( gamma43..gamma53 )
	vmovlpd(xmm2, mem(rdx, rax, 2))    // store ( gamma46..gamma56 )
	vmovhpd(xmm2, mem(rdx, rbp, 1))    // store ( gamma47..gamma57 )

	//lea(mem(rdx, rsi, 8), rdx)         // rdx += 8*cs_c




	label(.SDONE)




	lea(mem(r12, rdi, 4), r12)         //
	lea(mem(r12, rdi, 2), r12)         // c_ii = r12 += 6*rs_c

	//lea(mem(r14, r8,  4), r14)         //
	//lea(mem(r14, r8,  2), r14)         // a_ii = r14 += 6*rs_a
	mov(var(ps_a4), rax)               // load ps_a4
	lea(mem(r14, rax, 1), r14)         // a_ii = r14 += ps_a4

	dec(r11)                           // ii -= 1;
	jne(.SLOOP6X8I)                    // iterate again if ii != 0.




	label(.SRETURN)



    end_asm(
	: // output operands (none)
	: // input operands
      [m_iter] "m" (m_iter),
      [k_iter] "m" (k_iter),
      [k_left] "m" (k_left),
      [a]      "m" (a),
      [rs_a]   "m" (rs_a),
      [cs_a]   "m" (cs_a),
      [ps_a4]  "m" (ps_a4),
      [b]      "m" (b),
      [rs_b]   "m" (rs_b),
      [cs_b]   "m" (cs_b),
      [alpha]  "m" (alpha),
      [beta]   "m" (beta),
      [c]      "m" (c),
      [rs_c]   "m" (rs_c),
      [cs_c]   "m" (cs_c)/*,
      [a_next] "m" (a_next),
      [b_next] "m" (b_next)*/
	: // register clobber list
	  "rax", "rbx", "rcx", "rdx", "rsi", "rdi", "rbp",
	  "r8", "r9", "r10", "r11", "r12", "r13", "r14", "r15",
	  "xmm0", "xmm1", "xmm2", "xmm3",
	  "xmm4", "xmm5", "xmm6", "xmm7",
	  "xmm8", "xmm9", "xmm10", "xmm11",
	  "xmm12", "xmm13", "xmm14", "xmm15",
	  "ymm0", "ymm1", "ymm2", "ymm3", "ymm4",
	  "ymm6", "ymm8", "ymm10", "ymm12", "ymm14",
	  "memory"
	)

	consider_edge_cases:

	// Handle edge cases in the m dimension, if they exist.
	if ( m_left )
	{
		const dim_t   nr_cur = 8;
		const dim_t   i_edge = m0 - ( dim_t )m_left;

		      float* cij = ( float* )c + i_edge*rs_c;
		//const float* ai  = ( float* )a + i_edge*rs_a;
		//const float* ai  = ( float* )a + ( i_edge / 6 ) * ps_a;
		const float* ai  = ( float* )a + m_iter * ps_a;
		const float* bj  = ( float* )b;

#if 0
		// We add special handling for slightly inflated MR blocksizes
		// at edge cases, up to a maximum of 9.
		if ( 6 < m_left )
		{
			gemmsup_ker_ft  ker_fp1 = NULL;
			gemmsup_ker_ft  ker_fp2 = NULL;
			dim_t           mr1, mr2;

			if ( m_left == 7 )
			{
				mr1 = 4; mr2 = 3;
				ker_fp1 = bli_sgemmsup_rv_haswell_asm_4x8;
				ker_fp2 = bli_sgemmsup_rv_haswell_asm_3x8;
			}
			else if ( m_left == 8 )
			{
				mr1 = 4; mr2 = 4;
				ker_fp1 = bli_sgemmsup_rv_haswell_asm_4x8;
				ker_fp2 = bli_sgemmsup_rv_haswell_asm_4x8;
			}
			else // if ( m_left == 9 )
			{
				mr1 = 4; mr2 = 5;
				ker_fp1 = bli_sgemmsup_rv_haswell_asm_4x8;
				ker_fp2 = bli_sgemmsup_rv_haswell_asm_5x8;
			}

			ker_fp1
			(
			  conja, conjb, mr1, nr_cur, k0,
			  alpha, ai, rs_a0, cs_a0, bj, rs_b0, cs_b0,
			  beta, cij, rs_c0, cs_c0, data, cntx
			);
			cij += mr1*rs_c0; ai += mr1*rs_a0;

			ker_fp2
			(
			  conja, conjb, mr2, nr_cur, k0,
			  alpha, ai, rs_a0, cs_a0, bj, rs_b0, cs_b0,
			  beta, cij, rs_c0, cs_c0, data, cntx
			);

			return;
		}
#endif

		gemmsup_ker_ft  ker_fps[6] =
		{
		  NULL,
		  bli_sgemmsup_rv_haswell_asm_1x8,
		  bli_sgemmsup_rv_haswell_asm_2x8,
		  bli_sgemmsup_rv_haswell_asm_3x8,
		  bli_sgemmsup_rv_haswell_asm_4x8,
		  bli_sgemmsup_rv_haswell_asm_5x8
		};

		gemmsup_ker_ft  ker_fp = ker_fps[ m_left ];

		ker_fp
		(
		  conja, conjb, m_left, nr_cur, k0,
		  alpha, ai, rs_a0, cs_a0, bj, rs_b0, cs_b0,
		  beta, cij, rs_c0, cs_c0, data, cntx
		);

		return;
	}
}

void bli_sgemmsup_rv_haswell_asm_6x6m
     (
             conj_t     conja,
             conj_t     conjb,
             dim_t      m0,
             dim_t      n0,
             dim_t      k0,
       const void*      alpha,
       const void*      a, inc_t rs_a0, inc_t cs_a0,
       const void*      b, inc_t rs_b0, inc_t cs_b0,
       const void*      beta,
             void*      c, inc_t rs_c0, inc_t cs_c0,
             auxinfo_t* data,
       const cntx_t*    cntx
     )
{
	//void*    a_next = bli_auxinfo_next_a( data );
	//void*    b_next = bli_auxinfo_next_b( data );

	// Typecast local copies of integers in case dim_t and inc_t are a
	// different size than is expected by load instructions.
	uint64_t k_iter = k0 / 4;
	uint64_t k_left = k0 % 4;

	uint64_t m_iter = m0 / 6;
	uint64_t m_left = m0 % 6;

	uint64_t rs_a   = rs_a0;
	uint64_t cs_a   = cs_a0;
	uint64_t rs_b   = rs_b0;
	uint64_t cs_b   = cs_b0;
	uint64_t rs_c   = rs_c0;
	uint64_t cs_c   = cs_c0;

	// Query the panel stride of A and convert it to units of bytes.
	uint64_t ps_a   = bli_auxinfo_ps_a( data );
	uint64_t ps_a4  = ps_a * sizeof( float );

	if ( m_iter == 0 ) goto consider_edge_cases;

	// -------------------------------------------------------------------------

	begin_asm()

	//vzeroall()                         // zero all xmm/ymm registers.

	mov(var(a), r14)                   // load address of a.
	mov(var(rs_a), r8)                 // load rs_a
	mov(var(cs_a), r9)                 // load cs_a
	lea(mem(, r8, 4), r8)              // rs_a *= sizeof(float)
	lea(mem(, r9, 4), r9)              // cs_a *= sizeof(float)

	lea(mem(r8, r8, 2), r13)           // r13 = 3*rs_a
	lea(mem(r8, r8, 4), r15)           // r15 = 5*rs_a

	//mov(var(b), rbx)                   // load address of b.
	mov(var(rs_b), r10)                // load rs_b
	//mov(var(cs_b), r11)                // load cs_b
	lea(mem(, r10, 4), r10)            // rs_b *= sizeof(float)
	//lea(mem(, r11, 4), r11)            // cs_b *= sizeof(float)

	                                   // NOTE: We cannot pre-load elements of a or b
	                                   // because it could eventually, in the last
	                                   // unrolled iter or the cleanup loop, result
	                                   // in reading beyond the bounds allocated mem
	                                   // (the likely result: a segmentation fault).

	mov(var(c), r12)                   // load address of c
	mov(var(rs_c), rdi)                // load rs_c
	lea(mem(, rdi, 4), rdi)            // rs_c *= sizeof(float)


	// During preamble and loops:
	// r12 = rcx = c
	// r14 = rax = a
	// read rbx from var(b) near beginning of loop
	// r11 = m dim index ii

	mov(var(m_iter), r11)              // ii = m_iter;

	label(.SLOOP6X8I)                  // LOOP OVER ii = [ m_iter ... 1 0 ]



#if 0
	vzeroall()                         // zero all xmm/ymm registers.
#else
	                                   // skylake can execute 3 vxorps ipc with
	                                   // a latency of 1 cycle, while vzeroall
	                                   // has a latency of 12 cycles.
	vxorps(ymm4,  ymm4,  ymm4)
	vxorps(ymm6,  ymm6,  ymm6)
	vxorps(ymm8,  ymm8,  ymm8)
	vxorps(ymm10, ymm10, ymm10)
	vxorps(ymm12, ymm12, ymm12)
	vxorps(ymm14, ymm14, ymm14)
#endif

	mov(var(b), rbx)                   // load address of b.
	//mov(r12, rcx)                      // reset rcx to current utile of c.
	mov(r14, rax)                      // reset rax to current upanel of a.



	cmp(imm(4), rdi)                   // set ZF if (4*rs_c) == 4.
	jz(.SCOLPFETCH)                    // jump to column storage case
	label(.SROWPFETCH)                 // row-stored prefetching on c

	lea(mem(r12, rdi, 2), rdx)         //
	lea(mem(rdx, rdi, 1), rdx)         // rdx = c + 3*rs_c;
	prefetch(0, mem(r12,         5*4)) // prefetch c + 0*rs_c
	prefetch(0, mem(r12, rdi, 1, 5*4)) // prefetch c + 1*rs_c
	prefetch(0, mem(r12, rdi, 2, 5*4)) // prefetch c + 2*rs_c
	prefetch(0, mem(rdx,         5*4)) // prefetch c + 3*rs_c
	prefetch(0, mem(rdx, rdi, 1, 5*4)) // prefetch c + 4*rs_c
	prefetch(0, mem(rdx, rdi, 2, 5*4)) // prefetch c + 5*rs_c

	jmp(.SPOSTPFETCH)                  // jump to end of prefetching c
	label(.SCOLPFETCH)                 // column-stored prefetching c

	mov(var(cs_c), rsi)                // load cs_c to rsi (temporarily)
	lea(mem(, rsi, 4), rsi)            // cs_c *= sizeof(float)
	lea(mem(rsi, rsi, 2), rcx)         // rcx = 3*cs_c;
	prefetch(0, mem(r12,         5*4)) // prefetch c + 0*cs_c
	prefetch(0, mem(r12, rsi, 1, 5*4)) // prefetch c + 1*cs_c
	prefetch(0, mem(r12, rsi, 2, 5*4)) // prefetch c + 2*cs_c
	prefetch(0, mem(r12, rcx, 1, 5*4)) // prefetch c + 3*cs_c
	prefetch(0, mem(r12, rsi, 4, 5*4)) // prefetch c + 4*cs_c
	lea(mem(r12, rsi, 4), rdx)         // rdx = c + 4*cs_c;
	prefetch(0, mem(rdx, rsi, 1, 5*4)) // prefetch c + 5*cs_c

	label(.SPOSTPFETCH)                // done prefetching c


#if 1
	mov(var(ps_a4), rdx)               // load ps_a4
	lea(mem(rax, rdx, 1), rdx)         // rdx = a + ps_a4
	lea(mem(r9, r9, 2), rcx)           // rcx = 3*cs_a;
	                                   // use rcx, rdx for prefetching lines
	                                   // from next upanel of a.
#else
	lea(mem(rax, r8,  4), rdx)         // use rdx for prefetching lines
	lea(mem(rdx, r8,  2), rdx)         // from next upanel of a.
	lea(mem(r9, r9, 2), rcx)           // rcx = 3*cs_a;
#endif




	mov(var(k_iter), rsi)              // i = k_iter;
	test(rsi, rsi)                     // check i via logical AND.
	je(.SCONSIDKLEFT)                  // if i == 0, jump to code that
	                                   // contains the k_left loop.


	label(.SLOOPKITER)                 // MAIN LOOP


	// ---------------------------------- iteration 0

#if 0
	prefetch(0, mem(rdx, 5*8))
#else
	prefetch(0, mem(rdx, 5*8))
#endif

	vmovups(mem(rbx, 0*4), xmm0)
	vmovsd(mem(rbx, 4*4), xmm1)
	vinsertf128(imm(0x1), xmm1, ymm0, ymm0)
	add(r10, rbx)                      // b += rs_b;

	vbroadcastss(mem(rax        ), ymm2)
	vbroadcastss(mem(rax, r8,  1), ymm3)
	vfmadd231ps(ymm0, ymm2, ymm4)
	vfmadd231ps(ymm0, ymm3, ymm6)

	vbroadcastss(mem(rax, r8,  2), ymm2)
	vbroadcastss(mem(rax, r13, 1), ymm3)
	vfmadd231ps(ymm0, ymm2, ymm8)
	vfmadd231ps(ymm0, ymm3, ymm10)

	vbroadcastss(mem(rax, r8,  4), ymm2)
	vbroadcastss(mem(rax, r15, 1), ymm3)
	add(r9, rax)                       // a += cs_a;
	vfmadd231ps(ymm0, ymm2, ymm12)
	vfmadd231ps(ymm0, ymm3, ymm14)


	// ---------------------------------- iteration 1

#if 0
	prefetch(0, mem(rdx, 5*8))
#else
	prefetch(0, mem(rdx, r9, 1, 5*8))
#endif

	vmovups(mem(rbx, 0*4), xmm0)
	vmovsd(mem(rbx, 4*4), xmm1)
	vinsertf128(imm(0x1), xmm1, ymm0, ymm0)
	add(r10, rbx)                      // b += rs_b;

	vbroadcastss(mem(rax        ), ymm2)
	vbroadcastss(mem(rax, r8,  1), ymm3)
	vfmadd231ps(ymm0, ymm2, ymm4)
	vfmadd231ps(ymm0, ymm3, ymm6)

	vbroadcastss(mem(rax, r8,  2), ymm2)
	vbroadcastss(mem(rax, r13, 1), ymm3)
	vfmadd231ps(ymm0, ymm2, ymm8)
	vfmadd231ps(ymm0, ymm3, ymm10)

	vbroadcastss(mem(rax, r8,  4), ymm2)
	vbroadcastss(mem(rax, r15, 1), ymm3)
	add(r9, rax)                       // a += cs_a;
	vfmadd231ps(ymm0, ymm2, ymm12)
	vfmadd231ps(ymm0, ymm3, ymm14)


	// ---------------------------------- iteration 2

#if 0
	prefetch(0, mem(rdx, 5*8))
#else
	prefetch(0, mem(rdx, r9, 2, 5*8))
#endif

	vmovups(mem(rbx, 0*4), xmm0)
	vmovsd(mem(rbx, 4*4), xmm1)
	vinsertf128(imm(0x1), xmm1, ymm0, ymm0)
	add(r10, rbx)                      // b += rs_b;

	vbroadcastss(mem(rax        ), ymm2)
	vbroadcastss(mem(rax, r8,  1), ymm3)
	vfmadd231ps(ymm0, ymm2, ymm4)
	vfmadd231ps(ymm0, ymm3, ymm6)

	vbroadcastss(mem(rax, r8,  2), ymm2)
	vbroadcastss(mem(rax, r13, 1), ymm3)
	vfmadd231ps(ymm0, ymm2, ymm8)
	vfmadd231ps(ymm0, ymm3, ymm10)

	vbroadcastss(mem(rax, r8,  4), ymm2)
	vbroadcastss(mem(rax, r15, 1), ymm3)
	add(r9, rax)                       // a += cs_a;
	vfmadd231ps(ymm0, ymm2, ymm12)
	vfmadd231ps(ymm0, ymm3, ymm14)


	// ---------------------------------- iteration 3

#if 0
	prefetch(0, mem(rdx, 5*8))
#else
	prefetch(0, mem(rdx, rcx, 1, 5*8))
	lea(mem(rdx, r9,  4), rdx)         // a_prefetch += 4*cs_a;
#endif

	vmovups(mem(rbx, 0*4), xmm0)
	vmovsd(mem(rbx, 4*4), xmm1)
	vinsertf128(imm(0x1), xmm1, ymm0, ymm0)
	add(r10, rbx)                      // b += rs_b;

	vbroadcastss(mem(rax        ), ymm2)
	vbroadcastss(mem(rax, r8,  1), ymm3)
	vfmadd231ps(ymm0, ymm2, ymm4)
	vfmadd231ps(ymm0, ymm3, ymm6)

	vbroadcastss(mem(rax, r8,  2), ymm2)
	vbroadcastss(mem(rax, r13, 1), ymm3)
	vfmadd231ps(ymm0, ymm2, ymm8)
	vfmadd231ps(ymm0, ymm3, ymm10)

	vbroadcastss(mem(rax, r8,  4), ymm2)
	vbroadcastss(mem(rax, r15, 1), ymm3)
	add(r9, rax)                       // a += cs_a;
	vfmadd231ps(ymm0, ymm2, ymm12)
	vfmadd231ps(ymm0, ymm3, ymm14)



	dec(rsi)                           // i -= 1;
	jne(.SLOOPKITER)                   // iterate again if i != 0.






	label(.SCONSIDKLEFT)

	mov(var(k_left), rsi)              // i = k_left;
	test(rsi, rsi)                     // check i via logical AND.
	je(.SPOSTACCUM)                    // if i == 0, we're done; jump to end.
	                                   // else, we prepare to enter k_left loop.


	label(.SLOOPKLEFT)                 // EDGE LOOP

#if 1
	prefetch(0, mem(rdx, 5*8))
	add(r9, rdx)
#endif

	vmovups(mem(rbx, 0*4), xmm0)
	vmovsd(mem(rbx, 4*4), xmm1)
	vinsertf128(imm(0x1), xmm1, ymm0, ymm0)
	add(r10, rbx)                      // b += rs_b;

	vbroadcastss(mem(rax        ), ymm2)
	vbroadcastss(mem(rax, r8,  1), ymm3)
	vfmadd231ps(ymm0, ymm2, ymm4)
	vfmadd231ps(ymm0, ymm3, ymm6)

	vbroadcastss(mem(rax, r8,  2), ymm2)
	vbroadcastss(mem(rax, r13, 1), ymm3)
	vfmadd231ps(ymm0, ymm2, ymm8)
	vfmadd231ps(ymm0, ymm3, ymm10)

	vbroadcastss(mem(rax, r8,  4), ymm2)
	vbroadcastss(mem(rax, r15, 1), ymm3)
	add(r9, rax)                       // a += cs_a;
	vfmadd231ps(ymm0, ymm2, ymm12)
	vfmadd231ps(ymm0, ymm3, ymm14)


	dec(rsi)                           // i -= 1;
	jne(.SLOOPKLEFT)                   // iterate again if i != 0.



	label(.SPOSTACCUM)



	mov(r12, rcx)                      // reset rcx to current utile of c.
	mov(var(alpha), rax)               // load address of alpha
	mov(var(beta), rbx)                // load address of beta
	vbroadcastss(mem(rax), ymm0)       // load alpha and duplicate
	vbroadcastss(mem(rbx), ymm3)       // load beta and duplicate

	vmulps(ymm0, ymm4, ymm4)           // scale by alpha
	vmulps(ymm0, ymm6, ymm6)
	vmulps(ymm0, ymm8, ymm8)
	vmulps(ymm0, ymm10, ymm10)
	vmulps(ymm0, ymm12, ymm12)
	vmulps(ymm0, ymm14, ymm14)






	mov(var(cs_c), rsi)                // load cs_c
	lea(mem(, rsi, 4), rsi)            // rsi = cs_c * sizeof(float)

	//lea(mem(rcx, rsi, 4), rdx)         // load address of c +  4*cs_c;
	lea(mem(rcx, rdi, 4), rdx)         // load address of c +  4*rs_c;

	lea(mem(rsi, rsi, 2), rax)         // rax = 3*cs_c;
	lea(mem(rsi, rsi, 4), rbx)         // rbx = 5*cs_c;
	//lea(mem(rax, rsi, 4), rbp)         // rbp = 7*cs_c;



	                                   // now avoid loading C if beta == 0

	vxorps(ymm0, ymm0, ymm0)           // set xmm0 to zero.
	vucomiss(xmm0, xmm3)               // set ZF if beta == 0.
	je(.SBETAZERO)                     // if ZF = 1, jump to beta == 0 case



	cmp(imm(4), rdi)                   // set ZF if (4*rs_c) == 4.
	jz(.SCOLSTORED)                    // jump to column storage case



	label(.SROWSTORED)


	vextractf128(imm(0x1), ymm4, xmm5)
	vfmadd231ps(mem(rcx, 0*4), xmm3, xmm4)
	vmovups(xmm4, mem(rcx, 0*4))

	vmovsd(mem(rcx, 4*4), xmm1)
	vfmadd231ps(xmm1, xmm3, xmm5)
	vmovsd(xmm5, mem(rcx, 4*4))

	add(rdi, rcx)


	vextractf128(imm(0x1), ymm6, xmm7)
	vfmadd231ps(mem(rcx, 0*4), xmm3, xmm6)
	vmovups(xmm6, mem(rcx, 0*4))

	vmovsd(mem(rcx, 4*4), xmm1)
	vfmadd231ps(xmm1, xmm3, xmm7)
	vmovsd(xmm7, mem(rcx, 4*4))

	add(rdi, rcx)


	vextractf128(imm(0x1), ymm8, xmm9)
	vfmadd231ps(mem(rcx, 0*4), xmm3, xmm8)
	vmovups(xmm8, mem(rcx, 0*4))

	vmovsd(mem(rcx, 4*4), xmm1)
	vfmadd231ps(xmm1, xmm3, xmm9)
	vmovsd(xmm9, mem(rcx, 4*4))

	add(rdi, rcx)


	vextractf128(imm(0x1), ymm10, xmm11)
	vfmadd231ps(mem(rcx, 0*4), xmm3, xmm10)
	vmovups(xmm10, mem(rcx, 0*4))

	vmovsd(mem(rcx, 4*4), xmm1)
	vfmadd231ps(xmm1, xmm3, xmm11)
	vmovsd(xmm11, mem(rcx, 4*4))

	add(rdi, rcx)


	vextractf128(imm(0x1), ymm12, xmm13)
	vfmadd231ps(mem(rcx, 0*4), xmm3, xmm12)
	vmovups(xmm12, mem(rcx, 0*4))

	vmovsd(mem(rcx, 4*4), xmm1)
	vfmadd231ps(xmm1, xmm3, xmm13)
	vmovsd(xmm13, mem(rcx, 4*4))

	add(rdi, rcx)


	vextractf128(imm(0x1), ymm14, xmm15)
	vfmadd231ps(mem(rcx, 0*4), xmm3, xmm14)
	vmovups(xmm14, mem(rcx, 0*4))

	vmovsd(mem(rcx, 4*4), xmm1)
	vfmadd231ps(xmm1, xmm3, xmm15)
	vmovsd(xmm15, mem(rcx, 4*4))

	//add(rdi, rcx)


	jmp(.SDONE)                        // jump to end.



	label(.SCOLSTORED)

	                                   // begin I/O on columns 0-5
	vunpcklps(ymm6, ymm4, ymm0)
	vunpcklps(ymm10, ymm8, ymm1)
	vshufps(imm(0x4e), ymm1, ymm0, ymm2)
	vblendps(imm(0xcc), ymm2, ymm0, ymm0)
	vblendps(imm(0x33), ymm2, ymm1, ymm1)

	vextractf128(imm(0x1), ymm0, xmm2)
	vfmadd231ps(mem(rcx        ), xmm3, xmm0)
	vfmadd231ps(mem(rcx, rsi, 4), xmm3, xmm2)
	vmovups(xmm0, mem(rcx        ))    // store ( gamma00..gamma30 )
	vmovups(xmm2, mem(rcx, rsi, 4))    // store ( gamma04..gamma34 )

	vextractf128(imm(0x1), ymm1, xmm2)
	vfmadd231ps(mem(rcx, rsi, 1), xmm3, xmm1)
	vfmadd231ps(mem(rcx, rbx, 1), xmm3, xmm2)
	vmovups(xmm1, mem(rcx, rsi, 1))    // store ( gamma01..gamma31 )
	vmovups(xmm2, mem(rcx, rbx, 1))    // store ( gamma05..gamma35 )


	vunpckhps(ymm6, ymm4, ymm0)
	vunpckhps(ymm10, ymm8, ymm1)
	vshufps(imm(0x4e), ymm1, ymm0, ymm2)
	vblendps(imm(0xcc), ymm2, ymm0, ymm0)
	vblendps(imm(0x33), ymm2, ymm1, ymm1)

	vfmadd231ps(mem(rcx, rsi, 2), xmm3, xmm0)
	vmovups(xmm0, mem(rcx, rsi, 2))    // store ( gamma02..gamma32 )

	vfmadd231ps(mem(rcx, rax, 1), xmm3, xmm1)
	vmovups(xmm1, mem(rcx, rax, 1))    // store ( gamma03..gamma33 )

	//lea(mem(rcx, rsi, 8), rcx)         // rcx += 8*cs_c

	vunpcklps(ymm14, ymm12, ymm0)
	vextractf128(imm(0x1), ymm0, xmm2)
	vmovlpd(mem(rdx        ), xmm1, xmm1)
	vmovhpd(mem(rdx, rsi, 1), xmm1, xmm1)
	vfmadd231ps(xmm1, xmm3, xmm0)
	vmovlpd(xmm0, mem(rdx        ))    // store ( gamma40..gamma50 )
	vmovhpd(xmm0, mem(rdx, rsi, 1))    // store ( gamma41..gamma51 )
	vmovlpd(mem(rdx, rsi, 4), xmm1, xmm1)
	vmovhpd(mem(rdx, rbx, 1), xmm1, xmm1)
	vfmadd231ps(xmm1, xmm3, xmm2)
	vmovlpd(xmm2, mem(rdx, rsi, 4))    // store ( gamma44..gamma54 )
	vmovhpd(xmm2, mem(rdx, rbx, 1))    // store ( gamma45..gamma55 )

	vunpckhps(ymm14, ymm12, ymm0)
	vmovlpd(mem(rdx, rsi, 2), xmm1, xmm1)
	vmovhpd(mem(rdx, rax, 1), xmm1, xmm1)
	vfmadd231ps(xmm1, xmm3, xmm0)
	vmovlpd(xmm0, mem(rdx, rsi, 2))    // store ( gamma42..gamma52 )
	vmovhpd(xmm0, mem(rdx, rax, 1))    // store ( gamma43..gamma53 )

	//lea(mem(rdx, rsi, 8), rdx)         // rdx += 8*cs_c


	jmp(.SDONE)                        // jump to end.




	label(.SBETAZERO)


	cmp(imm(4), rdi)                   // set ZF if (4*rs_c) == 4.
	jz(.SCOLSTORBZ)                    // jump to column storage case



	label(.SROWSTORBZ)


	vextractf128(imm(0x1), ymm4, xmm5)
	vmovups(xmm4, mem(rcx, 0*4))
	vmovsd(xmm5, mem(rcx, 4*4))
	add(rdi, rcx)


	vextractf128(imm(0x1), ymm6, xmm7)
	vmovups(xmm6, mem(rcx, 0*4))
	vmovsd(xmm7, mem(rcx, 4*4))
	add(rdi, rcx)


	vextractf128(imm(0x1), ymm8, xmm9)
	vmovups(xmm8, mem(rcx, 0*4))
	vmovsd(xmm9, mem(rcx, 4*4))
	add(rdi, rcx)


	vextractf128(imm(0x1), ymm10, xmm11)
	vmovups(xmm10, mem(rcx, 0*4))
	vmovsd(xmm11, mem(rcx, 4*4))
	add(rdi, rcx)


	vextractf128(imm(0x1), ymm12, xmm13)
	vmovups(xmm12, mem(rcx, 0*4))
	vmovsd(xmm13, mem(rcx, 4*4))
	add(rdi, rcx)


	vextractf128(imm(0x1), ymm14, xmm15)
	vmovups(xmm14, mem(rcx, 0*4))
	vmovsd(xmm15, mem(rcx, 4*4))
	//add(rdi, rcx)


	jmp(.SDONE)                        // jump to end.



	label(.SCOLSTORBZ)


	                                   // begin I/O on columns 0-5
	vunpcklps(ymm6, ymm4, ymm0)
	vunpcklps(ymm10, ymm8, ymm1)
	vshufps(imm(0x4e), ymm1, ymm0, ymm2)
	vblendps(imm(0xcc), ymm2, ymm0, ymm0)
	vblendps(imm(0x33), ymm2, ymm1, ymm1)

	vextractf128(imm(0x1), ymm0, xmm2)
	vmovups(xmm0, mem(rcx        ))    // store ( gamma00..gamma30 )
	vmovups(xmm2, mem(rcx, rsi, 4))    // store ( gamma04..gamma34 )

	vextractf128(imm(0x1), ymm1, xmm2)
	vmovups(xmm1, mem(rcx, rsi, 1))    // store ( gamma01..gamma31 )
	vmovups(xmm2, mem(rcx, rbx, 1))    // store ( gamma05..gamma35 )


	vunpckhps(ymm6, ymm4, ymm0)
	vunpckhps(ymm10, ymm8, ymm1)
	vshufps(imm(0x4e), ymm1, ymm0, ymm2)
	vblendps(imm(0xcc), ymm2, ymm0, ymm0)
	vblendps(imm(0x33), ymm2, ymm1, ymm1)

	vmovups(xmm0, mem(rcx, rsi, 2))    // store ( gamma02..gamma32 )
	vmovups(xmm1, mem(rcx, rax, 1))    // store ( gamma03..gamma33 )

	//lea(mem(rcx, rsi, 8), rcx)         // rcx += 8*cs_c

	vunpcklps(ymm14, ymm12, ymm0)
	vextractf128(imm(0x1), ymm0, xmm2)
	vmovlpd(xmm0, mem(rdx        ))    // store ( gamma40..gamma50 )
	vmovhpd(xmm0, mem(rdx, rsi, 1))    // store ( gamma41..gamma51 )
	vmovlpd(xmm2, mem(rdx, rsi, 4))    // store ( gamma44..gamma54 )
	vmovhpd(xmm2, mem(rdx, rbx, 1))    // store ( gamma45..gamma55 )

	vunpckhps(ymm14, ymm12, ymm0)
	vmovlpd(xmm0, mem(rdx, rsi, 2))    // store ( gamma42..gamma52 )
	vmovhpd(xmm0, mem(rdx, rax, 1))    // store ( gamma43..gamma53 )

	//lea(mem(rdx, rsi, 8), rdx)         // rdx += 8*cs_c


	label(.SDONE)




	lea(mem(r12, rdi, 4), r12)         //
	lea(mem(r12, rdi, 2), r12)         // c_ii = r12 += 6*rs_c

	//lea(mem(r14, r8,  4), r14)         //
	//lea(mem(r14, r8,  2), r14)         // a_ii = r14 += 6*rs_a
	mov(var(ps_a4), rax)               // load ps_a4
	lea(mem(r14, rax, 1), r14)         // a_ii = r14 += ps_a4

	dec(r11)                           // ii -= 1;
	jne(.SLOOP6X8I)                    // iterate again if ii != 0.




	label(.SRETURN)



    end_asm(
	: // output operands (none)
	: // input operands
      [m_iter] "m" (m_iter),
      [k_iter] "m" (k_iter),
      [k_left] "m" (k_left),
      [a]      "m" (a),
      [rs_a]   "m" (rs_a),
      [cs_a]   "m" (cs_a),
      [ps_a4]  "m" (ps_a4),
      [b]      "m" (b),
      [rs_b]   "m" (rs_b),
      [cs_b]   "m" (cs_b),
      [alpha]  "m" (alpha),
      [beta]   "m" (beta),
      [c]      "m" (c),
      [rs_c]   "m" (rs_c),
      [cs_c]   "m" (cs_c)/*,
      [a_next] "m" (a_next),
      [b_next] "m" (b_next)*/
	: // register clobber list
	  "rax", "rbx", "rcx", "rdx", "rsi", "rdi", "rbp",
	  "r8", "r9", "r10", "r11", "r12", "r13", "r14", "r15",
	  "xmm0", "xmm1", "xmm2", "xmm3",
	  "xmm4", "xmm5", "xmm6", "xmm7",
	  "xmm8", "xmm9", "xmm10", "xmm11",
	  "xmm12", "xmm13", "xmm14", "xmm15",
	  "ymm0", "ymm1", "ymm2", "ymm3", "ymm4", "ymm6",
	  "ymm8", "ymm10", "ymm12", "ymm14",
	  "memory"
	)

	consider_edge_cases:

	// Handle edge cases in the m dimension, if they exist.
	if ( m_left )
	{
		const dim_t   nr_cur = 6;
		const dim_t   i_edge = m0 - ( dim_t )m_left;

		      float* cij = ( float* )c + i_edge*rs_c;
		//const float* ai  = ( float* )a + i_edge*rs_a;
		//const float* ai  = ( float* )a + ( i_edge / 6 ) * ps_a;
		const float* ai  = ( float* )a + m_iter * ps_a;
		const float* bj  = ( float* )b;

#if 0
		// We add special handling for slightly inflated MR blocksizes
		// at edge cases, up to a maximum of 9.
		if ( 6 < m_left )
		{
			gemmsup_ker_ft  ker_fp1 = NULL;
			gemmsup_ker_ft  ker_fp2 = NULL;
			dim_t           mr1, mr2;

			if ( m_left == 7 )
			{
				mr1 = 4; mr2 = 3;
				ker_fp1 = bli_sgemmsup_rv_haswell_asm_4x6;
				ker_fp2 = bli_sgemmsup_rv_haswell_asm_3x6;
			}
			else if ( m_left == 8 )
			{
				mr1 = 4; mr2 = 4;
				ker_fp1 = bli_sgemmsup_rv_haswell_asm_4x6;
				ker_fp2 = bli_sgemmsup_rv_haswell_asm_4x6;
			}
			else // if ( m_left == 9 )
			{
				mr1 = 4; mr2 = 5;
				ker_fp1 = bli_sgemmsup_rv_haswell_asm_4x6;
				ker_fp2 = bli_sgemmsup_rv_haswell_asm_5x6;
			}

			ker_fp1
			(
			  conja, conjb, mr1, nr_cur, k0,
			  alpha, ai, rs_a0, cs_a0, bj, rs_b0, cs_b0,
			  beta, cij, rs_c0, cs_c0, data, cntx
			);
			cij += mr1*rs_c0; ai += mr1*rs_a0;

			ker_fp2
			(
			  conja, conjb, mr2, nr_cur, k0,
			  alpha, ai, rs_a0, cs_a0, bj, rs_b0, cs_b0,
			  beta, cij, rs_c0, cs_c0, data, cntx
			);

			return;
		}
#endif

		gemmsup_ker_ft  ker_fps[6] =
		{
		  NULL,
		  bli_sgemmsup_rv_haswell_asm_1x6,
		  bli_sgemmsup_rv_haswell_asm_2x6,
		  bli_sgemmsup_rv_haswell_asm_3x6,
		  bli_sgemmsup_rv_haswell_asm_4x6,
		  bli_sgemmsup_rv_haswell_asm_5x6
		};

		gemmsup_ker_ft  ker_fp = ker_fps[ m_left ];

		ker_fp
		(
		  conja, conjb, m_left, nr_cur, k0,
		  alpha, ai, rs_a0, cs_a0, bj, rs_b0, cs_b0,
		  beta, cij, rs_c0, cs_c0, data, cntx
		);

		return;
	}
}

void bli_sgemmsup_rv_haswell_asm_6x4m
     (
             conj_t     conja,
             conj_t     conjb,
             dim_t      m0,
             dim_t      n0,
             dim_t      k0,
       const void*      alpha,
       const void*      a, inc_t rs_a0, inc_t cs_a0,
       const void*      b, inc_t rs_b0, inc_t cs_b0,
       const void*      beta,
             void*      c, inc_t rs_c0, inc_t cs_c0,
             auxinfo_t* data,
       const cntx_t*    cntx
     )
{
	//void*    a_next = bli_auxinfo_next_a( data );
	//void*    b_next = bli_auxinfo_next_b( data );

	// Typecast local copies of integers in case dim_t and inc_t are a
	// different size than is expected by load instructions.
	uint64_t k_iter = k0 / 4;
	uint64_t k_left = k0 % 4;

	uint64_t m_iter = m0 / 6;
	uint64_t m_left = m0 % 6;

	uint64_t rs_a   = rs_a0;
	uint64_t cs_a   = cs_a0;
	uint64_t rs_b   = rs_b0;
	uint64_t cs_b   = cs_b0;
	uint64_t rs_c   = rs_c0;
	uint64_t cs_c   = cs_c0;

	// Query the panel stride of A and convert it to units of bytes.
	uint64_t ps_a   = bli_auxinfo_ps_a( data );
	uint64_t ps_a4  = ps_a * sizeof( float );

	if ( m_iter == 0 ) goto consider_edge_cases;

	// -------------------------------------------------------------------------

	begin_asm()

	//vzeroall()                         // zero all xmm/ymm registers.

	mov(var(a), r14)                   // load address of a.
	mov(var(rs_a), r8)                 // load rs_a
	mov(var(cs_a), r9)                 // load cs_a
	lea(mem(, r8, 4), r8)              // rs_a *= sizeof(float)
	lea(mem(, r9, 4), r9)              // cs_a *= sizeof(float)

	lea(mem(r8, r8, 2), r13)           // r13 = 3*rs_a
	lea(mem(r8, r8, 4), r15)           // r15 = 5*rs_a

	//mov(var(b), rbx)                   // load address of b.
	mov(var(rs_b), r10)                // load rs_b
	//mov(var(cs_b), r11)                // load cs_b
	lea(mem(, r10, 4), r10)            // rs_b *= sizeof(float)
	//lea(mem(, r11, 4), r11)            // cs_b *= sizeof(float)

	                                   // NOTE: We cannot pre-load elements of a or b
	                                   // because it could eventually, in the last
	                                   // unrolled iter or the cleanup loop, result
	                                   // in reading beyond the bounds allocated mem
	                                   // (the likely result: a segmentation fault).

	mov(var(c), r12)                   // load address of c
	mov(var(rs_c), rdi)                // load rs_c
	lea(mem(, rdi, 4), rdi)            // rs_c *= sizeof(float)


	// During preamble and loops:
	// r12 = rcx = c
	// r14 = rax = a
	// read rbx from var(b) near beginning of loop
	// r11 = m dim index ii

	mov(var(m_iter), r11)              // ii = m_iter;

	label(.SLOOP6X8I)                  // LOOP OVER ii = [ m_iter ... 1 0 ]



#if 0
	vzeroall()                         // zero all xmm/ymm registers.
#else
	                                   // skylake can execute 3 vxorps ipc with
	                                   // a latency of 1 cycle, while vzeroall
	                                   // has a latency of 12 cycles.
	vxorps(ymm4,  ymm4,  ymm4)
	vxorps(ymm6,  ymm6,  ymm6)
	vxorps(ymm8,  ymm8,  ymm8)
	vxorps(ymm10, ymm10, ymm10)
	vxorps(ymm12, ymm12, ymm12)
	vxorps(ymm14, ymm14, ymm14)
#endif

	mov(var(b), rbx)                   // load address of b.
	//mov(r12, rcx)                      // reset rcx to current utile of c.
	mov(r14, rax)                      // reset rax to current upanel of a.



	cmp(imm(4), rdi)                   // set ZF if (4*rs_c) == 4.
	jz(.SCOLPFETCH)                    // jump to column storage case
	label(.SROWPFETCH)                 // row-stored prefetching on c

	lea(mem(r12, rdi, 2), rdx)         //
	lea(mem(rdx, rdi, 1), rdx)         // rdx = c + 3*rs_c;
	prefetch(0, mem(r12,         3*4)) // prefetch c + 0*rs_c
	prefetch(0, mem(r12, rdi, 1, 3*4)) // prefetch c + 1*rs_c
	prefetch(0, mem(r12, rdi, 2, 3*4)) // prefetch c + 2*rs_c
	prefetch(0, mem(rdx,         3*4)) // prefetch c + 3*rs_c
	prefetch(0, mem(rdx, rdi, 1, 3*4)) // prefetch c + 4*rs_c
	prefetch(0, mem(rdx, rdi, 2, 3*4)) // prefetch c + 5*rs_c

	jmp(.SPOSTPFETCH)                  // jump to end of prefetching c
	label(.SCOLPFETCH)                 // column-stored prefetching c

	mov(var(cs_c), rsi)                // load cs_c to rsi (temporarily)
	lea(mem(, rsi, 4), rsi)            // cs_c *= sizeof(float)
	lea(mem(rsi, rsi, 2), rcx)         // rcx = 3*cs_c;
	prefetch(0, mem(r12,         5*4)) // prefetch c + 0*cs_c
	prefetch(0, mem(r12, rsi, 1, 5*4)) // prefetch c + 1*cs_c
	prefetch(0, mem(r12, rsi, 2, 5*4)) // prefetch c + 2*cs_c
	prefetch(0, mem(r12, rcx, 1, 5*4)) // prefetch c + 3*cs_c

	label(.SPOSTPFETCH)                // done prefetching c


#if 1
	mov(var(ps_a4), rdx)               // load ps_a4
	lea(mem(rax, rdx, 1), rdx)         // rdx = a + ps_a4
	lea(mem(r9, r9, 2), rcx)           // rcx = 3*cs_a;
	                                   // use rcx, rdx for prefetching lines
	                                   // from next upanel of a.
#else
	lea(mem(rax, r8,  4), rdx)         // use rdx for prefetching lines
	lea(mem(rdx, r8,  2), rdx)         // from next upanel of a.
	lea(mem(r9, r9, 2), rcx)           // rcx = 3*cs_a;
#endif




	mov(var(k_iter), rsi)              // i = k_iter;
	test(rsi, rsi)                     // check i via logical AND.
	je(.SCONSIDKLEFT)                  // if i == 0, jump to code that
	                                   // contains the k_left loop.


	label(.SLOOPKITER)                 // MAIN LOOP


	// ---------------------------------- iteration 0

#if 0
	prefetch(0, mem(rdx, 5*8))
#else
	prefetch(0, mem(rdx, 5*8))
#endif

	vmovups(mem(rbx, 0*32), xmm0)
	add(r10, rbx)                      // b += rs_b;

	vbroadcastss(mem(rax        ), xmm2)
	vbroadcastss(mem(rax, r8,  1), xmm3)
	vfmadd231ps(xmm0, xmm2, xmm4)
	vfmadd231ps(xmm0, xmm3, xmm6)

	vbroadcastss(mem(rax, r8,  2), xmm2)
	vbroadcastss(mem(rax, r13, 1), xmm3)
	vfmadd231ps(xmm0, xmm2, xmm8)
	vfmadd231ps(xmm0, xmm3, xmm10)

	vbroadcastss(mem(rax, r8,  4), xmm2)
	vbroadcastss(mem(rax, r15, 1), xmm3)
	add(r9, rax)                       // a += cs_a;
	vfmadd231ps(xmm0, xmm2, xmm12)
	vfmadd231ps(xmm0, xmm3, xmm14)


	// ---------------------------------- iteration 1

#if 0
	prefetch(0, mem(rdx, 5*8))
#else
	prefetch(0, mem(rdx, r9, 1, 5*8))
#endif

	vmovups(mem(rbx, 0*32), xmm0)
	add(r10, rbx)                      // b += rs_b;

	vbroadcastss(mem(rax        ), xmm2)
	vbroadcastss(mem(rax, r8,  1), xmm3)
	vfmadd231ps(xmm0, xmm2, xmm4)
	vfmadd231ps(xmm0, xmm3, xmm6)

	vbroadcastss(mem(rax, r8,  2), xmm2)
	vbroadcastss(mem(rax, r13, 1), xmm3)
	vfmadd231ps(xmm0, xmm2, xmm8)
	vfmadd231ps(xmm0, xmm3, xmm10)

	vbroadcastss(mem(rax, r8,  4), xmm2)
	vbroadcastss(mem(rax, r15, 1), xmm3)
	add(r9, rax)                       // a += cs_a;
	vfmadd231ps(xmm0, xmm2, xmm12)
	vfmadd231ps(xmm0, xmm3, xmm14)


	// ---------------------------------- iteration 2

#if 0
	prefetch(0, mem(rdx, 5*8))
#else
	prefetch(0, mem(rdx, r9, 2, 5*8))
#endif

	vmovups(mem(rbx, 0*32), xmm0)
	add(r10, rbx)                      // b += rs_b;

	vbroadcastss(mem(rax        ), xmm2)
	vbroadcastss(mem(rax, r8,  1), xmm3)
	vfmadd231ps(xmm0, xmm2, xmm4)
	vfmadd231ps(xmm0, xmm3, xmm6)

	vbroadcastss(mem(rax, r8,  2), xmm2)
	vbroadcastss(mem(rax, r13, 1), xmm3)
	vfmadd231ps(xmm0, xmm2, xmm8)
	vfmadd231ps(xmm0, xmm3, xmm10)

	vbroadcastss(mem(rax, r8,  4), xmm2)
	vbroadcastss(mem(rax, r15, 1), xmm3)
	add(r9, rax)                       // a += cs_a;
	vfmadd231ps(xmm0, xmm2, xmm12)
	vfmadd231ps(xmm0, xmm3, xmm14)


	// ---------------------------------- iteration 3

#if 0
	prefetch(0, mem(rdx, 5*8))
#else
	prefetch(0, mem(rdx, rcx, 1, 5*8))
	lea(mem(rdx, r9,  4), rdx)         // a_prefetch += 4*cs_a;
#endif

	vmovups(mem(rbx, 0*32), xmm0)
	add(r10, rbx)                      // b += rs_b;

	vbroadcastss(mem(rax        ), xmm2)
	vbroadcastss(mem(rax, r8,  1), xmm3)
	vfmadd231ps(xmm0, xmm2, xmm4)
	vfmadd231ps(xmm0, xmm3, xmm6)

	vbroadcastss(mem(rax, r8,  2), xmm2)
	vbroadcastss(mem(rax, r13, 1), xmm3)
	vfmadd231ps(xmm0, xmm2, xmm8)
	vfmadd231ps(xmm0, xmm3, xmm10)

	vbroadcastss(mem(rax, r8,  4), xmm2)
	vbroadcastss(mem(rax, r15, 1), xmm3)
	add(r9, rax)                       // a += cs_a;
	vfmadd231ps(xmm0, xmm2, xmm12)
	vfmadd231ps(xmm0, xmm3, xmm14)



	dec(rsi)                           // i -= 1;
	jne(.SLOOPKITER)                   // iterate again if i != 0.






	label(.SCONSIDKLEFT)

	mov(var(k_left), rsi)              // i = k_left;
	test(rsi, rsi)                     // check i via logical AND.
	je(.SPOSTACCUM)                    // if i == 0, we're done; jump to end.
	                                   // else, we prepare to enter k_left loop.


	label(.SLOOPKLEFT)                 // EDGE LOOP

#if 1
	prefetch(0, mem(rdx, 5*8))
	add(r9, rdx)
#endif

	vmovups(mem(rbx, 0*32), xmm0)
	add(r10, rbx)                      // b += rs_b;

	vbroadcastss(mem(rax        ), xmm2)
	vbroadcastss(mem(rax, r8,  1), xmm3)
	vfmadd231ps(xmm0, xmm2, xmm4)
	vfmadd231ps(xmm0, xmm3, xmm6)

	vbroadcastss(mem(rax, r8,  2), xmm2)
	vbroadcastss(mem(rax, r13, 1), xmm3)
	vfmadd231ps(xmm0, xmm2, xmm8)
	vfmadd231ps(xmm0, xmm3, xmm10)

	vbroadcastss(mem(rax, r8,  4), xmm2)
	vbroadcastss(mem(rax, r15, 1), xmm3)
	add(r9, rax)                       // a += cs_a;
	vfmadd231ps(xmm0, xmm2, xmm12)
	vfmadd231ps(xmm0, xmm3, xmm14)


	dec(rsi)                           // i -= 1;
	jne(.SLOOPKLEFT)                   // iterate again if i != 0.



	label(.SPOSTACCUM)



	mov(r12, rcx)                      // reset rcx to current utile of c.
	mov(var(alpha), rax)               // load address of alpha
	mov(var(beta), rbx)                // load address of beta
	vbroadcastss(mem(rax), xmm0)       // load alpha and duplicate
	vbroadcastss(mem(rbx), xmm3)       // load beta and duplicate

	vmulps(xmm0, xmm4, xmm4)           // scale by alpha
	vmulps(xmm0, xmm6, xmm6)
	vmulps(xmm0, xmm8, xmm8)
	vmulps(xmm0, xmm10, xmm10)
	vmulps(xmm0, xmm12, xmm12)
	vmulps(xmm0, xmm14, xmm14)






	mov(var(cs_c), rsi)                // load cs_c
	lea(mem(, rsi, 4), rsi)            // rsi = cs_c * sizeof(float)

	//lea(mem(rcx, rsi, 4), rdx)         // load address of c +  4*cs_c;
	lea(mem(rcx, rdi, 4), rdx)         // load address of c +  4*rs_c;

	lea(mem(rsi, rsi, 2), rax)         // rax = 3*cs_c;
	//lea(mem(rsi, rsi, 4), rbx)         // rbx = 5*cs_c;
	//lea(mem(rax, rsi, 4), rbp)         // rbp = 7*cs_c;



	                                   // now avoid loading C if beta == 0

	vxorps(xmm0, xmm0, xmm0)           // set xmm0 to zero.
	vucomiss(xmm0, xmm3)               // set ZF if beta == 0.
	je(.SBETAZERO)                     // if ZF = 1, jump to beta == 0 case



	cmp(imm(4), rdi)                   // set ZF if (4*rs_c) == 4.
	jz(.SCOLSTORED)                    // jump to column storage case



	label(.SROWSTORED)


	vfmadd231ps(mem(rcx, 0*32), xmm3, xmm4)
	vmovups(xmm4, mem(rcx, 0*32))
	add(rdi, rcx)


	vfmadd231ps(mem(rcx, 0*32), xmm3, xmm6)
	vmovups(xmm6, mem(rcx, 0*32))
	add(rdi, rcx)


	vfmadd231ps(mem(rcx, 0*32), xmm3, xmm8)
	vmovups(xmm8, mem(rcx, 0*32))
	add(rdi, rcx)


	vfmadd231ps(mem(rcx, 0*32), xmm3, xmm10)
	vmovups(xmm10, mem(rcx, 0*32))
	add(rdi, rcx)


	vfmadd231ps(mem(rcx, 0*32), xmm3, xmm12)
	vmovups(xmm12, mem(rcx, 0*32))
	add(rdi, rcx)


	vfmadd231ps(mem(rcx, 0*32), xmm3, xmm14)
	vmovups(xmm14, mem(rcx, 0*32))
	//add(rdi, rcx)


	jmp(.SDONE)                        // jump to end.



	label(.SCOLSTORED)

	                                   // begin I/O on columns 0-3
	vunpcklps(xmm6, xmm4, xmm0)
	vunpcklps(xmm10, xmm8, xmm1)
	vshufps(imm(0x4e), xmm1, xmm0, xmm2)
	vblendps(imm(0xcc), xmm2, xmm0, xmm0)
	vblendps(imm(0x33), xmm2, xmm1, xmm1)

	vfmadd231ps(mem(rcx        ), xmm3, xmm0)
	vmovups(xmm0, mem(rcx        ))    // store ( gamma00..gamma30 )

	vfmadd231ps(mem(rcx, rsi, 1), xmm3, xmm1)
	vmovups(xmm1, mem(rcx, rsi, 1))    // store ( gamma01..gamma31 )


	vunpckhps(xmm6, xmm4, xmm0)
	vunpckhps(xmm10, xmm8, xmm1)
	vshufps(imm(0x4e), xmm1, xmm0, xmm2)
	vblendps(imm(0xcc), xmm2, xmm0, xmm0)
	vblendps(imm(0x33), xmm2, xmm1, xmm1)

	vfmadd231ps(mem(rcx, rsi, 2), xmm3, xmm0)
	vmovups(xmm0, mem(rcx, rsi, 2))    // store ( gamma02..gamma32 )

	vfmadd231ps(mem(rcx, rax, 1), xmm3, xmm1)
	vmovups(xmm1, mem(rcx, rax, 1))    // store ( gamma03..gamma33 )

	//lea(mem(rcx, rsi, 8), rcx)         // rcx += 8*cs_c


	vunpcklps(xmm14, xmm12, xmm0)
	vmovlpd(mem(rdx        ), xmm1, xmm1)
	vmovhpd(mem(rdx, rsi, 1), xmm1, xmm1)
	vfmadd231ps(xmm1, xmm3, xmm0)
	vmovlpd(xmm0, mem(rdx        ))    // store ( gamma40..gamma50 )
	vmovhpd(xmm0, mem(rdx, rsi, 1))    // store ( gamma41..gamma51 )

	vunpckhps(xmm14, xmm12, xmm0)
	vmovlpd(mem(rdx, rsi, 2), xmm1, xmm1)
	vmovhpd(mem(rdx, rax, 1), xmm1, xmm1)
	vfmadd231ps(xmm1, xmm3, xmm0)
	vmovlpd(xmm0, mem(rdx, rsi, 2))    // store ( gamma42..gamma52 )
	vmovhpd(xmm0, mem(rdx, rax, 1))    // store ( gamma43..gamma53 )

	//lea(mem(rdx, rsi, 8), rdx)         // rdx += 8*cs_c


	jmp(.SDONE)                        // jump to end.




	label(.SBETAZERO)


	cmp(imm(4), rdi)                   // set ZF if (4*rs_c) == 4.
	jz(.SCOLSTORBZ)                    // jump to column storage case



	label(.SROWSTORBZ)


	vmovups(xmm4, mem(rcx, 0*32))
	add(rdi, rcx)


	vmovups(xmm6, mem(rcx, 0*32))
	add(rdi, rcx)


	vmovups(xmm8, mem(rcx, 0*32))
	add(rdi, rcx)


	vmovups(xmm10, mem(rcx, 0*32))
	add(rdi, rcx)


	vmovups(xmm12, mem(rcx, 0*32))
	add(rdi, rcx)


	vmovups(xmm14, mem(rcx, 0*32))
	//add(rdi, rcx)


	jmp(.SDONE)                        // jump to end.



	label(.SCOLSTORBZ)


	                                   // begin I/O on columns 0-3
	vunpcklps(ymm6, ymm4, ymm0)
	vunpcklps(ymm10, ymm8, ymm1)
	vshufps(imm(0x4e), ymm1, ymm0, ymm2)
	vblendps(imm(0xcc), ymm2, ymm0, ymm0)
	vblendps(imm(0x33), ymm2, ymm1, ymm1)

	vmovups(xmm0, mem(rcx        ))    // store ( gamma00..gamma30 )
	vmovups(xmm1, mem(rcx, rsi, 1))    // store ( gamma01..gamma31 )


	vunpckhps(ymm6, ymm4, ymm0)
	vunpckhps(ymm10, ymm8, ymm1)
	vshufps(imm(0x4e), ymm1, ymm0, ymm2)
	vblendps(imm(0xcc), ymm2, ymm0, ymm0)
	vblendps(imm(0x33), ymm2, ymm1, ymm1)

	vmovups(xmm0, mem(rcx, rsi, 2))    // store ( gamma02..gamma32 )
	vmovups(xmm1, mem(rcx, rax, 1))    // store ( gamma03..gamma33 )

	//lea(mem(rcx, rsi, 8), rcx)         // rcx += 8*cs_c


	vunpcklps(ymm14, ymm12, ymm0)
	vmovlpd(xmm0, mem(rdx        ))    // store ( gamma40..gamma50 )
	vmovhpd(xmm0, mem(rdx, rsi, 1))    // store ( gamma41..gamma51 )

	vunpckhps(ymm14, ymm12, ymm0)
	vmovlpd(xmm0, mem(rdx, rsi, 2))    // store ( gamma42..gamma52 )
	vmovhpd(xmm0, mem(rdx, rax, 1))    // store ( gamma43..gamma53 )

	//lea(mem(rdx, rsi, 8), rdx)         // rdx += 8*cs_c




	label(.SDONE)




	lea(mem(r12, rdi, 4), r12)         //
	lea(mem(r12, rdi, 2), r12)         // c_ii = r12 += 6*rs_c

	//lea(mem(r14, r8,  4), r14)         //
	//lea(mem(r14, r8,  2), r14)         // a_ii = r14 += 6*rs_a
	mov(var(ps_a4), rax)               // load ps_a4
	lea(mem(r14, rax, 1), r14)         // a_ii = r14 += ps_a4

	dec(r11)                           // ii -= 1;
	jne(.SLOOP6X8I)                    // iterate again if ii != 0.




	label(.SRETURN)



    end_asm(
	: // output operands (none)
	: // input operands
      [m_iter] "m" (m_iter),
      [k_iter] "m" (k_iter),
      [k_left] "m" (k_left),
      [a]      "m" (a),
      [rs_a]   "m" (rs_a),
      [cs_a]   "m" (cs_a),
      [ps_a4]  "m" (ps_a4),
      [b]      "m" (b),
      [rs_b]   "m" (rs_b),
      [cs_b]   "m" (cs_b),
      [alpha]  "m" (alpha),
      [beta]   "m" (beta),
      [c]      "m" (c),
      [rs_c]   "m" (rs_c),
      [cs_c]   "m" (cs_c)/*,
      [a_next] "m" (a_next),
      [b_next] "m" (b_next)*/
	: // register clobber list
	  "rax", "rbx", "rcx", "rdx", "rsi", "rdi", "rbp",
	  "r8", "r9", "r10", "r11", "r12", "r13", "r14", "r15",
	  "xmm0", "xmm1", "xmm2", "xmm3",
	  "xmm4", "xmm5", "xmm6", "xmm7",
	  "xmm8", "xmm9", "xmm10", "xmm11",
	  "xmm12", "xmm13", "xmm14", "xmm15",
	  "ymm0", "ymm1", "ymm2", "ymm4", "ymm6",
	  "ymm8", "ymm10", "ymm12", "ymm14",
	  "memory"
	)

	consider_edge_cases:

	// Handle edge cases in the m dimension, if they exist.
	if ( m_left )
	{
		const dim_t   nr_cur = 4;
		const dim_t   i_edge = m0 - ( dim_t )m_left;

		      float* cij = ( float* )c + i_edge*rs_c;
		//const float* ai  = ( float* )a + i_edge*rs_a;
		//const float* ai  = ( float* )a + ( i_edge / 6 ) * ps_a;
		const float* ai  = ( float* )a + m_iter * ps_a;
		const float* bj  = ( float* )b;

#if 0
		// We add special handling for slightly inflated MR blocksizes
		// at edge cases, up to a maximum of 9.
		if ( 6 < m_left )
		{
			gemmsup_ker_ft  ker_fp1 = NULL;
			gemmsup_ker_ft  ker_fp2 = NULL;
			dim_t           mr1, mr2;

			if ( m_left == 7 )
			{
				mr1 = 4; mr2 = 3;
				ker_fp1 = bli_sgemmsup_rv_haswell_asm_4x4;
				ker_fp2 = bli_sgemmsup_rv_haswell_asm_3x4;
			}
			else if ( m_left == 8 )
			{
				mr1 = 4; mr2 = 4;
				ker_fp1 = bli_sgemmsup_rv_haswell_asm_4x4;
				ker_fp2 = bli_sgemmsup_rv_haswell_asm_4x4;
			}
			else // if ( m_left == 9 )
			{
				mr1 = 4; mr2 = 5;
				ker_fp1 = bli_sgemmsup_rv_haswell_asm_4x4;
				ker_fp2 = bli_sgemmsup_rv_haswell_asm_5x4;
			}

			ker_fp1
			(
			  conja, conjb, mr1, nr_cur, k0,
			  alpha, ai, rs_a0, cs_a0, bj, rs_b0, cs_b0,
			  beta, cij, rs_c0, cs_c0, data, cntx
			);
			cij += mr1*rs_c0; ai += mr1*rs_a0;

			ker_fp2
			(
			  conja, conjb, mr2, nr_cur, k0,
			  alpha, ai, rs_a0, cs_a0, bj, rs_b0, cs_b0,
			  beta, cij, rs_c0, cs_c0, data, cntx
			);

			return;
		}
#endif

		gemmsup_ker_ft  ker_fps[6] =
		{
		  NULL,
		  bli_sgemmsup_rv_haswell_asm_1x4,
		  bli_sgemmsup_rv_haswell_asm_2x4,
		  bli_sgemmsup_rv_haswell_asm_3x4,
		  bli_sgemmsup_rv_haswell_asm_4x4,
		  bli_sgemmsup_rv_haswell_asm_5x4
		};

		gemmsup_ker_ft  ker_fp = ker_fps[ m_left ];

		ker_fp
		(
		  conja, conjb, m_left, nr_cur, k0,
		  alpha, ai, rs_a0, cs_a0, bj, rs_b0, cs_b0,
		  beta, cij, rs_c0, cs_c0, data, cntx
		);

		return;
	}
}

void bli_sgemmsup_rv_haswell_asm_6x2m
     (
             conj_t     conja,
             conj_t     conjb,
             dim_t      m0,
             dim_t      n0,
             dim_t      k0,
       const void*      alpha,
       const void*      a, inc_t rs_a0, inc_t cs_a0,
       const void*      b, inc_t rs_b0, inc_t cs_b0,
       const void*      beta,
             void*      c, inc_t rs_c0, inc_t cs_c0,
             auxinfo_t* data,
       const cntx_t*    cntx
     )
{
	//void*    a_next = bli_auxinfo_next_a( data );
	//void*    b_next = bli_auxinfo_next_b( data );

	// Typecast local copies of integers in case dim_t and inc_t are a
	// different size than is expected by load instructions.
	uint64_t k_iter = k0 / 4;
	uint64_t k_left = k0 % 4;

	uint64_t m_iter = m0 / 6;
	uint64_t m_left = m0 % 6;

	uint64_t rs_a   = rs_a0;
	uint64_t cs_a   = cs_a0;
	uint64_t rs_b   = rs_b0;
	uint64_t cs_b   = cs_b0;
	uint64_t rs_c   = rs_c0;
	uint64_t cs_c   = cs_c0;

	// Query the panel stride of A and convert it to units of bytes.
	uint64_t ps_a   = bli_auxinfo_ps_a( data );
	uint64_t ps_a4  = ps_a * sizeof( float );

	if ( m_iter == 0 ) goto consider_edge_cases;

	// -------------------------------------------------------------------------

	begin_asm()

	//vzeroall()                         // zero all xmm/ymm registers.

	mov(var(a), r14)                   // load address of a.
	mov(var(rs_a), r8)                 // load rs_a
	mov(var(cs_a), r9)                 // load cs_a
	lea(mem(, r8, 4), r8)              // rs_a *= sizeof(float)
	lea(mem(, r9, 4), r9)              // cs_a *= sizeof(float)

	lea(mem(r8, r8, 2), r13)           // r13 = 3*rs_a
	lea(mem(r8, r8, 4), r15)           // r15 = 5*rs_a

	//mov(var(b), rbx)                   // load address of b.
	mov(var(rs_b), r10)                // load rs_b
	//mov(var(cs_b), r11)                // load cs_b
	lea(mem(, r10, 4), r10)            // rs_b *= sizeof(float)
	//lea(mem(, r11, 4), r11)            // cs_b *= sizeof(float)

	                                   // NOTE: We cannot pre-load elements of a or b
	                                   // because it could eventually, in the last
	                                   // unrolled iter or the cleanup loop, result
	                                   // in reading beyond the bounds allocated mem
	                                   // (the likely result: a segmentation fault).

	mov(var(c), r12)                   // load address of c
	mov(var(rs_c), rdi)                // load rs_c
	lea(mem(, rdi, 4), rdi)            // rs_c *= sizeof(float)


	// During preamble and loops:
	// r12 = rcx = c
	// r14 = rax = a
	// read rbx from var(b) near beginning of loop
	// r11 = m dim index ii

	mov(var(m_iter), r11)              // ii = m_iter;

	label(.SLOOP6X8I)                  // LOOP OVER ii = [ m_iter ... 1 0 ]



#if 0
	vzeroall()                         // zero all xmm/ymm registers.
#else
	                                   // skylake can execute 3 vxorps ipc with
	                                   // a latency of 1 cycle, while vzeroall
	                                   // has a latency of 12 cycles.
	vxorps(ymm4,  ymm4,  ymm4)
	vxorps(ymm6,  ymm6,  ymm6)
	vxorps(ymm8,  ymm8,  ymm8)
	vxorps(ymm10, ymm10, ymm10)
	vxorps(ymm12, ymm12, ymm12)
	vxorps(ymm14, ymm14, ymm14)
#endif

	mov(var(b), rbx)                   // load address of b.
	//mov(r12, rcx)                      // reset rcx to current utile of c.
	mov(r14, rax)                      // reset rax to current upanel of a.



	cmp(imm(4), rdi)                   // set ZF if (4*rs_c) == 4.
	jz(.SCOLPFETCH)                    // jump to column storage case
	label(.SROWPFETCH)                 // row-stored prefetching on c

	lea(mem(r12, rdi, 2), rdx)         //
	lea(mem(rdx, rdi, 1), rdx)         // rdx = c + 3*rs_c;
	prefetch(0, mem(r12,         1*4)) // prefetch c + 0*rs_c
	prefetch(0, mem(r12, rdi, 1, 1*4)) // prefetch c + 1*rs_c
	prefetch(0, mem(r12, rdi, 2, 1*4)) // prefetch c + 2*rs_c
	prefetch(0, mem(rdx,         1*4)) // prefetch c + 3*rs_c
	prefetch(0, mem(rdx, rdi, 1, 1*4)) // prefetch c + 4*rs_c
	prefetch(0, mem(rdx, rdi, 2, 1*4)) // prefetch c + 5*rs_c

	jmp(.SPOSTPFETCH)                  // jump to end of prefetching c
	label(.SCOLPFETCH)                 // column-stored prefetching c

	mov(var(cs_c), rsi)                // load cs_c to rsi (temporarily)
	lea(mem(, rsi, 4), rsi)            // cs_c *= sizeof(float)
	//lea(mem(rsi, rsi, 2), rcx)         // rcx = 3*cs_c;
	prefetch(0, mem(r12,         5*4)) // prefetch c + 0*cs_c
	prefetch(0, mem(r12, rsi, 1, 5*4)) // prefetch c + 1*cs_c

	label(.SPOSTPFETCH)                // done prefetching c


#if 1
	mov(var(ps_a4), rdx)               // load ps_a4
	lea(mem(rax, rdx, 1), rdx)         // rdx = a + ps_a4
	lea(mem(r9, r9, 2), rcx)           // rcx = 3*cs_a;
	                                   // use rcx, rdx for prefetching lines
	                                   // from next upanel of a.
#else
	lea(mem(rax, r8,  4), rdx)         // use rdx for prefetching lines
	lea(mem(rdx, r8,  2), rdx)         // from next upanel of a.
	lea(mem(r9, r9, 2), rcx)           // rcx = 3*cs_a;
#endif




	mov(var(k_iter), rsi)              // i = k_iter;
	test(rsi, rsi)                     // check i via logical AND.
	je(.SCONSIDKLEFT)                  // if i == 0, jump to code that
	                                   // contains the k_left loop.


	label(.SLOOPKITER)                 // MAIN LOOP


	// ---------------------------------- iteration 0

#if 0
	prefetch(0, mem(rdx, 5*8))
#else
	prefetch(0, mem(rdx, 5*8))
#endif

	vmovsd(mem(rbx, 0*32), xmm0)
	add(r10, rbx)                      // b += rs_b;

	vbroadcastss(mem(rax        ), xmm2)
	vbroadcastss(mem(rax, r8,  1), xmm3)
	vfmadd231ps(xmm0, xmm2, xmm4)
	vfmadd231ps(xmm0, xmm3, xmm6)

	vbroadcastss(mem(rax, r8,  2), xmm2)
	vbroadcastss(mem(rax, r13, 1), xmm3)
	vfmadd231ps(xmm0, xmm2, xmm8)
	vfmadd231ps(xmm0, xmm3, xmm10)

	vbroadcastss(mem(rax, r8,  4), xmm2)
	vbroadcastss(mem(rax, r15, 1), xmm3)
	add(r9, rax)                       // a += cs_a;
	vfmadd231ps(xmm0, xmm2, xmm12)
	vfmadd231ps(xmm0, xmm3, xmm14)


	// ---------------------------------- iteration 1

#if 0
	prefetch(0, mem(rdx, 5*8))
#else
	prefetch(0, mem(rdx, r9, 1, 5*8))
#endif

	vmovsd(mem(rbx, 0*32), xmm0)
	add(r10, rbx)                      // b += rs_b;

	vbroadcastss(mem(rax        ), xmm2)
	vbroadcastss(mem(rax, r8,  1), xmm3)
	vfmadd231ps(xmm0, xmm2, xmm4)
	vfmadd231ps(xmm0, xmm3, xmm6)

	vbroadcastss(mem(rax, r8,  2), xmm2)
	vbroadcastss(mem(rax, r13, 1), xmm3)
	vfmadd231ps(xmm0, xmm2, xmm8)
	vfmadd231ps(xmm0, xmm3, xmm10)

	vbroadcastss(mem(rax, r8,  4), xmm2)
	vbroadcastss(mem(rax, r15, 1), xmm3)
	add(r9, rax)                       // a += cs_a;
	vfmadd231ps(xmm0, xmm2, xmm12)
	vfmadd231ps(xmm0, xmm3, xmm14)


	// ---------------------------------- iteration 2

#if 0
	prefetch(0, mem(rdx, 5*8))
#else
	prefetch(0, mem(rdx, r9, 2, 5*8))
#endif

	vmovsd(mem(rbx, 0*32), xmm0)
	add(r10, rbx)                      // b += rs_b;

	vbroadcastss(mem(rax        ), xmm2)
	vbroadcastss(mem(rax, r8,  1), xmm3)
	vfmadd231ps(xmm0, xmm2, xmm4)
	vfmadd231ps(xmm0, xmm3, xmm6)

	vbroadcastss(mem(rax, r8,  2), xmm2)
	vbroadcastss(mem(rax, r13, 1), xmm3)
	vfmadd231ps(xmm0, xmm2, xmm8)
	vfmadd231ps(xmm0, xmm3, xmm10)

	vbroadcastss(mem(rax, r8,  4), xmm2)
	vbroadcastss(mem(rax, r15, 1), xmm3)
	add(r9, rax)                       // a += cs_a;
	vfmadd231ps(xmm0, xmm2, xmm12)
	vfmadd231ps(xmm0, xmm3, xmm14)


	// ---------------------------------- iteration 3

#if 0
	prefetch(0, mem(rdx, 5*8))
#else
	prefetch(0, mem(rdx, rcx, 1, 5*8))
	lea(mem(rdx, r9,  4), rdx)         // a_prefetch += 4*cs_a;
#endif

	vmovsd(mem(rbx, 0*32), xmm0)
	add(r10, rbx)                      // b += rs_b;

	vbroadcastss(mem(rax        ), xmm2)
	vbroadcastss(mem(rax, r8,  1), xmm3)
	vfmadd231ps(xmm0, xmm2, xmm4)
	vfmadd231ps(xmm0, xmm3, xmm6)

	vbroadcastss(mem(rax, r8,  2), xmm2)
	vbroadcastss(mem(rax, r13, 1), xmm3)
	vfmadd231ps(xmm0, xmm2, xmm8)
	vfmadd231ps(xmm0, xmm3, xmm10)

	vbroadcastss(mem(rax, r8,  4), xmm2)
	vbroadcastss(mem(rax, r15, 1), xmm3)
	add(r9, rax)                       // a += cs_a;
	vfmadd231ps(xmm0, xmm2, xmm12)
	vfmadd231ps(xmm0, xmm3, xmm14)



	dec(rsi)                           // i -= 1;
	jne(.SLOOPKITER)                   // iterate again if i != 0.






	label(.SCONSIDKLEFT)

	mov(var(k_left), rsi)              // i = k_left;
	test(rsi, rsi)                     // check i via logical AND.
	je(.SPOSTACCUM)                    // if i == 0, we're done; jump to end.
	                                   // else, we prepare to enter k_left loop.


	label(.SLOOPKLEFT)                 // EDGE LOOP

#if 1
	prefetch(0, mem(rdx, 5*8))
	add(r9, rdx)
#endif

	vmovsd(mem(rbx, 0*32), xmm0)
	add(r10, rbx)                      // b += rs_b;

	vbroadcastss(mem(rax        ), xmm2)
	vbroadcastss(mem(rax, r8,  1), xmm3)
	vfmadd231ps(xmm0, xmm2, xmm4)
	vfmadd231ps(xmm0, xmm3, xmm6)

	vbroadcastss(mem(rax, r8,  2), xmm2)
	vbroadcastss(mem(rax, r13, 1), xmm3)
	vfmadd231ps(xmm0, xmm2, xmm8)
	vfmadd231ps(xmm0, xmm3, xmm10)

	vbroadcastss(mem(rax, r8,  4), xmm2)
	vbroadcastss(mem(rax, r15, 1), xmm3)
	add(r9, rax)                       // a += cs_a;
	vfmadd231ps(xmm0, xmm2, xmm12)
	vfmadd231ps(xmm0, xmm3, xmm14)


	dec(rsi)                           // i -= 1;
	jne(.SLOOPKLEFT)                   // iterate again if i != 0.



	label(.SPOSTACCUM)



	mov(r12, rcx)                      // reset rcx to current utile of c.
	mov(var(alpha), rax)               // load address of alpha
	mov(var(beta), rbx)                // load address of beta
	vbroadcastss(mem(rax), xmm0)       // load alpha and duplicate
	vbroadcastss(mem(rbx), xmm3)       // load beta and duplicate

	vmulps(xmm0, xmm4, xmm4)           // scale by alpha
	vmulps(xmm0, xmm6, xmm6)
	vmulps(xmm0, xmm8, xmm8)
	vmulps(xmm0, xmm10, xmm10)
	vmulps(xmm0, xmm12, xmm12)
	vmulps(xmm0, xmm14, xmm14)






	mov(var(cs_c), rsi)                // load cs_c
	lea(mem(, rsi, 4), rsi)            // rsi = cs_c * sizeof(float)

	//lea(mem(rcx, rsi, 4), rdx)         // load address of c +  4*cs_c;
	lea(mem(rcx, rdi, 4), rdx)         // load address of c +  4*rs_c;

	//lea(mem(rsi, rsi, 2), rax)         // rax = 3*cs_c;
	//lea(mem(rsi, rsi, 4), rbx)         // rbx = 5*cs_c;
	//lea(mem(rax, rsi, 4), rbp)         // rbp = 7*cs_c;



	                                   // now avoid loading C if beta == 0

	vxorps(xmm0, xmm0, xmm0)           // set xmm0 to zero.
	vucomiss(xmm0, xmm3)               // set ZF if beta == 0.
	je(.SBETAZERO)                     // if ZF = 1, jump to beta == 0 case



	cmp(imm(4), rdi)                   // set ZF if (4*rs_c) == 4.
	jz(.SCOLSTORED)                    // jump to column storage case



	label(.SROWSTORED)

<<<<<<< HEAD

=======
>>>>>>> fb2a6827
	vmovsd(mem(rcx, 0*32), xmm0)
	vfmadd231ps(xmm0, xmm3, xmm4)
	vmovsd(xmm4, mem(rcx, 0*32))
	add(rdi, rcx)


	vmovsd(mem(rcx, 0*32), xmm0)
	vfmadd231ps(xmm0, xmm3, xmm6)
	vmovsd(xmm6, mem(rcx, 0*32))
	add(rdi, rcx)


	vmovsd(mem(rcx, 0*32), xmm0)
	vfmadd231ps(xmm0, xmm3, xmm8)
	vmovsd(xmm8, mem(rcx, 0*32))
	add(rdi, rcx)


	vmovsd(mem(rcx, 0*32), xmm0)
	vfmadd231ps(xmm0, xmm3, xmm10)
	vmovsd(xmm10, mem(rcx, 0*32))
	add(rdi, rcx)


	vmovsd(mem(rcx, 0*32), xmm0)
	vfmadd231ps(xmm0, xmm3, xmm12)
	vmovsd(xmm12, mem(rcx, 0*32))
	add(rdi, rcx)


	vmovsd(mem(rcx, 0*32), xmm0)
	vfmadd231ps(xmm0, xmm3, xmm14)
	vmovsd(xmm14, mem(rcx, 0*32))
	//add(rdi, rcx)


	jmp(.SDONE)                        // jump to end.



	label(.SCOLSTORED)


	                                   // begin I/O on columns 0-1
	vunpcklps(xmm6, xmm4, xmm0)
	vunpcklps(xmm10, xmm8, xmm1)
	vshufps(imm(0x4e), xmm1, xmm0, xmm2)
	vblendps(imm(0xcc), xmm2, xmm0, xmm0)
	vblendps(imm(0x33), xmm2, xmm1, xmm1)

	vfmadd231ps(mem(rcx        ), xmm3, xmm0)
	vmovups(xmm0, mem(rcx        ))    // store ( gamma00..gamma30 )

	vfmadd231ps(mem(rcx, rsi, 1), xmm3, xmm1)
	vmovups(xmm1, mem(rcx, rsi, 1))    // store ( gamma01..gamma31 )

	//lea(mem(rcx, rsi, 8), rcx)         // rcx += 8*cs_c


	vunpcklps(xmm14, xmm12, xmm0)
	vmovlpd(mem(rdx        ), xmm1, xmm1)
	vmovhpd(mem(rdx, rsi, 1), xmm1, xmm1)
	vfmadd231ps(xmm1, xmm3, xmm0)
	vmovlpd(xmm0, mem(rdx        ))    // store ( gamma40..gamma50 )
	vmovhpd(xmm0, mem(rdx, rsi, 1))    // store ( gamma41..gamma51 )

	//lea(mem(rdx, rsi, 8), rdx)         // rdx += 8*cs_c


	jmp(.SDONE)                        // jump to end.




	label(.SBETAZERO)


	cmp(imm(4), rdi)                   // set ZF if (4*rs_c) == 4.
	jz(.SCOLSTORBZ)                    // jump to column storage case



	label(.SROWSTORBZ)


	vmovsd(xmm4, mem(rcx, 0*32))
	add(rdi, rcx)


	vmovsd(xmm6, mem(rcx, 0*32))
	add(rdi, rcx)


	vmovsd(xmm8, mem(rcx, 0*32))
	add(rdi, rcx)


	vmovsd(xmm10, mem(rcx, 0*32))
	add(rdi, rcx)


	vmovsd(xmm12, mem(rcx, 0*32))
	add(rdi, rcx)


	vmovsd(xmm14, mem(rcx, 0*32))
	//add(rdi, rcx)


	jmp(.SDONE)                        // jump to end.



	label(.SCOLSTORBZ)


	                                   // begin I/O on columns 0-3
	vunpcklps(ymm6, ymm4, ymm0)
	vunpcklps(ymm10, ymm8, ymm1)
	vshufps(imm(0x4e), ymm1, ymm0, ymm2)
	vblendps(imm(0xcc), ymm2, ymm0, ymm0)
	vblendps(imm(0x33), ymm2, ymm1, ymm1)

	vmovups(xmm0, mem(rcx        ))    // store ( gamma00..gamma30 )
	vmovups(xmm1, mem(rcx, rsi, 1))    // store ( gamma01..gamma31 )

	//lea(mem(rcx, rsi, 8), rcx)         // rcx += 8*cs_c


	vunpcklps(ymm14, ymm12, ymm0)
	vmovlpd(xmm0, mem(rdx        ))    // store ( gamma40..gamma50 )
	vmovhpd(xmm0, mem(rdx, rsi, 1))    // store ( gamma41..gamma51 )

	//lea(mem(rdx, rsi, 8), rdx)         // rdx += 8*cs_c




	label(.SDONE)




	lea(mem(r12, rdi, 4), r12)         //
	lea(mem(r12, rdi, 2), r12)         // c_ii = r12 += 6*rs_c

	//lea(mem(r14, r8,  4), r14)         //
	//lea(mem(r14, r8,  2), r14)         // a_ii = r14 += 6*rs_a
	mov(var(ps_a4), rax)               // load ps_a4
	lea(mem(r14, rax, 1), r14)         // a_ii = r14 += ps_a4

	dec(r11)                           // ii -= 1;
	jne(.SLOOP6X8I)                    // iterate again if ii != 0.




	label(.SRETURN)



    end_asm(
	: // output operands (none)
	: // input operands
      [m_iter] "m" (m_iter),
      [k_iter] "m" (k_iter),
      [k_left] "m" (k_left),
      [a]      "m" (a),
      [rs_a]   "m" (rs_a),
      [cs_a]   "m" (cs_a),
      [ps_a4]  "m" (ps_a4),
      [b]      "m" (b),
      [rs_b]   "m" (rs_b),
      [cs_b]   "m" (cs_b),
      [alpha]  "m" (alpha),
      [beta]   "m" (beta),
      [c]      "m" (c),
      [rs_c]   "m" (rs_c),
      [cs_c]   "m" (cs_c)/*,
      [a_next] "m" (a_next),
      [b_next] "m" (b_next)*/
	: // register clobber list
	  "rax", "rbx", "rcx", "rdx", "rsi", "rdi", "rbp",
	  "r8", "r9", "r10", "r11", "r12", "r13", "r14", "r15",
	  "xmm0", "xmm1", "xmm2", "xmm3",
	  "xmm4", "xmm5", "xmm6", "xmm7",
	  "xmm8", "xmm9", "xmm10", "xmm11",
	  "xmm12", "xmm13", "xmm14", "xmm15",
	  "ymm0", "ymm1", "ymm2", "ymm4", "ymm6",
	  "ymm8", "ymm10", "ymm12", "ymm14",
	  "memory"
	)

	consider_edge_cases:

	// Handle edge cases in the m dimension, if they exist.
	if ( m_left )
	{
		const dim_t   nr_cur = 2;
		const dim_t   i_edge = m0 - ( dim_t )m_left;

		      float* cij = ( float* )c + i_edge*rs_c;
		//const float* ai  = ( float* )a + i_edge*rs_a;
		//const float* ai  = ( float* )a + ( i_edge / 6 ) * ps_a;
		const float* ai  = ( float* )a + m_iter * ps_a;
		const float* bj  = ( float* )b;

#if 0
		// We add special handling for slightly inflated MR blocksizes
		// at edge cases, up to a maximum of 9.
		if ( 6 < m_left )
		{
			gemmsup_ker_ft  ker_fp1 = NULL;
			gemmsup_ker_ft  ker_fp2 = NULL;
			dim_t           mr1, mr2;

			if ( m_left == 7 )
			{
				mr1 = 4; mr2 = 3;
				ker_fp1 = bli_sgemmsup_rv_haswell_asm_4x16;
				ker_fp2 = bli_sgemmsup_rv_haswell_asm_3x16;
			}
			else if ( m_left == 8 )
			{
				mr1 = 4; mr2 = 4;
				ker_fp1 = bli_sgemmsup_rv_haswell_asm_4x16;
				ker_fp2 = bli_sgemmsup_rv_haswell_asm_4x16;
			}
			else // if ( m_left == 9 )
			{
				mr1 = 4; mr2 = 5;
				ker_fp1 = bli_sgemmsup_rv_haswell_asm_4x16;
				ker_fp2 = bli_sgemmsup_rv_haswell_asm_5x16;
			}

			ker_fp1
			(
			  conja, conjb, mr1, nr_cur, k0,
			  alpha, ai, rs_a0, cs_a0, bj, rs_b0, cs_b0,
			  beta, cij, rs_c0, cs_c0, data, cntx
			);
			cij += mr1*rs_c0; ai += mr1*rs_a0;

			ker_fp2
			(
			  conja, conjb, mr2, nr_cur, k0,
			  alpha, ai, rs_a0, cs_a0, bj, rs_b0, cs_b0,
			  beta, cij, rs_c0, cs_c0, data, cntx
			);

			return;
		}
#endif

		gemmsup_ker_ft  ker_fps[6] =
		{
		  NULL,
		  bli_sgemmsup_rv_haswell_asm_1x2,
		  bli_sgemmsup_rv_haswell_asm_2x2,
		  bli_sgemmsup_rv_haswell_asm_3x2,
		  bli_sgemmsup_rv_haswell_asm_4x2,
		  bli_sgemmsup_rv_haswell_asm_5x2
		};

		gemmsup_ker_ft  ker_fp = ker_fps[ m_left ];

		ker_fp
		(
		  conja, conjb, m_left, nr_cur, k0,
		  alpha, ai, rs_a0, cs_a0, bj, rs_b0, cs_b0,
		  beta, cij, rs_c0, cs_c0, data, cntx
		);

		return;
	}
}
<|MERGE_RESOLUTION|>--- conflicted
+++ resolved
@@ -4488,10 +4488,6 @@
 
 	label(.SROWSTORED)
 
-<<<<<<< HEAD
-
-=======
->>>>>>> fb2a6827
 	vmovsd(mem(rcx, 0*32), xmm0)
 	vfmadd231ps(xmm0, xmm3, xmm4)
 	vmovsd(xmm4, mem(rcx, 0*32))
