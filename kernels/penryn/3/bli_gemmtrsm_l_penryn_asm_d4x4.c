--- conflicted
+++ resolved
@@ -60,11 +60,7 @@
        const cntx_t*    cntx
      )
 {
-<<<<<<< HEAD
-	const void*   b_next  = bli_auxinfo_next_b( data );
-=======
 	const void* b_next  = bli_auxinfo_next_b( data );
->>>>>>> 89b7863f
 
 	// Typecast local copies of integers in case dim_t and inc_t are a
 	// different size than is expected by load instructions.
