--- conflicted
+++ resolved
@@ -157,33 +157,15 @@
        const cntx_t* cntx
      )
 {
-<<<<<<< HEAD
-	const float* restrict x = x0;
-
-	const float* restrict minus_one = PASTEMAC(s,m1);
-	const dim_t* restrict zero_i    = PASTEMAC(i,0);
-=======
     AOCL_DTL_TRACE_ENTRY(AOCL_DTL_LEVEL_TRACE_3)
 	float*  minus_one = PASTEMAC(s,m1);
 	dim_t*  zero_i    = PASTEMAC(i,0);
->>>>>>> fb2a6827
 
 	/* Declare the local variables for usage */
 	float   abs_chi1_max;
 	dim_t   i_max_l;
 	dim_t   i;
 
-<<<<<<< HEAD
-	/* If the vector length is zero, return early. This directly emulates
-	   the behavior of netlib BLAS's i?amax() routines. */
-	if ( bli_zero_dim1( n ) )
-	{
-		PASTEMAC(i,copys)( *zero_i, *index );
-		return;
-	}
-
-=======
->>>>>>> fb2a6827
 	/* Initialize the index of the maximum absolute value to zero. */
 	PASTEMAC(i,copys)( *zero_i, i_max_l );
 
@@ -418,14 +400,6 @@
 			temp_ptr += 2 * n_elem_per_reg;
 		}
 
-<<<<<<< HEAD
-		max_vec_lo.v    = _mm256_extractf128_ps( max_vec.v, 0 );
-		max_vec_hi.v    = _mm256_extractf128_ps( max_vec.v, 1 );
-		maxInx_vec_lo.v = _mm256_extractf128_ps( maxInx_vec.v, 0 );
-		maxInx_vec_hi.v = _mm256_extractf128_ps( maxInx_vec.v, 1 );
-
-		mask_vec_lo.v = CMP128( s, max_vec_hi.v, max_vec_lo.v, maxInx_vec_hi.v, maxInx_vec_lo.v );
-=======
 		for (; (i + 7) < n; i += 8)
 		{
 			// Loading the vector
@@ -439,36 +413,21 @@
 			//        if they are the first operand, due to the nature
 			//		  of vmaxpd instruction.
 			max_array = _mm256_max_ps(x_vec[0], temp[0]);
->>>>>>> fb2a6827
 
 			max_hi.v = _mm256_extractf128_ps(max_array, 1);
 			max_lo.v = _mm256_extractf128_ps(max_array, 0);
 
-<<<<<<< HEAD
-		max_vec_hi.v    = _mm_permute_ps( max_vec_lo.v, 14 );
-		maxInx_vec_hi.v = _mm_permute_ps( maxInx_vec_lo.v, 14 );
-
-		mask_vec_lo.v = CMP128( s, max_vec_hi.v, max_vec_lo.v, maxInx_vec_hi.v, maxInx_vec_lo.v );
-=======
 			// Reduction to obtain the abs max as a scalar
 			max_hi.v = _mm_max_ps(max_hi.v, max_lo.v);
->>>>>>> fb2a6827
 
 			_mm_vec_max_ps(max_hi.f, &temp_max_val);
 
-<<<<<<< HEAD
-		max_vec_hi.v    = _mm_permute_ps( max_vec_lo.v, 1 );
-		maxInx_vec_hi.v = _mm_permute_ps( maxInx_vec_lo.v, 1 );
-
-		mask_vec_lo.v = CMP128( s, max_vec_hi.v, max_vec_lo.v, maxInx_vec_hi.v, maxInx_vec_lo.v );
-=======
 			// Updating the search space if the current maximum is
 			// greater than the previous maximum
 			if (abs_max_val < temp_max_val)
 			{
 				window_start = i;
 				window_end = window_start + n_elem_per_reg;
->>>>>>> fb2a6827
 
 				abs_max_val = temp_max_val;
 			}
@@ -479,13 +438,9 @@
 
 		for (; (i + 3) < n; i += 4)
 		{
-<<<<<<< HEAD
-			const float* restrict chi1 = x;
-=======
 			// Loading the 4 elements
 			max_hi.v = _mm_loadu_ps(temp_ptr);
 			max_hi.v = _mm_andnot_ps(sign_mask_128.v, max_hi.v);
->>>>>>> fb2a6827
 
 			// Finding the maximum without NaN propagation
 			_mm_vec_max_ps(max_hi.f, &temp_max_val);
@@ -543,32 +498,12 @@
 	_mm256_zeroupper();
 
 	/* Store final index to output variable. */
-<<<<<<< HEAD
-	*index = i_max_l;
-}
-
-// -----------------------------------------------------------------------------
-
-void bli_damaxv_zen_int
-     (
-             dim_t   n,
-       const void*   x0, inc_t incx,
-             dim_t*  index,
-       const cntx_t* cntx
-     )
-{
-	const double* restrict x = x0;
-
-	const double* restrict minus_one = PASTEMAC(d,m1);
-	const dim_t*  restrict zero_i    = PASTEMAC(i,0);
-=======
 	*i_max = i_max_l;
     AOCL_DTL_TRACE_EXIT(AOCL_DTL_LEVEL_TRACE_3)
 }
 
 // -----------------------------------------------------------------------------
 
->>>>>>> fb2a6827
 
 /*
 	This macro takes a __m128d vector and a double pointer as inputs. It
@@ -576,18 +511,8 @@
 	double pointer. In case of the vector having NaNs, it stores the non-NaN
 	element(unless both are NaNs, in which case it stores NaN).
 
-<<<<<<< HEAD
-	/* If the vector length is zero, return early. This directly emulates
-	   the behavior of netlib BLAS's i?amax() routines. */
-	if ( bli_zero_dim1( n ) )
-	{
-		PASTEMAC(i,copys)( *zero_i, *index );
-		return;
-	}
-=======
 	Signature
 	----------
->>>>>>> fb2a6827
 
 	* 'max_res' - __m128d
 	* 'max_val' - Double pointer
@@ -672,9 +597,6 @@
 
 		for (i = 0; (i + 47) < n; i += 48)
 		{
-<<<<<<< HEAD
-			const double* restrict chi1 = x + (i  )*incx;
-=======
 			// Loading the first 4 vectors
 			x_vec[0] = _mm256_loadu_pd(temp_ptr);
 			x_vec[1] = _mm256_loadu_pd(temp_ptr + n_elem_per_reg);
@@ -761,7 +683,6 @@
 
 				curr_max_val = temp_max_val;
 			}
->>>>>>> fb2a6827
 
 			// Increment the pointer for the next iteration
 			temp_ptr += 12 * n_elem_per_reg;
@@ -962,22 +883,6 @@
 			temp_ptr += n_elem_per_reg;
 		}
 
-<<<<<<< HEAD
-		max_vec_lo.v    = _mm256_extractf128_pd( max_vec.v, 0 );
-		max_vec_hi.v    = _mm256_extractf128_pd( max_vec.v, 1 );
-		maxInx_vec_lo.v = _mm256_extractf128_pd( maxInx_vec.v, 0 );
-		maxInx_vec_hi.v = _mm256_extractf128_pd( maxInx_vec.v, 1 );
-
-		mask_vec_lo.v = CMP128( d, max_vec_hi.v, max_vec_lo.v, maxInx_vec_hi.v, maxInx_vec_lo.v );
-
-		max_vec_lo.v    = _mm_blendv_pd( max_vec_lo.v, max_vec_hi.v, mask_vec_lo.v );
-		maxInx_vec_lo.v = _mm_blendv_pd( maxInx_vec_lo.v, maxInx_vec_hi.v, mask_vec_lo.v );
-
-		max_vec_hi.v    = _mm_permute_pd( max_vec_lo.v, 1 );
-		maxInx_vec_hi.v = _mm_permute_pd( maxInx_vec_lo.v, 1 );
-
-		mask_vec_lo.v = CMP128( d, max_vec_hi.v, max_vec_lo.v, maxInx_vec_hi.v, maxInx_vec_lo.v );
-=======
 		for (; (i + 1) < n; i += 2)
 		{
 			// Loading the 2 elements
@@ -1001,7 +906,6 @@
 			temp_ptr += 2;
 		}
 	}
->>>>>>> fb2a6827
 
 	/*
 		This loops performs the compute in two cases:
@@ -1016,14 +920,10 @@
 
 		if (temp_max_val > curr_max_val)
 		{
-<<<<<<< HEAD
-			const double* restrict chi1 = x;
-=======
 			curr_max_val = temp_max_val;
 			window_end = i;
 			window_start = i;
 		}
->>>>>>> fb2a6827
 
 		temp_ptr += incx;
 	}
@@ -1187,11 +1087,6 @@
 	/*
 		This loops performs the compute in two cases:
 
-<<<<<<< HEAD
-	/* Store final index to output variable. */
-	*index = i_max_l;
-}
-=======
 		1. The complete compute when incx != 1
 		2. It process the last element when 'n' is not a
 		   multiple of 2.
@@ -1199,7 +1094,6 @@
 	for (; i < n; i += 1)
 	{
 		double value = fabs(*temp_ptr);
->>>>>>> fb2a6827
 
 		if (value == *element)
 		{
@@ -1207,105 +1101,11 @@
 			return;
 		}
 
-<<<<<<< HEAD
-#if 0
-#undef  GENTFUNCR
-#define GENTFUNCR( ctype, ctype_r, ch, chr, varname ) \
-\
-void PASTEMAC(ch,varname) \
-     ( \
-       dim_t    n, \
-       ctype*   x, inc_t incx, \
-       dim_t*   index, \
-       cntx_t*  cntx  \
-     ) \
-{ \
-	ctype_r* minus_one = PASTEMAC(chr,m1); \
-	dim_t*   zero_i    = PASTEMAC(i,0); \
-\
-	ctype_r  chi1_r; \
-	ctype_r  chi1_i; \
-	ctype_r  abs_chi1; \
-	ctype_r  abs_chi1_max; \
-	dim_t    i; \
-\
-	/* Initialize the index of the maximum absolute value to zero. */ \
-	PASTEMAC(i,copys)( zero_i, *index ); \
-\
-	/* If the vector length is zero, return early. This directly emulates
-	   the behavior of netlib BLAS's i?amax() routines. */ \
-	if ( bli_zero_dim1( n ) ) return; \
-\
-	/* Initialize the maximum absolute value search candidate with
-	   -1, which is guaranteed to be less than all values we will
-	   compute. */ \
-	PASTEMAC(chr,copys)( *minus_one, abs_chi1_max ); \
-\
-	if ( incx == 1 ) \
-	{ \
-		for ( i = 0; i < n; ++i ) \
-		{ \
-			/* Get the real and imaginary components of chi1. */ \
-			PASTEMAC2(ch,chr,gets)( x[i], chi1_r, chi1_i ); \
-\
-			/* Replace chi1_r and chi1_i with their absolute values. */ \
-			PASTEMAC(chr,abval2s)( chi1_r, chi1_r ); \
-			PASTEMAC(chr,abval2s)( chi1_i, chi1_i ); \
-\
-			/* Add the real and imaginary absolute values together. */ \
-			PASTEMAC(chr,set0s)( abs_chi1 ); \
-			PASTEMAC(chr,adds)( chi1_r, abs_chi1 ); \
-			PASTEMAC(chr,adds)( chi1_i, abs_chi1 ); \
-\
-			/* If the absolute value of the current element exceeds that of
-			   the previous largest, save it and its index. If NaN is
-			   encountered, then treat it the same as if it were a valid
-			   value that was smaller than any previously seen. This
-			   behavior mimics that of LAPACK's ?lange(). */ \
-			if ( abs_chi1_max < abs_chi1 || bli_isnan( abs_chi1 ) ) \
-			{ \
-				abs_chi1_max = abs_chi1; \
-				*index       = i; \
-			} \
-		} \
-	} \
-	else \
-	{ \
-		for ( i = 0; i < n; ++i ) \
-		{ \
-			ctype* chi1 = x + (i  )*incx; \
-\
-			/* Get the real and imaginary components of chi1. */ \
-			PASTEMAC2(ch,chr,gets)( *chi1, chi1_r, chi1_i ); \
-\
-			/* Replace chi1_r and chi1_i with their absolute values. */ \
-			PASTEMAC(chr,abval2s)( chi1_r, chi1_r ); \
-			PASTEMAC(chr,abval2s)( chi1_i, chi1_i ); \
-\
-			/* Add the real and imaginary absolute values together. */ \
-			PASTEMAC(chr,set0s)( abs_chi1 ); \
-			PASTEMAC(chr,adds)( chi1_r, abs_chi1 ); \
-			PASTEMAC(chr,adds)( chi1_i, abs_chi1 ); \
-\
-			/* If the absolute value of the current element exceeds that of
-			   the previous largest, save it and its index. If NaN is
-			   encountered, then treat it the same as if it were a valid
-			   value that was smaller than any previously seen. This
-			   behavior mimics that of LAPACK's ?lange(). */ \
-			if ( abs_chi1_max < abs_chi1 || bli_isnan( abs_chi1 ) ) \
-			{ \
-				abs_chi1_max = abs_chi1; \
-				*index       = i; \
-			} \
-		} \
-	} \
-=======
 		temp_ptr += incx;
 	}
 
 	// When the element is not found in the
 	*index = -2;
->>>>>>> fb2a6827
 }
 
 /*
