/*

   BLIS
   An object-based framework for developing high-performance BLAS-like
   libraries.

   Copyright (C) 2017 - 2022, Advanced Micro Devices, Inc.
   Copyright (C) 2018, The University of Texas at Austin

   Redistribution and use in source and binary forms, with or without
   modification, are permitted provided that the following conditions are
   met:
    - Redistributions of source code must retain the above copyright
      notice, this list of conditions and the following disclaimer.
    - Redistributions in binary form must reproduce the above copyright
      notice, this list of conditions and the following disclaimer in the
      documentation and/or other materials provided with the distribution.
    - Neither the name(s) of the copyright holder(s) nor the names of its
      contributors may be used to endorse or promote products derived
      from this software without specific prior written permission.

   THIS SOFTWARE IS PROVIDED BY THE COPYRIGHT HOLDERS AND CONTRIBUTORS
   "AS IS" AND ANY EXPRESS OR IMPLIED WARRANTIES, INCLUDING, BUT NOT
   LIMITED TO, THE IMPLIED WARRANTIES OF MERCHANTABILITY AND FITNESS FOR
   A PARTICULAR PURPOSE ARE DISCLAIMED. IN NO EVENT SHALL THE COPYRIGHT
   HOLDER OR CONTRIBUTORS BE LIABLE FOR ANY DIRECT, INDIRECT, INCIDENTAL,
   SPECIAL, EXEMPLARY, OR CONSEQUENTIAL DAMAGES (INCLUDING, BUT NOT
   LIMITED TO, PROCUREMENT OF SUBSTITUTE GOODS OR SERVICES; LOSS OF USE,
   DATA, OR PROFITS; OR BUSINESS INTERRUPTION) HOWEVER CAUSED AND ON ANY
   THEORY OF LIABILITY, WHETHER IN CONTRACT, STRICT LIABILITY, OR TORT
   (INCLUDING NEGLIGENCE OR OTHERWISE) ARISING IN ANY WAY OUT OF THE USE
   OF THIS SOFTWARE, EVEN IF ADVISED OF THE POSSIBILITY OF SUCH DAMAGE.

*/

#include "immintrin.h"
#include "blis.h"


/* Union data structure to access AVX registers
   One 256-bit AVX register holds 8 SP elements. */
typedef union
{
	__m256  v;
	float   f[8] __attribute__((aligned(64)));
} v8sf_t;

/* Union data structure to access AVX registers
*  One 256-bit AVX register holds 4 DP elements. */
typedef union
{
	__m256d v;
	double  d[4] __attribute__((aligned(64)));
} v4df_t;

// -----------------------------------------------------------------------------

void bli_sscalv_zen_int10
     (
       conj_t           conjalpha,
       dim_t            n,
       float*  restrict alpha,
       float*  restrict x, inc_t incx,
       cntx_t*          cntx
     )
{
	const dim_t      n_elem_per_reg = 8;

	dim_t            i;

	float*  restrict x0;

	__m256           alphav;
	__m256           xv[10];
	__m256           zv[10];

	// If the vector dimension is zero, or if alpha is unit, return early.
	if ( bli_zero_dim1( n ) || PASTEMAC(s,eq1)( *alpha ) ) return;

	// If alpha is zero, use setv.
	if ( PASTEMAC(s,eq0)( *alpha ) )
	{
		float* zero = bli_s0;

<<<<<<< HEAD
=======
		if ( cntx == NULL ) cntx = ( cntx_t* )bli_gks_query_cntx();

>>>>>>> 9b1beec6
		ssetv_ker_ft f = bli_cntx_get_ukr_dt( BLIS_FLOAT, BLIS_SETV_KER, cntx );

		f
		(
		  BLIS_NO_CONJUGATE,
		  n,
		  zero,
		  x, incx,
		  cntx
		);

		return;
	}

	// Initialize local pointers.
	x0 = x;

	if ( incx == 1 )
	{
		// Broadcast the alpha scalar to all elements of a vector register.
		alphav = _mm256_broadcast_ss( alpha );

		for ( i = 0; (i + 79) < n; i += 80 )
		{
			// Load the input values.
			xv[0] = _mm256_loadu_ps( x0 + 0*n_elem_per_reg );
			xv[1] = _mm256_loadu_ps( x0 + 1*n_elem_per_reg );
			xv[2] = _mm256_loadu_ps( x0 + 2*n_elem_per_reg );
			xv[3] = _mm256_loadu_ps( x0 + 3*n_elem_per_reg );
			xv[4] = _mm256_loadu_ps( x0 + 4*n_elem_per_reg );
			xv[5] = _mm256_loadu_ps( x0 + 5*n_elem_per_reg );
			xv[6] = _mm256_loadu_ps( x0 + 6*n_elem_per_reg );
			xv[7] = _mm256_loadu_ps( x0 + 7*n_elem_per_reg );
			xv[8] = _mm256_loadu_ps( x0 + 8*n_elem_per_reg );
			xv[9] = _mm256_loadu_ps( x0 + 9*n_elem_per_reg );

			// perform : x := alpha * x;
			zv[0] = _mm256_mul_ps( alphav, xv[0] );
			zv[1] = _mm256_mul_ps( alphav, xv[1] );
			zv[2] = _mm256_mul_ps( alphav, xv[2] );
			zv[3] = _mm256_mul_ps( alphav, xv[3] );
			zv[4] = _mm256_mul_ps( alphav, xv[4] );
			zv[5] = _mm256_mul_ps( alphav, xv[5] );
			zv[6] = _mm256_mul_ps( alphav, xv[6] );
			zv[7] = _mm256_mul_ps( alphav, xv[7] );
			zv[8] = _mm256_mul_ps( alphav, xv[8] );
			zv[9] = _mm256_mul_ps( alphav, xv[9] );

			// Store the output.
			_mm256_storeu_ps( (x0 + 0*n_elem_per_reg), zv[0] );
			_mm256_storeu_ps( (x0 + 1*n_elem_per_reg), zv[1] );
			_mm256_storeu_ps( (x0 + 2*n_elem_per_reg), zv[2] );
			_mm256_storeu_ps( (x0 + 3*n_elem_per_reg), zv[3] );
			_mm256_storeu_ps( (x0 + 4*n_elem_per_reg), zv[4] );
			_mm256_storeu_ps( (x0 + 5*n_elem_per_reg), zv[5] );
			_mm256_storeu_ps( (x0 + 6*n_elem_per_reg), zv[6] );
			_mm256_storeu_ps( (x0 + 7*n_elem_per_reg), zv[7] );
			_mm256_storeu_ps( (x0 + 8*n_elem_per_reg), zv[8] );
			_mm256_storeu_ps( (x0 + 9*n_elem_per_reg), zv[9] );

			x0 += 10*n_elem_per_reg;
		}

		for ( ; (i + 39) < n; i += 40 )
		{
			// Load the input values.
			xv[0] = _mm256_loadu_ps( x0 + 0*n_elem_per_reg );
			xv[1] = _mm256_loadu_ps( x0 + 1*n_elem_per_reg );
			xv[2] = _mm256_loadu_ps( x0 + 2*n_elem_per_reg );
			xv[3] = _mm256_loadu_ps( x0 + 3*n_elem_per_reg );
			xv[4] = _mm256_loadu_ps( x0 + 4*n_elem_per_reg );

			// perform : x := alpha * x;
			zv[0] = _mm256_mul_ps( alphav, xv[0] );
			zv[1] = _mm256_mul_ps( alphav, xv[1] );
			zv[2] = _mm256_mul_ps( alphav, xv[2] );
			zv[3] = _mm256_mul_ps( alphav, xv[3] );
			zv[4] = _mm256_mul_ps( alphav, xv[4] );

			// Store the output.
			_mm256_storeu_ps( (x0 + 0*n_elem_per_reg), zv[0] );
			_mm256_storeu_ps( (x0 + 1*n_elem_per_reg), zv[1] );
			_mm256_storeu_ps( (x0 + 2*n_elem_per_reg), zv[2] );
			_mm256_storeu_ps( (x0 + 3*n_elem_per_reg), zv[3] );
			_mm256_storeu_ps( (x0 + 4*n_elem_per_reg), zv[4] );

			x0 += 5*n_elem_per_reg;
		}

		for ( ; (i + 31) < n; i += 32 )
		{
			// Load the input values.
			xv[0] = _mm256_loadu_ps( x0 + 0*n_elem_per_reg );
			xv[1] = _mm256_loadu_ps( x0 + 1*n_elem_per_reg );
			xv[2] = _mm256_loadu_ps( x0 + 2*n_elem_per_reg );
			xv[3] = _mm256_loadu_ps( x0 + 3*n_elem_per_reg );

			// perform : x := alpha * x;
			zv[0] = _mm256_mul_ps( alphav, xv[0] );
			zv[1] = _mm256_mul_ps( alphav, xv[1] );
			zv[2] = _mm256_mul_ps( alphav, xv[2] );
			zv[3] = _mm256_mul_ps( alphav, xv[3] );

			// Store the output.
			_mm256_storeu_ps( (x0 + 0*n_elem_per_reg), zv[0] );
			_mm256_storeu_ps( (x0 + 1*n_elem_per_reg), zv[1] );
			_mm256_storeu_ps( (x0 + 2*n_elem_per_reg), zv[2] );
			_mm256_storeu_ps( (x0 + 3*n_elem_per_reg), zv[3] );

			x0 += 4*n_elem_per_reg;
		}

		for ( ; (i + 15) < n; i += 16 )
		{
			// Load the input values.
			xv[0] = _mm256_loadu_ps( x0 + 0*n_elem_per_reg );
			xv[1] = _mm256_loadu_ps( x0 + 1*n_elem_per_reg );

			// perform : x := alpha * x;
			zv[0] = _mm256_mul_ps( alphav, xv[0] );
			zv[1] = _mm256_mul_ps( alphav, xv[1] );

			// Store the output.
			_mm256_storeu_ps( (x0 + 0*n_elem_per_reg), zv[0] );
			_mm256_storeu_ps( (x0 + 1*n_elem_per_reg), zv[1] );

			x0 += 2*n_elem_per_reg;
		}

		for ( ; (i + 7) < n; i += 8 )
		{
			// Load the input values.
			xv[0] = _mm256_loadu_ps( x0 + 0*n_elem_per_reg );

			// perform : x := alpha * x;
			zv[0] = _mm256_mul_ps( alphav, xv[0] );

			// Store the output.
			_mm256_storeu_ps( (x0 + 0*n_elem_per_reg), zv[0] );

			x0 += 1*n_elem_per_reg;
		}

		for ( ; (i + 0) < n; i += 1 )
		{
			*x0 *= *alpha;

			x0 += 1;
		}
	}
	else
	{
		const float alphac = *alpha;

		for ( i = 0; i < n; ++i )
		{
			*x0 *= alphac;

			x0 += incx;
		}
	}
}

// -----------------------------------------------------------------------------

void bli_dscalv_zen_int10
     (
       conj_t           conjalpha,
       dim_t            n,
       double* restrict alpha,
       double* restrict x, inc_t incx,
       cntx_t*          cntx
     )
{
	const dim_t      n_elem_per_reg = 4;

	dim_t            i;

	double* restrict x0;

	__m256d          alphav;
	__m256d          xv[10];
	__m256d          zv[10];

	// If the vector dimension is zero, or if alpha is unit, return early.
	if ( bli_zero_dim1( n ) || PASTEMAC(d,eq1)( *alpha ) ) return;

	// If alpha is zero, use setv.
	if ( PASTEMAC(d,eq0)( *alpha ) )
	{
		double* zero = bli_d0;

<<<<<<< HEAD
=======
		if ( cntx == NULL ) cntx = ( cntx_t* )bli_gks_query_cntx();

>>>>>>> 9b1beec6
		dsetv_ker_ft f = bli_cntx_get_ukr_dt( BLIS_DOUBLE, BLIS_SETV_KER, cntx );

		f
		(
		  BLIS_NO_CONJUGATE,
		  n,
		  zero,
		  x, incx,
		  cntx
		);

		return;
	}

	// Initialize local pointers.
	x0 = x;

	if ( incx == 1 )
	{
		// Broadcast the alpha scalar to all elements of a vector register.
		alphav = _mm256_broadcast_sd( alpha );

		for ( i = 0; (i + 39) < n; i += 40 )
		{
			// Load the input values.
			xv[0] = _mm256_loadu_pd( x0 + 0*n_elem_per_reg );
			xv[1] = _mm256_loadu_pd( x0 + 1*n_elem_per_reg );
			xv[2] = _mm256_loadu_pd( x0 + 2*n_elem_per_reg );
			xv[3] = _mm256_loadu_pd( x0 + 3*n_elem_per_reg );
			xv[4] = _mm256_loadu_pd( x0 + 4*n_elem_per_reg );
			xv[5] = _mm256_loadu_pd( x0 + 5*n_elem_per_reg );
			xv[6] = _mm256_loadu_pd( x0 + 6*n_elem_per_reg );
			xv[7] = _mm256_loadu_pd( x0 + 7*n_elem_per_reg );
			xv[8] = _mm256_loadu_pd( x0 + 8*n_elem_per_reg );
			xv[9] = _mm256_loadu_pd( x0 + 9*n_elem_per_reg );

			// perform : x := alpha * x;
			zv[0] = _mm256_mul_pd( alphav, xv[0] );
			zv[1] = _mm256_mul_pd( alphav, xv[1] );
			zv[2] = _mm256_mul_pd( alphav, xv[2] );
			zv[3] = _mm256_mul_pd( alphav, xv[3] );
			zv[4] = _mm256_mul_pd( alphav, xv[4] );
			zv[5] = _mm256_mul_pd( alphav, xv[5] );
			zv[6] = _mm256_mul_pd( alphav, xv[6] );
			zv[7] = _mm256_mul_pd( alphav, xv[7] );
			zv[8] = _mm256_mul_pd( alphav, xv[8] );
			zv[9] = _mm256_mul_pd( alphav, xv[9] );

			// Store the output.
			_mm256_storeu_pd( (x0 + 0*n_elem_per_reg), zv[0] );
			_mm256_storeu_pd( (x0 + 1*n_elem_per_reg), zv[1] );
			_mm256_storeu_pd( (x0 + 2*n_elem_per_reg), zv[2] );
			_mm256_storeu_pd( (x0 + 3*n_elem_per_reg), zv[3] );
			_mm256_storeu_pd( (x0 + 4*n_elem_per_reg), zv[4] );
			_mm256_storeu_pd( (x0 + 5*n_elem_per_reg), zv[5] );
			_mm256_storeu_pd( (x0 + 6*n_elem_per_reg), zv[6] );
			_mm256_storeu_pd( (x0 + 7*n_elem_per_reg), zv[7] );
			_mm256_storeu_pd( (x0 + 8*n_elem_per_reg), zv[8] );
			_mm256_storeu_pd( (x0 + 9*n_elem_per_reg), zv[9] );

			x0 += 10*n_elem_per_reg;
		}

		for ( ; (i + 19) < n; i += 20 )
		{
			// Load the input values.
			xv[0] = _mm256_loadu_pd( x0 + 0*n_elem_per_reg );
			xv[1] = _mm256_loadu_pd( x0 + 1*n_elem_per_reg );
			xv[2] = _mm256_loadu_pd( x0 + 2*n_elem_per_reg );
			xv[3] = _mm256_loadu_pd( x0 + 3*n_elem_per_reg );
			xv[4] = _mm256_loadu_pd( x0 + 4*n_elem_per_reg );

			// perform : x := alpha * x;
			zv[0] = _mm256_mul_pd( alphav, xv[0] );
			zv[1] = _mm256_mul_pd( alphav, xv[1] );
			zv[2] = _mm256_mul_pd( alphav, xv[2] );
			zv[3] = _mm256_mul_pd( alphav, xv[3] );
			zv[4] = _mm256_mul_pd( alphav, xv[4] );

			// Store the output.
			_mm256_storeu_pd( (x0 + 0*n_elem_per_reg), zv[0] );
			_mm256_storeu_pd( (x0 + 1*n_elem_per_reg), zv[1] );
			_mm256_storeu_pd( (x0 + 2*n_elem_per_reg), zv[2] );
			_mm256_storeu_pd( (x0 + 3*n_elem_per_reg), zv[3] );
			_mm256_storeu_pd( (x0 + 4*n_elem_per_reg), zv[4] );

			x0 += 5*n_elem_per_reg;
		}

		for ( ; (i + 15) < n; i += 16 )
		{
			// Load the input values.
			xv[0] = _mm256_loadu_pd( x0 + 0*n_elem_per_reg );
			xv[1] = _mm256_loadu_pd( x0 + 1*n_elem_per_reg );
			xv[2] = _mm256_loadu_pd( x0 + 2*n_elem_per_reg );
			xv[3] = _mm256_loadu_pd( x0 + 3*n_elem_per_reg );

			// perform : x := alpha * x;
			zv[0] = _mm256_mul_pd( alphav, xv[0] );
			zv[1] = _mm256_mul_pd( alphav, xv[1] );
			zv[2] = _mm256_mul_pd( alphav, xv[2] );
			zv[3] = _mm256_mul_pd( alphav, xv[3] );

			// Store the output.
			_mm256_storeu_pd( (x0 + 0*n_elem_per_reg), zv[0] );
			_mm256_storeu_pd( (x0 + 1*n_elem_per_reg), zv[1] );
			_mm256_storeu_pd( (x0 + 2*n_elem_per_reg), zv[2] );
			_mm256_storeu_pd( (x0 + 3*n_elem_per_reg), zv[3] );

			x0 += 4*n_elem_per_reg;
		}

		for ( ; (i + 7) < n; i += 8 )
		{
			// Load the input values.
			xv[0] = _mm256_loadu_pd( x0 + 0*n_elem_per_reg );
			xv[1] = _mm256_loadu_pd( x0 + 1*n_elem_per_reg );

			// perform : x := alpha * x;
			zv[0] = _mm256_mul_pd( alphav, xv[0] );
			zv[1] = _mm256_mul_pd( alphav, xv[1] );

			// Store the output.
			_mm256_storeu_pd( (x0 + 0*n_elem_per_reg), zv[0] );
			_mm256_storeu_pd( (x0 + 1*n_elem_per_reg), zv[1] );

			x0 += 2*n_elem_per_reg;
		}

		for ( ; (i + 3) < n; i += 4 )
		{
			// Load the input values.
			xv[0] = _mm256_loadu_pd( x0 + 0*n_elem_per_reg );

			// perform : x := alpha * x;
			zv[0] = _mm256_mul_pd( alphav, xv[0] );

			// Store the output.
			_mm256_storeu_pd( (x0 + 0*n_elem_per_reg), zv[0] );

			x0 += 1*n_elem_per_reg;
		}

		for ( ; (i + 0) < n; i += 1 )
		{
			*x0 *= *alpha;

			x0 += 1;
		}
	}
	else
	{
		const double alphac = *alpha;

		for ( i = 0; i < n; ++i )
		{
			*x0 *= alphac;

			x0 += incx;
		}
	}
}

// -----------------------------------------------------------------------------

//
// NOTE: This function definition is provided as a placeholder in order to allow
// function names of scalv kernels to be hard-coded in bli_gemv_unf_var2_amd.c.
//

void bli_cscalv_zen_int10
     (
       conj_t             conjalpha,
       dim_t              n,
       scomplex* restrict alpha,
       scomplex* restrict x, inc_t incx,
       cntx_t*   restrict cntx
     )
{
	const num_t dt = BLIS_SCOMPLEX;

	cscalv_ker_ft f = bli_cntx_get_ukr_dt( dt, BLIS_SCALV_KER, cntx );

	f
	(
	  conjalpha,
	  n,
	  alpha,
	  x, incx,
	  cntx
	);
}<|MERGE_RESOLUTION|>--- conflicted
+++ resolved
@@ -82,11 +82,8 @@
 	{
 		float* zero = bli_s0;
 
-<<<<<<< HEAD
-=======
 		if ( cntx == NULL ) cntx = ( cntx_t* )bli_gks_query_cntx();
 
->>>>>>> 9b1beec6
 		ssetv_ker_ft f = bli_cntx_get_ukr_dt( BLIS_FLOAT, BLIS_SETV_KER, cntx );
 
 		f
@@ -279,11 +276,8 @@
 	{
 		double* zero = bli_d0;
 
-<<<<<<< HEAD
-=======
 		if ( cntx == NULL ) cntx = ( cntx_t* )bli_gks_query_cntx();
 
->>>>>>> 9b1beec6
 		dsetv_ker_ft f = bli_cntx_get_ukr_dt( BLIS_DOUBLE, BLIS_SETV_KER, cntx );
 
 		f
