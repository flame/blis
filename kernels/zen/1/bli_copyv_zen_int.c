--- conflicted
+++ resolved
@@ -1,4 +1,3 @@
-<<<<<<< HEAD
 /*
 
    BLIS
@@ -328,335 +327,3 @@
 		}
 	}
 }
-
-=======
-/*
-
-   BLIS
-   An object-based framework for developing high-performance BLAS-like
-   libraries.
-
-   Copyright (C) 2019 - 2020, Advanced Micro Devices, Inc.
-
-   Redistribution and use in source and binary forms, with or without
-   modification, are permitted provided that the following conditions are
-   met:
-	- Redistributions of source code must retain the above copyright
-	  notice, this list of conditions and the following disclaimer.
-	- Redistributions in binary form must reproduce the above copyright
-	  notice, this list of conditions and the following disclaimer in the
-	  documentation and/or other materials provided with the distribution.
-	- Neither the name(s) of the copyright holder(s) nor the names of its
-	  contributors may be used to endorse or promote products derived
-	  from this software without specific prior written permission.
-
-   THIS SOFTWARE IS PROVIDED BY THE COPYRIGHT HOLDERS AND CONTRIBUTORS
-   "AS IS" AND ANY EXPRESS OR IMPLIED WARRANTIES, INCLUDING, BUT NOT
-   LIMITED TO, THE IMPLIED WARRANTIES OF MERCHANTABILITY AND FITNESS FOR
-   A PARTICULAR PURPOSE ARE DISCLAIMED. IN NO EVENT SHALL THE COPYRIGHT
-   HOLDER OR CONTRIBUTORS BE LIABLE FOR ANY DIRECT, INDIRECT, INCIDENTAL,
-   SPECIAL, EXEMPLARY, OR CONSEQUENTIAL DAMAGES (INCLUDING, BUT NOT
-   LIMITED TO, PROCUREMENT OF SUBSTITUTE GOODS OR SERVICES; LOSS OF USE,
-   DATA, OR PROFITS; OR BUSINESS INTERRUPTION) HOWEVER CAUSED AND ON ANY
-   THEORY OF LIABILITY, WHETHER IN CONTRACT, STRICT LIABILITY, OR TORT
-   (INCLUDING NEGLIGENCE OR OTHERWISE) ARISING IN ANY WAY OUT OF THE USE
-   OF THIS SOFTWARE, EVEN IF ADVISED OF THE POSSIBILITY OF SUCH DAMAGE.
-
-*/
-
-#include "immintrin.h"
-#include "blis.h"
-
-// -----------------------------------------------------------------------------
-
-void bli_scopyv_zen_int
-     (
-       conj_t           conjx,
-       dim_t            n,
-       float*  restrict x, inc_t incx,
-       float*  restrict y, inc_t incy,
-       cntx_t*          cntx
-     )
-{
-	const dim_t num_elem_per_reg = 8;
-	dim_t       i = 0;
-	__m256      xv[16];
-
-	// If the vector dimension is zero return early.
-	if ( bli_zero_dim1( n ) ) return;
-
-	if ( incx == 1 && incy == 1 )
-	{
-#if 0
-	PRAGMA_SIMD
-	for (i = 0; i < n; i++)
-	{
-		y[i] = x[i];
-	}
-#endif
-#if 0
-	memcpy(y, x, n << 2);
-#endif
-#if 1
-
-		// For loop with n & ~0x7F => n & 0xFFFFFF80 masks the lower bits and results in multiples of 128
-		// for example if n = 255
-		// n & ~0x7F results in 128: copy from 0 to 128 happens in first loop
-		// n & ~0x3F results in 192: copy from 128 to 192 happens in second loop
-		// n & ~0x1F results in 224: copy from 128 to 192 happens in third loop and so on.
-		for ( i = 0; i < (n & (~0x7F)); i += 128 )
-		{
-			xv[0] = _mm256_loadu_ps(x + num_elem_per_reg * 0);
-			xv[1] = _mm256_loadu_ps(x + num_elem_per_reg * 1);
-			xv[2] = _mm256_loadu_ps(x + num_elem_per_reg * 2);
-			xv[3] = _mm256_loadu_ps(x + num_elem_per_reg * 3);
-			xv[4] = _mm256_loadu_ps(x + num_elem_per_reg * 4);
-			xv[5] = _mm256_loadu_ps(x + num_elem_per_reg * 5);
-			xv[6] = _mm256_loadu_ps(x + num_elem_per_reg * 6);
-			xv[7] = _mm256_loadu_ps(x + num_elem_per_reg * 7);
-			xv[8] = _mm256_loadu_ps(x + num_elem_per_reg * 8);
-			xv[9] = _mm256_loadu_ps(x + num_elem_per_reg * 9);
-			xv[10] = _mm256_loadu_ps(x + num_elem_per_reg * 10);
-			xv[11] = _mm256_loadu_ps(x + num_elem_per_reg * 11);
-			xv[12] = _mm256_loadu_ps(x + num_elem_per_reg * 12);
-			xv[13] = _mm256_loadu_ps(x + num_elem_per_reg * 13);
-			xv[14] = _mm256_loadu_ps(x + num_elem_per_reg * 14);
-			xv[15] = _mm256_loadu_ps(x + num_elem_per_reg * 15);
-
-			_mm256_storeu_ps(y + num_elem_per_reg * 0, xv[0]);
-			_mm256_storeu_ps(y + num_elem_per_reg * 1, xv[1]);
-			_mm256_storeu_ps(y + num_elem_per_reg * 2, xv[2]);
-			_mm256_storeu_ps(y + num_elem_per_reg * 3, xv[3]);
-			_mm256_storeu_ps(y + num_elem_per_reg * 4, xv[4]);
-			_mm256_storeu_ps(y + num_elem_per_reg * 5, xv[5]);
-			_mm256_storeu_ps(y + num_elem_per_reg * 6, xv[6]);
-			_mm256_storeu_ps(y + num_elem_per_reg * 7, xv[7]);
-			_mm256_storeu_ps(y + num_elem_per_reg * 8, xv[8]);
-			_mm256_storeu_ps(y + num_elem_per_reg * 9, xv[9]);
-			_mm256_storeu_ps(y + num_elem_per_reg * 10, xv[10]);
-			_mm256_storeu_ps(y + num_elem_per_reg * 11, xv[11]);
-			_mm256_storeu_ps(y + num_elem_per_reg * 12, xv[12]);
-			_mm256_storeu_ps(y + num_elem_per_reg * 13, xv[13]);
-			_mm256_storeu_ps(y + num_elem_per_reg * 14, xv[14]);
-			_mm256_storeu_ps(y + num_elem_per_reg * 15, xv[15]);
-
-			y += 128;
-			x += 128;
-		}
-		for ( ; i < (n & (~0x3F)); i += 64 )
-		{
-			xv[0] = _mm256_loadu_ps(x + num_elem_per_reg * 0);
-			xv[1] = _mm256_loadu_ps(x + num_elem_per_reg * 1);
-			xv[2] = _mm256_loadu_ps(x + num_elem_per_reg * 2);
-			xv[3] = _mm256_loadu_ps(x + num_elem_per_reg * 3);
-			xv[4] = _mm256_loadu_ps(x + num_elem_per_reg * 4);
-			xv[5] = _mm256_loadu_ps(x + num_elem_per_reg * 5);
-			xv[6] = _mm256_loadu_ps(x + num_elem_per_reg * 6);
-			xv[7] = _mm256_loadu_ps(x + num_elem_per_reg * 7);
-
-			_mm256_storeu_ps(y + num_elem_per_reg * 0, xv[0]);
-			_mm256_storeu_ps(y + num_elem_per_reg * 1, xv[1]);
-			_mm256_storeu_ps(y + num_elem_per_reg * 2, xv[2]);
-			_mm256_storeu_ps(y + num_elem_per_reg * 3, xv[3]);
-			_mm256_storeu_ps(y + num_elem_per_reg * 4, xv[4]);
-			_mm256_storeu_ps(y + num_elem_per_reg * 5, xv[5]);
-			_mm256_storeu_ps(y + num_elem_per_reg * 6, xv[6]);
-			_mm256_storeu_ps(y + num_elem_per_reg * 7, xv[7]);
-
-			y += 64;
-			x += 64;
-		}
-		for ( ; i < (n & (~0x1F)); i += 32 )
-		{
-			xv[0] = _mm256_loadu_ps(x + num_elem_per_reg * 0);
-			xv[1] = _mm256_loadu_ps(x + num_elem_per_reg * 1);
-			xv[2] = _mm256_loadu_ps(x + num_elem_per_reg * 2);
-			xv[3] = _mm256_loadu_ps(x + num_elem_per_reg * 3);
-
-			_mm256_storeu_ps(y + num_elem_per_reg * 0, xv[0]);
-			_mm256_storeu_ps(y + num_elem_per_reg * 1, xv[1]);
-			_mm256_storeu_ps(y + num_elem_per_reg * 2, xv[2]);
-			_mm256_storeu_ps(y + num_elem_per_reg * 3, xv[3]);
-
-			y += 32;
-			x += 32;
-		}
-		for ( ; i < (n & (~0x0F)); i += 16 )
-		{
-			xv[0] = _mm256_loadu_ps(x + num_elem_per_reg * 0);
-			xv[1] = _mm256_loadu_ps(x + num_elem_per_reg * 1);
-
-			_mm256_storeu_ps(y + num_elem_per_reg * 0, xv[0]);
-			_mm256_storeu_ps(y + num_elem_per_reg * 1, xv[1]);
-
-			y += 16;
-			x += 16;
-		}
-		for ( ; i < (n & (~0x07)); i += 8 )
-		{
-			xv[0] = _mm256_loadu_ps(x + num_elem_per_reg * 0);
-			_mm256_storeu_ps(y + num_elem_per_reg * 0, xv[0]);
-			y += 8;
-			x += 8;
-		}
-		for ( ; i < n; ++i )
-		{
-			*y++ = *x++;
-		}
-#endif
-	}
-	else
-	{
-		for ( dim_t i = 0; i < n; ++i )
-		{
-			*y = *x;
-			x += incx;
-			y += incy;
-		}
-	}
-}
-
-// -----------------------------------------------------------------------------
-
-void bli_dcopyv_zen_int
-     (
-       conj_t           conjx,
-       dim_t            n,
-       double* restrict x, inc_t incx,
-       double* restrict y, inc_t incy,
-       cntx_t*          cntx
-     )
-{
-	const dim_t num_elem_per_reg = 4;
-	dim_t       i = 0;
-	__m256d     xv[16];
-
-	// If the vector dimension is zero return early.
-	if ( bli_zero_dim1( n ) ) return;
-
-	if ( incx == 1 && incy == 1 )
-	{
-#if 0
-	PRAGMA_SIMD
-	for (i = 0; i < n; ++i)
-	{
-		y[i] = x[i];
-	}
-#endif
-#if 0
-	memcpy(y, x, n << 3);
-#endif
-#if 1
-		// n & (~0x3F) = n & 0xFFFFFFC0 -> this masks the numbers less than 64,
-		// the copy operation will be done for the multiples of 64
-		for ( i = 0; i < (n & (~0x3F)); i += 64 )
-		{
-			xv[0] = _mm256_loadu_pd(x + num_elem_per_reg * 0);
-			xv[1] = _mm256_loadu_pd(x + num_elem_per_reg * 1);
-			xv[2] = _mm256_loadu_pd(x + num_elem_per_reg * 2);
-			xv[3] = _mm256_loadu_pd(x + num_elem_per_reg * 3);
-			xv[4] = _mm256_loadu_pd(x + num_elem_per_reg * 4);
-			xv[5] = _mm256_loadu_pd(x + num_elem_per_reg * 5);
-			xv[6] = _mm256_loadu_pd(x + num_elem_per_reg * 6);
-			xv[7] = _mm256_loadu_pd(x + num_elem_per_reg * 7);
-			xv[8] = _mm256_loadu_pd(x + num_elem_per_reg * 8);
-			xv[9] = _mm256_loadu_pd(x + num_elem_per_reg * 9);
-			xv[10] = _mm256_loadu_pd(x + num_elem_per_reg * 10);
-			xv[11] = _mm256_loadu_pd(x + num_elem_per_reg * 11);
-			xv[12] = _mm256_loadu_pd(x + num_elem_per_reg * 12);
-			xv[13] = _mm256_loadu_pd(x + num_elem_per_reg * 13);
-			xv[14] = _mm256_loadu_pd(x + num_elem_per_reg * 14);
-			xv[15] = _mm256_loadu_pd(x + num_elem_per_reg * 15);
-			_mm256_storeu_pd(y + num_elem_per_reg * 0, xv[0]);
-			_mm256_storeu_pd(y + num_elem_per_reg * 1, xv[1]);
-			_mm256_storeu_pd(y + num_elem_per_reg * 2, xv[2]);
-			_mm256_storeu_pd(y + num_elem_per_reg * 3, xv[3]);
-			_mm256_storeu_pd(y + num_elem_per_reg * 4, xv[4]);
-			_mm256_storeu_pd(y + num_elem_per_reg * 5, xv[5]);
-			_mm256_storeu_pd(y + num_elem_per_reg * 6, xv[6]);
-			_mm256_storeu_pd(y + num_elem_per_reg * 7, xv[7]);
-			_mm256_storeu_pd(y + num_elem_per_reg * 8, xv[8]);
-			_mm256_storeu_pd(y + num_elem_per_reg * 9, xv[9]);
-			_mm256_storeu_pd(y + num_elem_per_reg * 10, xv[10]);
-			_mm256_storeu_pd(y + num_elem_per_reg * 11, xv[11]);
-			_mm256_storeu_pd(y + num_elem_per_reg * 12, xv[12]);
-			_mm256_storeu_pd(y + num_elem_per_reg * 13, xv[13]);
-			_mm256_storeu_pd(y + num_elem_per_reg * 14, xv[14]);
-			_mm256_storeu_pd(y + num_elem_per_reg * 15, xv[15]);
-			y += num_elem_per_reg * 16;
-			x += num_elem_per_reg * 16;
-		}
-		for ( ; i < (n & (~0x1F)); i += 32 )
-		{
-			xv[0] = _mm256_loadu_pd(x + num_elem_per_reg * 0);
-			xv[1] = _mm256_loadu_pd(x + num_elem_per_reg * 1);
-			xv[2] = _mm256_loadu_pd(x + num_elem_per_reg * 2);
-			xv[3] = _mm256_loadu_pd(x + num_elem_per_reg * 3);
-			xv[4] = _mm256_loadu_pd(x + num_elem_per_reg * 4);
-			xv[5] = _mm256_loadu_pd(x + num_elem_per_reg * 5);
-			xv[6] = _mm256_loadu_pd(x + num_elem_per_reg * 6);
-			xv[7] = _mm256_loadu_pd(x + num_elem_per_reg * 7);
-
-			_mm256_storeu_pd(y + num_elem_per_reg * 0, xv[0]);
-			_mm256_storeu_pd(y + num_elem_per_reg * 1, xv[1]);
-			_mm256_storeu_pd(y + num_elem_per_reg * 2, xv[2]);
-			_mm256_storeu_pd(y + num_elem_per_reg * 3, xv[3]);
-			_mm256_storeu_pd(y + num_elem_per_reg * 4, xv[4]);
-			_mm256_storeu_pd(y + num_elem_per_reg * 5, xv[5]);
-			_mm256_storeu_pd(y + num_elem_per_reg * 6, xv[6]);
-			_mm256_storeu_pd(y + num_elem_per_reg * 7, xv[7]);
-
-			y += num_elem_per_reg * 8;
-			x += num_elem_per_reg * 8;
-		}
-		for ( ; i < (n & (~0xF)); i += 16 )
-		{
-			xv[0] = _mm256_loadu_pd(x + num_elem_per_reg * 0);
-			xv[1] = _mm256_loadu_pd(x + num_elem_per_reg * 1);
-			xv[2] = _mm256_loadu_pd(x + num_elem_per_reg * 2);
-			xv[3] = _mm256_loadu_pd(x + num_elem_per_reg * 3);
-
-			_mm256_storeu_pd(y + num_elem_per_reg * 0, xv[0]);
-			_mm256_storeu_pd(y + num_elem_per_reg * 1, xv[1]);
-			_mm256_storeu_pd(y + num_elem_per_reg * 2, xv[2]);
-			_mm256_storeu_pd(y + num_elem_per_reg * 3, xv[3]);
-
-			y += num_elem_per_reg * 4;
-			x += num_elem_per_reg * 4;
-		}
-		for ( ; i < (n & (~0x07)); i += 8 )
-		{
-			xv[0] = _mm256_loadu_pd(x + num_elem_per_reg * 0);
-			xv[1] = _mm256_loadu_pd(x + num_elem_per_reg * 1);
-
-			_mm256_storeu_pd(y + num_elem_per_reg * 0, xv[0]);
-			_mm256_storeu_pd(y + num_elem_per_reg * 1, xv[1]);
-
-			y += num_elem_per_reg * 2;
-			x += num_elem_per_reg * 2;
-		}
-		for ( ; i < (n & (~0x03)); i += 4 )
-		{
-			xv[0] = _mm256_loadu_pd(x + num_elem_per_reg * 0);
-			_mm256_storeu_pd(y + num_elem_per_reg * 0, xv[0]);
-			y += num_elem_per_reg;
-			x += num_elem_per_reg;
-		}
-		for ( ; i < n; ++i )
-		{
-			*y++ = *x++;
-		}
-#endif
-	}
-	else
-	{
-		for ( i = 0; i < n; ++i )
-		{
-			*y = *x;
-
-			x += incx;
-			y += incy;
-		}
-	}
-}
->>>>>>> 9b1beec6
