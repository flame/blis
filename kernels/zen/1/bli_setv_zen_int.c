/*

   BLIS
   An object-based framework for developing high-performance BLAS-like
   libraries.

   Copyright (C) 2020 - 2025, Advanced Micro Devices, Inc. All rights reserved.

   Redistribution and use in source and binary forms, with or without
   modification, are permitted provided that the following conditions are
   met:
    - Redistributions of source code must retain the above copyright
      notice, this list of conditions and the following disclaimer.
    - Redistributions in binary form must reproduce the above copyright
      notice, this list of conditions and the following disclaimer in the
      documentation and/or other materials provided with the distribution.
    - Neither the name(s) of the copyright holder(s) nor the names of its
      contributors may be used to endorse or promote products derived
      from this software without specific prior written permission.

   THIS SOFTWARE IS PROVIDED BY THE COPYRIGHT HOLDERS AND CONTRIBUTORS
   "AS IS" AND ANY EXPRESS OR IMPLIED WARRANTIES, INCLUDING, BUT NOT
   LIMITED TO, THE IMPLIED WARRANTIES OF MERCHANTABILITY AND FITNESS FOR
   A PARTICULAR PURPOSE ARE DISCLAIMED. IN NO EVENT SHALL THE COPYRIGHT
   HOLDER OR CONTRIBUTORS BE LIABLE FOR ANY DIRECT, INDIRECT, INCIDENTAL,
   SPECIAL, EXEMPLARY, OR CONSEQUENTIAL DAMAGES (INCLUDING, BUT NOT
   LIMITED TO, PROCUREMENT OF SUBSTITUTE GOODS OR SERVICES; LOSS OF USE,
   DATA, OR PROFITS; OR BUSINESS INTERRUPTION) HOWEVER CAUSED AND ON ANY
   THEORY OF LIABILITY, WHETHER IN CONTRACT, STRICT LIABILITY, OR TORT
   (INCLUDING NEGLIGENCE OR OTHERWISE) ARISING IN ANY WAY OUT OF THE USE
   OF THIS SOFTWARE, EVEN IF ADVISED OF THE POSSIBILITY OF SUCH DAMAGE.

*/

#include "immintrin.h"
#include "blis.h"

// -----------------------------------------------------------------------------

void bli_ssetv_zen_int
     (
             conj_t  conjalpha,
             dim_t   n,
       const void*   alpha0,
             void*   x0, inc_t incx,
       const cntx_t* cntx
     )
{
<<<<<<< HEAD
	const float* alpha = alpha0;
	      float* x     = x0;

	const dim_t num_elem_per_reg = 8;
	dim_t       i = 0;
	__m256      alphav;

	// If the vector dimension is zero return early.
	if ( bli_zero_dim1( n ) ) return;

	if ( incx == 1 )
	{
		alphav = _mm256_broadcast_ss( alpha );

		// For loop with n & ~0x7F => n & 0xFFFFFF80 masks the lower bits and results in multiples of 128
		// for example if n = 255
		// n & ~0x7F results in 128: copy from 0 to 128 happens in first loop
		// n & ~0x3F results in 192: copy from 128 to 192 happens in second loop
		// n & ~0x1F results in 224: copy from 128 to 192 happens in third loop and so on.
		for ( i = 0; i < (n & (~0x7F)); i += 128 )
		{
			_mm256_storeu_ps(x + num_elem_per_reg * 0, alphav);
			_mm256_storeu_ps(x + num_elem_per_reg * 1, alphav);
			_mm256_storeu_ps(x + num_elem_per_reg * 2, alphav);
			_mm256_storeu_ps(x + num_elem_per_reg * 3, alphav);
			_mm256_storeu_ps(x + num_elem_per_reg * 4, alphav);
			_mm256_storeu_ps(x + num_elem_per_reg * 5, alphav);
			_mm256_storeu_ps(x + num_elem_per_reg * 6, alphav);
			_mm256_storeu_ps(x + num_elem_per_reg * 7, alphav);
			_mm256_storeu_ps(x + num_elem_per_reg * 8, alphav);
			_mm256_storeu_ps(x + num_elem_per_reg * 9, alphav);
			_mm256_storeu_ps(x + num_elem_per_reg * 10, alphav);
			_mm256_storeu_ps(x + num_elem_per_reg * 11, alphav);
			_mm256_storeu_ps(x + num_elem_per_reg * 12, alphav);
			_mm256_storeu_ps(x + num_elem_per_reg * 13, alphav);
			_mm256_storeu_ps(x + num_elem_per_reg * 14, alphav);
			_mm256_storeu_ps(x + num_elem_per_reg * 15, alphav);

			x += 128;
		}
		for ( ; i < (n & (~0x3F)); i += 64 )
		{
			_mm256_storeu_ps(x + num_elem_per_reg * 0, alphav);
			_mm256_storeu_ps(x + num_elem_per_reg * 1, alphav);
			_mm256_storeu_ps(x + num_elem_per_reg * 2, alphav);
			_mm256_storeu_ps(x + num_elem_per_reg * 3, alphav);
			_mm256_storeu_ps(x + num_elem_per_reg * 4, alphav);
			_mm256_storeu_ps(x + num_elem_per_reg * 5, alphav);
			_mm256_storeu_ps(x + num_elem_per_reg * 6, alphav);
			_mm256_storeu_ps(x + num_elem_per_reg * 7, alphav);

			x += 64;
		}
		for ( ; i < (n & (~0x1F)); i += 32 )
		{
			_mm256_storeu_ps(x + num_elem_per_reg * 0, alphav);
			_mm256_storeu_ps(x + num_elem_per_reg * 1, alphav);
			_mm256_storeu_ps(x + num_elem_per_reg * 2, alphav);
			_mm256_storeu_ps(x + num_elem_per_reg * 3, alphav);

			x += 32;
		}
		for ( ; i < (n & (~0x0F)); i += 16 )
		{
			_mm256_storeu_ps(x + num_elem_per_reg * 0, alphav);
			_mm256_storeu_ps(x + num_elem_per_reg * 1, alphav);

			x += 16;
		}
		for ( ; i < (n & (~0x07)); i += 8 )
		{
			_mm256_storeu_ps(x + num_elem_per_reg * 0, alphav);
			x += 8;
		}
		for ( ; i < n; ++i )
		{
			*x++ = *alpha;
		}
	}
	else
	{
		for ( dim_t i = 0; i < n; ++i )
		{
			*x = *alpha;
			x += incx;
		}
	}
=======
  const dim_t num_elem_per_reg = 8;
  dim_t       i = 0;
  __m256      alphav;

  float *x0 = x;

  // If the vector dimension is zero return early.
  if ( bli_zero_dim1( n ) ) return;

  if ( incx == 1 )
  {
    alphav = _mm256_broadcast_ss( alpha );

    // For loop with n & ~0x7F => n & 0xFFFFFF80 masks the lower bits and results in multiples of 128
    // for example if n = 255
    // n & ~0x7F results in 128: copy from 0 to 128 happens in first loop
    // n & ~0x3F results in 192: copy from 128 to 192 happens in second loop
    // n & ~0x1F results in 224: copy from 128 to 192 happens in third loop and so on.
    for ( i = 0; i < (n & (~0x7F)); i += 128 )
    {
      _mm256_storeu_ps(x0 + num_elem_per_reg * 0, alphav);
      _mm256_storeu_ps(x0 + num_elem_per_reg * 1, alphav);
      _mm256_storeu_ps(x0 + num_elem_per_reg * 2, alphav);
      _mm256_storeu_ps(x0 + num_elem_per_reg * 3, alphav);
      _mm256_storeu_ps(x0 + num_elem_per_reg * 4, alphav);
      _mm256_storeu_ps(x0 + num_elem_per_reg * 5, alphav);
      _mm256_storeu_ps(x0 + num_elem_per_reg * 6, alphav);
      _mm256_storeu_ps(x0 + num_elem_per_reg * 7, alphav);
      _mm256_storeu_ps(x0 + num_elem_per_reg * 8, alphav);
      _mm256_storeu_ps(x0 + num_elem_per_reg * 9, alphav);
      _mm256_storeu_ps(x0 + num_elem_per_reg * 10, alphav);
      _mm256_storeu_ps(x0 + num_elem_per_reg * 11, alphav);
      _mm256_storeu_ps(x0 + num_elem_per_reg * 12, alphav);
      _mm256_storeu_ps(x0 + num_elem_per_reg * 13, alphav);
      _mm256_storeu_ps(x0 + num_elem_per_reg * 14, alphav);
      _mm256_storeu_ps(x0 + num_elem_per_reg * 15, alphav);

      x0 += 128;
    }
    for ( ; i < (n & (~0x3F)); i += 64 )
    {
      _mm256_storeu_ps(x0 + num_elem_per_reg * 0, alphav);
      _mm256_storeu_ps(x0 + num_elem_per_reg * 1, alphav);
      _mm256_storeu_ps(x0 + num_elem_per_reg * 2, alphav);
      _mm256_storeu_ps(x0 + num_elem_per_reg * 3, alphav);
      _mm256_storeu_ps(x0 + num_elem_per_reg * 4, alphav);
      _mm256_storeu_ps(x0 + num_elem_per_reg * 5, alphav);
      _mm256_storeu_ps(x0 + num_elem_per_reg * 6, alphav);
      _mm256_storeu_ps(x0 + num_elem_per_reg * 7, alphav);

      x0 += 64;
    }
    for ( ; i < (n & (~0x1F)); i += 32 )
    {
      _mm256_storeu_ps(x0 + num_elem_per_reg * 0, alphav);
      _mm256_storeu_ps(x0 + num_elem_per_reg * 1, alphav);
      _mm256_storeu_ps(x0 + num_elem_per_reg * 2, alphav);
      _mm256_storeu_ps(x0 + num_elem_per_reg * 3, alphav);

      x0 += 32;
    }
    for ( ; i < (n & (~0x0F)); i += 16 )
    {
      _mm256_storeu_ps(x0 + num_elem_per_reg * 0, alphav);
      _mm256_storeu_ps(x0 + num_elem_per_reg * 1, alphav);

      x0 += 16;
    }
    for ( ; i < (n & (~0x07)); i += 8 )
    {
      _mm256_storeu_ps(x0 + num_elem_per_reg * 0, alphav);
      x0 += 8;
    }
    for ( ; i < n; ++i )
    {
      *x0++ = *alpha;
    }
  }
  else
  {
    for ( dim_t i = 0; i < n; ++i )
    {
      *x0 = *alpha;
      x0 += incx;
    }
  }
>>>>>>> fb2a6827
}

void bli_dsetv_zen_int
     (
             conj_t  conjalpha,
             dim_t   n,
       const void*   alpha0,
             void*   x0, inc_t incx,
       const cntx_t* cntx
     )
{
<<<<<<< HEAD
	const double* alpha = alpha0;
	      double* x     = x0;

	const dim_t num_elem_per_reg = 4;
	dim_t       i = 0;
	__m256d     alphav;

	// If the vector dimension is zero return early.
	if ( bli_zero_dim1( n ) ) return;

	if ( incx == 1 )
	{
		// Broadcast the alpha scalar to all elements of a vector register.
		alphav = _mm256_broadcast_sd( alpha );

		// n & (~0x3F) = n & 0xFFFFFFC0 -> this masks the numbers less than 64,
		// the copy operation will be done for the multiples of 64
		for ( i = 0; i < (n & (~0x3F)); i += 64 )
		{
			_mm256_storeu_pd(x + num_elem_per_reg * 0, alphav);
			_mm256_storeu_pd(x + num_elem_per_reg * 1, alphav);
			_mm256_storeu_pd(x + num_elem_per_reg * 2, alphav);
			_mm256_storeu_pd(x + num_elem_per_reg * 3, alphav);
			_mm256_storeu_pd(x + num_elem_per_reg * 4, alphav);
			_mm256_storeu_pd(x + num_elem_per_reg * 5, alphav);
			_mm256_storeu_pd(x + num_elem_per_reg * 6, alphav);
			_mm256_storeu_pd(x + num_elem_per_reg * 7, alphav);
			_mm256_storeu_pd(x + num_elem_per_reg * 8, alphav);
			_mm256_storeu_pd(x + num_elem_per_reg * 9, alphav);
			_mm256_storeu_pd(x + num_elem_per_reg * 10, alphav);
			_mm256_storeu_pd(x + num_elem_per_reg * 11, alphav);
			_mm256_storeu_pd(x + num_elem_per_reg * 12, alphav);
			_mm256_storeu_pd(x + num_elem_per_reg * 13, alphav);
			_mm256_storeu_pd(x + num_elem_per_reg * 14, alphav);
			_mm256_storeu_pd(x + num_elem_per_reg * 15, alphav);

			x += num_elem_per_reg * 16;
		}
		for ( ; i < (n & (~0x1F)); i += 32 )
		{
			_mm256_storeu_pd(x + num_elem_per_reg * 0, alphav);
			_mm256_storeu_pd(x + num_elem_per_reg * 1, alphav);
			_mm256_storeu_pd(x + num_elem_per_reg * 2, alphav);
			_mm256_storeu_pd(x + num_elem_per_reg * 3, alphav);
			_mm256_storeu_pd(x + num_elem_per_reg * 4, alphav);
			_mm256_storeu_pd(x + num_elem_per_reg * 5, alphav);
			_mm256_storeu_pd(x + num_elem_per_reg * 6, alphav);
			_mm256_storeu_pd(x + num_elem_per_reg * 7, alphav);

			x += num_elem_per_reg * 8;
		}
		for ( ; i < (n & (~0xF)); i += 16 )
		{
			_mm256_storeu_pd(x + num_elem_per_reg * 0, alphav);
			_mm256_storeu_pd(x + num_elem_per_reg * 1, alphav);
			_mm256_storeu_pd(x + num_elem_per_reg * 2, alphav);
			_mm256_storeu_pd(x + num_elem_per_reg * 3, alphav);

			x += num_elem_per_reg * 4;
		}
		for ( ; i < (n & (~0x07)); i += 8 )
		{
			_mm256_storeu_pd(x + num_elem_per_reg * 0, alphav);
			_mm256_storeu_pd(x + num_elem_per_reg * 1, alphav);

			x += num_elem_per_reg * 2;
		}
		for ( ; i < (n & (~0x03)); i += 4 )
		{
			_mm256_storeu_pd(x + num_elem_per_reg * 0, alphav);
			x += num_elem_per_reg;
		}
		for ( ; i < n; ++i )
		{
			*x++ = *alpha;
		}
	}
	else
	{
		for ( i = 0; i < n; ++i )
		{
			*x = *alpha;

			x += incx;
		}
	}
=======
  const dim_t num_elem_per_reg = 4;
  dim_t       i = 0;
  __m256d     alphav;

  double *x0 = x;

  // If the vector dimension is zero return early.
  if ( bli_zero_dim1( n ) ) return;

  if ( incx == 1 )
  {
    // Broadcast the alpha scalar to all elements of a vector register.
    alphav = _mm256_broadcast_sd( alpha );

    // n & (~0x3F) = n & 0xFFFFFFC0 -> this masks the numbers less than 64,
    // the copy operation will be done for the multiples of 64
    for ( i = 0; i < (n & (~0x3F)); i += 64 )
    {
      _mm256_storeu_pd(x0 + num_elem_per_reg * 0, alphav);
      _mm256_storeu_pd(x0 + num_elem_per_reg * 1, alphav);
      _mm256_storeu_pd(x0 + num_elem_per_reg * 2, alphav);
      _mm256_storeu_pd(x0 + num_elem_per_reg * 3, alphav);
      _mm256_storeu_pd(x0 + num_elem_per_reg * 4, alphav);
      _mm256_storeu_pd(x0 + num_elem_per_reg * 5, alphav);
      _mm256_storeu_pd(x0 + num_elem_per_reg * 6, alphav);
      _mm256_storeu_pd(x0 + num_elem_per_reg * 7, alphav);
      _mm256_storeu_pd(x0 + num_elem_per_reg * 8, alphav);
      _mm256_storeu_pd(x0 + num_elem_per_reg * 9, alphav);
      _mm256_storeu_pd(x0 + num_elem_per_reg * 10, alphav);
      _mm256_storeu_pd(x0 + num_elem_per_reg * 11, alphav);
      _mm256_storeu_pd(x0 + num_elem_per_reg * 12, alphav);
      _mm256_storeu_pd(x0 + num_elem_per_reg * 13, alphav);
      _mm256_storeu_pd(x0 + num_elem_per_reg * 14, alphav);
      _mm256_storeu_pd(x0 + num_elem_per_reg * 15, alphav);

      x0 += num_elem_per_reg * 16;
    }
    for ( ; i < (n & (~0x1F)); i += 32 )
    {
      _mm256_storeu_pd(x0 + num_elem_per_reg * 0, alphav);
      _mm256_storeu_pd(x0 + num_elem_per_reg * 1, alphav);
      _mm256_storeu_pd(x0 + num_elem_per_reg * 2, alphav);
      _mm256_storeu_pd(x0 + num_elem_per_reg * 3, alphav);
      _mm256_storeu_pd(x0 + num_elem_per_reg * 4, alphav);
      _mm256_storeu_pd(x0 + num_elem_per_reg * 5, alphav);
      _mm256_storeu_pd(x0 + num_elem_per_reg * 6, alphav);
      _mm256_storeu_pd(x0 + num_elem_per_reg * 7, alphav);

      x0 += num_elem_per_reg * 8;
    }
    for ( ; i < (n & (~0xF)); i += 16 )
    {
      _mm256_storeu_pd(x0 + num_elem_per_reg * 0, alphav);
      _mm256_storeu_pd(x0 + num_elem_per_reg * 1, alphav);
      _mm256_storeu_pd(x0 + num_elem_per_reg * 2, alphav);
      _mm256_storeu_pd(x0 + num_elem_per_reg * 3, alphav);

      x0 += num_elem_per_reg * 4;
    }
    for ( ; i < (n & (~0x07)); i += 8 )
    {
      _mm256_storeu_pd(x0 + num_elem_per_reg * 0, alphav);
      _mm256_storeu_pd(x0 + num_elem_per_reg * 1, alphav);

      x0 += num_elem_per_reg * 2;
    }
    for ( ; i < (n & (~0x03)); i += 4 )
    {
      _mm256_storeu_pd(x0 + num_elem_per_reg * 0, alphav);
      x0 += num_elem_per_reg;
    }
    for ( ; i < n; ++i )
    {
      *x0++ = *alpha;
    }
  }
  else
  {
    for ( i = 0; i < n; ++i )
    {
      *x0 = *alpha;

      x0 += incx;
    }
  }
}

void bli_csetv_zen_int
     (
       conj_t           conjalpha,
       dim_t            n,
       scomplex* restrict alpha,
       scomplex* restrict x, inc_t incx,
       cntx_t* restrict cntx
     )
{
  // Declaring and initializing local variables and pointers
  const dim_t num_elem_per_reg = 8;
  dim_t       i = 0;
  float *x0 = (float *)x;

  // If the vector dimension is zero return early.
  if ( bli_zero_dim1( n ) ) return;
  scomplex alpha_conj =  *alpha;

  // Handle conjugation of alpha
  if( bli_is_conj( conjalpha ) ) alpha_conj.imag = -alpha_conj.imag;

  if ( incx == 1 )
  {
    __m256 alphaRv, alphaIv, alphav;

    // Broadcast the scomplex alpha value
    alphaRv = _mm256_broadcast_ss( &(alpha_conj.real) );
    alphaIv = _mm256_broadcast_ss( &(alpha_conj.imag) );
    alphav = _mm256_unpacklo_ps( alphaRv, alphaIv );

    // The condition n & ~0x3F => n & 0xFFFFFFC0
    // This sets the lower 6 bits to 0 and results in multiples of 64
    // Thus, we iterate in blocks of 64 scomplex elements
    // Fringe loops have similar conditions to set their masks(32, 16, ...)
    for ( i = 0; i < (n & (~0x3F)); i += 64 )
    {
      _mm256_storeu_ps(x0 + num_elem_per_reg * 0, alphav);
      _mm256_storeu_ps(x0 + num_elem_per_reg * 1, alphav);
      _mm256_storeu_ps(x0 + num_elem_per_reg * 2, alphav);
      _mm256_storeu_ps(x0 + num_elem_per_reg * 3, alphav);
      _mm256_storeu_ps(x0 + num_elem_per_reg * 4, alphav);
      _mm256_storeu_ps(x0 + num_elem_per_reg * 5, alphav);
      _mm256_storeu_ps(x0 + num_elem_per_reg * 6, alphav);
      _mm256_storeu_ps(x0 + num_elem_per_reg * 7, alphav);
      _mm256_storeu_ps(x0 + num_elem_per_reg * 8, alphav);
      _mm256_storeu_ps(x0 + num_elem_per_reg * 9, alphav);
      _mm256_storeu_ps(x0 + num_elem_per_reg * 10, alphav);
      _mm256_storeu_ps(x0 + num_elem_per_reg * 11, alphav);
      _mm256_storeu_ps(x0 + num_elem_per_reg * 12, alphav);
      _mm256_storeu_ps(x0 + num_elem_per_reg * 13, alphav);
      _mm256_storeu_ps(x0 + num_elem_per_reg * 14, alphav);
      _mm256_storeu_ps(x0 + num_elem_per_reg * 15, alphav);

      x0 += num_elem_per_reg * 16;
    }
    for ( ; i < (n & (~0x1F)); i += 32 )
    {
      _mm256_storeu_ps(x0 + num_elem_per_reg * 0, alphav);
      _mm256_storeu_ps(x0 + num_elem_per_reg * 1, alphav);
      _mm256_storeu_ps(x0 + num_elem_per_reg * 2, alphav);
      _mm256_storeu_ps(x0 + num_elem_per_reg * 3, alphav);
      _mm256_storeu_ps(x0 + num_elem_per_reg * 4, alphav);
      _mm256_storeu_ps(x0 + num_elem_per_reg * 5, alphav);
      _mm256_storeu_ps(x0 + num_elem_per_reg * 6, alphav);
      _mm256_storeu_ps(x0 + num_elem_per_reg * 7, alphav);

      x0 += num_elem_per_reg * 8;
    }
    for ( ; i < (n & (~0x0F)); i += 16 )
    {
      _mm256_storeu_ps(x0 + num_elem_per_reg * 0, alphav);
      _mm256_storeu_ps(x0 + num_elem_per_reg * 1, alphav);
      _mm256_storeu_ps(x0 + num_elem_per_reg * 2, alphav);
      _mm256_storeu_ps(x0 + num_elem_per_reg * 3, alphav);

      x0 += num_elem_per_reg * 4;
    }
    for ( ; i < (n & (~0x07)); i += 8 )
    {
      _mm256_storeu_ps(x0 + num_elem_per_reg * 0, alphav);
      _mm256_storeu_ps(x0 + num_elem_per_reg * 1, alphav);

      x0 += num_elem_per_reg * 2;
    }
    for ( ; i < (n & (~0x03)); i += 4 )
    {
      _mm256_storeu_ps(x0 + num_elem_per_reg * 0, alphav);
      x0 += num_elem_per_reg;
    }
  }

  // Code-section for non-unit stride
  for( ; i < n; i += 1 )
  {
    *x0       = alpha_conj.real;
    *(x0 + 1) = alpha_conj.imag;

    x0 += 2 * incx;
  }

}

void bli_zsetv_zen_int
     (
       conj_t           conjalpha,
       dim_t            n,
       dcomplex* restrict alpha,
       dcomplex* restrict x, inc_t incx,
       cntx_t* restrict cntx
     )
{
  // Declaring and initializing local variables and pointers
  const dim_t num_elem_per_reg = 4;
  dim_t       i = 0;
  double *x0 = (double *)x;

  // If the vector dimension is zero return early.
  if ( bli_zero_dim1( n ) ) return;

  // Handle conjugation of alpha
  if( bli_is_conj( conjalpha ) ) alpha->imag = -alpha->imag;

  if ( incx == 1 )
  {
    __m256d alphav;

    // Broadcast the dcomplex alpha value
    alphav = _mm256_broadcast_pd( (const __m128d *)alpha );

    // The condition n & ~0x1F => n & 0xFFFFFFE0
    // This sets the lower 5 bits to 0 and results in multiples of 32
    // Thus, we iterate in blocks of 32 elements
    // Fringe loops have similar conditions to set their masks(16, 8, ...)
    for ( i = 0; i < (n & (~0x1F)); i += 32 )
    {
      _mm256_storeu_pd(x0 + num_elem_per_reg * 0, alphav);
      _mm256_storeu_pd(x0 + num_elem_per_reg * 1, alphav);
      _mm256_storeu_pd(x0 + num_elem_per_reg * 2, alphav);
      _mm256_storeu_pd(x0 + num_elem_per_reg * 3, alphav);
      _mm256_storeu_pd(x0 + num_elem_per_reg * 4, alphav);
      _mm256_storeu_pd(x0 + num_elem_per_reg * 5, alphav);
      _mm256_storeu_pd(x0 + num_elem_per_reg * 6, alphav);
      _mm256_storeu_pd(x0 + num_elem_per_reg * 7, alphav);
      _mm256_storeu_pd(x0 + num_elem_per_reg * 8, alphav);
      _mm256_storeu_pd(x0 + num_elem_per_reg * 9, alphav);
      _mm256_storeu_pd(x0 + num_elem_per_reg * 10, alphav);
      _mm256_storeu_pd(x0 + num_elem_per_reg * 11, alphav);
      _mm256_storeu_pd(x0 + num_elem_per_reg * 12, alphav);
      _mm256_storeu_pd(x0 + num_elem_per_reg * 13, alphav);
      _mm256_storeu_pd(x0 + num_elem_per_reg * 14, alphav);
      _mm256_storeu_pd(x0 + num_elem_per_reg * 15, alphav);

      x0 += num_elem_per_reg * 16;
    }
    for ( ; i < (n & (~0x0F)); i += 16 )
    {
      _mm256_storeu_pd(x0 + num_elem_per_reg * 0, alphav);
      _mm256_storeu_pd(x0 + num_elem_per_reg * 1, alphav);
      _mm256_storeu_pd(x0 + num_elem_per_reg * 2, alphav);
      _mm256_storeu_pd(x0 + num_elem_per_reg * 3, alphav);
      _mm256_storeu_pd(x0 + num_elem_per_reg * 4, alphav);
      _mm256_storeu_pd(x0 + num_elem_per_reg * 5, alphav);
      _mm256_storeu_pd(x0 + num_elem_per_reg * 6, alphav);
      _mm256_storeu_pd(x0 + num_elem_per_reg * 7, alphav);

      x0 += num_elem_per_reg * 8;
    }
    for ( ; i < (n & (~0x07)); i += 8 )
    {
      _mm256_storeu_pd(x0 + num_elem_per_reg * 0, alphav);
      _mm256_storeu_pd(x0 + num_elem_per_reg * 1, alphav);
      _mm256_storeu_pd(x0 + num_elem_per_reg * 2, alphav);
      _mm256_storeu_pd(x0 + num_elem_per_reg * 3, alphav);

      x0 += num_elem_per_reg * 4;
    }
    for ( ; i < (n & (~0x03)); i += 4 )
    {
      _mm256_storeu_pd(x0 + num_elem_per_reg * 0, alphav);
      _mm256_storeu_pd(x0 + num_elem_per_reg * 1, alphav);

      x0 += num_elem_per_reg * 2;
    }
    for ( ; i < (n & (~0x01)); i += 2 )
    {
      _mm256_storeu_pd(x0 + num_elem_per_reg * 0, alphav);
      x0 += num_elem_per_reg;
    }

    // Issue vzeroupper instruction to clear upper lanes of ymm registers.
    // This avoids a performance penalty caused by false dependencies when
    // transitioning from AVX to SSE instructions (which may occur later,
    // especially if BLIS is compiled with -mfpmath=sse).
    _mm256_zeroupper();
  }

  if ( i < n )
  {
    __m128d alphav;
    alphav = _mm_loadu_pd((const double*)alpha);

    for( ; i < n; i += 1 )
    {
      _mm_storeu_pd(x0, alphav);
      x0 += 2 * incx;
    }
  }

>>>>>>> fb2a6827
}
<|MERGE_RESOLUTION|>--- conflicted
+++ resolved
@@ -46,95 +46,6 @@
        const cntx_t* cntx
      )
 {
-<<<<<<< HEAD
-	const float* alpha = alpha0;
-	      float* x     = x0;
-
-	const dim_t num_elem_per_reg = 8;
-	dim_t       i = 0;
-	__m256      alphav;
-
-	// If the vector dimension is zero return early.
-	if ( bli_zero_dim1( n ) ) return;
-
-	if ( incx == 1 )
-	{
-		alphav = _mm256_broadcast_ss( alpha );
-
-		// For loop with n & ~0x7F => n & 0xFFFFFF80 masks the lower bits and results in multiples of 128
-		// for example if n = 255
-		// n & ~0x7F results in 128: copy from 0 to 128 happens in first loop
-		// n & ~0x3F results in 192: copy from 128 to 192 happens in second loop
-		// n & ~0x1F results in 224: copy from 128 to 192 happens in third loop and so on.
-		for ( i = 0; i < (n & (~0x7F)); i += 128 )
-		{
-			_mm256_storeu_ps(x + num_elem_per_reg * 0, alphav);
-			_mm256_storeu_ps(x + num_elem_per_reg * 1, alphav);
-			_mm256_storeu_ps(x + num_elem_per_reg * 2, alphav);
-			_mm256_storeu_ps(x + num_elem_per_reg * 3, alphav);
-			_mm256_storeu_ps(x + num_elem_per_reg * 4, alphav);
-			_mm256_storeu_ps(x + num_elem_per_reg * 5, alphav);
-			_mm256_storeu_ps(x + num_elem_per_reg * 6, alphav);
-			_mm256_storeu_ps(x + num_elem_per_reg * 7, alphav);
-			_mm256_storeu_ps(x + num_elem_per_reg * 8, alphav);
-			_mm256_storeu_ps(x + num_elem_per_reg * 9, alphav);
-			_mm256_storeu_ps(x + num_elem_per_reg * 10, alphav);
-			_mm256_storeu_ps(x + num_elem_per_reg * 11, alphav);
-			_mm256_storeu_ps(x + num_elem_per_reg * 12, alphav);
-			_mm256_storeu_ps(x + num_elem_per_reg * 13, alphav);
-			_mm256_storeu_ps(x + num_elem_per_reg * 14, alphav);
-			_mm256_storeu_ps(x + num_elem_per_reg * 15, alphav);
-
-			x += 128;
-		}
-		for ( ; i < (n & (~0x3F)); i += 64 )
-		{
-			_mm256_storeu_ps(x + num_elem_per_reg * 0, alphav);
-			_mm256_storeu_ps(x + num_elem_per_reg * 1, alphav);
-			_mm256_storeu_ps(x + num_elem_per_reg * 2, alphav);
-			_mm256_storeu_ps(x + num_elem_per_reg * 3, alphav);
-			_mm256_storeu_ps(x + num_elem_per_reg * 4, alphav);
-			_mm256_storeu_ps(x + num_elem_per_reg * 5, alphav);
-			_mm256_storeu_ps(x + num_elem_per_reg * 6, alphav);
-			_mm256_storeu_ps(x + num_elem_per_reg * 7, alphav);
-
-			x += 64;
-		}
-		for ( ; i < (n & (~0x1F)); i += 32 )
-		{
-			_mm256_storeu_ps(x + num_elem_per_reg * 0, alphav);
-			_mm256_storeu_ps(x + num_elem_per_reg * 1, alphav);
-			_mm256_storeu_ps(x + num_elem_per_reg * 2, alphav);
-			_mm256_storeu_ps(x + num_elem_per_reg * 3, alphav);
-
-			x += 32;
-		}
-		for ( ; i < (n & (~0x0F)); i += 16 )
-		{
-			_mm256_storeu_ps(x + num_elem_per_reg * 0, alphav);
-			_mm256_storeu_ps(x + num_elem_per_reg * 1, alphav);
-
-			x += 16;
-		}
-		for ( ; i < (n & (~0x07)); i += 8 )
-		{
-			_mm256_storeu_ps(x + num_elem_per_reg * 0, alphav);
-			x += 8;
-		}
-		for ( ; i < n; ++i )
-		{
-			*x++ = *alpha;
-		}
-	}
-	else
-	{
-		for ( dim_t i = 0; i < n; ++i )
-		{
-			*x = *alpha;
-			x += incx;
-		}
-	}
-=======
   const dim_t num_elem_per_reg = 8;
   dim_t       i = 0;
   __m256      alphav;
@@ -221,7 +132,6 @@
       x0 += incx;
     }
   }
->>>>>>> fb2a6827
 }
 
 void bli_dsetv_zen_int
@@ -233,94 +143,6 @@
        const cntx_t* cntx
      )
 {
-<<<<<<< HEAD
-	const double* alpha = alpha0;
-	      double* x     = x0;
-
-	const dim_t num_elem_per_reg = 4;
-	dim_t       i = 0;
-	__m256d     alphav;
-
-	// If the vector dimension is zero return early.
-	if ( bli_zero_dim1( n ) ) return;
-
-	if ( incx == 1 )
-	{
-		// Broadcast the alpha scalar to all elements of a vector register.
-		alphav = _mm256_broadcast_sd( alpha );
-
-		// n & (~0x3F) = n & 0xFFFFFFC0 -> this masks the numbers less than 64,
-		// the copy operation will be done for the multiples of 64
-		for ( i = 0; i < (n & (~0x3F)); i += 64 )
-		{
-			_mm256_storeu_pd(x + num_elem_per_reg * 0, alphav);
-			_mm256_storeu_pd(x + num_elem_per_reg * 1, alphav);
-			_mm256_storeu_pd(x + num_elem_per_reg * 2, alphav);
-			_mm256_storeu_pd(x + num_elem_per_reg * 3, alphav);
-			_mm256_storeu_pd(x + num_elem_per_reg * 4, alphav);
-			_mm256_storeu_pd(x + num_elem_per_reg * 5, alphav);
-			_mm256_storeu_pd(x + num_elem_per_reg * 6, alphav);
-			_mm256_storeu_pd(x + num_elem_per_reg * 7, alphav);
-			_mm256_storeu_pd(x + num_elem_per_reg * 8, alphav);
-			_mm256_storeu_pd(x + num_elem_per_reg * 9, alphav);
-			_mm256_storeu_pd(x + num_elem_per_reg * 10, alphav);
-			_mm256_storeu_pd(x + num_elem_per_reg * 11, alphav);
-			_mm256_storeu_pd(x + num_elem_per_reg * 12, alphav);
-			_mm256_storeu_pd(x + num_elem_per_reg * 13, alphav);
-			_mm256_storeu_pd(x + num_elem_per_reg * 14, alphav);
-			_mm256_storeu_pd(x + num_elem_per_reg * 15, alphav);
-
-			x += num_elem_per_reg * 16;
-		}
-		for ( ; i < (n & (~0x1F)); i += 32 )
-		{
-			_mm256_storeu_pd(x + num_elem_per_reg * 0, alphav);
-			_mm256_storeu_pd(x + num_elem_per_reg * 1, alphav);
-			_mm256_storeu_pd(x + num_elem_per_reg * 2, alphav);
-			_mm256_storeu_pd(x + num_elem_per_reg * 3, alphav);
-			_mm256_storeu_pd(x + num_elem_per_reg * 4, alphav);
-			_mm256_storeu_pd(x + num_elem_per_reg * 5, alphav);
-			_mm256_storeu_pd(x + num_elem_per_reg * 6, alphav);
-			_mm256_storeu_pd(x + num_elem_per_reg * 7, alphav);
-
-			x += num_elem_per_reg * 8;
-		}
-		for ( ; i < (n & (~0xF)); i += 16 )
-		{
-			_mm256_storeu_pd(x + num_elem_per_reg * 0, alphav);
-			_mm256_storeu_pd(x + num_elem_per_reg * 1, alphav);
-			_mm256_storeu_pd(x + num_elem_per_reg * 2, alphav);
-			_mm256_storeu_pd(x + num_elem_per_reg * 3, alphav);
-
-			x += num_elem_per_reg * 4;
-		}
-		for ( ; i < (n & (~0x07)); i += 8 )
-		{
-			_mm256_storeu_pd(x + num_elem_per_reg * 0, alphav);
-			_mm256_storeu_pd(x + num_elem_per_reg * 1, alphav);
-
-			x += num_elem_per_reg * 2;
-		}
-		for ( ; i < (n & (~0x03)); i += 4 )
-		{
-			_mm256_storeu_pd(x + num_elem_per_reg * 0, alphav);
-			x += num_elem_per_reg;
-		}
-		for ( ; i < n; ++i )
-		{
-			*x++ = *alpha;
-		}
-	}
-	else
-	{
-		for ( i = 0; i < n; ++i )
-		{
-			*x = *alpha;
-
-			x += incx;
-		}
-	}
-=======
   const dim_t num_elem_per_reg = 4;
   dim_t       i = 0;
   __m256d     alphav;
@@ -616,5 +438,4 @@
     }
   }
 
->>>>>>> fb2a6827
 }
