--- conflicted
+++ resolved
@@ -92,14 +92,8 @@
 	// simplifies to updating y.
 	if ( bli_zero_dim1( m ) || PASTEMAC(s,eq0)( *alpha ) )
 	{
-<<<<<<< HEAD
-		scalv_ker_ft f = bli_cntx_get_ukr_dt( BLIS_FLOAT, BLIS_SCALV_KER, cntx );
-
-		f
-=======
 
 		bli_sscalv_zen_int_10
->>>>>>> fb2a6827
 		(
 		  BLIS_NO_CONJUGATE,
 		  b_n,
@@ -114,11 +108,6 @@
 	// operation as a loop over dotxv.
 	if ( b_n != fuse_fac )
 	{
-<<<<<<< HEAD
-		dotxv_ker_ft f = bli_cntx_get_ukr_dt( BLIS_FLOAT, BLIS_DOTXV_KER, cntx );
-
-=======
->>>>>>> fb2a6827
 		for ( dim_t i = 0; i < b_n; ++i )
 		{
 			const float* restrict a1   = a + (0  )*inca + (i  )*lda;
@@ -455,17 +444,7 @@
        const cntx_t* cntx
      )
 {
-<<<<<<< HEAD
-	const double* restrict alpha = alpha0;
-	const double* restrict a     = a0;
-	const double* restrict x     = x0;
-	const double* restrict beta  = beta0;
-	      double* restrict y     = y0;
-
-	const dim_t fuse_fac       = 8;
-=======
 	const dim_t fuse_fac = 8;
->>>>>>> fb2a6827
 	const dim_t n_elem_per_reg = 4;
 
 	// If the b_n dimension is zero, y is empty and there is no computation.
@@ -476,25 +455,12 @@
 	// simplifies to updating y.
 	if (bli_zero_dim1(m) || PASTEMAC(d, eq0)(*alpha))
 	{
-<<<<<<< HEAD
-		scalv_ker_ft f = bli_cntx_get_ukr_dt( BLIS_DOUBLE, BLIS_SCALV_KER, cntx );
-
-		f
-		(
-		  BLIS_NO_CONJUGATE,
-		  b_n,
-		  beta,
-		  y, incy,
-		  cntx
-		);
-=======
 		bli_dscalv_zen_int_10(
 			BLIS_NO_CONJUGATE,
 			b_n,
 			beta,
 			y, incy,
 			cntx);
->>>>>>> fb2a6827
 		return;
 	}
 
@@ -505,13 +471,9 @@
 	*/
 	if (b_n < fuse_fac)
 	{
-<<<<<<< HEAD
-		dotxv_ker_ft f = bli_cntx_get_ukr_dt( BLIS_DOUBLE, BLIS_DOTXV_KER, cntx );
-=======
 		if (b_n >= 4)
 		{
 			dim_t fuse = 4;
->>>>>>> fb2a6827
 
 			bli_ddotxf_zen_int_4
 			(
@@ -537,13 +499,7 @@
 
 		if (b_n >= 2)
 		{
-<<<<<<< HEAD
-			const double* restrict a1   = a + (0  )*inca + (i  )*lda;
-			const double* restrict x1   = x + (0  )*incx;
-			      double* restrict psi1 = y + (i  )*incy;
-=======
 			dim_t fuse = 2;
->>>>>>> fb2a6827
 
 			bli_ddotxf_zen_int_2
 			(
@@ -639,17 +595,6 @@
 		m_viter = (m) / (n_elem_per_reg * n_iter_unroll);
 
 		// Set up pointers for x and the b_n columns of A (rows of A^T).
-<<<<<<< HEAD
-		const double* restrict xp0 = x;
-		const double* restrict ap0 = a + 0*lda;
-		const double* restrict ap1 = a + 1*lda;
-		const double* restrict ap2 = a + 2*lda;
-		const double* restrict ap3 = a + 3*lda;
-		const double* restrict ap4 = a + 4*lda;
-		const double* restrict ap5 = a + 5*lda;
-		const double* restrict ap6 = a + 6*lda;
-		const double* restrict ap7 = a + 7*lda;
-=======
 		double *restrict x0 = x;
 		double *restrict av[8];
 
@@ -661,7 +606,6 @@
 		av[5] = a + 5 * lda;
 		av[6] = a + 6 * lda;
 		av[7] = a + 7 * lda;
->>>>>>> fb2a6827
 
 		// Initialize b_n rho vector accumulators to zero.
 		v4df_t rhov[8];
@@ -681,25 +625,12 @@
 		for (dim_t i = 0; i < m_viter; ++i)
 		{
 			// Load the input values.
-<<<<<<< HEAD
-			x0v.v = _mm256_loadu_pd( xp0 + 0*n_elem_per_reg );
-
-			a0v.v = _mm256_loadu_pd( ap0 + 0*n_elem_per_reg );
-			a1v.v = _mm256_loadu_pd( ap1 + 0*n_elem_per_reg );
-			a2v.v = _mm256_loadu_pd( ap2 + 0*n_elem_per_reg );
-			a3v.v = _mm256_loadu_pd( ap3 + 0*n_elem_per_reg );
-			a4v.v = _mm256_loadu_pd( ap4 + 0*n_elem_per_reg );
-			a5v.v = _mm256_loadu_pd( ap5 + 0*n_elem_per_reg );
-			a6v.v = _mm256_loadu_pd( ap6 + 0*n_elem_per_reg );
-			a7v.v = _mm256_loadu_pd( ap7 + 0*n_elem_per_reg );
-=======
 			xv.v = _mm256_loadu_pd(x0 + 0 * n_elem_per_reg);
 
 			avec[0].v = _mm256_loadu_pd(av[0] + 0 * n_elem_per_reg);
 			avec[1].v = _mm256_loadu_pd(av[1] + 0 * n_elem_per_reg);
 			avec[2].v = _mm256_loadu_pd(av[2] + 0 * n_elem_per_reg);
 			avec[3].v = _mm256_loadu_pd(av[3] + 0 * n_elem_per_reg);
->>>>>>> fb2a6827
 
 			// perform: rho?v += a?v * x0v;
 			rhov[0].v = _mm256_fmadd_pd(avec[0].v, xv.v, rhov[0].v);
@@ -717,17 +648,6 @@
 			rhov[6].v = _mm256_fmadd_pd(avec[6].v, xv.v, rhov[6].v);
 			rhov[7].v = _mm256_fmadd_pd(avec[7].v, xv.v, rhov[7].v);
 
-<<<<<<< HEAD
-			xp0 += n_elem_per_reg * n_iter_unroll;
-			ap0 += n_elem_per_reg * n_iter_unroll;
-			ap1 += n_elem_per_reg * n_iter_unroll;
-			ap2 += n_elem_per_reg * n_iter_unroll;
-			ap3 += n_elem_per_reg * n_iter_unroll;
-			ap4 += n_elem_per_reg * n_iter_unroll;
-			ap5 += n_elem_per_reg * n_iter_unroll;
-			ap6 += n_elem_per_reg * n_iter_unroll;
-			ap7 += n_elem_per_reg * n_iter_unroll;
-=======
 			x0 += n_elem_per_reg * n_iter_unroll;
 			av[0] += n_elem_per_reg * n_iter_unroll;
 			av[1] += n_elem_per_reg * n_iter_unroll;
@@ -737,7 +657,6 @@
 			av[5] += n_elem_per_reg * n_iter_unroll;
 			av[6] += n_elem_per_reg * n_iter_unroll;
 			av[7] += n_elem_per_reg * n_iter_unroll;
->>>>>>> fb2a6827
 		}
 
 		// Sum the elements of a given rho?v. This computes the sum of
@@ -946,18 +865,6 @@
 
 	if (incy == 1)
 	{
-<<<<<<< HEAD
-		// Initialize pointers for x and the b_n columns of A (rows of A^T).
-		const double* restrict xp0 = x;
-		const double* restrict ap0 = a + 0*lda;
-		const double* restrict ap1 = a + 1*lda;
-		const double* restrict ap2 = a + 2*lda;
-		const double* restrict ap3 = a + 3*lda;
-		const double* restrict ap4 = a + 4*lda;
-		const double* restrict ap5 = a + 5*lda;
-		const double* restrict ap6 = a + 6*lda;
-		const double* restrict ap7 = a + 7*lda;
-=======
 		// Store the output.
 		_mm256_storeu_pd((y + 0 * n_elem_per_reg), y0v.v);
 		_mm256_storeu_pd((y + 1 * n_elem_per_reg), y1v.v);
@@ -974,7 +881,6 @@
 		*(y + 7 * incy) = y1v.d[3];
 	}
 }
->>>>>>> fb2a6827
 
 
 void bli_ddotxf_zen_int_4
@@ -1017,18 +923,6 @@
 	{
 		for (dim_t i = 0; i < b_n; ++i)
 		{
-<<<<<<< HEAD
-			const double x0c = *xp0;
-
-			const double a0c = *ap0;
-			const double a1c = *ap1;
-			const double a2c = *ap2;
-			const double a3c = *ap3;
-			const double a4c = *ap4;
-			const double a5c = *ap5;
-			const double a6c = *ap6;
-			const double a7c = *ap7;
-=======
 			double *a1 = a + (0) * inca + (i)*lda;
 			double *x1 = x + (0) * incx;
 			double *psi1 = y + (i)*incy;
@@ -1049,7 +943,6 @@
 
 	// At this point, we know that b_n is exactly equal to the fusing factor.
 	// However, m may not be a multiple of the number of elements per vector.
->>>>>>> fb2a6827
 
 	// Going forward, we handle two possible storage formats of A explicitly:
 	// (1) A is stored by columns, or (2) A is stored by rows. Either case is
@@ -1063,17 +956,6 @@
 	// factored out into one code block after the following conditional, which
 	// distinguishes between (1) and (2).
 
-<<<<<<< HEAD
-			xp0 += incx;
-			ap0 += inca;
-			ap1 += inca;
-			ap2 += inca;
-			ap3 += inca;
-			ap4 += inca;
-			ap5 += inca;
-			ap6 += inca;
-			ap7 += inca;
-=======
 	// Intermediate variables to hold the completed dot products
 	double rho0 = 0, rho1 = 0, rho2 = 0, rho3 = 0;
 
@@ -1301,7 +1183,6 @@
 			m -= n_elem_per_reg * n_iter_unroll[i] * m_viter[i];
 			a += n_elem_per_reg * n_iter_unroll[i] * m_viter[i] /* * inca */;
 			x += n_elem_per_reg * n_iter_unroll[i] * m_viter[i] /* * incx */;
->>>>>>> fb2a6827
 		}
 	}
 
