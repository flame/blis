--- conflicted
+++ resolved
@@ -284,16 +284,11 @@
 	dim_t            m_viter[4];
 	dim_t            m_left = m;
 
-<<<<<<< HEAD
-	v4df_t           chi0v, chi1v, chi2v, chi3v;
-	v4df_t           chi4v, chi5v, chi6v, chi7v;
-=======
 	double* restrict av[8] __attribute__((aligned(64)));
 
 	double* restrict y0;
 
 	v4df_t           chiv[8], a_vec[32], yv[4];
->>>>>>> fb2a6827
 
 	double           chi[8] __attribute__((aligned(64)));
 
@@ -456,17 +451,6 @@
 		m_left  = m;
 	}
 
-<<<<<<< HEAD
-	const double* restrict ap0   = a + 0*lda;
-	const double* restrict ap1   = a + 1*lda;
-	const double* restrict ap2   = a + 2*lda;
-	const double* restrict ap3   = a + 3*lda;
-	const double* restrict ap4   = a + 4*lda;
-	const double* restrict ap5   = a + 5*lda;
-	const double* restrict ap6   = a + 6*lda;
-	const double* restrict ap7   = a + 7*lda;
-	      double* restrict yp0   = y;
-=======
 	// av points to the 8 columns under consideration
 	av[0]   = a + 0*lda;
 	av[1]   = a + 1*lda;
@@ -477,7 +461,6 @@
 	av[6]   = a + 6*lda;
 	av[7]   = a + 7*lda;
 	y0   = y;
->>>>>>> fb2a6827
 
 	chi[0] = *( x + 0*incx );
 	chi[1] = *( x + 1*incx );
@@ -692,17 +675,6 @@
 	for ( i = 0; i < m_viter[2]; ++i )
 	{
 		// Load the input values.
-<<<<<<< HEAD
-		y0v.v = _mm256_loadu_pd( yp0 + 0*n_elem_per_reg );
-		a0v.v = _mm256_loadu_pd( ap0 + 0*n_elem_per_reg );
-		a1v.v = _mm256_loadu_pd( ap1 + 0*n_elem_per_reg );
-		a2v.v = _mm256_loadu_pd( ap2 + 0*n_elem_per_reg );
-		a3v.v = _mm256_loadu_pd( ap3 + 0*n_elem_per_reg );
-		a4v.v = _mm256_loadu_pd( ap4 + 0*n_elem_per_reg );
-		a5v.v = _mm256_loadu_pd( ap5 + 0*n_elem_per_reg );
-		a6v.v = _mm256_loadu_pd( ap6 + 0*n_elem_per_reg );
-		a7v.v = _mm256_loadu_pd( ap7 + 0*n_elem_per_reg );
-=======
 		yv[0].v = _mm256_loadu_pd( y0 + 0*n_elem_per_reg );
 		yv[1].v = _mm256_loadu_pd( y0 + 1*n_elem_per_reg );
 
@@ -723,7 +695,6 @@
 		a_vec[13].v = _mm256_loadu_pd( av[5] + 1*n_elem_per_reg );
 		a_vec[14].v = _mm256_loadu_pd( av[6] + 1*n_elem_per_reg );
 		a_vec[15].v = _mm256_loadu_pd( av[7] + 1*n_elem_per_reg );
->>>>>>> fb2a6827
 
 		// perform : y += alpha * x;
 		yv[0].v = _mm256_fmadd_pd( a_vec[0].v, chiv[0].v, yv[0].v );
@@ -745,19 +716,6 @@
 		yv[1].v = _mm256_fmadd_pd( a_vec[15].v, chiv[7].v, yv[1].v );
 
 		// Store the output.
-<<<<<<< HEAD
-		_mm256_storeu_pd( (yp0 + 0*n_elem_per_reg), y0v.v );
-
-		yp0 += n_elem_per_reg;
-		ap0 += n_elem_per_reg;
-		ap1 += n_elem_per_reg;
-		ap2 += n_elem_per_reg;
-		ap3 += n_elem_per_reg;
-		ap4 += n_elem_per_reg;
-		ap5 += n_elem_per_reg;
-		ap6 += n_elem_per_reg;
-		ap7 += n_elem_per_reg;
-=======
 		_mm256_storeu_pd( (y0 + 0*n_elem_per_reg), yv[0].v );
 		_mm256_storeu_pd( (y0 + 1*n_elem_per_reg), yv[1].v );
 
@@ -809,7 +767,6 @@
 		av[5] += n_elem_per_reg;
 		av[6] += n_elem_per_reg;
 		av[7] += n_elem_per_reg;
->>>>>>> fb2a6827
 	}
 
 	// If there are leftover iterations, perform them with scalar code.
@@ -817,37 +774,6 @@
 	{
 		double       y0c = *yp0;
 
-<<<<<<< HEAD
-		const double a0c = *ap0;
-		const double a1c = *ap1;
-		const double a2c = *ap2;
-		const double a3c = *ap3;
-		const double a4c = *ap4;
-		const double a5c = *ap5;
-		const double a6c = *ap6;
-		const double a7c = *ap7;
-
-		y0c += chi0 * a0c;
-		y0c += chi1 * a1c;
-		y0c += chi2 * a2c;
-		y0c += chi3 * a3c;
-		y0c += chi4 * a4c;
-		y0c += chi5 * a5c;
-		y0c += chi6 * a6c;
-		y0c += chi7 * a7c;
-
-		*yp0 = y0c;
-
-		ap0 += inca;
-		ap1 += inca;
-		ap2 += inca;
-		ap3 += inca;
-		ap4 += inca;
-		ap5 += inca;
-		ap6 += inca;
-		ap7 += inca;
-		yp0 += incy;
-=======
 		const double a0c = *av[0];
 		const double a1c = *av[1];
 		const double a2c = *av[2];
@@ -877,6 +803,5 @@
 		av[6] += inca;
 		av[7] += inca;
 		y0 += incy;
->>>>>>> fb2a6827
 	}
 }
