/*

   BLIS
   An object-based framework for developing high-performance BLAS-like
   libraries.

   Copyright (C) 2021-2022, Advanced Micro Devices, Inc. All rights reserved.

   Redistribution and use in source and binary forms, with or without
   modification, are permitted provided that the following conditions are
   met:
    - Redistributions of source code must retain the above copyright
      notice, this list of conditions and the following disclaimer.
    - Redistributions in binary form must reproduce the above copyright
      notice, this list of conditions and the following disclaimer in the
      documentation and/or other materials provided with the distribution.
    - Neither the name(s) of the copyright holder(s) nor the names of its
      contributors may be used to endorse or promote products derived
      from this software without specific prior written permission.

   THIS SOFTWARE IS PROVIDED BY THE COPYRIGHT HOLDERS AND CONTRIBUTORS
   "AS IS" AND ANY EXPRESS OR IMPLIED WARRANTIES, INCLUDING, BUT NOT
   LIMITED TO, THE IMPLIED WARRANTIES OF MERCHANTABILITY AND FITNESS FOR
   A PARTICULAR PURPOSE ARE DISCLAIMED. IN NO EVENT SHALL THE COPYRIGHT
   HOLDER OR CONTRIBUTORS BE LIABLE FOR ANY DIRECT, INDIRECT, INCIDENTAL,
   SPECIAL, EXEMPLARY, OR CONSEQUENTIAL DAMAGES (INCLUDING, BUT NOT
   LIMITED TO, PROCUREMENT OF SUBSTITUTE GOODS OR SERVICES; LOSS OF USE,
   DATA, OR PROFITS; OR BUSINESS INTERRUPTION) HOWEVER CAUSED AND ON ANY
   THEORY OF LIABILITY, WHETHER IN CONTRACT, STRICT LIABILITY, OR TORT
   (INCLUDING NEGLIGENCE OR OTHERWISE) ARISING IN ANY WAY OUT OF THE USE
   OF THIS SOFTWARE, EVEN IF ADVISED OF THE POSSIBILITY OF SUCH DAMAGE.

*/

#include "immintrin.h"
#include "blis.h"


void bli_caxpyf_zen_int_4
     (
       conj_t           conja,
       conj_t           conjx,
       dim_t            m,
       dim_t            b_n,
       scomplex* restrict alpha,
       scomplex* restrict a, inc_t inca, inc_t lda,
       scomplex* restrict x, inc_t incx,
       scomplex* restrict y, inc_t incy,
       cntx_t* restrict cntx
     )
{
    inc_t fuse_fac = 4;
    inc_t i;

    __m256 ymm0, ymm1, ymm2, ymm3;
    __m256 ymm4, ymm5, ymm6, ymm7;
    __m256 ymm8,       ymm10;
    __m256 ymm12, ymm13;

    float* ap[4];
    float* y0 = (float*)y;

    scomplex            chi0;
    scomplex            chi1;
    scomplex            chi2;
    scomplex            chi3;


    dim_t setPlusOne = 1;

    if ( bli_is_conj(conja) )
    {
        setPlusOne = -1;
    }
    // If either dimension is zero, or if alpha is zero, return early.
    if ( bli_zero_dim2( m, b_n ) || bli_ceq0( *alpha ) ) return;

    // If b_n is not equal to the fusing factor, then perform the entire
    // operation as a loop over axpyv.
    if ( b_n != fuse_fac )
    {
<<<<<<< HEAD
=======
	if ( cntx == NULL ) cntx = ( cntx_t* )bli_gks_query_cntx();

>>>>>>> 9b1beec6
        caxpyv_ker_ft f = bli_cntx_get_ukr_dt( BLIS_SCOMPLEX, BLIS_AXPYV_KER, cntx );

        for ( i = 0; i < b_n; ++i )
        {
            scomplex* a1   = a + (0  )*inca + (i  )*lda;
            scomplex* chi1 = x + (i  )*incx;
            scomplex* y1   = y + (0  )*incy;
            scomplex  alpha_chi1;

            bli_ccopycjs( conjx, *chi1, alpha_chi1 );
            bli_cscals( *alpha, alpha_chi1 );

            f
            (
              conja,
              m,
              &alpha_chi1,
              a1, inca,
              y1, incy,
              cntx
            );
        }

        return;
    }


    // At this point, we know that b_n is exactly equal to the fusing factor.
    if(bli_is_noconj(conjx))
    {
        chi0 = *( x + 0*incx );
        chi1 = *( x + 1*incx );
        chi2 = *( x + 2*incx );
        chi3 = *( x + 3*incx );
    }
    else
    {
        scomplex *pchi0 = x + 0*incx ;
        scomplex *pchi1 = x + 1*incx ;
        scomplex *pchi2 = x + 2*incx ;
        scomplex *pchi3 = x + 3*incx ;

        bli_ccopycjs( conjx, *pchi0, chi0 );
        bli_ccopycjs( conjx, *pchi1, chi1 );
        bli_ccopycjs( conjx, *pchi2, chi2 );
        bli_ccopycjs( conjx, *pchi3, chi3 );
    }

    // Scale each chi scalar by alpha.
    bli_cscals( *alpha, chi0 );
    bli_cscals( *alpha, chi1 );
    bli_cscals( *alpha, chi2 );
    bli_cscals( *alpha, chi3 );

    lda *= 2;
    incx *= 2;
    incy *= 2;
    inca *= 2;

    ap[0] = (float*)a;
    ap[1] = (float*)a + lda;
    ap[2] = ap[1] + lda;
    ap[3] = ap[2] + lda;

    if( inca == 2 && incy == 2 )
    {
        inc_t n1 = m/4;
        inc_t n2 = m%4;

        ymm12 = _mm256_setzero_ps();
        ymm13 = _mm256_setzero_ps();

            // broadcast real & imag parts of 4 elements of x
        ymm0 = _mm256_broadcast_ss(&chi0.real); // real part of x0
        ymm1 = _mm256_broadcast_ss(&chi0.imag); // imag part of x0
        ymm2 = _mm256_broadcast_ss(&chi1.real); // real part of x1
        ymm3 = _mm256_broadcast_ss(&chi1.imag); // imag part of x1
        ymm4 = _mm256_broadcast_ss(&chi2.real); // real part of x2
        ymm5 = _mm256_broadcast_ss(&chi2.imag); // imag part of x2
        ymm6 = _mm256_broadcast_ss(&chi3.real); // real part of x3
        ymm7 = _mm256_broadcast_ss(&chi3.imag); // imag part of x3

        for(i = 0; i < n1; i++)
        {
            //load first two columns of A
     	    ymm8  = _mm256_loadu_ps(ap[0] + 0);
            ymm10 = _mm256_loadu_ps(ap[1] + 0);

            ymm12 = _mm256_mul_ps(ymm8, ymm0);
            ymm13 = _mm256_mul_ps(ymm8, ymm1);

            ymm12 = _mm256_fmadd_ps(ymm10, ymm2, ymm12);
            ymm13 = _mm256_fmadd_ps(ymm10, ymm3, ymm13);

	    //load 3rd and 4th columns of A
            ymm8  = _mm256_loadu_ps(ap[2] + 0);
            ymm10 = _mm256_loadu_ps(ap[3] + 0);

            ymm12 = _mm256_fmadd_ps(ymm8, ymm4, ymm12);
            ymm13 = _mm256_fmadd_ps(ymm8, ymm5, ymm13);

            ymm12 = _mm256_fmadd_ps(ymm10, ymm6, ymm12);
            ymm13 = _mm256_fmadd_ps(ymm10, ymm7, ymm13);

	    //load Y vector
            ymm10 = _mm256_loadu_ps(y0 + 0);

            if(bli_is_noconj(conja))
            {
                //printf("Inside no conj if\n");
                ymm13 = _mm256_permute_ps(ymm13, 0xB1);
                ymm8 = _mm256_addsub_ps(ymm12, ymm13);
            }
            else
            {
                ymm12 = _mm256_permute_ps(ymm12, 0xB1);
                ymm8 = _mm256_addsub_ps(ymm13, ymm12);
                ymm8 = _mm256_permute_ps(ymm8, 0xB1);
            }

            ymm12 = _mm256_add_ps(ymm8, ymm10);

            _mm256_storeu_ps((float*)(y0), ymm12);

            y0 += 8;
            ap[0] += 8;
            ap[1] += 8;
            ap[2] += 8;
            ap[3] += 8;
        }

        // If there are leftover iterations, perform them with scalar code.

        for ( i = 0; (i + 0) < n2 ; ++i )
        {

	    scomplex       y0c = *(scomplex*)y0;

            const scomplex a0c = *(scomplex*)ap[0];
            const scomplex a1c = *(scomplex*)ap[1];
            const scomplex a2c = *(scomplex*)ap[2];
            const scomplex a3c = *(scomplex*)ap[3];

            y0c.real += chi0.real * a0c.real - chi0.imag * a0c.imag * setPlusOne;
            y0c.real += chi1.real * a1c.real - chi1.imag * a1c.imag * setPlusOne;
            y0c.real += chi2.real * a2c.real - chi2.imag * a2c.imag * setPlusOne;
            y0c.real += chi3.real * a3c.real - chi3.imag * a3c.imag * setPlusOne;

            y0c.imag += chi0.imag * a0c.real + chi0.real * a0c.imag * setPlusOne;
            y0c.imag += chi1.imag * a1c.real + chi1.real * a1c.imag * setPlusOne;
            y0c.imag += chi2.imag * a2c.real + chi2.real * a2c.imag * setPlusOne;
            y0c.imag += chi3.imag * a3c.real + chi3.real * a3c.imag * setPlusOne;

            *(scomplex*)y0 = y0c;

            ap[0] += 2;
            ap[1] += 2;
            ap[2] += 2;
            ap[3] += 2;
            y0 += 2;
        }
    //PASTEMAC(c,fprintm)(stdout, "Y after A*x in axpyf",m, 1, (scomplex*)y, 1, 1, "%4.1f", "");

    }
    else
    {
        for (i = 0 ; (i + 0) < m ; ++i )
        {
            scomplex       y0c = *(scomplex*)y0;
            const scomplex a0c = *(scomplex*)ap[0];
            const scomplex a1c = *(scomplex*)ap[1];
            const scomplex a2c = *(scomplex*)ap[2];
            const scomplex a3c = *(scomplex*)ap[3];

            y0c.real += chi0.real * a0c.real - chi0.imag * a0c.imag * setPlusOne;
            y0c.real += chi1.real * a1c.real - chi1.imag * a1c.imag * setPlusOne;
            y0c.real += chi2.real * a2c.real - chi2.imag * a2c.imag * setPlusOne;
            y0c.real += chi3.real * a3c.real - chi3.imag * a3c.imag * setPlusOne;

            y0c.imag += chi0.imag * a0c.real + chi0.real * a0c.imag * setPlusOne;
            y0c.imag += chi1.imag * a1c.real + chi1.real * a1c.imag * setPlusOne;
            y0c.imag += chi2.imag * a2c.real + chi2.real * a2c.imag * setPlusOne;
            y0c.imag += chi3.imag * a3c.real + chi3.real * a3c.imag * setPlusOne;

            *(scomplex*)y0 = y0c;

            ap[0] += inca;
            ap[1] += inca;
            ap[2] += inca;
            ap[3] += inca;
            y0 += incy;
        }
    }
}<|MERGE_RESOLUTION|>--- conflicted
+++ resolved
@@ -79,11 +79,8 @@
     // operation as a loop over axpyv.
     if ( b_n != fuse_fac )
     {
-<<<<<<< HEAD
-=======
 	if ( cntx == NULL ) cntx = ( cntx_t* )bli_gks_query_cntx();
 
->>>>>>> 9b1beec6
         caxpyv_ker_ft f = bli_cntx_get_ukr_dt( BLIS_SCOMPLEX, BLIS_AXPYV_KER, cntx );
 
         for ( i = 0; i < b_n; ++i )
