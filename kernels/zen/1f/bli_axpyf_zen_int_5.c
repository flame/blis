/*

   BLIS
   An object-based framework for developing high-performance BLAS-like
   libraries.

   Copyright (C) 2020 - 2022, Advanced Micro Devices, Inc. All rights reserved.

   Redistribution and use in source and binary forms, with or without
   modification, are permitted provided that the following conditions are
   met:
    - Redistributions of source code must retain the above copyright
      notice, this list of conditions and the following disclaimer.
    - Redistributions in binary form must reproduce the above copyright
      notice, this list of conditions and the following disclaimer in the
      documentation and/or other materials provided with the distribution.
    - Neither the name(s) of the copyright holder(s) nor the names of its
      contributors may be used to endorse or promote products derived
      from this software without specific prior written permission.

   THIS SOFTWARE IS PROVIDED BY THE COPYRIGHT HOLDERS AND CONTRIBUTORS
   "AS IS" AND ANY EXPRESS OR IMPLIED WARRANTIES, INCLUDING, BUT NOT
   LIMITED TO, THE IMPLIED WARRANTIES OF MERCHANTABILITY AND FITNESS FOR
   A PARTICULAR PURPOSE ARE DISCLAIMED. IN NO EVENT SHALL THE COPYRIGHT
   HOLDER OR CONTRIBUTORS BE LIABLE FOR ANY DIRECT, INDIRECT, INCIDENTAL,
   SPECIAL, EXEMPLARY, OR CONSEQUENTIAL DAMAGES (INCLUDING, BUT NOT
   LIMITED TO, PROCUREMENT OF SUBSTITUTE GOODS OR SERVICES; LOSS OF USE,
   DATA, OR PROFITS; OR BUSINESS INTERRUPTION) HOWEVER CAUSED AND ON ANY
   THEORY OF LIABILITY, WHETHER IN CONTRACT, STRICT LIABILITY, OR TORT
   (INCLUDING NEGLIGENCE OR OTHERWISE) ARISING IN ANY WAY OUT OF THE USE
   OF THIS SOFTWARE, EVEN IF ADVISED OF THE POSSIBILITY OF SUCH DAMAGE.

*/

#include "immintrin.h"
#include "blis.h"

/* Union data structure to access AVX registers
   One 256-bit AVX register holds 8 SP elements. */
typedef union
{
    __m256  v;
    float   f[8] __attribute__((aligned(64)));
} v8sf_t;

/* Union data structure to access AVX registers
*  One 256-bit AVX register holds 4 DP elements. */
typedef union
{
    __m256d v;
    __m128d xmm[2];
    double  d[4] __attribute__((aligned(64)));
} v4df_t;

typedef union
{
    __m128d v;
    double  d[2] __attribute__((aligned(64)));
} v2df_t;


void bli_saxpyf_zen_int_5
     (
       conj_t           conja,
       conj_t           conjx,
       dim_t            m,
       dim_t            b_n,
       float* restrict alpha,
       float* restrict a, inc_t inca, inc_t lda,
       float* restrict x, inc_t incx,
       float* restrict y, inc_t incy,
       cntx_t* restrict cntx
     )
{
    const dim_t      fuse_fac       = 5;

    const dim_t      n_elem_per_reg = 8;
    const dim_t      n_iter_unroll  = 2;

    dim_t            i;

    float* restrict a0;
    float* restrict a1;
    float* restrict a2;
    float* restrict a3;
    float* restrict a4;

    float* restrict y0;

    v8sf_t           chi0v, chi1v, chi2v, chi3v;
    v8sf_t           chi4v;

    v8sf_t           a00v, a01v, a02v, a03v;
    v8sf_t           a04v;

    v8sf_t           a10v, a11v, a12v, a13v;
    v8sf_t           a14v;

    v8sf_t           y0v, y1v;

    float           chi0, chi1, chi2, chi3;
    float           chi4;

    // If either dimension is zero, or if alpha is zero, return early.
    if ( bli_zero_dim2( m, b_n ) || bli_seq0( *alpha ) ) return;

    // If b_n is not equal to the fusing factor, then perform the entire
    // operation as a loop over axpyv.
    if ( b_n != fuse_fac )
    {
<<<<<<< HEAD
=======
        if ( cntx == NULL ) cntx = ( cntx_t* )bli_gks_query_cntx();

>>>>>>> 9b1beec6
        saxpyv_ker_ft f = bli_cntx_get_ukr_dt( BLIS_FLOAT, BLIS_AXPYV_KER, cntx );

        for ( i = 0; i < b_n; ++i )
        {
            float* a1   = a + (0  )*inca + (i  )*lda;
            float* chi1 = x + (i  )*incx;
            float* y1   = y + (0  )*incy;
            float  alpha_chi1;

            bli_scopycjs( conjx, *chi1, alpha_chi1 );
            bli_sscals( *alpha, alpha_chi1 );

            f
            (
              conja,
              m,
              &alpha_chi1,
              a1, inca,
              y1, incy,
              cntx
            );
        }

        return;
    }

    // At this point, we know that b_n is exactly equal to the fusing factor.

    a0   = a + 0*lda;
    a1   = a + 1*lda;
    a2   = a + 2*lda;
    a3   = a + 3*lda;
    a4   = a + 4*lda;
    y0   = y;

    chi0 = *( x + 0*incx );
    chi1 = *( x + 1*incx );
    chi2 = *( x + 2*incx );
    chi3 = *( x + 3*incx );
    chi4 = *( x + 4*incx );


    // Scale each chi scalar by alpha.
    bli_sscals( *alpha, chi0 );
    bli_sscals( *alpha, chi1 );
    bli_sscals( *alpha, chi2 );
    bli_sscals( *alpha, chi3 );
    bli_sscals( *alpha, chi4 );

    // Broadcast the (alpha*chi?) scalars to all elements of vector registers.
    chi0v.v = _mm256_broadcast_ss( &chi0 );
    chi1v.v = _mm256_broadcast_ss( &chi1 );
    chi2v.v = _mm256_broadcast_ss( &chi2 );
    chi3v.v = _mm256_broadcast_ss( &chi3 );
    chi4v.v = _mm256_broadcast_ss( &chi4 );

    // If there are vectorized iterations, perform them with vector
    // instructions.
    if ( inca == 1 && incy == 1 )
    {
        for ( i = 0; (i + 15) < m; i += 16 )
        {
            // Load the input values.
            y0v.v = _mm256_loadu_ps( y0 + 0*n_elem_per_reg );
            y1v.v = _mm256_loadu_ps( y0 + 1*n_elem_per_reg );

            a00v.v = _mm256_loadu_ps( a0 + 0*n_elem_per_reg );
            a10v.v = _mm256_loadu_ps( a0 + 1*n_elem_per_reg );

            a01v.v = _mm256_loadu_ps( a1 + 0*n_elem_per_reg );
            a11v.v = _mm256_loadu_ps( a1 + 1*n_elem_per_reg );

            a02v.v = _mm256_loadu_ps( a2 + 0*n_elem_per_reg );
            a12v.v = _mm256_loadu_ps( a2 + 1*n_elem_per_reg );

            a03v.v = _mm256_loadu_ps( a3 + 0*n_elem_per_reg );
            a13v.v = _mm256_loadu_ps( a3 + 1*n_elem_per_reg );

            a04v.v = _mm256_loadu_ps( a4 + 0*n_elem_per_reg );
            a14v.v = _mm256_loadu_ps( a4 + 1*n_elem_per_reg );

            // perform : y += alpha * x;
            y0v.v = _mm256_fmadd_ps( a00v.v, chi0v.v, y0v.v );
            y1v.v = _mm256_fmadd_ps( a10v.v, chi0v.v, y1v.v );

            y0v.v = _mm256_fmadd_ps( a01v.v, chi1v.v, y0v.v );
            y1v.v = _mm256_fmadd_ps( a11v.v, chi1v.v, y1v.v );

            y0v.v = _mm256_fmadd_ps( a02v.v, chi2v.v, y0v.v );
            y1v.v = _mm256_fmadd_ps( a12v.v, chi2v.v, y1v.v );

            y0v.v = _mm256_fmadd_ps( a03v.v, chi3v.v, y0v.v );
            y1v.v = _mm256_fmadd_ps( a13v.v, chi3v.v, y1v.v );

            y0v.v = _mm256_fmadd_ps( a04v.v, chi4v.v, y0v.v );
            y1v.v = _mm256_fmadd_ps( a14v.v, chi4v.v, y1v.v );


            // Store the output.
            _mm256_storeu_ps( (y0 + 0*n_elem_per_reg), y0v.v );
            _mm256_storeu_ps( (y0 + 1*n_elem_per_reg), y1v.v );

            y0 += n_iter_unroll * n_elem_per_reg;
            a0 += n_iter_unroll * n_elem_per_reg;
            a1 += n_iter_unroll * n_elem_per_reg;
            a2 += n_iter_unroll * n_elem_per_reg;
            a3 += n_iter_unroll * n_elem_per_reg;
            a4 += n_iter_unroll * n_elem_per_reg;
        }

        for( ; (i + 7) < m; i += 8 )
        {
            // Load the input values.
            y0v.v = _mm256_loadu_ps( y0 + 0*n_elem_per_reg );

            a00v.v = _mm256_loadu_ps( a0 + 0*n_elem_per_reg );
            a01v.v = _mm256_loadu_ps( a1 + 0*n_elem_per_reg );
            a02v.v = _mm256_loadu_ps( a2 + 0*n_elem_per_reg );
            a03v.v = _mm256_loadu_ps( a3 + 0*n_elem_per_reg );
            a04v.v = _mm256_loadu_ps( a4 + 0*n_elem_per_reg );


            // perform : y += alpha * x;
            y0v.v = _mm256_fmadd_ps( a00v.v, chi0v.v, y0v.v );
            y0v.v = _mm256_fmadd_ps( a01v.v, chi1v.v, y0v.v );
            y0v.v = _mm256_fmadd_ps( a02v.v, chi2v.v, y0v.v );
            y0v.v = _mm256_fmadd_ps( a03v.v, chi3v.v, y0v.v );
            y0v.v = _mm256_fmadd_ps( a04v.v, chi4v.v, y0v.v );

            // Store the output.
            _mm256_storeu_ps( (y0 + 0*n_elem_per_reg), y0v.v );

            y0 += n_elem_per_reg;
            a0 += n_elem_per_reg;
            a1 += n_elem_per_reg;
            a2 += n_elem_per_reg;
            a3 += n_elem_per_reg;
            a4 += n_elem_per_reg;
        }

        // If there are leftover iterations, perform them with scalar code.
        for ( ; (i + 0) < m ; ++i )
        {
            double       y0c = *y0;

            const float a0c = *a0;
            const float a1c = *a1;
            const float a2c = *a2;
            const float a3c = *a3;
            const float a4c = *a4;

            y0c += chi0 * a0c;
            y0c += chi1 * a1c;
            y0c += chi2 * a2c;
            y0c += chi3 * a3c;
            y0c += chi4 * a4c;

            *y0 = y0c;

            a0 += 1;
            a1 += 1;
            a2 += 1;
            a3 += 1;
            a4 += 1;
            y0 += 1;
        }
    }
    else
    {
        for ( i = 0; (i + 0) < m ; ++i )
        {
            double       y0c = *y0;

            const float a0c = *a0;
            const float a1c = *a1;
            const float a2c = *a2;
            const float a3c = *a3;
            const float a4c = *a4;

            y0c += chi0 * a0c;
            y0c += chi1 * a1c;
            y0c += chi2 * a2c;
            y0c += chi3 * a3c;
            y0c += chi4 * a4c;

            *y0 = y0c;

            a0 += inca;
            a1 += inca;
            a2 += inca;
            a3 += inca;
            a4 += inca;
            y0 += incy;
        }

    }
}


// -----------------------------------------------------------------------------

void bli_daxpyf_zen_int_5
     (
       conj_t           conja,
       conj_t           conjx,
       dim_t            m,
       dim_t            b_n,
       double* restrict alpha,
       double* restrict a, inc_t inca, inc_t lda,
       double* restrict x, inc_t incx,
       double* restrict y, inc_t incy,
       cntx_t* restrict cntx
     )
{
    const dim_t      fuse_fac       = 5;

    const dim_t      n_elem_per_reg = 4;
    const dim_t      n_iter_unroll  = 2;

    dim_t            i;

    double* restrict a0;
    double* restrict a1;
    double* restrict a2;
    double* restrict a3;
    double* restrict a4;

    double* restrict y0;

    v4df_t           chi0v, chi1v, chi2v, chi3v;
    v4df_t           chi4v;

    v4df_t           a00v, a01v, a02v, a03v;
    v4df_t           a04v;

    v4df_t           a10v, a11v, a12v, a13v;
    v4df_t           a14v;

    v4df_t           y0v, y1v;

    double           chi0, chi1, chi2, chi3;
    double           chi4;

    // If either dimension is zero, or if alpha is zero, return early.
    if ( bli_zero_dim2( m, b_n ) || bli_deq0( *alpha ) ) return;

    // If b_n is not equal to the fusing factor, then perform the entire
    // operation as a loop over axpyv.
    if ( b_n != fuse_fac )
    {
<<<<<<< HEAD
=======
        if ( cntx == NULL ) cntx = ( cntx_t* )bli_gks_query_cntx();

>>>>>>> 9b1beec6
        daxpyv_ker_ft f = bli_cntx_get_ukr_dt( BLIS_DOUBLE, BLIS_AXPYV_KER, cntx );

        for ( i = 0; i < b_n; ++i )
        {
            double* a1   = a + (0  )*inca + (i  )*lda;
            double* chi1 = x + (i  )*incx;
            double* y1   = y + (0  )*incy;
            double  alpha_chi1;

            bli_dcopycjs( conjx, *chi1, alpha_chi1 );
            bli_dscals( *alpha, alpha_chi1 );

            f
            (
              conja,
              m,
              &alpha_chi1,
              a1, inca,
              y1, incy,
              cntx
            );
        }

        return;
    }

    // At this point, we know that b_n is exactly equal to the fusing factor.

    a0   = a + 0*lda;
    a1   = a + 1*lda;
    a2   = a + 2*lda;
    a3   = a + 3*lda;
    a4   = a + 4*lda;
    y0   = y;

    chi0 = *( x + 0*incx );
    chi1 = *( x + 1*incx );
    chi2 = *( x + 2*incx );
    chi3 = *( x + 3*incx );
    chi4 = *( x + 4*incx );


    // Scale each chi scalar by alpha.
    bli_dscals( *alpha, chi0 );
    bli_dscals( *alpha, chi1 );
    bli_dscals( *alpha, chi2 );
    bli_dscals( *alpha, chi3 );
    bli_dscals( *alpha, chi4 );

    // Broadcast the (alpha*chi?) scalars to all elements of vector registers.
    chi0v.v = _mm256_broadcast_sd( &chi0 );
    chi1v.v = _mm256_broadcast_sd( &chi1 );
    chi2v.v = _mm256_broadcast_sd( &chi2 );
    chi3v.v = _mm256_broadcast_sd( &chi3 );
    chi4v.v = _mm256_broadcast_sd( &chi4 );

    // If there are vectorized iterations, perform them with vector
    // instructions.
    if ( inca == 1 && incy == 1 )
    {
        for ( i = 0; (i + 7) < m; i += 8 )
        {
            // Load the input values.
            y0v.v = _mm256_loadu_pd( y0 + 0*n_elem_per_reg );
            y1v.v = _mm256_loadu_pd( y0 + 1*n_elem_per_reg );

            a00v.v = _mm256_loadu_pd( a0 + 0*n_elem_per_reg );
            a10v.v = _mm256_loadu_pd( a0 + 1*n_elem_per_reg );

            a01v.v = _mm256_loadu_pd( a1 + 0*n_elem_per_reg );
            a11v.v = _mm256_loadu_pd( a1 + 1*n_elem_per_reg );

            a02v.v = _mm256_loadu_pd( a2 + 0*n_elem_per_reg );
            a12v.v = _mm256_loadu_pd( a2 + 1*n_elem_per_reg );

            a03v.v = _mm256_loadu_pd( a3 + 0*n_elem_per_reg );
            a13v.v = _mm256_loadu_pd( a3 + 1*n_elem_per_reg );

            a04v.v = _mm256_loadu_pd( a4 + 0*n_elem_per_reg );
            a14v.v = _mm256_loadu_pd( a4 + 1*n_elem_per_reg );

            // perform : y += alpha * x;
            y0v.v = _mm256_fmadd_pd( a00v.v, chi0v.v, y0v.v );
            y1v.v = _mm256_fmadd_pd( a10v.v, chi0v.v, y1v.v );

            y0v.v = _mm256_fmadd_pd( a01v.v, chi1v.v, y0v.v );
            y1v.v = _mm256_fmadd_pd( a11v.v, chi1v.v, y1v.v );

            y0v.v = _mm256_fmadd_pd( a02v.v, chi2v.v, y0v.v );
            y1v.v = _mm256_fmadd_pd( a12v.v, chi2v.v, y1v.v );

            y0v.v = _mm256_fmadd_pd( a03v.v, chi3v.v, y0v.v );
            y1v.v = _mm256_fmadd_pd( a13v.v, chi3v.v, y1v.v );

            y0v.v = _mm256_fmadd_pd( a04v.v, chi4v.v, y0v.v );
            y1v.v = _mm256_fmadd_pd( a14v.v, chi4v.v, y1v.v );


            // Store the output.
            _mm256_storeu_pd( (double *)(y0 + 0*n_elem_per_reg), y0v.v );
            _mm256_storeu_pd( (double *)(y0 + 1*n_elem_per_reg), y1v.v );

            y0 += n_iter_unroll * n_elem_per_reg;
            a0 += n_iter_unroll * n_elem_per_reg;
            a1 += n_iter_unroll * n_elem_per_reg;
            a2 += n_iter_unroll * n_elem_per_reg;
            a3 += n_iter_unroll * n_elem_per_reg;
            a4 += n_iter_unroll * n_elem_per_reg;
        }

        for( ; (i + 3) < m; i += 4 )
        {
            // Load the input values.
            y0v.v = _mm256_loadu_pd( y0 + 0*n_elem_per_reg );

            a00v.v = _mm256_loadu_pd( a0 + 0*n_elem_per_reg );
            a01v.v = _mm256_loadu_pd( a1 + 0*n_elem_per_reg );
            a02v.v = _mm256_loadu_pd( a2 + 0*n_elem_per_reg );
            a03v.v = _mm256_loadu_pd( a3 + 0*n_elem_per_reg );
            a04v.v = _mm256_loadu_pd( a4 + 0*n_elem_per_reg );


            // perform : y += alpha * x;
            y0v.v = _mm256_fmadd_pd( a00v.v, chi0v.v, y0v.v );
            y0v.v = _mm256_fmadd_pd( a01v.v, chi1v.v, y0v.v );
            y0v.v = _mm256_fmadd_pd( a02v.v, chi2v.v, y0v.v );
            y0v.v = _mm256_fmadd_pd( a03v.v, chi3v.v, y0v.v );
            y0v.v = _mm256_fmadd_pd( a04v.v, chi4v.v, y0v.v );

            // Store the output.
            _mm256_storeu_pd( (y0 + 0*n_elem_per_reg), y0v.v );

            y0 += n_elem_per_reg;
            a0 += n_elem_per_reg;
            a1 += n_elem_per_reg;
            a2 += n_elem_per_reg;
            a3 += n_elem_per_reg;
            a4 += n_elem_per_reg;
        }

        // If there are leftover iterations, perform them with scalar code.
        for ( ; (i + 0) < m ; ++i )
        {
            double       y0c = *y0;

            const double a0c = *a0;
            const double a1c = *a1;
            const double a2c = *a2;
            const double a3c = *a3;
            const double a4c = *a4;

            y0c += chi0 * a0c;
            y0c += chi1 * a1c;
            y0c += chi2 * a2c;
            y0c += chi3 * a3c;
            y0c += chi4 * a4c;

            *y0 = y0c;

            a0 += 1;
            a1 += 1;
            a2 += 1;
            a3 += 1;
            a4 += 1;
            y0 += 1;
        }
    }
    else
    {
        for ( i = 0; (i + 0) < m ; ++i )
        {
            double       y0c = *y0;

            const double a0c = *a0;
            const double a1c = *a1;
            const double a2c = *a2;
            const double a3c = *a3;
            const double a4c = *a4;

            y0c += chi0 * a0c;
            y0c += chi1 * a1c;
            y0c += chi2 * a2c;
            y0c += chi3 * a3c;
            y0c += chi4 * a4c;

            *y0 = y0c;

            a0 += inca;
            a1 += inca;
            a2 += inca;
            a3 += inca;
            a4 += inca;
            y0 += incy;
        }

    }
}

// -----------------------------------------------------------------------------

void bli_daxpyf_zen_int_16x2
     (
       conj_t           conja,
       conj_t           conjx,
       dim_t            m,
       dim_t            b_n,
       double* restrict alpha,
       double* restrict a, inc_t inca, inc_t lda,
       double* restrict x, inc_t incx,
       double* restrict y, inc_t incy,
       cntx_t* restrict cntx
     )
{
    const dim_t      fuse_fac       = 2;

    const dim_t      n_elem_per_reg = 4;
    const dim_t      n_iter_unroll  = 4;

    dim_t            i;

    double* restrict a0;
    double* restrict a1;

    double* restrict y0;

    v4df_t           chi0v, chi1v;

    v4df_t           a00v, a01v;

    v4df_t           a10v, a11v;

    v4df_t           a20v, a21v;

    v4df_t           a30v, a31v;

    v4df_t           y0v, y1v, y2v, y3v;

    double           chi0, chi1;

    v2df_t           a40v, a41v;

    v2df_t           y4v;
    // If either dimension is zero, or if alpha is zero, return early.
    if ( bli_zero_dim2( m, b_n ) || bli_deq0( *alpha ) ) return;

    // If b_n is not equal to the fusing factor, then perform the entire
    // operation as a loop over axpyv.
    if ( b_n != fuse_fac )
    {
        daxpyv_ker_ft f = bli_cntx_get_ukr_dt( BLIS_DOUBLE, BLIS_AXPYV_KER, cntx );

        for ( i = 0; i < b_n; ++i )
        {
            double* a1   = a + (0  )*inca + (i  )*lda;
            double* chi1 = x + (i  )*incx;
            double* y1   = y + (0  )*incy;
            double  alpha_chi1;

            bli_dcopycjs( conjx, *chi1, alpha_chi1 );
            bli_dscals( *alpha, alpha_chi1 );

            f
            (
              conja,
              m,
              &alpha_chi1,
              a1, inca,
              y1, incy,
              cntx
            );
        }

        return;
    }

    // At this point, we know that b_n is exactly equal to the fusing factor.

    a0   = a + 0*lda;
    a1   = a + 1*lda;

    y0   = y;

    chi0 = *( x + 0*incx );
    chi1 = *( x + 1*incx );


    // Scale each chi scalar by alpha.
    bli_dscals( *alpha, chi0 );
    bli_dscals( *alpha, chi1 );

    // Broadcast the (alpha*chi?) scalars to all elements of vector registers.
    chi0v.v = _mm256_broadcast_sd( &chi0 );
    chi1v.v = _mm256_broadcast_sd( &chi1 );

    // If there are vectorized iterations, perform them with vector
    // instructions.
    if ( inca == 1 && incy == 1 )
    {
        for ( i = 0; (i + 15) < m; i += 16 )
        {
            // Load the input values.
            y0v.v = _mm256_loadu_pd( y0 + 0*n_elem_per_reg );
            y1v.v = _mm256_loadu_pd( y0 + 1*n_elem_per_reg );
            y2v.v = _mm256_loadu_pd( y0 + 2*n_elem_per_reg );
            y3v.v = _mm256_loadu_pd( y0 + 3*n_elem_per_reg );

            a00v.v = _mm256_loadu_pd( a0 + 0*n_elem_per_reg );
            a10v.v = _mm256_loadu_pd( a0 + 1*n_elem_per_reg );
            a20v.v = _mm256_loadu_pd( a0 + 2*n_elem_per_reg );
            a30v.v = _mm256_loadu_pd( a0 + 3*n_elem_per_reg );

            a01v.v = _mm256_loadu_pd( a1 + 0*n_elem_per_reg );
            a11v.v = _mm256_loadu_pd( a1 + 1*n_elem_per_reg );
            a21v.v = _mm256_loadu_pd( a1 + 2*n_elem_per_reg );
            a31v.v = _mm256_loadu_pd( a1 + 3*n_elem_per_reg );

            // perform : y += alpha * x;
            y0v.v = _mm256_fmadd_pd( a00v.v, chi0v.v, y0v.v );
            y1v.v = _mm256_fmadd_pd( a10v.v, chi0v.v, y1v.v );
            y2v.v = _mm256_fmadd_pd( a20v.v, chi0v.v, y2v.v );
            y3v.v = _mm256_fmadd_pd( a30v.v, chi0v.v, y3v.v );

            y0v.v = _mm256_fmadd_pd( a01v.v, chi1v.v, y0v.v );
            y1v.v = _mm256_fmadd_pd( a11v.v, chi1v.v, y1v.v );
            y2v.v = _mm256_fmadd_pd( a21v.v, chi1v.v, y2v.v );
            y3v.v = _mm256_fmadd_pd( a31v.v, chi1v.v, y3v.v );

            // Store the output.
            _mm256_storeu_pd( (double *)(y0 + 0*n_elem_per_reg), y0v.v );
            _mm256_storeu_pd( (double *)(y0 + 1*n_elem_per_reg), y1v.v );
            _mm256_storeu_pd( (double *)(y0 + 2*n_elem_per_reg), y2v.v );
            _mm256_storeu_pd( (double *)(y0 + 3*n_elem_per_reg), y3v.v );

            y0 += n_iter_unroll * n_elem_per_reg;
            a0 += n_iter_unroll * n_elem_per_reg;
            a1 += n_iter_unroll * n_elem_per_reg;
        }

        for ( ; (i + 11) < m; i += 12 )
        {
            // Load the input values.
            y0v.v = _mm256_loadu_pd( y0 + 0*n_elem_per_reg );
            y1v.v = _mm256_loadu_pd( y0 + 1*n_elem_per_reg );
            y2v.v = _mm256_loadu_pd( y0 + 2*n_elem_per_reg );

            a00v.v = _mm256_loadu_pd( a0 + 0*n_elem_per_reg );
            a10v.v = _mm256_loadu_pd( a0 + 1*n_elem_per_reg );
            a20v.v = _mm256_loadu_pd( a0 + 2*n_elem_per_reg );

            a01v.v = _mm256_loadu_pd( a1 + 0*n_elem_per_reg );
            a11v.v = _mm256_loadu_pd( a1 + 1*n_elem_per_reg );
            a21v.v = _mm256_loadu_pd( a1 + 2*n_elem_per_reg );

            // perform : y += alpha * x;
            y0v.v = _mm256_fmadd_pd( a00v.v, chi0v.v, y0v.v );
            y1v.v = _mm256_fmadd_pd( a10v.v, chi0v.v, y1v.v );
            y2v.v = _mm256_fmadd_pd( a20v.v, chi0v.v, y2v.v );

            y0v.v = _mm256_fmadd_pd( a01v.v, chi1v.v, y0v.v );
            y1v.v = _mm256_fmadd_pd( a11v.v, chi1v.v, y1v.v );
            y2v.v = _mm256_fmadd_pd( a21v.v, chi1v.v, y2v.v );

            // Store the output.
            _mm256_storeu_pd( (double *)(y0 + 0*n_elem_per_reg), y0v.v );
            _mm256_storeu_pd( (double *)(y0 + 1*n_elem_per_reg), y1v.v );
            _mm256_storeu_pd( (double *)(y0 + 2*n_elem_per_reg), y2v.v );

            y0 += 3 * n_elem_per_reg;
            a0 += 3 * n_elem_per_reg;
            a1 += 3 * n_elem_per_reg;
        }
        for ( ; (i + 7) < m; i += 8 )
        {
            // Load the input values.
            y0v.v = _mm256_loadu_pd( y0 + 0*n_elem_per_reg );
            y1v.v = _mm256_loadu_pd( y0 + 1*n_elem_per_reg );

            a00v.v = _mm256_loadu_pd( a0 + 0*n_elem_per_reg );
            a10v.v = _mm256_loadu_pd( a0 + 1*n_elem_per_reg );

            a01v.v = _mm256_loadu_pd( a1 + 0*n_elem_per_reg );
            a11v.v = _mm256_loadu_pd( a1 + 1*n_elem_per_reg );

            // perform : y += alpha * x;
            y0v.v = _mm256_fmadd_pd( a00v.v, chi0v.v, y0v.v );
            y1v.v = _mm256_fmadd_pd( a10v.v, chi0v.v, y1v.v );

            y0v.v = _mm256_fmadd_pd( a01v.v, chi1v.v, y0v.v );
            y1v.v = _mm256_fmadd_pd( a11v.v, chi1v.v, y1v.v );

            // Store the output.
            _mm256_storeu_pd( (double *)(y0 + 0*n_elem_per_reg), y0v.v );
            _mm256_storeu_pd( (double *)(y0 + 1*n_elem_per_reg), y1v.v );

            y0 += 2 * n_elem_per_reg;
            a0 += 2 * n_elem_per_reg;
            a1 += 2 * n_elem_per_reg;
        }

        for ( ; (i + 3) < m; i += 4 )
        {
            // Load the input values.
            y0v.v = _mm256_loadu_pd( y0 + 0*n_elem_per_reg );

            a00v.v = _mm256_loadu_pd( a0 + 0*n_elem_per_reg );

            a01v.v = _mm256_loadu_pd( a1 + 0*n_elem_per_reg );

            // perform : y += alpha * x;
            y0v.v = _mm256_fmadd_pd( a00v.v, chi0v.v, y0v.v );

            y0v.v = _mm256_fmadd_pd( a01v.v, chi1v.v, y0v.v );

            // Store the output.
            _mm256_storeu_pd( (double *)(y0 + 0*n_elem_per_reg), y0v.v );

            y0 += n_elem_per_reg;
            a0 += n_elem_per_reg;
            a1 += n_elem_per_reg;
        }

        for ( ; (i + 1) < m; i += 2 )
        {
            // Load the input values.
            y4v.v = _mm_loadu_pd( y0 + 0*n_elem_per_reg );

            a40v.v = _mm_loadu_pd( a0 + 0*n_elem_per_reg );

            a41v.v = _mm_loadu_pd( a1 + 0*n_elem_per_reg );

            // perform : y += alpha * x;
            y4v.v = _mm_fmadd_pd( a40v.v, chi0v.xmm[0], y4v.v );

            y4v.v = _mm_fmadd_pd( a41v.v, chi1v.xmm[0], y4v.v );

            // Store the output.
            _mm_storeu_pd( (double *)(y0 + 0*n_elem_per_reg), y4v.v );

            y0 += 2;
            a0 += 2;
            a1 += 2;
        }

        // If there are leftover iterations, perform them with scalar code.
        for ( ; (i + 0) < m ; ++i )
        {
            double       y0c = *y0;

            const double a0c = *a0;
            const double a1c = *a1;

            y0c += chi0 * a0c;
            y0c += chi1 * a1c;

            *y0 = y0c;

            a0 += 1;
            a1 += 1;
            y0 += 1;
        }
    }
    else
    {
        for ( i = 0; (i + 0) < m ; ++i )
        {
            double       y0c = *y0;

            const double a0c = *a0;
            const double a1c = *a1;

            y0c += chi0 * a0c;
            y0c += chi1 * a1c;

            *y0 = y0c;

            a0 += inca;
            a1 += inca;
            y0 += incy;
        }

    }
}

// -----------------------------------------------------------------------------

void bli_daxpyf_zen_int_16x4
     (
       conj_t           conja,
       conj_t           conjx,
       dim_t            m,
       dim_t            b_n,
       double* restrict alpha,
       double* restrict a, inc_t inca, inc_t lda,
       double* restrict x, inc_t incx,
       double* restrict y, inc_t incy,
       cntx_t* restrict cntx
     )
{
    const dim_t      fuse_fac       = 4;

    const dim_t      n_elem_per_reg = 4;
    const dim_t      n_iter_unroll  = 4;

    dim_t            i;

    double* restrict a0;
    double* restrict a1;
    double* restrict a2;
    double* restrict a3;

    double* restrict y0;

    v4df_t           chi0v, chi1v, chi2v, chi3v;

    v4df_t           a00v, a01v, a02v, a03v;

    v4df_t           a10v, a11v, a12v, a13v;

    v4df_t           a20v, a21v, a22v, a23v;

    v4df_t           a30v, a31v, a32v, a33v;

    v4df_t           y0v, y1v, y2v, y3v;

    double           chi0, chi1, chi2, chi3;

    v2df_t           y4v;

    v2df_t           a40v, a41v, a42v, a43v;

    // If either dimension is zero, or if alpha is zero, return early.
    if ( bli_zero_dim2( m, b_n ) || bli_deq0( *alpha ) ) return;

    // If b_n is not equal to the fusing factor, then perform the entire
    // operation as a loop over axpyv.
    if ( b_n != fuse_fac )
    {
<<<<<<< HEAD
=======
        if ( cntx == NULL ) cntx = ( cntx_t* )bli_gks_query_cntx();

>>>>>>> 9b1beec6
        daxpyv_ker_ft f = bli_cntx_get_ukr_dt( BLIS_DOUBLE, BLIS_AXPYV_KER, cntx );

        for ( i = 0; i < b_n; ++i )
        {
            double* a1   = a + (0  )*inca + (i  )*lda;
            double* chi1 = x + (i  )*incx;
            double* y1   = y + (0  )*incy;
            double  alpha_chi1;

            bli_dcopycjs( conjx, *chi1, alpha_chi1 );
            bli_dscals( *alpha, alpha_chi1 );

            f
            (
              conja,
              m,
              &alpha_chi1,
              a1, inca,
              y1, incy,
              cntx
            );
        }

        return;
    }

    // At this point, we know that b_n is exactly equal to the fusing factor.

    a0   = a + 0*lda;
    a1   = a + 1*lda;
    a2   = a + 2*lda;
    a3   = a + 3*lda;

    y0   = y;

    chi0 = *( x + 0*incx );
    chi1 = *( x + 1*incx );
    chi2 = *( x + 2*incx );
    chi3 = *( x + 3*incx );

    // Scale each chi scalar by alpha.
    bli_dscals( *alpha, chi0 );
    bli_dscals( *alpha, chi1 );
    bli_dscals( *alpha, chi2 );
    bli_dscals( *alpha, chi3 );

    // Broadcast the (alpha*chi?) scalars to all elements of vector registers.
    chi0v.v = _mm256_broadcast_sd( &chi0 );
    chi1v.v = _mm256_broadcast_sd( &chi1 );
    chi2v.v = _mm256_broadcast_sd( &chi2 );
    chi3v.v = _mm256_broadcast_sd( &chi3 );

    // If there are vectorized iterations, perform them with vector
    // instructions.
    if ( inca == 1 && incy == 1 )
    {
        for ( i = 0; (i + 15) < m; i += 16 )
        {
            // Load the input values.
            y0v.v = _mm256_loadu_pd( y0 + 0*n_elem_per_reg );
            y1v.v = _mm256_loadu_pd( y0 + 1*n_elem_per_reg );
            y2v.v = _mm256_loadu_pd( y0 + 2*n_elem_per_reg );
            y3v.v = _mm256_loadu_pd( y0 + 3*n_elem_per_reg );

            a00v.v = _mm256_loadu_pd( a0 + 0*n_elem_per_reg );
            a10v.v = _mm256_loadu_pd( a0 + 1*n_elem_per_reg );
            a20v.v = _mm256_loadu_pd( a0 + 2*n_elem_per_reg );
            a30v.v = _mm256_loadu_pd( a0 + 3*n_elem_per_reg );

            a01v.v = _mm256_loadu_pd( a1 + 0*n_elem_per_reg );
            a11v.v = _mm256_loadu_pd( a1 + 1*n_elem_per_reg );
            a21v.v = _mm256_loadu_pd( a1 + 2*n_elem_per_reg );
            a31v.v = _mm256_loadu_pd( a1 + 3*n_elem_per_reg );

            a02v.v = _mm256_loadu_pd( a2 + 0*n_elem_per_reg );
            a12v.v = _mm256_loadu_pd( a2 + 1*n_elem_per_reg );
            a22v.v = _mm256_loadu_pd( a2 + 2*n_elem_per_reg );
            a32v.v = _mm256_loadu_pd( a2 + 3*n_elem_per_reg );

            a03v.v = _mm256_loadu_pd( a3 + 0*n_elem_per_reg );
            a13v.v = _mm256_loadu_pd( a3 + 1*n_elem_per_reg );
            a23v.v = _mm256_loadu_pd( a3 + 2*n_elem_per_reg );
            a33v.v = _mm256_loadu_pd( a3 + 3*n_elem_per_reg );

        // perform : y += alpha * x;
            y0v.v = _mm256_fmadd_pd( a00v.v, chi0v.v, y0v.v );
            y1v.v = _mm256_fmadd_pd( a10v.v, chi0v.v, y1v.v );
            y2v.v = _mm256_fmadd_pd( a20v.v, chi0v.v, y2v.v );
            y3v.v = _mm256_fmadd_pd( a30v.v, chi0v.v, y3v.v );

            y0v.v = _mm256_fmadd_pd( a01v.v, chi1v.v, y0v.v );
            y1v.v = _mm256_fmadd_pd( a11v.v, chi1v.v, y1v.v );
            y2v.v = _mm256_fmadd_pd( a21v.v, chi1v.v, y2v.v );
            y3v.v = _mm256_fmadd_pd( a31v.v, chi1v.v, y3v.v );

            y0v.v = _mm256_fmadd_pd( a02v.v, chi2v.v, y0v.v );
            y1v.v = _mm256_fmadd_pd( a12v.v, chi2v.v, y1v.v );
            y2v.v = _mm256_fmadd_pd( a22v.v, chi2v.v, y2v.v );
            y3v.v = _mm256_fmadd_pd( a32v.v, chi2v.v, y3v.v );

            y0v.v = _mm256_fmadd_pd( a03v.v, chi3v.v, y0v.v );
            y1v.v = _mm256_fmadd_pd( a13v.v, chi3v.v, y1v.v );
            y2v.v = _mm256_fmadd_pd( a23v.v, chi3v.v, y2v.v );
            y3v.v = _mm256_fmadd_pd( a33v.v, chi3v.v, y3v.v );

            // Store the output.
            _mm256_storeu_pd( (double *)(y0 + 0*n_elem_per_reg), y0v.v );
            _mm256_storeu_pd( (double *)(y0 + 1*n_elem_per_reg), y1v.v );
            _mm256_storeu_pd( (double *)(y0 + 2*n_elem_per_reg), y2v.v );
            _mm256_storeu_pd( (double *)(y0 + 3*n_elem_per_reg), y3v.v );

            y0 += n_iter_unroll * n_elem_per_reg;
            a0 += n_iter_unroll * n_elem_per_reg;
            a1 += n_iter_unroll * n_elem_per_reg;
            a2 += n_iter_unroll * n_elem_per_reg;
            a3 += n_iter_unroll * n_elem_per_reg;
        }

        for ( ; (i + 11) < m; i += 12 )
        {
            // Load the input values.
            y0v.v = _mm256_loadu_pd( y0 + 0*n_elem_per_reg );
            y1v.v = _mm256_loadu_pd( y0 + 1*n_elem_per_reg );
            y2v.v = _mm256_loadu_pd( y0 + 2*n_elem_per_reg );

            a00v.v = _mm256_loadu_pd( a0 + 0*n_elem_per_reg );
            a10v.v = _mm256_loadu_pd( a0 + 1*n_elem_per_reg );
            a20v.v = _mm256_loadu_pd( a0 + 2*n_elem_per_reg );

            a01v.v = _mm256_loadu_pd( a1 + 0*n_elem_per_reg );
            a11v.v = _mm256_loadu_pd( a1 + 1*n_elem_per_reg );
            a21v.v = _mm256_loadu_pd( a1 + 2*n_elem_per_reg );

            a02v.v = _mm256_loadu_pd( a2 + 0*n_elem_per_reg );
            a12v.v = _mm256_loadu_pd( a2 + 1*n_elem_per_reg );
            a22v.v = _mm256_loadu_pd( a2 + 2*n_elem_per_reg );

            a03v.v = _mm256_loadu_pd( a3 + 0*n_elem_per_reg );
            a13v.v = _mm256_loadu_pd( a3 + 1*n_elem_per_reg );
            a23v.v = _mm256_loadu_pd( a3 + 2*n_elem_per_reg );

            // perform : y += alpha * x;
            y0v.v = _mm256_fmadd_pd( a00v.v, chi0v.v, y0v.v );
            y1v.v = _mm256_fmadd_pd( a10v.v, chi0v.v, y1v.v );
            y2v.v = _mm256_fmadd_pd( a20v.v, chi0v.v, y2v.v );

            y0v.v = _mm256_fmadd_pd( a01v.v, chi1v.v, y0v.v );
            y1v.v = _mm256_fmadd_pd( a11v.v, chi1v.v, y1v.v );
            y2v.v = _mm256_fmadd_pd( a21v.v, chi1v.v, y2v.v );

            y0v.v = _mm256_fmadd_pd( a02v.v, chi2v.v, y0v.v );
            y1v.v = _mm256_fmadd_pd( a12v.v, chi2v.v, y1v.v );
            y2v.v = _mm256_fmadd_pd( a22v.v, chi2v.v, y2v.v );

            y0v.v = _mm256_fmadd_pd( a03v.v, chi3v.v, y0v.v );
            y1v.v = _mm256_fmadd_pd( a13v.v, chi3v.v, y1v.v );
            y2v.v = _mm256_fmadd_pd( a23v.v, chi3v.v, y2v.v );

            // Store the output.
            _mm256_storeu_pd( (double *)(y0 + 0*n_elem_per_reg), y0v.v );
            _mm256_storeu_pd( (double *)(y0 + 1*n_elem_per_reg), y1v.v );
            _mm256_storeu_pd( (double *)(y0 + 2*n_elem_per_reg), y2v.v );

            y0 += 3 * n_elem_per_reg;
            a0 += 3 * n_elem_per_reg;
            a1 += 3 * n_elem_per_reg;
            a2 += 3 * n_elem_per_reg;
            a3 += 3 * n_elem_per_reg;
        }

        for ( ; (i + 7) < m; i += 8 )
        {
            // Load the input values.
            y0v.v = _mm256_loadu_pd( y0 + 0*n_elem_per_reg );
            y1v.v = _mm256_loadu_pd( y0 + 1*n_elem_per_reg );

            a00v.v = _mm256_loadu_pd( a0 + 0*n_elem_per_reg );
            a10v.v = _mm256_loadu_pd( a0 + 1*n_elem_per_reg );

            a01v.v = _mm256_loadu_pd( a1 + 0*n_elem_per_reg );
            a11v.v = _mm256_loadu_pd( a1 + 1*n_elem_per_reg );

            a02v.v = _mm256_loadu_pd( a2 + 0*n_elem_per_reg );
            a12v.v = _mm256_loadu_pd( a2 + 1*n_elem_per_reg );

            a03v.v = _mm256_loadu_pd( a3 + 0*n_elem_per_reg );
            a13v.v = _mm256_loadu_pd( a3 + 1*n_elem_per_reg );

            // perform : y += alpha * x;
            y0v.v = _mm256_fmadd_pd( a00v.v, chi0v.v, y0v.v );
            y1v.v = _mm256_fmadd_pd( a10v.v, chi0v.v, y1v.v );

            y0v.v = _mm256_fmadd_pd( a01v.v, chi1v.v, y0v.v );
            y1v.v = _mm256_fmadd_pd( a11v.v, chi1v.v, y1v.v );

            y0v.v = _mm256_fmadd_pd( a02v.v, chi2v.v, y0v.v );
            y1v.v = _mm256_fmadd_pd( a12v.v, chi2v.v, y1v.v );

            y0v.v = _mm256_fmadd_pd( a03v.v, chi3v.v, y0v.v );
            y1v.v = _mm256_fmadd_pd( a13v.v, chi3v.v, y1v.v );

            // Store the output.
            _mm256_storeu_pd( (double *)(y0 + 0*n_elem_per_reg), y0v.v );
            _mm256_storeu_pd( (double *)(y0 + 1*n_elem_per_reg), y1v.v );

            y0 += 2 * n_elem_per_reg;
            a0 += 2 * n_elem_per_reg;
            a1 += 2 * n_elem_per_reg;
            a2 += 2 * n_elem_per_reg;
            a3 += 2 * n_elem_per_reg;
        }


        for ( ; (i + 3) < m; i += 4)
        {
            // Load the input values.
            y0v.v = _mm256_loadu_pd( y0 + 0*n_elem_per_reg );

            a00v.v = _mm256_loadu_pd( a0 + 0*n_elem_per_reg );

            a01v.v = _mm256_loadu_pd( a1 + 0*n_elem_per_reg );

            a02v.v = _mm256_loadu_pd( a2 + 0*n_elem_per_reg );

            a03v.v = _mm256_loadu_pd( a3 + 0*n_elem_per_reg );

            // perform : y += alpha * x;
            y0v.v = _mm256_fmadd_pd( a00v.v, chi0v.v, y0v.v );

            y0v.v = _mm256_fmadd_pd( a01v.v, chi1v.v, y0v.v );

            y0v.v = _mm256_fmadd_pd( a02v.v, chi2v.v, y0v.v );

            y0v.v = _mm256_fmadd_pd( a03v.v, chi3v.v, y0v.v );

            // Store the output.
            _mm256_storeu_pd( (double *)(y0 + 0*n_elem_per_reg), y0v.v );

            y0 += n_elem_per_reg;
            a0 += n_elem_per_reg;
            a1 += n_elem_per_reg;
            a2 += n_elem_per_reg;
            a3 += n_elem_per_reg;
        }
#if 1
        for ( ; (i + 1) < m; i += 2)
        {

	    // Load the input values.
            y4v.v  = _mm_loadu_pd( y0 + 0*n_elem_per_reg );

            a40v.v = _mm_loadu_pd( a0 + 0*n_elem_per_reg );

            a41v.v = _mm_loadu_pd( a1 + 0*n_elem_per_reg );

            a42v.v = _mm_loadu_pd( a2 + 0*n_elem_per_reg );

            a43v.v = _mm_loadu_pd( a3 + 0*n_elem_per_reg );

            // perform : y += alpha * x;
            y4v.v = _mm_fmadd_pd( a40v.v, chi0v.xmm[0], y4v.v );

            y4v.v = _mm_fmadd_pd( a41v.v, chi1v.xmm[0], y4v.v );

            y4v.v = _mm_fmadd_pd( a42v.v, chi2v.xmm[0], y4v.v );

            y4v.v = _mm_fmadd_pd( a43v.v, chi3v.xmm[0], y4v.v );

            // Store the output.
            _mm_storeu_pd( (double *)(y0 + 0*n_elem_per_reg), y4v.v );

            y0 += 2;
            a0 += 2;
            a1 += 2;
            a2 += 2;
            a3 += 2;
        }
#endif
        // If there are leftover iterations, perform them with scalar code.
        for ( ; (i + 0) < m ; ++i )
        {
            double       y0c = *y0;

            const double a0c = *a0;
            const double a1c = *a1;
            const double a2c = *a2;
            const double a3c = *a3;

            y0c += chi0 * a0c;
            y0c += chi1 * a1c;
            y0c += chi2 * a2c;
            y0c += chi3 * a3c;

            *y0 = y0c;

            a0 += 1;
            a1 += 1;
            a2 += 1;
            a3 += 1;

            y0 += 1;
        }
    }
    else
    {
        for ( i = 0; (i + 0) < m ; ++i )
        {
            double       y0c = *y0;

            const double a0c = *a0;
            const double a1c = *a1;
            const double a2c = *a2;
            const double a3c = *a3;

            y0c += chi0 * a0c;
            y0c += chi1 * a1c;
            y0c += chi2 * a2c;
            y0c += chi3 * a3c;

            *y0 = y0c;

            a0 += inca;
            a1 += inca;
            a2 += inca;
            a3 += inca;

	    y0 += incy;
        }

    }
}

<|MERGE_RESOLUTION|>--- conflicted
+++ resolved
@@ -108,11 +108,8 @@
     // operation as a loop over axpyv.
     if ( b_n != fuse_fac )
     {
-<<<<<<< HEAD
-=======
         if ( cntx == NULL ) cntx = ( cntx_t* )bli_gks_query_cntx();
 
->>>>>>> 9b1beec6
         saxpyv_ker_ft f = bli_cntx_get_ukr_dt( BLIS_FLOAT, BLIS_AXPYV_KER, cntx );
 
         for ( i = 0; i < b_n; ++i )
@@ -363,11 +360,8 @@
     // operation as a loop over axpyv.
     if ( b_n != fuse_fac )
     {
-<<<<<<< HEAD
-=======
         if ( cntx == NULL ) cntx = ( cntx_t* )bli_gks_query_cntx();
 
->>>>>>> 9b1beec6
         daxpyv_ker_ft f = bli_cntx_get_ukr_dt( BLIS_DOUBLE, BLIS_AXPYV_KER, cntx );
 
         for ( i = 0; i < b_n; ++i )
@@ -609,7 +603,7 @@
 
     v2df_t           a40v, a41v;
 
-    v2df_t           y4v;
+    v2df_t           y4v; 
     // If either dimension is zero, or if alpha is zero, return early.
     if ( bli_zero_dim2( m, b_n ) || bli_deq0( *alpha ) ) return;
 
@@ -905,11 +899,8 @@
     // operation as a loop over axpyv.
     if ( b_n != fuse_fac )
     {
-<<<<<<< HEAD
-=======
         if ( cntx == NULL ) cntx = ( cntx_t* )bli_gks_query_cntx();
 
->>>>>>> 9b1beec6
         daxpyv_ker_ft f = bli_cntx_get_ukr_dt( BLIS_DOUBLE, BLIS_AXPYV_KER, cntx );
 
         for ( i = 0; i < b_n; ++i )
