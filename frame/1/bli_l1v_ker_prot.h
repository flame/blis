--- conflicted
+++ resolved
@@ -43,9 +43,6 @@
 #undef  L1VTPROT
 #define L1VTPROT( ctype, ch, funcname, opname ) \
 \
-<<<<<<< HEAD
-void PASTEMAC(ch,funcname) \
-=======
 void PASTEMAC(ch,opname) \
       ( \
         conj_t           conjx, \
@@ -218,7 +215,6 @@
 #define XPBYV_KER_PROT( ctype, ch, opname ) \
 \
 void PASTEMAC(ch,opname) \
->>>>>>> fb2a6827
      ( \
        PASTECH(opname,_params), \
        BLIS_CNTX_PARAM  \
