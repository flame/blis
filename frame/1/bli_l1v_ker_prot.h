--- conflicted
+++ resolved
@@ -33,19 +33,13 @@
 
 */
 
-#ifndef BLIS_L1V_KER_PROT_H
-#define BLIS_L1V_KER_PROT_H
 
 //
 // Define template prototypes for level-1v kernels.
 //
 
-#undef  L1VTPROT
-#define L1VTPROT( ctype, ch, funcname, opname ) \
-\
-<<<<<<< HEAD
-void PASTEMAC(ch,funcname) \
-=======
+#define ADDV_KER_PROT( ctype, ch, opname ) \
+\
 void PASTEMAC(ch,opname) \
       ( \
         conj_t           conjx, \
@@ -218,27 +212,11 @@
 #define XPBYV_KER_PROT( ctype, ch, opname ) \
 \
 void PASTEMAC(ch,opname) \
->>>>>>> fb2a6827
-     ( \
-       PASTECH(opname,_params), \
-       BLIS_CNTX_PARAM  \
-     );
-
-#define ADDV_KER_PROT(     ctype, ch, fn )  L1VTPROT( ctype, ch, fn, addv );
-#define AMAXV_KER_PROT(    ctype, ch, fn )  L1VTPROT( ctype, ch, fn, amaxv );
-#define AXPBYV_KER_PROT(   ctype, ch, fn )  L1VTPROT( ctype, ch, fn, axpbyv );
-#define AXPYV_KER_PROT(    ctype, ch, fn )  L1VTPROT( ctype, ch, fn, axpyv );
-#define COPYV_KER_PROT(    ctype, ch, fn )  L1VTPROT( ctype, ch, fn, copyv );
-#define DOTV_KER_PROT(     ctype, ch, fn )  L1VTPROT( ctype, ch, fn, dotv );
-#define DOTXV_KER_PROT(    ctype, ch, fn )  L1VTPROT( ctype, ch, fn, dotxv );
-#define INVERTV_KER_PROT(  ctype, ch, fn )  L1VTPROT( ctype, ch, fn, invertv );
-#define INVSCALV_KER_PROT( ctype, ch, fn )  L1VTPROT( ctype, ch, fn, invscalv );
-#define SCALV_KER_PROT(    ctype, ch, fn )  L1VTPROT( ctype, ch, fn, scalv );
-#define SCAL2V_KER_PROT(   ctype, ch, fn )  L1VTPROT( ctype, ch, fn, scal2v );
-#define SETV_KER_PROT(     ctype, ch, fn )  L1VTPROT( ctype, ch, fn, setv );
-#define SUBV_KER_PROT(     ctype, ch, fn )  L1VTPROT( ctype, ch, fn, subv );
-#define SWAPV_KER_PROT(    ctype, ch, fn )  L1VTPROT( ctype, ch, fn, swapv );
-#define XPBYV_KER_PROT(    ctype, ch, fn )  L1VTPROT( ctype, ch, fn, xpbyv );
-
-
-#endif
+     ( \
+       conj_t           conjx, \
+       dim_t            n, \
+       ctype*  restrict x, inc_t incx, \
+       ctype*  restrict beta, \
+       ctype*  restrict y, inc_t incy, \
+       cntx_t* restrict cntx  \
+     ); \
