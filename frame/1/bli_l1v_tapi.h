--- conflicted
+++ resolved
@@ -66,12 +66,8 @@
        BLIS_TAPI_EX_PARAMS  \
      ); \
 
-<<<<<<< HEAD
-INSERT_GENTPROT_BASIC( amaxv )
-=======
 INSERT_GENTPROT_BASIC0( amaxv )
 INSERT_GENTPROT_BASIC0( aminv )
->>>>>>> fb2a6827
 
 
 #undef  GENTPROT
