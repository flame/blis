--- conflicted
+++ resolved
@@ -42,17 +42,10 @@
 \
 BLIS_EXPORT_BLIS void PASTEMAC2(ch,opname,EX_SUF) \
       ( \
-<<<<<<< HEAD
-              conj_t  conjx, \
-              dim_t   n, \
-        const ctype*  x, inc_t incx, \
-              ctype*  y, inc_t incy  \
-=======
               conj_t conjx, \
               dim_t  n, \
         const ctype* x, inc_t incx, \
               ctype* y, inc_t incy  \
->>>>>>> 9b1beec6
         BLIS_TAPI_EX_PARAMS  \
       );
 
@@ -66,15 +59,9 @@
 \
 BLIS_EXPORT_BLIS void PASTEMAC2(ch,opname,EX_SUF) \
      ( \
-<<<<<<< HEAD
-             dim_t   n, \
-       const ctype*  x, inc_t incx, \
-             dim_t*  index  \
-=======
              dim_t  n, \
        const ctype* x, inc_t incx, \
              dim_t* index  \
->>>>>>> 9b1beec6
        BLIS_TAPI_EX_PARAMS  \
      ); \
 
@@ -86,21 +73,12 @@
 \
 BLIS_EXPORT_BLIS void PASTEMAC2(ch,opname,EX_SUF) \
      ( \
-<<<<<<< HEAD
-             conj_t  conjx, \
-             dim_t   n, \
-       const ctype*  alpha, \
-       const ctype*  x, inc_t incx, \
-       const ctype*  beta, \
-             ctype*  y, inc_t incy  \
-=======
              conj_t conjx, \
              dim_t  n, \
        const ctype* alpha, \
        const ctype* x, inc_t incx, \
        const ctype* beta, \
              ctype* y, inc_t incy  \
->>>>>>> 9b1beec6
        BLIS_TAPI_EX_PARAMS  \
      ); \
 
@@ -112,19 +90,11 @@
 \
 BLIS_EXPORT_BLIS void PASTEMAC2(ch,opname,EX_SUF) \
      ( \
-<<<<<<< HEAD
-             conj_t  conjx, \
-             dim_t   n, \
-       const ctype*  alpha, \
-       const ctype*  x, inc_t incx, \
-             ctype*  y, inc_t incy  \
-=======
              conj_t conjx, \
              dim_t  n, \
        const ctype* alpha, \
        const ctype* x, inc_t incx, \
              ctype* y, inc_t incy  \
->>>>>>> 9b1beec6
        BLIS_TAPI_EX_PARAMS  \
      ); \
 
@@ -137,21 +107,12 @@
 \
 BLIS_EXPORT_BLIS void PASTEMAC2(ch,opname,EX_SUF) \
      ( \
-<<<<<<< HEAD
-             conj_t  conjx, \
-             conj_t  conjy, \
-             dim_t   n, \
-       const ctype*  x, inc_t incx, \
-       const ctype*  y, inc_t incy, \
-             ctype*  rho  \
-=======
              conj_t conjx, \
              conj_t conjy, \
              dim_t  n, \
        const ctype* x, inc_t incx, \
        const ctype* y, inc_t incy, \
              ctype* rho  \
->>>>>>> 9b1beec6
        BLIS_TAPI_EX_PARAMS  \
      ); \
 
@@ -163,16 +124,6 @@
 \
 BLIS_EXPORT_BLIS void PASTEMAC2(ch,opname,EX_SUF) \
      ( \
-<<<<<<< HEAD
-             conj_t  conjx, \
-             conj_t  conjy, \
-             dim_t   n, \
-       const ctype*  alpha, \
-       const ctype*  x, inc_t incx, \
-       const ctype*  y, inc_t incy, \
-       const ctype*  beta, \
-             ctype*  rho  \
-=======
              conj_t conjx, \
              conj_t conjy, \
              dim_t  n, \
@@ -181,7 +132,6 @@
        const ctype* y, inc_t incy, \
        const ctype* beta, \
              ctype* rho  \
->>>>>>> 9b1beec6
        BLIS_TAPI_EX_PARAMS  \
      ); \
 
@@ -206,17 +156,10 @@
 \
 BLIS_EXPORT_BLIS void PASTEMAC2(ch,opname,EX_SUF) \
      ( \
-<<<<<<< HEAD
-             conj_t  conjalpha, \
-             dim_t   n, \
-       const ctype*  alpha, \
-             ctype*  x, inc_t incx  \
-=======
              conj_t conjalpha, \
              dim_t  n, \
        const ctype* alpha, \
              ctype* x, inc_t incx  \
->>>>>>> 9b1beec6
        BLIS_TAPI_EX_PARAMS  \
      ); \
 
@@ -243,19 +186,11 @@
 \
 BLIS_EXPORT_BLIS void PASTEMAC2(ch,opname,EX_SUF) \
      ( \
-<<<<<<< HEAD
-             conj_t  conjx, \
-             dim_t   n, \
-       const ctype*  x, inc_t incx, \
-       const ctype*  beta, \
-             ctype*  y, inc_t incy  \
-=======
              conj_t conjx, \
              dim_t  n, \
        const ctype* x, inc_t incx, \
        const ctype* beta, \
              ctype* y, inc_t incy  \
->>>>>>> 9b1beec6
        BLIS_TAPI_EX_PARAMS  \
      ); \
 
