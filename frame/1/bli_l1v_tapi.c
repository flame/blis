--- conflicted
+++ resolved
@@ -117,21 +117,12 @@
 \
 void PASTEMAC2(ch,opname,EX_SUF) \
      ( \
-<<<<<<< HEAD
-             conj_t  conjx, \
-             dim_t   n, \
-       const ctype*  alpha, \
-       const ctype*  x, inc_t incx, \
-       const ctype*  beta, \
-             ctype*  y, inc_t incy  \
-=======
              conj_t conjx, \
              dim_t  n, \
        const ctype* alpha, \
        const ctype* x, inc_t incx, \
        const ctype* beta, \
              ctype* y, inc_t incy  \
->>>>>>> 9b1beec6
        BLIS_TAPI_EX_PARAMS  \
      ) \
 { \
@@ -166,19 +157,11 @@
 \
 void PASTEMAC2(ch,opname,EX_SUF) \
      ( \
-<<<<<<< HEAD
-             conj_t  conjx, \
-             dim_t   n, \
-       const ctype*  alpha, \
-       const ctype*  x, inc_t incx, \
-             ctype*  y, inc_t incy  \
-=======
              conj_t conjx, \
              dim_t  n, \
        const ctype* alpha, \
        const ctype* x, inc_t incx, \
              ctype* y, inc_t incy  \
->>>>>>> 9b1beec6
        BLIS_TAPI_EX_PARAMS  \
      ) \
 { \
@@ -214,21 +197,12 @@
 \
 void PASTEMAC2(ch,opname,EX_SUF) \
      ( \
-<<<<<<< HEAD
-             conj_t  conjx, \
-             conj_t  conjy, \
-             dim_t   n, \
-       const ctype*  x, inc_t incx, \
-       const ctype*  y, inc_t incy, \
-             ctype*  rho  \
-=======
              conj_t conjx, \
              conj_t conjy, \
              dim_t  n, \
        const ctype* x, inc_t incx, \
        const ctype* y, inc_t incy, \
              ctype* rho  \
->>>>>>> 9b1beec6
        BLIS_TAPI_EX_PARAMS  \
      ) \
 { \
@@ -263,16 +237,6 @@
 \
 void PASTEMAC2(ch,opname,EX_SUF) \
      ( \
-<<<<<<< HEAD
-             conj_t  conjx, \
-             conj_t  conjy, \
-             dim_t   n, \
-       const ctype*  alpha, \
-       const ctype*  x, inc_t incx, \
-       const ctype*  y, inc_t incy, \
-       const ctype*  beta, \
-             ctype*  rho  \
-=======
              conj_t conjx, \
              conj_t conjy, \
              dim_t  n, \
@@ -281,7 +245,6 @@
        const ctype* y, inc_t incy, \
        const ctype* beta, \
              ctype* rho  \
->>>>>>> 9b1beec6
        BLIS_TAPI_EX_PARAMS  \
      ) \
 { \
@@ -350,17 +313,10 @@
 \
 void PASTEMAC2(ch,opname,EX_SUF) \
      ( \
-<<<<<<< HEAD
-             conj_t  conjalpha, \
-             dim_t   n, \
-       const ctype*  alpha, \
-             ctype*  x, inc_t incx  \
-=======
              conj_t conjalpha, \
              dim_t  n, \
        const ctype* alpha, \
              ctype* x, inc_t incx  \
->>>>>>> 9b1beec6
        BLIS_TAPI_EX_PARAMS  \
      ) \
 { \
@@ -427,19 +383,11 @@
 \
 void PASTEMAC2(ch,opname,EX_SUF) \
      ( \
-<<<<<<< HEAD
-             conj_t  conjx, \
-             dim_t   n, \
-       const ctype*  x, inc_t incx, \
-       const ctype*  beta, \
-             ctype*  y, inc_t incy  \
-=======
              conj_t conjx, \
              dim_t  n, \
        const ctype* x, inc_t incx, \
        const ctype* beta, \
              ctype* y, inc_t incy  \
->>>>>>> 9b1beec6
        BLIS_TAPI_EX_PARAMS  \
      ) \
 { \
