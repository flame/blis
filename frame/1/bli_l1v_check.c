/*

   BLIS
   An object-based framework for developing high-performance BLAS-like
   libraries.

   Copyright (C) 2014, The University of Texas at Austin
   Copyright (C) 2020, Advanced Micro Devices, Inc. All rights reserved.

   Redistribution and use in source and binary forms, with or without
   modification, are permitted provided that the following conditions are
   met:
    - Redistributions of source code must retain the above copyright
      notice, this list of conditions and the following disclaimer.
    - Redistributions in binary form must reproduce the above copyright
      notice, this list of conditions and the following disclaimer in the
      documentation and/or other materials provided with the distribution.
    - Neither the name(s) of the copyright holder(s) nor the names of its
      contributors may be used to endorse or promote products derived
      from this software without specific prior written permission.

   THIS SOFTWARE IS PROVIDED BY THE COPYRIGHT HOLDERS AND CONTRIBUTORS
   "AS IS" AND ANY EXPRESS OR IMPLIED WARRANTIES, INCLUDING, BUT NOT
   LIMITED TO, THE IMPLIED WARRANTIES OF MERCHANTABILITY AND FITNESS FOR
   A PARTICULAR PURPOSE ARE DISCLAIMED. IN NO EVENT SHALL THE COPYRIGHT
   HOLDER OR CONTRIBUTORS BE LIABLE FOR ANY DIRECT, INDIRECT, INCIDENTAL,
   SPECIAL, EXEMPLARY, OR CONSEQUENTIAL DAMAGES (INCLUDING, BUT NOT
   LIMITED TO, PROCUREMENT OF SUBSTITUTE GOODS OR SERVICES; LOSS OF USE,
   DATA, OR PROFITS; OR BUSINESS INTERRUPTION) HOWEVER CAUSED AND ON ANY
   THEORY OF LIABILITY, WHETHER IN CONTRACT, STRICT LIABILITY, OR TORT
   (INCLUDING NEGLIGENCE OR OTHERWISE) ARISING IN ANY WAY OUT OF THE USE
   OF THIS SOFTWARE, EVEN IF ADVISED OF THE POSSIBILITY OF SUCH DAMAGE.

*/

#include "blis.h"

//
// Define object-based check functions.
//

#undef  GENFRONT
#define GENFRONT( opname ) \
\
void PASTEMAC(opname,_check) \
     ( \
       const obj_t* x, \
       const obj_t* y  \
     ) \
{ \
    bli_l1v_xy_check( x, y ); \
}

GENFRONT( addv )
GENFRONT( copyv )
GENFRONT( subv )
GENFRONT( swapv )


#undef  GENFRONT
#define GENFRONT( opname ) \
\
void PASTEMAC(opname,_check) \
     ( \
       const obj_t* x, \
       const obj_t* index  \
     ) \
{ \
    bli_l1v_xi_check( x, index ); \
}

GENFRONT( amaxv )
GENFRONT( aminv )


#undef  GENFRONT
#define GENFRONT( opname ) \
\
void PASTEMAC(opname,_check) \
     ( \
       const obj_t* alpha, \
       const obj_t* x, \
       const obj_t* beta, \
       const obj_t* y  \
     ) \
{ \
    bli_l1v_axby_check( alpha, x, beta, y ); \
}

GENFRONT( axpbyv )


#undef  GENFRONT
#define GENFRONT( opname ) \
\
void PASTEMAC(opname,_check) \
     ( \
       const obj_t* alpha, \
       const obj_t* x, \
       const obj_t* y  \
     ) \
{ \
    bli_l1v_axy_check( alpha, x, y ); \
}

GENFRONT( axpyv )
GENFRONT( scal2v )


#undef  GENFRONT
#define GENFRONT( opname ) \
\
void PASTEMAC(opname,_check) \
     ( \
       const obj_t* x, \
       const obj_t* y, \
       const obj_t* rho  \
     ) \
{ \
    bli_l1v_dot_check( &BLIS_ONE, x, y, &BLIS_ONE, rho ); \
}

GENFRONT( dotv )


#undef  GENFRONT
#define GENFRONT( opname ) \
\
void PASTEMAC(opname,_check) \
     ( \
       const obj_t* alpha, \
       const obj_t* x, \
       const obj_t* y, \
       const obj_t* beta, \
       const obj_t* rho  \
     ) \
{ \
    bli_l1v_dot_check( alpha, x, y, beta, rho ); \
}

GENFRONT( dotxv )


#undef  GENFRONT
#define GENFRONT( opname ) \
\
void PASTEMAC(opname,_check) \
     ( \
       const obj_t* x  \
     ) \
{ \
    bli_l1v_x_check( x ); \
}

GENFRONT( invertv )


#undef  GENFRONT
#define GENFRONT( opname ) \
\
void PASTEMAC(opname,_check) \
     ( \
       const obj_t* alpha, \
       const obj_t* x  \
     ) \
{ \
    bli_l1v_ax_check( alpha, x ); \
}

GENFRONT( invscalv )
GENFRONT( scalv )
GENFRONT( setv )


#undef  GENFRONT
#define GENFRONT( opname ) \
\
void PASTEMAC(opname,_check) \
     ( \
       const obj_t* x, \
       const obj_t* beta, \
       const obj_t* y  \
     ) \
{ \
    bli_l1v_xby_check( x, beta, y ); \
}

GENFRONT( xpbyv )


// -----------------------------------------------------------------------------

void bli_l1v_xy_check
     (
<<<<<<< HEAD
       const obj_t* x,
       const obj_t* y
=======
       obj_t*  x,
       obj_t*  y
>>>>>>> fb2a6827
     )
{
    err_t e_val;

    // Check object datatypes.

    e_val = bli_check_floating_object( x );
    bli_check_error_code( e_val );

    e_val = bli_check_floating_object( y );
    bli_check_error_code( e_val );

    // Check for consistent datatypes.

    e_val = bli_check_consistent_object_datatypes( x, y );
    bli_check_error_code( e_val );

    // Check object dimensions.

    e_val = bli_check_vector_object( x );
    bli_check_error_code( e_val );

    e_val = bli_check_vector_object( y );
    bli_check_error_code( e_val );

    e_val = bli_check_equal_vector_lengths( x, y );
    bli_check_error_code( e_val );

    // Check object buffers (for non-NULLness).

    e_val = bli_check_object_buffer( x );
    bli_check_error_code( e_val );

    e_val = bli_check_object_buffer( y );
    bli_check_error_code( e_val );
}

void bli_l1v_axy_check
     (
<<<<<<< HEAD
       const obj_t* alpha,
       const obj_t* x,
       const obj_t* y
=======
       obj_t*  alpha,
       obj_t*  x,
       obj_t*  y
>>>>>>> fb2a6827
     )
{
    err_t e_val;

    // Check object datatypes.

    e_val = bli_check_noninteger_object( alpha );
    bli_check_error_code( e_val );

    e_val = bli_check_floating_object( x );
    bli_check_error_code( e_val );

    e_val = bli_check_floating_object( y );
    bli_check_error_code( e_val );

    // Check for consistent datatypes.

    e_val = bli_check_consistent_object_datatypes( x, y );
    bli_check_error_code( e_val );

    // Check object dimensions.

    e_val = bli_check_scalar_object( alpha );
    bli_check_error_code( e_val );

    e_val = bli_check_vector_object( x );
    bli_check_error_code( e_val );

    e_val = bli_check_vector_object( y );
    bli_check_error_code( e_val );

    e_val = bli_check_equal_vector_lengths( x, y );
    bli_check_error_code( e_val );

    // Check object buffers (for non-NULLness).

    e_val = bli_check_object_buffer( alpha );
    bli_check_error_code( e_val );

    e_val = bli_check_object_buffer( x );
    bli_check_error_code( e_val );

    e_val = bli_check_object_buffer( y );
    bli_check_error_code( e_val );
}

void bli_l1v_xby_check
     (
       const obj_t* x,
       const obj_t* beta,
       const obj_t* y
     )
{
    err_t e_val;

    // Check object datatypes.

    e_val = bli_check_noninteger_object( beta );
    bli_check_error_code( e_val );

    e_val = bli_check_floating_object( x );
    bli_check_error_code( e_val );

    e_val = bli_check_floating_object( y );
    bli_check_error_code( e_val );

    // Check for consistent datatypes.

    e_val = bli_check_consistent_object_datatypes( x, y );
    bli_check_error_code( e_val );

    // Check object dimensions.

    e_val = bli_check_scalar_object( beta );
    bli_check_error_code( e_val );

    e_val = bli_check_vector_object( x );
    bli_check_error_code( e_val );

    e_val = bli_check_vector_object( y );
    bli_check_error_code( e_val );

    e_val = bli_check_equal_vector_lengths( x, y );
    bli_check_error_code( e_val );

    // Check object buffers (for non-NULLness).

    e_val = bli_check_object_buffer( beta );
    bli_check_error_code( e_val );

    e_val = bli_check_object_buffer( x );
    bli_check_error_code( e_val );

    e_val = bli_check_object_buffer( y );
    bli_check_error_code( e_val );
}

void bli_l1v_axby_check
     (
       const obj_t* alpha,
       const obj_t* x,
       const obj_t* beta,
       const obj_t* y
     )
{
    err_t e_val;

    // Check object datatypes.

    e_val = bli_check_noninteger_object( alpha );
    bli_check_error_code( e_val );

    e_val = bli_check_noninteger_object( beta );
    bli_check_error_code( e_val );

    e_val = bli_check_floating_object( x );
    bli_check_error_code( e_val );

    e_val = bli_check_floating_object( y );
    bli_check_error_code( e_val );

    // Check for consistent datatypes.

    e_val = bli_check_consistent_object_datatypes( x, y );
    bli_check_error_code( e_val );

    // Check object dimensions.

    e_val = bli_check_scalar_object( alpha );
    bli_check_error_code( e_val );

    e_val = bli_check_scalar_object( beta );
    bli_check_error_code( e_val );

    e_val = bli_check_vector_object( x );
    bli_check_error_code( e_val );

    e_val = bli_check_vector_object( y );
    bli_check_error_code( e_val );

    e_val = bli_check_equal_vector_lengths( x, y );
    bli_check_error_code( e_val );

    // Check object buffers (for non-NULLness).

    e_val = bli_check_object_buffer( alpha );
    bli_check_error_code( e_val );

    e_val = bli_check_object_buffer( beta );
    bli_check_error_code( e_val );

    e_val = bli_check_object_buffer( x );
    bli_check_error_code( e_val );

    e_val = bli_check_object_buffer( y );
    bli_check_error_code( e_val );
}

void bli_l1v_dot_check
     (
<<<<<<< HEAD
       const obj_t* alpha,
       const obj_t* x,
       const obj_t* y,
       const obj_t* beta,
       const obj_t* rho
=======
       obj_t*  alpha,
       obj_t*  x,
       obj_t*  y,
       obj_t*  beta,
       obj_t*  rho
>>>>>>> fb2a6827
     )
{
    err_t e_val;

    // Check object datatypes.

    e_val = bli_check_noninteger_object( alpha );
    bli_check_error_code( e_val );

    e_val = bli_check_floating_object( x );
    bli_check_error_code( e_val );

    e_val = bli_check_floating_object( y );
    bli_check_error_code( e_val );

    e_val = bli_check_noninteger_object( beta );
    bli_check_error_code( e_val );

    e_val = bli_check_noninteger_object( rho );
    bli_check_error_code( e_val );

    e_val = bli_check_nonconstant_object( rho );
    bli_check_error_code( e_val );

    // Check for consistent datatypes.

    e_val = bli_check_consistent_object_datatypes( x, y );
    bli_check_error_code( e_val );

    // Check object dimensions.

    e_val = bli_check_scalar_object( alpha );
    bli_check_error_code( e_val );

    e_val = bli_check_vector_object( x );
    bli_check_error_code( e_val );

    e_val = bli_check_vector_object( y );
    bli_check_error_code( e_val );

    e_val = bli_check_scalar_object( beta );
    bli_check_error_code( e_val );

    e_val = bli_check_scalar_object( rho );
    bli_check_error_code( e_val );

    e_val = bli_check_equal_vector_lengths( x, y );
    bli_check_error_code( e_val );

    // Check object buffers (for non-NULLness).

    e_val = bli_check_object_buffer( alpha );
    bli_check_error_code( e_val );

    e_val = bli_check_object_buffer( x );
    bli_check_error_code( e_val );

    e_val = bli_check_object_buffer( y );
    bli_check_error_code( e_val );

    e_val = bli_check_object_buffer( beta );
    bli_check_error_code( e_val );

    e_val = bli_check_object_buffer( rho );
    bli_check_error_code( e_val );
}

void bli_l1v_x_check
     (
<<<<<<< HEAD
       const obj_t* x
=======
       obj_t*  x
>>>>>>> fb2a6827
     )
{
    err_t e_val;

    // Check object datatypes.

    e_val = bli_check_floating_object( x );
    bli_check_error_code( e_val );

    // Check object dimensions.

    e_val = bli_check_vector_object( x );
    bli_check_error_code( e_val );

    // Check object buffers (for non-NULLness).

    e_val = bli_check_object_buffer( x );
    bli_check_error_code( e_val );
}

void bli_l1v_ax_check
     (
<<<<<<< HEAD
       const obj_t* alpha,
       const obj_t* x
=======
       obj_t*  alpha,
       obj_t*  x
>>>>>>> fb2a6827
     )
{
    err_t e_val;

    // Check object datatypes.

    e_val = bli_check_noninteger_object( alpha );
    bli_check_error_code( e_val );

    e_val = bli_check_floating_object( x );
    bli_check_error_code( e_val );

    // Check object dimensions.

    e_val = bli_check_scalar_object( alpha );
    bli_check_error_code( e_val );

    e_val = bli_check_vector_object( x );
    bli_check_error_code( e_val );

    // Check object buffers (for non-NULLness).

    e_val = bli_check_object_buffer( alpha );
    bli_check_error_code( e_val );

    e_val = bli_check_object_buffer( x );
    bli_check_error_code( e_val );
}

void bli_l1v_xi_check
     (
       const obj_t* x,
       const obj_t* index
     )
{
    err_t e_val;

    // Check object datatypes.

    e_val = bli_check_floating_object( x );
    bli_check_error_code( e_val );

    e_val = bli_check_integer_object( index );
    bli_check_error_code( e_val );

    e_val = bli_check_nonconstant_object( index );
    bli_check_error_code( e_val );

    // Check object dimensions.

    e_val = bli_check_vector_object( x );
    bli_check_error_code( e_val );

    e_val = bli_check_scalar_object( index );
    bli_check_error_code( e_val );

    // Check object buffers (for non-NULLness).

    e_val = bli_check_object_buffer( x );
    bli_check_error_code( e_val );

    e_val = bli_check_object_buffer( index );
    bli_check_error_code( e_val );
}
<|MERGE_RESOLUTION|>--- conflicted
+++ resolved
@@ -192,13 +192,8 @@
 
 void bli_l1v_xy_check
      (
-<<<<<<< HEAD
-       const obj_t* x,
-       const obj_t* y
-=======
        obj_t*  x,
        obj_t*  y
->>>>>>> fb2a6827
      )
 {
     err_t e_val;
@@ -238,15 +233,9 @@
 
 void bli_l1v_axy_check
      (
-<<<<<<< HEAD
-       const obj_t* alpha,
-       const obj_t* x,
-       const obj_t* y
-=======
        obj_t*  alpha,
        obj_t*  x,
        obj_t*  y
->>>>>>> fb2a6827
      )
 {
     err_t e_val;
@@ -407,19 +396,11 @@
 
 void bli_l1v_dot_check
      (
-<<<<<<< HEAD
-       const obj_t* alpha,
-       const obj_t* x,
-       const obj_t* y,
-       const obj_t* beta,
-       const obj_t* rho
-=======
        obj_t*  alpha,
        obj_t*  x,
        obj_t*  y,
        obj_t*  beta,
        obj_t*  rho
->>>>>>> fb2a6827
      )
 {
     err_t e_val;
@@ -489,11 +470,7 @@
 
 void bli_l1v_x_check
      (
-<<<<<<< HEAD
-       const obj_t* x
-=======
        obj_t*  x
->>>>>>> fb2a6827
      )
 {
     err_t e_val;
@@ -516,13 +493,8 @@
 
 void bli_l1v_ax_check
      (
-<<<<<<< HEAD
-       const obj_t* alpha,
-       const obj_t* x
-=======
        obj_t*  alpha,
        obj_t*  x
->>>>>>> fb2a6827
      )
 {
     err_t e_val;
