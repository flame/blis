--- conflicted
+++ resolved
@@ -69,17 +69,6 @@
 bool bli_cpuid_is_bulldozer( uint32_t family, uint32_t model, uint32_t features );
 
 // ARM
-<<<<<<< HEAD
-bool   bli_cpuid_is_a64fx( uint32_t model, uint32_t part, uint32_t features );
-bool   bli_cpuid_is_thunderx2( uint32_t model, uint32_t part, uint32_t features );
-bool   bli_cpuid_is_cortexa57( uint32_t model, uint32_t part, uint32_t features );
-bool   bli_cpuid_is_cortexa53( uint32_t model, uint32_t part, uint32_t features );
-bool   bli_cpuid_is_cortexa15( uint32_t model, uint32_t part, uint32_t features );
-bool   bli_cpuid_is_cortexa9( uint32_t model, uint32_t part, uint32_t features );
-
-// s390
-bool   bli_cpuid_is_z13( uint32_t model, uint32_t part, uint32_t features );
-=======
 bool bli_cpuid_is_thunderx2( uint32_t model, uint32_t part, uint32_t features );
 bool bli_cpuid_is_cortexa57( uint32_t model, uint32_t part, uint32_t features );
 bool bli_cpuid_is_cortexa53( uint32_t model, uint32_t part, uint32_t features );
@@ -87,7 +76,9 @@
 bool bli_cpuid_is_a64fx( uint32_t model, uint32_t part, uint32_t features );
 bool bli_cpuid_is_cortexa15( uint32_t model, uint32_t part, uint32_t features );
 bool bli_cpuid_is_cortexa9( uint32_t model, uint32_t part, uint32_t features );
->>>>>>> 3b275f81
+
+// s390
+bool bli_cpuid_is_z13( uint32_t model, uint32_t part, uint32_t features );
 
 uint32_t bli_cpuid_query( uint32_t* family, uint32_t* model, uint32_t* features );
 
