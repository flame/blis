/*

   BLIS
   An object-based framework for developing high-performance BLAS-like
   libraries.

   Copyright (C) 2014, The University of Texas at Austin
   Copyright (C) 2021 - 2025, Advanced Micro Devices, Inc. All rights reserved.

   Redistribution and use in source and binary forms, with or without
   modification, are permitted provided that the following conditions are
   met:
    - Redistributions of source code must retain the above copyright
      notice, this list of conditions and the following disclaimer.
    - Redistributions in binary form must reproduce the above copyright
      notice, this list of conditions and the following disclaimer in the
      documentation and/or other materials provided with the distribution.
    - Neither the name(s) of the copyright holder(s) nor the names of its
      contributors may be used to endorse or promote products derived
      from this software without specific prior written permission.

   THIS SOFTWARE IS PROVIDED BY THE COPYRIGHT HOLDERS AND CONTRIBUTORS
   "AS IS" AND ANY EXPRESS OR IMPLIED WARRANTIES, INCLUDING, BUT NOT
   LIMITED TO, THE IMPLIED WARRANTIES OF MERCHANTABILITY AND FITNESS FOR
   A PARTICULAR PURPOSE ARE DISCLAIMED. IN NO EVENT SHALL THE COPYRIGHT
   HOLDER OR CONTRIBUTORS BE LIABLE FOR ANY DIRECT, INDIRECT, INCIDENTAL,
   SPECIAL, EXEMPLARY, OR CONSEQUENTIAL DAMAGES (INCLUDING, BUT NOT
   LIMITED TO, PROCUREMENT OF SUBSTITUTE GOODS OR SERVICES; LOSS OF USE,
   DATA, OR PROFITS; OR BUSINESS INTERRUPTION) HOWEVER CAUSED AND ON ANY
   THEORY OF LIABILITY, WHETHER IN CONTRACT, STRICT LIABILITY, OR TORT
   (INCLUDING NEGLIGENCE OR OTHERWISE) ARISING IN ANY WAY OUT OF THE USE
   OF THIS SOFTWARE, EVEN IF ADVISED OF THE POSSIBILITY OF SUCH DAMAGE.

*/

#include "blis.h"

// The global rntm_t structure, which holds the global thread settings
// along with a few other key parameters.
rntm_t global_rntm = BLIS_RNTM_INITIALIZER;
<<<<<<< HEAD
=======

// Make thread settings local to each thread calling BLIS routines
BLIS_THREAD_LOCAL rntm_t tl_rntm = BLIS_RNTM_INITIALIZER;
>>>>>>> fb2a6827

// A mutex to allow synchronous access to global_rntm.
bli_pthread_mutex_t global_rntm_mutex = BLIS_PTHREAD_MUTEX_INITIALIZER;

// -----------------------------------------------------------------------------

void bli_rntm_init_from_global( rntm_t* rntm )
{
	// We must ensure that global_rntm and tl_rntm have been initialized
	bli_init_once();

	// Initialize supplied rntm from tl_rntm.
	*rntm = tl_rntm;

#ifdef BLIS_ENABLE_MULTITHREADING
	// Now update threading info to account for current OpenMP
	// number of threads and active levels.
	bli_thread_update_rntm_from_env( rntm );
#endif

#if 0
	printf( "bli_rntm_init_from_global()\n" );
	bli_rntm_print( rntm );
#endif
}

// -----------------------------------------------------------------------------

void bli_rntm_set_num_threads
     (
       dim_t   nt,
       rntm_t* rntm
     )
{
#ifdef BLIS_ENABLE_MULTITHREADING

	// Record the total number of threads to use.
	bli_rntm_set_num_threads_only( nt, rntm );

	// Set the individual ways of parallelism to default states. This
	// must be done before sanitization so that the .num_threads field
	// will prevail over any previous ways that may have been set.
	bli_rntm_clear_ways_only( rntm );

	// Ensure that the rntm_t is in a consistent state.
	bli_rntm_sanitize( rntm );

#else

	// When multithreading is disabled at compile time, ignore the user's
	// request. And just to be safe, reassert the default rntm_t values.
	bli_rntm_clear_num_threads_only( rntm );
	bli_rntm_clear_ways_only( rntm );

#endif
}

void bli_rntm_set_ways
     (
       dim_t   jc,
       dim_t   pc,
       dim_t   ic,
       dim_t   jr,
       dim_t   ir,
       rntm_t* rntm
     )
{
#ifdef BLIS_ENABLE_MULTITHREADING

	// Record the number of ways of parallelism per loop.
	bli_rntm_set_jc_ways_only( jc, rntm );
	bli_rntm_set_pc_ways_only(  1, rntm ); // Disable pc_nt values.
	bli_rntm_set_ic_ways_only( ic, rntm );
	bli_rntm_set_jr_ways_only( jr, rntm );
	bli_rntm_set_ir_ways_only( ir, rntm );
	bli_rntm_set_pr_ways_only(  1, rntm );

	// Set the total number of threads to its default state. This isn't
	// strictly necessary, but is done in case the priority of nt vs.
	// ways ever changes. (Currently, the ways always prevail over the
	// number of threads, if both are set.)
	bli_rntm_clear_num_threads_only( rntm );

	// Ensure that the rntm_t is in a consistent state.
	bli_rntm_sanitize( rntm );

#else

	// When multithreading is disabled at compile time, ignore the user's
	// request. And just to be safe, reassert the default rntm_t values.
	bli_rntm_clear_num_threads_only( rntm );
	bli_rntm_clear_ways_only( rntm );

#endif
}

// -----------------------------------------------------------------------------

void bli_rntm_set_ways_for_op
	 (
	   opid_t  l3_op,
	   side_t  side,
	   dim_t   m,
	   dim_t   n,
	   dim_t   k,
	   rntm_t* rntm
	 )
{
	// Set the number of ways for each loop, if needed, depending on what
	// kind of information is already stored in the rntm_t object.
	bli_rntm_factorize( m, n, k, rntm );

<<<<<<< HEAD
	#if 0
	printf( "bli_rntm_set_ways_for_op()\n" );
	bli_rntm_print( rntm );
	#endif
=======
#ifdef PRINT_THREADING
	printf( "bli_rntm_set_ways_for_op()\n" );
	bli_rntm_print( rntm );
#endif
>>>>>>> fb2a6827

	// Now modify the number of ways, if necessary, based on the operation.

	// Consider gemm (hemm, symm), gemmt (herk, her2k, syrk, syr2k), and
	// trmm (trmm, trmm3).
	if (
#ifdef BLIS_ENABLE_JRIR_TLB
	     l3_op == BLIS_GEMM  ||
	     l3_op == BLIS_GEMMT ||
	     l3_op == BLIS_TRMM  ||
#endif
	     FALSE
	   )
	{
		dim_t jc = bli_rntm_jc_ways( rntm );
		dim_t pc = bli_rntm_pc_ways( rntm );
		dim_t ic = bli_rntm_ic_ways( rntm );
		dim_t jr = bli_rntm_jr_ways( rntm );
		dim_t ir = bli_rntm_ir_ways( rntm );

		// If TLB is enabled for gemm or gemmt, redirect any ir loop parallelism
		// into the jr loop.
		bli_rntm_set_ways_only
		(
		  jc,
		  pc,
		  ic,
		  jr * ir,
		  1,
		  rntm
		);
	}

	// Consider trmm, trmm3, trsm.
	if ( l3_op == BLIS_TRMM ||
		 l3_op == BLIS_TRSM )
	{
		dim_t jc = bli_rntm_jc_ways( rntm );
		dim_t pc = bli_rntm_pc_ways( rntm );
		dim_t ic = bli_rntm_ic_ways( rntm );
		dim_t jr = bli_rntm_jr_ways( rntm );
		dim_t ir = bli_rntm_ir_ways( rntm );

		// Notice that, if we do need to update the ways, we don't need to
		// update the num_threads field since we only reshuffle where the
		// parallelism is extracted, not the total amount of parallelism.

		if ( l3_op == BLIS_TRMM )
		{
			// We reconfigure the parallelism extracted from trmm_r due to a
			// dependency in the jc loop. (NOTE: This dependency does not exist
			// for trmm3.)
			if ( bli_is_left( side ) )
			{
				bli_rntm_set_ways_only
				(
				  jc,
				  pc,
				  ic,
				  jr,
				  ir,
				  rntm
				);
			}
			else // if ( bli_is_right( side ) )
			{
				bli_rntm_set_ways_only
				(
				  1,
				  pc,
				  ic,
				  jr * jc,
				  ir,
				  rntm
				);
			}
		}
		else if ( l3_op == BLIS_TRSM )
		{
//printf( "bli_rntm_set_ways_for_op(): jc%d ic%d jr%d\n", (int)jc, (int)ic, (int)jr );
			if ( bli_is_left( side ) )
			{
				bli_rntm_set_ways_only
				(
				  jc,
				  1,
				  ic * pc,
				  jr * ir,
				  1,
				  rntm
				);
			}
			else // if ( bli_is_right( side ) )
			{
				bli_rntm_set_ways_only
				(
				  1,
				  1,
				  ic * pc * jc * ir * jr,
				  1,
				  1,
				  rntm
				);
			}
		}
	}
}

<<<<<<< HEAD
void bli_rntm_sanitize
     (
       rntm_t* rntm
     )
=======
void bli_rntm_set_ways_from_rntm
	 (
	   dim_t   m,
	   dim_t   n,
	   dim_t   k,
	   rntm_t* rntm
	 )
>>>>>>> fb2a6827
{
#ifdef BLIS_ENABLE_MULTITHREADING

	timpl_t ti = bli_rntm_thread_impl( rntm );
	dim_t   nt = bli_rntm_num_threads( rntm );
	dim_t   jc = bli_rntm_jc_ways( rntm );
	dim_t   pc = bli_rntm_pc_ways( rntm );
	dim_t   ic = bli_rntm_ic_ways( rntm );
	dim_t   jr = bli_rntm_jr_ways( rntm );
	dim_t   ir = bli_rntm_ir_ways( rntm );

	bool auto_factor = FALSE;

	bool nt_set   = FALSE;
	bool ways_set = FALSE;

<<<<<<< HEAD
	if ( ti == BLIS_SINGLE )
=======
	bool  nt_set   = FALSE;
	bool  ways_set = FALSE;

	// If the rntm was fed in as a copy of the global runtime via
	// bli_rntm_init_from_global(), we know that either:
	// - the num_threads field is -1 and all of the ways are -1;
	// - the num_threads field is -1 and all of the ways are set;
	// - the num_threads field is set and all of the ways are -1.
	// However, we can't be sure that a user-provided rntm_t isn't
	// initialized uncleanly. So here we have to enforce some rules
	// to get the rntm_t into a predictable state.

	// First, we establish whether or not the number of threads is set.
	if ( nt > 0 ) nt_set = TRUE;

	// Take this opportunity to set the auto_factor field (when using
	// more than one thread).
	if ( nt_set && nt > 1 ) auto_factor = TRUE;

	// Next, we establish whether or not any of the ways of parallelism
	// for each loop were set. If any of the ways are set (positive), we
	// then we assume the user wanted to use those positive values and
	// default the non-positive values to 1.
	if ( jc > 0 || pc > 0 || ic > 0 || jr > 0 || ir > 0 )
>>>>>>> fb2a6827
	{
		// If the threading implementation was set to BLIS_SINGLE, we ignore
		// everything else.

		nt = 1;
		jc = pc = ic = jr = ir = 1;
		auto_factor = FALSE;
	}
	else // if ( ti != BLIS_SINGLE )
	{
		// If the threading implementation was set to one of the true
		// multithreading implementations (e.g. BLIS_OPENMP, BLIS_POSIX),
		// we proceed to interpret and process the rntm_t's fields.

		// Some users are mischievous/dumb. Make sure they don't cause trouble.
		if ( nt < 1 ) nt = 1;
		if ( jc < 1 ) jc = 1;
		if ( pc < 1 ) pc = 1;
		if ( ic < 1 ) ic = 1;
		if ( jr < 1 ) jr = 1;
		if ( ir < 1 ) ir = 1;
<<<<<<< HEAD
=======

		// auto factorization is to be disabled if BLIS_IC_NT/BLIS_JC_NT env
		// variables are set irrespective of whether num_threads is modified
		// or not. This ensures that preset factorization is prioritized.
		auto_factor = FALSE;
	}
>>>>>>> fb2a6827

		// Now establish whether or not the number of threads or ways of
		// parallelism were set to meaningful values.
		if ( nt > 1 ) { nt_set   = TRUE; }
		if ( jc > 1 ) { ways_set = TRUE; }
		if ( pc > 1 ) { ways_set = TRUE; pc = 1; } // Disable pc_nt values.
		if ( ic > 1 ) { ways_set = TRUE; }
		if ( jr > 1 ) { ways_set = TRUE; }
		if ( ir > 1 ) { ways_set = TRUE; }

		// Next, we use the values of nt_set and ways_set to determine how to
		// interpret the original values we found in the rntm_t object.

<<<<<<< HEAD
		if ( ways_set == TRUE )
=======
		nt = jc * pc * ic * jr * ir;
	}
	else if ( ways_set == FALSE && nt_set == TRUE )
	{
		// If the ways were not set but the number of thread was set, then
		// we attempt to automatically generate a thread factorization that
		// will work given the problem size.

#ifdef BLIS_DISABLE_AUTO_PRIME_NUM_THREADS
		// If use of prime numbers is disallowed for automatic thread
		// factorizations, we first check if the number of threads requested
		// is prime. If it is prime, and it exceeds a minimum threshold, then
		// we reduce the number of threads by one so that the number is not
		// prime. This will allow for automatic thread factorizations to span
		// two dimensions (loops), which tends to be more efficient.
		if ( bli_is_prime( nt ) && BLIS_NT_MAX_PRIME < nt ) nt -= 1;
#endif

		pc = 1;

		bli_thread_partition_2x2( nt, m*BLIS_THREAD_RATIO_M,
								  n*BLIS_THREAD_RATIO_N, &ic, &jc );

		for ( ir = BLIS_THREAD_MAX_IR ; ir > 1 ; ir-- )
>>>>>>> fb2a6827
		{
			// If the per-loop ways of parallelism were set, then we use the values
			// that were given and interpreted above. Since the per-loop ways are
			// known, we can calculate the total number of threads. Notice that if
			// the user also happened to set the total number of threads, that value
			// is discarded in favor of the implied value from the per-loop ways of
			// parallelism.

			nt = jc * pc * ic * jr * ir;
			auto_factor = FALSE;
		}
		else if ( ways_set == FALSE && nt_set == TRUE )
		{
			// If the ways were not set but the number of thread was set, then we
			// will attempt to automatically generate a thread factorization that
			// will work given the problem size. This happens later, in
			// bli_rntm_factorize().

			auto_factor = TRUE;
		}
		else // if ( ways_set == FALSE && nt_set == FALSE )
		{
			// If neither the ways nor the number of threads were set, then the
			// rntm_t was not meaningfully changed since initialization. This means
			// the ways are already 1, which will lead to the default behavior of
			// single-threaded execution.
		}
	}

	// Save the results back in the rntm_t object.
	// Note: We don't need to set the .thread_impl field of the rntm_t because
	// it was not changed in the sanitization process.
	//bli_rntm_set_thread_impl_only( ti, rntm );
	bli_rntm_set_num_threads_only( nt, rntm );
	bli_rntm_set_ways_only( jc, pc, ic, jr, ir, rntm );
	bli_rntm_set_auto_factor_only( auto_factor, rntm );

#else

	// When multithreading is disabled, always set the per-loop ways of
	// parallelism to 1.
	bli_rntm_set_thread_impl_only( BLIS_SINGLE, rntm );
	bli_rntm_set_num_threads_only( 1, rntm );
	bli_rntm_set_ways_only( 1, 1, 1, 1, 1, rntm );
	bli_rntm_set_auto_factor_only( FALSE, rntm );

#endif
<<<<<<< HEAD
}

void bli_rntm_factorize
     (
       dim_t   m,
       dim_t   n,
       dim_t   k,
       rntm_t* rntm
     )
=======

	// Save the results back in the runtime object.
	bli_rntm_set_auto_factor_only( auto_factor, rntm );
	bli_rntm_set_num_threads_only( nt, rntm );
	bli_rntm_set_ways_only( jc, pc, ic, jr, ir, rntm );

#ifdef PRINT_THREADING
	printf( "bli_rntm_set_ways_from_rntm()\n" );
	bli_rntm_print( rntm );
#endif
}

void bli_rntm_set_ways_from_rntm_sup
	 (
	   dim_t   m,
	   dim_t   n,
	   dim_t   k,
	   rntm_t* rntm
	 )
>>>>>>> fb2a6827
{
#ifdef BLIS_ENABLE_MULTITHREADING

<<<<<<< HEAD
	// The .auto_factor field would have been set either at initialization or
	// when the rntm_t was sanitized after being updated by the user.
	if ( bli_rntm_auto_factor( rntm ) )
=======
	bool  nt_set   = FALSE;
	bool  ways_set = FALSE;

	// If the rntm was fed in as a copy of the global runtime via
	// bli_rntm_init_from_global(), we know that either:
	// - the num_threads field is -1 and all of the ways are -1;
	// - the num_threads field is -1 and all of the ways are set;
	// - the num_threads field is set and all of the ways are -1.
	// However, we can't be sure that a user-provided rntm_t isn't
	// initialized uncleanly. So here we have to enforce some rules
	// to get the rntm_t into a predictable state.

	// First, we establish whether or not the number of threads is set.
	if ( nt > 0 ) nt_set = TRUE;

	// Take this opportunity to set the auto_factor field (when using
	// more than one thread).
	if ( nt_set && nt > 1 ) auto_factor = TRUE;

	// Next, we establish whether or not any of the ways of parallelism
	// for each loop were set. If any of the ways are set (positive), we
	// then we assume the user wanted to use those positive values and
	// default the non-positive values to 1.
	if ( jc > 0 || pc > 0 || ic > 0 || jr > 0 || ir > 0 )
>>>>>>> fb2a6827
	{
		dim_t nt = bli_rntm_num_threads( rntm );
		dim_t jc = bli_rntm_jc_ways( rntm );
		dim_t pc = bli_rntm_pc_ways( rntm );
		dim_t ic = bli_rntm_ic_ways( rntm );
		dim_t jr = bli_rntm_jr_ways( rntm );
		dim_t ir = bli_rntm_ir_ways( rntm );

<<<<<<< HEAD
		if ( 0 < m && 0 < n && 0 <= k )
		{
			#ifdef BLIS_DISABLE_AUTO_PRIME_NUM_THREADS
			// If use of prime numbers is disallowed for automatic thread
			// factorizations, we first check if the number of threads requested
			// is prime. If it is prime, and it exceeds a minimum threshold, then
			// we reduce the number of threads by one so that the number is not
			// prime. This will allow for automatic thread factorizations to span
			// two dimensions (loops), which tends to be more efficient.
			if ( bli_is_prime( nt ) && BLIS_NT_MAX_PRIME < nt ) nt -= 1;
			#endif

			//printf( "m n = %d %d  BLIS_THREAD_RATIO_M _N = %d %d\n",
			//         (int)m, (int)n, (int)BLIS_THREAD_RATIO_M,
			//                         (int)BLIS_THREAD_RATIO_N );

			bli_thread_partition_2x2( nt, m*BLIS_THREAD_RATIO_M,
			                              n*BLIS_THREAD_RATIO_N, &ic, &jc );

			//printf( "jc ic = %d %d\n", (int)jc, (int)ic );

			for ( ir = BLIS_THREAD_MAX_IR ; ir > 1 ; ir-- )
			{
				if ( ic % ir == 0 ) { ic /= ir; break; }
			}

			for ( jr = BLIS_THREAD_MAX_JR ; jr > 1 ; jr-- )
			{
				if ( jc % jr == 0 ) { jc /= jr; break; }
			}
		}

		// Save the results back in the rntm_t object.
		bli_rntm_set_num_threads_only( nt, rntm );
		bli_rntm_set_ways_only( jc, pc, ic, jr, ir, rntm );
=======
		if ( jc < 1 ) jc = 1;
		if ( pc < 1 ) pc = 1;
		if ( ic < 1 ) ic = 1;
		if ( jr < 1 ) jr = 1;
		if ( ir < 1 ) ir = 1;

		// auto factorization is to be disabled if BLIS_IC_NT/BLIS_JC_NT env
		// variables are set irrespective of whether num_threads is modified
		// or not. This ensures that preset factorization is prioritized.
		auto_factor = FALSE;
>>>>>>> fb2a6827
	}

#else

	// When multithreading is disabled at compile time, the rntm can keep its
	// default initialization values since using one thread requires no
	// factorization.

#endif
}

<<<<<<< HEAD
void bli_rntm_factorize_sup
     (
       dim_t   m,
       dim_t   n,
       dim_t   k,
       rntm_t* rntm
     )
{
#ifdef BLIS_ENABLE_MULTITHREADING
=======
		pc = 1;

		//bli_thread_partition_2x2( nt, m*BLIS_THREAD_SUP_RATIO_M,
		//							  n*BLIS_THREAD_SUP_RATIO_N, &ic, &jc );
		bli_thread_partition_2x2( nt, m,
								  n, &ic, &jc );
>>>>>>> fb2a6827

	// The .auto_factor field would have been set either at initialization or
	// when the rntm_t was sanitized after being updated by the user.
	if ( bli_rntm_auto_factor( rntm ) )
	{
		dim_t nt = bli_rntm_num_threads( rntm );
		dim_t jc = bli_rntm_jc_ways( rntm );
		dim_t pc = bli_rntm_pc_ways( rntm );
		dim_t ic = bli_rntm_ic_ways( rntm );
		dim_t jr = bli_rntm_jr_ways( rntm );
		dim_t ir = bli_rntm_ir_ways( rntm );

		if ( 0 < m && 0 < n && 0 <= k )
		{
			#ifdef BLIS_DISABLE_AUTO_PRIME_NUM_THREADS
			// If use of prime numbers is disallowed for automatic thread
			// factorizations, we first check if the number of threads requested
			// is prime. If it is prime, and it exceeds a minimum threshold, then
			// we reduce the number of threads by one so that the number is not
			// prime. This will allow for automatic thread factorizations to span
			// two dimensions (loops), which tends to be more efficient.
			if ( bli_is_prime( nt ) && BLIS_NT_MAX_PRIME < nt ) nt -= 1;
			#endif

			bli_thread_partition_2x2( nt, m,
										  n, &ic, &jc );
			ir = 1; jr = 1;
		}

		// Save the results back in the rntm_t object.
		bli_rntm_set_num_threads_only( nt, rntm );
		bli_rntm_set_ways_only( jc, pc, ic, jr, ir, rntm );
	}

#else

	// When multithreading is disabled at compile time, the rntm can keep its
	// default initialization values since using one thread requires no
	// factorization.

#endif
<<<<<<< HEAD
}

void bli_rntm_print
     (
       const rntm_t* rntm
     )
=======

	// Save the results back in the runtime object.
	bli_rntm_set_auto_factor_only( auto_factor, rntm );
	bli_rntm_set_num_threads_only( nt, rntm );
	bli_rntm_set_ways_only( jc, pc, ic, jr, ir, rntm );

#ifdef PRINT_THREADING
	printf( "bli_rntm_set_ways_from_rntm_sup()\n" );
	bli_rntm_print( rntm );
#endif
}

void bli_rntm_print
	 (
	   rntm_t* rntm
	 )
>>>>>>> fb2a6827
{
	timpl_t ti = bli_rntm_thread_impl( rntm );

	dim_t   af = bli_rntm_auto_factor( rntm );

	dim_t   nt = bli_rntm_num_threads( rntm );

<<<<<<< HEAD
	dim_t   jc = bli_rntm_jc_ways( rntm );
	dim_t   pc = bli_rntm_pc_ways( rntm );
	dim_t   ic = bli_rntm_ic_ways( rntm );
	dim_t   jr = bli_rntm_jr_ways( rntm );
	dim_t   ir = bli_rntm_ir_ways( rntm );

	printf( "thread impl: %d\n", ti );
	printf( "rntm contents    nt  jc  pc  ic  jr  ir\n" );
	printf( "autofac? %1d | %4d%4d%4d%4d%4d%4d\n", (int)af,
	                                               (int)nt, (int)jc, (int)pc,
	                                               (int)ic, (int)jr, (int)ir );
=======
	bool mt = bli_rntm_blis_mt( rntm );

	dim_t jc = bli_rntm_jc_ways( rntm );
	dim_t pc = bli_rntm_pc_ways( rntm );
	dim_t ic = bli_rntm_ic_ways( rntm );
	dim_t jr = bli_rntm_jr_ways( rntm );
	dim_t ir = bli_rntm_ir_ways( rntm );

	printf( "rntm contents	       |   nt  jc  pc  ic  jr  ir\n" );
	printf( "autofac, blis_mt? %1d, %1d | %4d%4d%4d%4d%4d%4d\n", (int)af, (int)mt,
							   (int)nt, (int)jc, (int)pc,
							   (int)ic, (int)jr, (int)ir );
>>>>>>> fb2a6827
}

// -----------------------------------------------------------------------------

dim_t bli_rntm_calc_num_threads_in
<<<<<<< HEAD
     (
       const bszid_t* bszid_cur,
       const rntm_t*  rntm
     )
=======
	 (
	   bszid_t* restrict bszid_cur,
	   rntm_t*  restrict rntm
	 )
>>>>>>> fb2a6827
{
	/*									 // bp algorithm:
	   bszid_t bszids[7] = { BLIS_NC,	  // level 0: 5th loop
				 BLIS_KC,	  // level 1: 4th loop
				 BLIS_NO_PART, // level 2: pack B
				 BLIS_MC,	  // level 3: 3rd loop
				 BLIS_NO_PART, // level 4: pack A
				 BLIS_NR,	  // level 5: 2nd loop
				 BLIS_MR,	  // level 6: 1st loop
				 BLIS_KR	   // level 7: ukr loop

				 ...		   // pb algorithm:
				 BLIS_NR,	  // level 5: 2nd loop
				 BLIS_MR,	  // level 6: 1st loop
				 BLIS_KR	   // level 7: ukr loop
				   }; */
	dim_t n_threads_in = 1;

	// Starting with the current element of the bszids array (pointed
	// to by bszid_cur), multiply all of the corresponding ways of
	// parallelism.
	for ( ; *bszid_cur != BLIS_KR; bszid_cur++ )
	{
		const bszid_t bszid = *bszid_cur;

		//if ( bszid == BLIS_KR ) break;

		// We assume bszid is in {NC,KC,MC,NR,MR,KR} if it is not
		// BLIS_NO_PART.
		if ( bszid != BLIS_NO_PART )
		{
			const dim_t cur_way = bli_rntm_ways_for( bszid, rntm );

			n_threads_in *= cur_way;
		}
	}

	return n_threads_in;
}

#if 0
	for ( ; *bszid_cur != BLIS_KR; bszid_cur++ )
	{
		const bszid_t bszid = *bszid_cur;
		dim_t		cur_way = 1;

		// We assume bszid is in {NC,KC,MC,NR,MR,KR} if it is not
		// BLIS_NO_PART.
		if ( bszid != BLIS_NO_PART )
			cur_way = bli_rntm_ways_for( bszid, rntm );
		else
			cur_way = 1;

		n_threads_in *= cur_way;
	}
#endif


// Calculates the optimum number of threads using m, n, k dimensions.
// This function modifies only the local copy of rntm with optimum threads.
// tl_rntm will remain unchanged. As a result, num_threads set by
// application is available in tl_rntm data structure.

void bli_nthreads_optimum(
				   obj_t*  a,
				   obj_t*  b,
				   obj_t*  c,
				   opid_t  family,
				   rntm_t* rntm
				 )
{
#ifndef BLIS_ENABLE_MULTITHREADING
	return;
#endif
#ifndef AOCL_DYNAMIC
	return;
#endif

	dim_t n_threads = bli_rntm_num_threads(rntm);

	if(( n_threads == -1) || (n_threads == 1)) return;

	dim_t n_threads_ideal = n_threads;

	if( family == BLIS_GEMM && bli_obj_is_double(c))
	{
		dim_t m = bli_obj_length(c);
		dim_t n = bli_obj_width(c);
		dim_t k = bli_obj_width_after_trans(a);


		// Query the architecture ID
		arch_t id = bli_arch_query_id();
		if(id == BLIS_ARCH_ZEN5 || id == BLIS_ARCH_ZEN4)
		{
			if(n < m)
			{
				if(k <= 32)
				{
					if( m <= 1000 )
					{
						n_threads_ideal = 8;
					}
					else if( m <= 10000)
					{
						if( n <= 500 )
						{
							n_threads_ideal = 16;
						}
						else if( n <= 1000 )
						{
							n_threads_ideal = 64;
						}
						else
						{
							n_threads_ideal = 96;
						}
					}
					else
					{
						n_threads_ideal = 96;
					}
				}
				else if(k <= 64)
				{
					if( (m <= 100) || (m <= 500 && n <= 100))
					{
						n_threads_ideal = 8;
					}
					else if(m <= 500)
					{
						n_threads_ideal = 16;
					}
					else if(m <= 1000)
					{
						if(n <= 50)
						{
							n_threads_ideal = 8;
						}
						else if(n <= 250)
						{
							n_threads_ideal = 16;
						}
						else
						{
							n_threads_ideal = 24;
						}
					}
					else if(m <= 10000)
					{
						if(n <= 500)
						{
							n_threads_ideal = 24;
						}
						else if(n <= 1000)
						{
							n_threads_ideal = 64;
						}
					}
					else if( m <= 20000 && n <= 500)
					{
						n_threads_ideal = 96;
					}
					else if( m <= 30000)
					{
						if(n <= 1000)
						{
							n_threads_ideal = 144;
						}
						else
						{
							n_threads_ideal = 192;
						}
					}
					else if( m <= 40000 && n <= 1000)
					{
						n_threads_ideal = 168;
					}
					else
					{
						n_threads_ideal = 192;
					}
				}
				else if(k <= 128)
				{
					if( (m <= 100) || (m <= 500 && n <= 50))
					{
						n_threads_ideal = 8;
					}
					else if(m <= 500)
					{
						if(n <= 100)
						{
							n_threads_ideal = 16;
						}
						else
						{
							n_threads_ideal = 24;
						}
					}
					else if( m <= 1000 )
					{
						if(n <= 200)
						{
							n_threads_ideal = 24;
						}
						else
						{
							n_threads_ideal = 48;
						}
					}
					else if( m <= 10000 )
					{
						if(n <= 50)
						{
							n_threads_ideal = 32;
						}
						else if(n <= 500)
						{
							n_threads_ideal = 48;
						}
						else if(n <= 750)
						{
							n_threads_ideal = 96;
						}
						else if(n <= 1000)
						{
							n_threads_ideal = 128;
						}
						else if(n <= 5000)
						{
							n_threads_ideal = 144;
						}
						else
						{
							n_threads_ideal = 192;
						}
					}
					else if( m <= 30000 )
					{
						if(n <= 1000)
						{
							n_threads_ideal = 168;
						}
						else
						{
							n_threads_ideal = 192;
						}
					}
					else if( m <= 40000 )
					{
						if(n <= 600)
						{
							n_threads_ideal = 144;
						}
						else if(n <= 1000)
						{
							n_threads_ideal = 168;
						}
						else
						{
							n_threads_ideal = 192;
						}
					}
					else
					{
						n_threads_ideal = 192;
					}
				}
				else
				{
					if( m <= 100 )
					{
						n_threads_ideal = 8;
					}
					else if( m <= 500 )
					{
						if( n <= 50 )
						{
							n_threads_ideal = 16;
						}
						else if( n <= 200 )
						{
							n_threads_ideal = 32;
						}
						else
						{
							n_threads_ideal = 48;
						}
					}
					else if( m <= 1000 )
					{
						if(n <= 100 )
						{
							n_threads_ideal = 32;
						}
						else
						{
							n_threads_ideal = 48;
						}
					}
					else if( m <= 10000 )
					{
						if(n <= 200 )
						{
							n_threads_ideal = 48;
						}
						else if( n <= 500 )
						{
							n_threads_ideal = 96;
						}
						else if( n <= 600 )
						{
							n_threads_ideal = 144;
						}
						else
						{
							n_threads_ideal = 192;
						}
					}
					else if( m <= 20000 && n <= 750 )
					{
						n_threads_ideal = 168;
					}
					else
					{
						n_threads_ideal = 192;
					}
				}
			}
			else if(m < n)
			{
				if(k <= 32)
				{
					if( n <= 1000 )
					{
						n_threads_ideal = 8;
					}
					else if( n <= 10000 )
					{
						if( m <= 500 )
						{
							n_threads_ideal = 16;
						}
						else if( m <= 1000 )
						{
							n_threads_ideal = 32;
						}
						else
						{
							n_threads_ideal = 96;
						}
					}
					else
					{
						n_threads_ideal = 96;
					}
				}
				else if(k <= 64)
				{
					if( (n <= 100) || (n <= 500 && m <= 100) )
					{
						n_threads_ideal = 8;
					}
					else if(n <= 500)
					{
						n_threads_ideal = 16;
					}
					else if( n <= 1000 )
					{
						if( m <= 200)
						{
							n_threads_ideal = 16;
						}
						else
						{
							n_threads_ideal = 32;
						}
					}
					else if( n <= 10000 )
					{
						if( m <= 100)
						{
							n_threads_ideal = 32;
						}
						else if( m <= 500)
						{
							n_threads_ideal = 48;
						}
						else if( m <= 1000)
						{
							n_threads_ideal = 96;
						}
						else if(m <= 2500)
						{
							n_threads_ideal = 128;
						}
						else
						{
							n_threads_ideal = 192;
						}
					}
					else if( n <= 20000 )
					{
						if( m < 1000 )
						{
							n_threads_ideal = 128;
						}
						else if( m < 2500 )
						{
							n_threads_ideal = 144;
						}
						else
						{
							n_threads_ideal = 192;
						}
					}
					else if( n <= 30000)
					{
						if( m < 1000 )
						{
							n_threads_ideal = 168;
						}
						else
						{
							n_threads_ideal = 192;
						}
					}
					else if( n <= 40000 )
					{
						if(m < 600)
						{
							n_threads_ideal = 144;
						}
						else if(m < 750)
						{
							n_threads_ideal = 168;
						}
						else
						{
							n_threads_ideal = 192;
						}
					}
					else
					{
						n_threads_ideal = 192;
					}
				}
				else if(k <= 128)
				{
					if( (n <= 100) || (n <= 500 && m <= 50) )
					{
						n_threads_ideal = 8;
					}
					else if(n <= 500 )
					{
						if( m <= 100)
						{
							n_threads_ideal = 16;
						}
						else
						{
							n_threads_ideal = 32;
						}
					}
					else if( n <= 1000 )
					{
						if( m <= 50)
						{
							n_threads_ideal = 16;
						}
						else
						{
							n_threads_ideal = 32;
						}
					}
					else if( n <= 10000 )
					{
						if(m <= 100 )
						{
							n_threads_ideal = 32;
						}
						else if(m <= 200 )
						{
							n_threads_ideal = 64;
						}
						else if(m <= 500 )
						{
							n_threads_ideal = 72;
						}
						else if(m < 1000 )
						{
							n_threads_ideal = 96;
						}
						else if(m < 2500 )
						{
							n_threads_ideal = 168;
						}
						else
						{
							n_threads_ideal = 192;
						}
					}
					else if( n <= 20000 )
					{
						if(m <= 500 )
						{
							n_threads_ideal = 96;
						}
						else if(m < 1000 )
						{
							n_threads_ideal = 128;
						}
						else if(m < 2500 )
						{
							n_threads_ideal = 144;
						}
						else
						{
							n_threads_ideal = 192;
						}
					}
					else if( n <= 30000 )
					{
						if(m <= 500 )
						{
							n_threads_ideal = 96;
						}
						else if(m < 750 )
						{
							n_threads_ideal = 128;
						}
						else if(m < 1000 )
						{
							n_threads_ideal = 168;
						}
						else
						{
							n_threads_ideal = 192;
						}
					}
					else if( n <= 40000 )
					{
						if(m < 500 )
						{
							n_threads_ideal = 128;
						}
						else if(m < 600 )
						{
							n_threads_ideal = 144;
						}
						else if(m < 750 )
						{
							n_threads_ideal = 168;
						}
						else
						{
							n_threads_ideal = 192;
						}
					}
					else
					{
						n_threads_ideal = 192;
					}
				}
				else
				{
					if(n <= 100)
					{
						n_threads_ideal = 8;
					}
					else if( n <= 500 )
					{
						if( m <= 100)
						{
							n_threads_ideal = 16;
						}
						else
						{
							n_threads_ideal = 32;
						}
					}
					else if( n <= 1000 )
					{
						if( m <= 100)
						{
							n_threads_ideal = 32;
						}
						else
						{
							n_threads_ideal = 48;
						}
					}
					else if( n <= 10000 )
					{
						if( m <= 50)
						{
							n_threads_ideal = 48;
						}
						else if(m <= 100)
						{
							n_threads_ideal = 64;
						}
						else if(m < 750)
						{
							n_threads_ideal = 96;
						}
						else
						{
							n_threads_ideal = 192;
						}
					}
					else
					{
						n_threads_ideal = 192;
					}
				}
			}
			else if(m == n)
			{
				if(k <= 32)
				{
					if( m <= 20 )        n_threads_ideal = 1;
					else if( m <= 40 )   n_threads_ideal = 4;
					else if( m <= 800 )  n_threads_ideal = 8;
					else if( m <= 1000 ) n_threads_ideal = 16;
					else if( m <= 5000 ) n_threads_ideal = 64;
					else                 n_threads_ideal = 96;
				}
				else if(k <= 64)
				{
					if(m <= 150) n_threads_ideal = 8;
					else if(m <= 1000) n_threads_ideal = 16;
					else if( m <= 2500) n_threads_ideal = 96;
					else if( m <= 5000) n_threads_ideal = 128;
					else if( m <= 6000) n_threads_ideal = 128;
					else n_threads_ideal = 192;
				}
				else if( k <= 128)
				{
					if( m <= 100) n_threads_ideal = 8;
					else if(m <= 500) n_threads_ideal = 32;
					else if( m <= 1000) n_threads_ideal = 64;
					else if( m <= 5000) n_threads_ideal = 144;
					else n_threads_ideal = 192;
				}
				else
				{
					if( m <= 100) n_threads_ideal = 8;
					else if( m <= 250 ) n_threads_ideal = 32;
					else if( m <= 500 ) n_threads_ideal = 48;
					else if( m <= 1000) n_threads_ideal = 96;
					else n_threads_ideal = 192;
				}
			}
		}
		else // Not BLIS_ARCH_ZEN5 or BLIS_ARCH_ZEN4
		{
			if( k >= 128)
			{
				if(n <= 15)
				{
					if(m < 128) 	 n_threads_ideal = 8;
					else if(m < 256) n_threads_ideal = 16;
					else if(m < 512) n_threads_ideal = 32;
					else 			 n_threads_ideal = 64;
				}
				else if (n <= 64)
				{
					if(m < 128) 	 n_threads_ideal = 16;
					else if(m < 256) n_threads_ideal = 32;
					else 			 n_threads_ideal = 64;
				}
				else
				{
					if(m < 256) n_threads_ideal = 32;
					else 		n_threads_ideal = 64;
				}
			}
			else
			{
				if(m > 10000)
				{
					// current logic is only limiting threads to
					// less or equal to 64 - limits performance.
					// To deal with larger matrix sizes we need to use
					// large number of threads to improve performance
					// Need to derive this upperTH - and
					// if matrix -sizes are larger and user wants
					// to use higher number of threads - that should be allowed.

					// if (n > UpperTH) n_threads_ideal = n_threads;
					if (n > 200 )	    n_threads_ideal = 64;
					else if ( n > 120 ) n_threads_ideal = 32;
					else if ( n > 40  ) n_threads_ideal = 16;
					else if ( n > 10  ) n_threads_ideal = 8;
					else 				n_threads_ideal = 4;
				}
				else if( m > 1000)
				{
					if (n <= 10) 		  n_threads_ideal = 4;
					else if ( n <= 512 )  n_threads_ideal = 8;
					else if ( n <= 1024 ) n_threads_ideal = 16;
					else if ( n <= 2048 ) n_threads_ideal = 32;
					else 				  n_threads_ideal = 64;
				}
				else if(m > 210)
				{
					if(n < 10)  	   n_threads_ideal = 4;
					else if(n <= 512)  n_threads_ideal = 8;
					else if(n <= 1024) n_threads_ideal = 16;
					else if(n <= 2048) n_threads_ideal = 32;
					else 			   n_threads_ideal = 64;
				}
				else if(m > 150)
				{
					if(n < 10)  	   n_threads_ideal = 2;
					else if(n <= 512)  n_threads_ideal = 8;
					else if(n <= 1024) n_threads_ideal = 16;
					else if(n <= 2048) n_threads_ideal = 32;
					else 			   n_threads_ideal = 64;
				}
				else if( ( m < 34) && (k < 68) && ( n < 34))
				{
					n_threads_ideal = 1;
				}
				else
				{	//(m<150 && k<128)
					if(n < 20) n_threads_ideal = 1;
					if(n < 64) n_threads_ideal = 4;
					else	   n_threads_ideal = 8;
				}
			}
		}
	}
	else if( family == BLIS_GEMM && bli_obj_is_scomplex( c ) )
	{
		// Acquire the input dimensions for ideal thread selection
		dim_t m = bli_obj_length(c);
		dim_t n = bli_obj_width(c);
		dim_t k = bli_obj_width_after_trans(a);

		// Query the architecture ID
		arch_t id = bli_arch_query_id();
		if( id == BLIS_ARCH_ZEN5 || id == BLIS_ARCH_ZEN4 )
		{
			/*
				The logic for ideal thread selection is as follows:
				Every GEMM kernel performs matrix multiplication(single-threaded) on an
				MRxNR block of C, MRxk block of A, and kxNR block of B.

				Thus, the upper bound on the number of threads is ceil(m/MR) * ceil(n/NR).
				This is because the framework will block the data into ceil(m/MR) panels along
				the "m" direction and ceil(n/NR) panels along the "n" direction.

				In reality, the ideal number of threads could be lesser than ceil(m/MR) * ceil(n/NR),
				based on the 'k' value. For small 'k', each MR×NR tile requires less computation per
				data loaded (low arithmetic intensity), so memory bandwidth is a limiting factor.
				Too many threads may saturate memory bandwidth, causing contention and reducing
				efficiency. For large 'k', arithmetic intensity increases. Threads spend more time
				computing per unit of data loaded, so you may be able to utilize more threads efficiently.

				Also, we have a candidate set of discrete thread values from which we choose the
				best number of threads. That is, from the list of [1, 2, 4, 8, 16, 32, 48, 64, 96, 192].

				Thus, for any value of (m,n,k), we first determine the upper bound(theoretical best),
				based on MR and NR. We find the value in the thread list that is just greater than or
				equal to the theoretical best.
				Ex : theoretical_threads = 70 will be subjected to inspection inside the condition
				     "theoretical_threads <= 96".
				
				Inside this condition, the optimal numer of threads is decided among all the thread
				values <= 96 in the list, based on patterns seen in 'k', 'm' and 'n'.

				P.S : This logic can further be experimented on, by considering a continuous list of
				      threads values rather than discrete. This way, the only limiting factor will be 'k'.
					  We could also experiment with different thread factorization methods, to achieve
					  optimal work distribution.
			*/
			// Set the kernel dimensions
			dim_t MR = 24;
			dim_t NR = 4;
			// Calculate theoretical threads for constraint checking
			dim_t theoretical_threads = ( ( m + MR - 1 ) / MR ) * ( ( n + NR - 1 ) / NR );

			// Cascading constraint-based rules
			if ( theoretical_threads <= 2 )
			{
				if ( k <= 48 )
				{
					n_threads_ideal = 1;
				}
				else
				{
					n_threads_ideal = 2;
				}
			}
			else if ( theoretical_threads <= 4 )
			{
				if ( k <= 24 )
				{
					n_threads_ideal = 1;
				}
				else
				{
					if ( n <= 12 )
					{
						if ( k <= 48 )
						{
							n_threads_ideal = 1;
						}
						else
						{
							n_threads_ideal = 4;
						}
					}
					else
					{
						if ( n <= 16 )
						{
							if ( k <= 96 )
							{
								n_threads_ideal = 2;
							}
							else
							{
								n_threads_ideal = 4;
							}
						}
						else
						{
							n_threads_ideal = 4;
						}
					}
				}
			}
			else if ( theoretical_threads <= 8 )
			{
				if ( k <= 24 )
				{
					if ( k <= 12 )
					{
						n_threads_ideal = 1;
					}
					else
					{
						if ( n <= 24 )
						{
							if ( m <= 72 )
							{
								n_threads_ideal = 1;
							}
							else
							{
								n_threads_ideal = 4;
							}
						}
						else
						{
							n_threads_ideal = 4;
						}
					}
				}
				else
				{
					if ( n <= 12 )
					{
						n_threads_ideal = 8;
					}
					else
					{
						if ( k <= 384 )
						{
							if ( n <= 32 )
							{
								n_threads_ideal = 4;
							}
							else
							{
								n_threads_ideal = 8;
							}
						}
						else
						{
							n_threads_ideal = 8;
						}
					}
				}
			}
			else if ( theoretical_threads <= 16 )
			{
				if ( k <= 192 )
				{
					if ( k <= 12 )
					{
						n_threads_ideal = 4;
					}
					else
					{
						n_threads_ideal = 8;
					}
				}
				else
				{
					if ( n <= 18 )
					{
						n_threads_ideal = 16;
					}
					else
					{
						if ( k <= 384 )
						{
							n_threads_ideal = 8;
						}
						else
						{
							n_threads_ideal = 16;
						}
					}
				}
			}
			else if ( theoretical_threads <= 32 )
			{
				if ( k <= 96 )
				{
					n_threads_ideal = 8;
				}
				else
				{
					if ( n <= 20 )
					{
						if ( k <= 192 )
						{
							n_threads_ideal = 8;
						}
						else
						{
							n_threads_ideal = 32;
						}
					}
					else
					{
						if ( n <= 116 )
						{
							if ( k <= 192 )
							{
								n_threads_ideal = 8;
							}
							else
							{
								n_threads_ideal = 32;
							}
						}
						else
						{
							n_threads_ideal = 16;
						}
					}
				}
			}
			else if ( theoretical_threads <= 48 )
			{
				if ( k <= 96 )
				{
					n_threads_ideal = 8;
				}
				else
				{
					if ( n <= 8 )
					{
						n_threads_ideal = 32;
					}
					else
					{
						if ( k <= 192 )
						{
							n_threads_ideal = 32;
						}
						else
						{
							n_threads_ideal = 48;
						}
					}
				}
			}
			else if ( theoretical_threads <= 96 )
			{
				if ( k <= 96 )
				{
					if ( k <= 48 )
					{
						n_threads_ideal = 16;
					}
					else
					{
						if ( n <= 144 )
						{
							if ( n <= 12 )
							{
								n_threads_ideal = 16;
							}
							else
							{
								n_threads_ideal = 32;
							}
						}
						else
						{
							n_threads_ideal = 16;
						}
					}
				}
				else
				{
					if ( k <= 768 )
					{
						if ( n <= 160 )
						{
							if ( m <= 1152 )
							{
								n_threads_ideal = 96;
							}
							else
							{
								n_threads_ideal = 48;
							}
						}
						else
						{
							n_threads_ideal = 48;
						}
					}
					else
					{
						if ( m <= 1596 )
						{
							n_threads_ideal = 96;
						}
						else
						{
							n_threads_ideal = 48;
						}
					}
				}
			}
			else if ( theoretical_threads <= 192 )
			{
				if ( k <= 96 )
				{
					if ( k <= 48 )
					{
						n_threads_ideal = 32;
					}
					else
					{
						if ( n <= 252 )
						{
							if ( m <= 408 )
							{
								n_threads_ideal = 32;
							}
							else
							{
								n_threads_ideal = 48;
							}
						}
						else
						{
							n_threads_ideal = 32;
						}
					}
				}
				else
				{
					if ( k <= 768 )
					{
						if ( k <= 192 )
						{
							n_threads_ideal = 48;
						}
						else
						{
							n_threads_ideal = 96;
						}
					}
					else
					{
						if ( m <= 2304 )
						{
							if ( m <= 120 )
							{
								n_threads_ideal = 96;
							}
							else
							{
								n_threads_ideal = 192;
							}
						}
						else
						{
							n_threads_ideal = 96;
						}
					}
				}
			}
			// In case the theoretical threads is greater than 192, we subject the inputs
			// to a set of heuristics derived based on patterns in the inputs.
			else
			{
				if ( k <= 96 )
				{
					if ( k <= 48 )
					{
						n_threads_ideal = 32;
					}
					else
					{
						if ( n <= 252 )
						{
							if ( m <= 408 )
							{
								n_threads_ideal = 32;
							}
							else
							{
								n_threads_ideal = 48;
							}
						}
						else
						{
							n_threads_ideal = 32;
						}
					}
				}
				else
				{
					if ( k <= 768 )
					{
						if ( k <= 192 )
						{
							n_threads_ideal = 48;
						}
						else
						{
							n_threads_ideal = 96;
						}
					}
					else
					{
						if ( m <= 2304 )
						{
							if ( m <= 120 )
							{
								n_threads_ideal = 96;
							}
							else
							{
								n_threads_ideal = 192;
							}
						}
						else
						{
							n_threads_ideal = 96;
						}
					}
				}
			}
		}
	}
	else if( family == BLIS_GEMM && bli_obj_is_dcomplex(c))
	{
		dim_t m = bli_obj_length(c);
		dim_t n = bli_obj_width(c);
		dim_t k = bli_obj_width_after_trans(a);


		// Query the architecture ID
		arch_t id = bli_arch_query_id();
		if( id == BLIS_ARCH_ZEN5 )
		{
			/*
				The logic for ideal thread selection is as follows:
				Every GEMM kernel performs matrix multiplication(single-threaded) on an
				MRxNR block of C, MRxk block of A, and kxNR block of B.

				Thus, the upper bound on the number of threads is ceil(m/MR) * ceil(n/NR).
				This is because the framework will block the data into ceil(m/MR) panels along
				the "m" direction and ceil(n/NR) panels along the "n" direction.

				In reality, the ideal number of threads could be lesser than ceil(m/MR) * ceil(n/NR),
				based on the 'k' value. For small 'k', each MR×NR tile requires less computation per
				data loaded (low arithmetic intensity), so memory bandwidth is a limiting factor.
				Too many threads may saturate memory bandwidth, causing contention and reducing
				efficiency. For large 'k', arithmetic intensity increases. Threads spend more time
				computing per unit of data loaded, so you may be able to utilize more threads efficiently.

				Also, we have a candidate set of discrete thread values from which we choose the
				best number of threads. That is, from the list of [1, 2, 4, 8, 16, 32, 48, 64, 128, 256].

				Thus, for any value of (m,n,k), we first determine the upper bound(theoretical best),
				based on MR and NR. We find the value in the thread list that is just greater than or
				equal to the theoretical best.
				Ex : theoretical_threads = 70 will be subjected to inspection inside the condition
				     "theoretical_threads <= 128".
				
				Inside this condition, the optimal numer of threads is decided among all the thread
				values <= 128 in the list, based on patterns seen in 'k', 'm' and 'n'.

				P.S : This logic is built over the assumption that the thread factorization is optimal.
				      As of now, we use the bli_thread_partition_2x2_fast( ... ) function for partitioning,
				      which is not always optimal. Thus, there would be scenarios where the optimal number
				      could be greater than the theoretical best. An alternative for this fast partitioning
				      is the bli_thread_partition_2x2_slow( ... ) function, which always gives the ideal
				      thread factorization.
			*/
			// Set the kernel dimensions
			dim_t MR = 12, NR = 4;
			// Calculate theoretical threads for constraint checking
			dim_t theoretical_threads = ( ( m + MR - 1 ) / MR ) * ( ( n + NR - 1 ) / NR );

			// Abstracting common subexpressions for constraints
			dim_t k_le_192 = ( k <= 192 );
			dim_t k_le_96 = ( k <= 96 );
			dim_t k_le_48 = ( k <= 48 );
			dim_t k_le_768 = ( k <= 768 );
			dim_t k_le_384 = ( k <= 384 );
			dim_t k_le_16 = ( k <= 16 );
			dim_t k_le_24 = ( k <= 24 );

			dim_t n_le_24 = ( n <= 24 );
			dim_t n_le_16 = ( n <= 16 );
			dim_t n_le_8 = ( n <= 8 );
			dim_t n_le_128 = ( n <= 128 );
			dim_t n_le_808 = ( n <= 808 );

			dim_t m_le_24 = ( m <= 24 );
			dim_t m_le_552 = ( m <= 552 );

			// Cascading constraint-based rules
			if ( theoretical_threads <= 2 )
			{
				if ( k_le_192 || m_le_24 )
					n_threads_ideal = 1;
				else
					n_threads_ideal = 2;
			}
			else if ( theoretical_threads <= 4 )
			{
				if ( k_le_48 && ( m <= 48 ) )
					n_threads_ideal = 2;
				else if ( k_le_192 )
					n_threads_ideal = 1;
				else
					n_threads_ideal = 4;
			}
			else if ( theoretical_threads <= 8 )
			{
				if ( k_le_192 )
					n_threads_ideal = 1;
				else if ( n <= 32 )
					n_threads_ideal = 4;
				else
					n_threads_ideal = 8;
			}
			else if ( theoretical_threads <= 16 )
			{
				if ( ( k_le_96 && n_le_16 ) || 
					( k_le_192 && n_le_16 && ( m <= 120 ) ) )
					n_threads_ideal = 2;
				else if ( k_le_24 && k_le_192 )
					n_threads_ideal = 4;
				else if ( ( k > 192 ) && ( k <= 3072 ) && ( m > 168 ) )
					n_threads_ideal = 16;
				else
					n_threads_ideal = 8;
			}
			else if ( theoretical_threads <= 32 )
			{
				if ( ( ( k_le_96 && n_le_24 && ( m <= 192 ) && n_le_16 ) || 
					( k_le_16 && n_le_24 ) ||
					( k_le_192 && n_le_24 && ( m <= 120 ) ) || 
					k_le_16 ) )
					n_threads_ideal = 4;
				else if ( ( ( k <= 3072 ) && n_le_24 ) ||
						( n_le_24 && ( m <= 288 ) ) ||
						k_le_192 )
					n_threads_ideal = 8;
				else if ( n_le_24 ||
						( ( n <= 120 ) && ( k <= 1536 ) ) ||
						( n <= 80 ) )
					n_threads_ideal = 16;
				else if ( ( k_le_96 && n_le_24 && ( m <= 192 ) ) ||
						k_le_24 ||
						( n <= 120 ) )
					n_threads_ideal = 32;
				else
					n_threads_ideal = 48;
			}
			else if ( theoretical_threads <= 48 )
			{
				if ( k_le_192 )
					n_threads_ideal = 8;
				else if ( ( ( n_le_8 && m_le_552 && k_le_384 ) ||
						( ( m <= 48 ) && m_le_552 && k_le_384 ) ||
						( ( n <= 72 ) && m_le_552 ) ||
						( ( n <= 144 ) && k_le_384 ) ) )
					n_threads_ideal = 48;
				else if ( ( ( n_le_16 && m_le_552 && k_le_384 ) ||
						( m_le_552 && k_le_384 ) ||
						( m <= 576 ) ) )
					n_threads_ideal = 32;
				else if ( ( ( n <= 80 ) && m_le_552 ) || ( n <= 88 ) )
					n_threads_ideal = 64;
				else
					n_threads_ideal = 32;
			}
			else if ( theoretical_threads <= 64 )
			{
				if ( k_le_48 )
					n_threads_ideal = 8;
				else if ( k_le_96 )
					n_threads_ideal = 16;
				else if ( ( ( n_le_8 && ( m <= 648 ) ) ||
						( ( n <= 40 ) && k_le_192 ) ||
						k_le_192 ||
						k_le_768 ) )
					n_threads_ideal = 32;
				else if ( ( m <= 696 ) ||
						k_le_384 ||
						( ( n <= 92 ) && k_le_768 ) )
					n_threads_ideal = 48;
				else if ( n_le_8 ||
						( ( n <= 32 ) && ( m <= 96 ) ) )
					n_threads_ideal = 64;
				else if ( ( n <= 40 ) ||
						( n <= 32 ) ||
						n_le_128 )
					n_threads_ideal = 128;
				else
					n_threads_ideal = 48;
			}
			else if ( theoretical_threads <= 128 )
			{
				if ( k_le_96 )
					n_threads_ideal = 8;
				else if ( k_le_192 )
					n_threads_ideal = 32;
				else if ( ( ( ( n <= 224 ) && ( n <= 264 ) && ( n <= 480 ) ) ||
						( n <= 480 ) ||
						( ( n <= 384 ) && ( n <= 448 ) && m_le_24 ) ||
						( ( m <= 1152 ) && n_le_128 ) ) )
					n_threads_ideal = 48;
				else if ( ( ( ( n <= 264 ) && ( n <= 480 ) ) ||
						k_le_768 ||
						( ( n <= 328 ) && m_le_24 ) ||
						m_le_24 ||
						( ( k <= 1536 ) && n_le_128 ) ||
						( ( m <= 576 ) && n_le_128 ) ||
						( ( m <= 864 ) && n_le_128 ) ) )
					n_threads_ideal = 64;
				else if ( ( ( n <= 448 ) && m_le_24 ) ||
						( ( m <= 768 ) && n_le_128 ) ||
						n_le_128 )
					n_threads_ideal = 128;
				else
					n_threads_ideal = 128;
			}
			else if ( theoretical_threads <= 256 )
			{
				if ( ( ( k_le_16 && ( m <= 624 ) ) ||
					k_le_16 ||
					k_le_48 ) )
					n_threads_ideal = 16;
				else if ( k_le_96 )
					n_threads_ideal = 32;
				else if ( ( m <= 2304 ) && k_le_192 )
					n_threads_ideal = 48;
				else if ( ( k_le_192 ||
						( n_le_8 && k_le_768 ) ||
						( m_le_24 && k_le_768 ) ||
						( m_le_24 && n_le_808 ) ||
						( n_le_8 && ( m <= 2304 ) ) ) )
					n_threads_ideal = 64;
				else if ( ( k_le_768 ||
						( n_le_8 && ( m <= 2304 ) && ( k <= 1536 ) ) ||
						n_le_8 ||
						( ( k <= 1536 ) && n_le_808 ) ) )
					n_threads_ideal = 128;
				else if ( ( n_le_8 && ( m <= 2448 ) ) ||
						n_le_808 )
					n_threads_ideal = 256;
				else
					n_threads_ideal = 128;
			}
			else
			{
				if ( ( theoretical_threads <= 40 ) && k_le_48 )
					n_threads_ideal = 4;
				else if ( ( ( ( theoretical_threads <= 56 ) && k_le_48 ) ||
						( ( theoretical_threads <= 56 ) && k_le_192 ) ||
						( ( theoretical_threads <= 40 ) && n_le_24 ) ) )
					n_threads_ideal = 8;
				else if ( k_le_48 )
					n_threads_ideal = 16;
				else if ( k_le_96 )
					n_threads_ideal = 32;
				else if ( k_le_192 ||
						( theoretical_threads <= 56 ) )
					n_threads_ideal = 48;
				else if ( ( ( ( theoretical_threads <= 192 ) && k_le_768 ) ||
						( ( n_le_8 || m_le_24 ) && k_le_768 ) ||
						( theoretical_threads <= 192 ) ||
						( m_le_24 && n_le_808 ) ) )
					n_threads_ideal = 64;
				else if ( k_le_768 ||
						( n_le_8 && n_le_808 ) )
					n_threads_ideal = 128;
				else
					n_threads_ideal = 256;
			}
		}
		else if( id == BLIS_ARCH_ZEN4 )
		{
			// Set the kernel dimensions
			dim_t MR = 12, NR = 4;
			// Calculate theoretical threads for constraint checking
			dim_t theoretical_threads = ( ( m + MR - 1 ) / MR ) * ( ( n + NR - 1 ) / NR );

			// Abstracting common subexpressions for constraints
			dim_t k_le_192 = ( k <= 192 );
			dim_t k_le_96 = ( k <= 96 );
			dim_t k_le_48 = ( k <= 48 );
			dim_t k_le_768 = ( k <= 768 );
			dim_t k_le_384 = ( k <= 384 );
			dim_t k_le_24 = ( k <= 24 );
			dim_t k_le_16 = ( k <= 16 );

			dim_t n_le_24 = ( n <= 24 );
			dim_t n_le_16 = ( n <= 16 );
			dim_t n_le_8 = ( n <= 8 );
			dim_t n_le_48 = ( n <= 48 );
			dim_t n_le_32 = ( n <= 32 );

			dim_t m_le_24 = ( m <= 24 );
			dim_t m_le_96 = ( m <= 96 );
			dim_t m_le_192 = ( m <= 192 );
			dim_t m_le_48 = ( m <= 48 );

			// Cascading constraint-based rules
			if ( theoretical_threads <= 2 )
			{
				if ( ( k_le_96 ) || ( n > 8 ) )
					n_threads_ideal = 2;
				else
					n_threads_ideal = 1;
			}
			else if ( theoretical_threads <= 4 )
			{
				if ( k_le_24 || ( k_le_48 && ( n > 16 ) ) )
					n_threads_ideal = 2;
				else if ( k_le_48 )
					n_threads_ideal = 1;
				else if ( n_le_8 )
					n_threads_ideal = 4;
				else
					n_threads_ideal = 4;
			}
			else if ( theoretical_threads <= 8 )
			{
				if ( k_le_24 && ( n_le_8 || m_le_24 ) )
					n_threads_ideal = 1;
				else if ( k_le_24 )
					n_threads_ideal = 2;
				else if ( n_le_8 || k_le_48 )
					n_threads_ideal = 1;
				else if ( k_le_384 )
					n_threads_ideal = 4;
				else if ( n_le_24 )
					n_threads_ideal = 16;
				else
					n_threads_ideal = 8;
			}
			else if ( theoretical_threads <= 16 )
			{
				if ( k_le_384 )
				{
					if ( k_le_16 )
					{
						if ( n_le_8 )
							n_threads_ideal = 4;
						else if ( ( n <= 40 ) )
							n_threads_ideal = 2;
						else
							n_threads_ideal = 4;
					}
					else if ( k_le_24 && n_le_16 && ( m <= 72 ) )
						n_threads_ideal = 2;
					else if ( k_le_24 )
						n_threads_ideal = 8;
					else if ( k_le_192 || m_le_24 || ( m > 96 ) )
						n_threads_ideal = 8;
					else
						n_threads_ideal = 16;
				}
				else if ( n_le_16 && ( n_le_8 || m_le_48 ) )
					n_threads_ideal = 16;
				else if ( n_le_16 )
					n_threads_ideal = 32;
				else
					n_threads_ideal = 32;
			}
			else if ( theoretical_threads <= 32 )
			{
				if ( k_le_192 )
				{
					if ( k_le_96 )
						n_threads_ideal = 8;
					else if ( ( m <= 288 ) )
					{
						if ( ( m <= 168 ) )
						{
							if ( ( n_le_48 && m_le_48 ) || ( n > 104 ) )
								n_threads_ideal = 16;
							else
								n_threads_ideal = 8;
						}
						else
							n_threads_ideal = 8;
					}
					else
						n_threads_ideal = 32;
				}
				else if ( n_le_16 && ( n_le_8 || m_le_96 ) )
					n_threads_ideal = 32;
				else if ( n_le_16 )
					n_threads_ideal = 48;
				else if ( ( n <= 112 ) )
				{
					if ( n_le_32 && ( m_le_48 || ( n > 24 ) ) )
						n_threads_ideal = 32;
					else if ( n_le_32 )
						n_threads_ideal = 48;
					else if ( k_le_384 && ( n <= 56 ) )
						n_threads_ideal = 48;
					else if ( k_le_384 )
						n_threads_ideal = 16;
					else
						n_threads_ideal = 48;
				}
				else if ( ( n <= 128 ) && ( k <= 1536 ) )
					n_threads_ideal = 16;
				else if ( ( n <= 128 ) )
					n_threads_ideal = 48;
				else
					n_threads_ideal = 32;
			}
			else if ( theoretical_threads <= 48 )
			{
				if ( k_le_96 )
					n_threads_ideal = 8;
				else if ( n_le_8 && ( m <= 576 ) )
					n_threads_ideal = 32;
				else if ( n_le_8 )
					n_threads_ideal = 48;
				else if ( k_le_384 )
				{
					if ( k_le_192 )
					{
						if ( m_le_24 )
							n_threads_ideal = 32;
						else if ( m_le_192 )
						{
							if ( m_le_48 || ( m > 120 ) )
								n_threads_ideal = 48;
							else
								n_threads_ideal = 32;
						}
						else
							n_threads_ideal = 32;
					}
					else if ( ( n <= 64 ) && m_le_192 )
						n_threads_ideal = 48;
					else if ( ( n <= 64 ) )
						n_threads_ideal = 96;
					else if ( ( n <= 160 ) )
						n_threads_ideal = 32;
					else
						n_threads_ideal = 96;
				}
				else if ( n_le_24 && m_le_96 )
					n_threads_ideal = 48;
				else if ( n_le_24 && m_le_192 && n_le_16 )
					n_threads_ideal = 48;
				else
					n_threads_ideal = 96;
			}
			else if ( theoretical_threads <= 96 )
			{
				if ( k_le_48 )
					n_threads_ideal = 8;
				else if ( k_le_768 )
				{
					if ( k_le_192 )
					{
						if ( k_le_96 )
							n_threads_ideal = 32;
						else if ( n_le_8 || m_le_24 )
							n_threads_ideal = 32;
						else
							n_threads_ideal = 96;
					}
					else if ( ( n <= 152 ) && ( m <= 576 ) )
						n_threads_ideal = 96;
					else
						n_threads_ideal = 48;
				}
				else if ( ( m <= 864 ) )
				{
					if ( ( n <= 104 ) )
					{
						if ( ( m <= 384 ) )
						{
							if ( n_le_24 && ( m_le_192 || n_le_16 ) )
								n_threads_ideal = 96;
							else if ( n_le_24 )
								n_threads_ideal = 192;
							else if ( m_le_96 && n_le_48 )
								n_threads_ideal = 96;
							else
								n_threads_ideal = 192;
						}
						else
							n_threads_ideal = 192;
					}
					else if ( ( k <= 1536 ) && ( n <= 256 ) && ( n <= 192 ) )
						n_threads_ideal = 192;
					else if ( ( k <= 1536 ) && ( n <= 256 ) )
						n_threads_ideal = 48;
					else
						n_threads_ideal = 192;
				}
				else
					n_threads_ideal = 48;
			}
			else if ( theoretical_threads <= 192 )
			{
				if ( k_le_48 && ( k_le_24 || ( n <= 672 ) ) )
					n_threads_ideal = 8;
				else if ( k_le_48 )
					n_threads_ideal = 16;
				else if ( k_le_192 )
				{
					if ( k_le_96 )
						n_threads_ideal = 32;
					else if ( ( n <= 380 ) && n_le_16 )
						n_threads_ideal = 48;
					else if ( ( n <= 380 ) )
						n_threads_ideal = 96;
					else
						n_threads_ideal = 48;
				}
				else if ( k_le_768 )
				{
					if ( k_le_384 )
						n_threads_ideal = 96;
					else if ( ( m <= 1152 ) && ( n <= 344 ) )
						n_threads_ideal = 192;
					else
						n_threads_ideal = 96;
				}
				else if ( ( m <= 1152 ) && ( n <= 344 ) && ( k > 3072 ) )
					n_threads_ideal = 192;
				else if ( ( m <= 1152 ) )
					n_threads_ideal = 96;
				else if ( ( k <= 3072 ) || ( m <= 1512 ) )
					n_threads_ideal = 96;
				else
					n_threads_ideal = 192;
			}
			else
			{
				if ( k_le_192 )
				{
					if ( k_le_24 )
						n_threads_ideal = 8;
					else if ( k_le_48 )
					{
						if ( ( n <= 56 ) )
						{
							if ( ( m <= 2544 ) && n_le_48 )
								n_threads_ideal = 8;
							else if ( ( m <= 2544 ) )
								n_threads_ideal = 32;
							else
								n_threads_ideal = 16;
						}
						else
							n_threads_ideal = 16;
					}
					else if ( k_le_96 )
					{
						if ( n_le_48 && ( m <= 768 ) )
							n_threads_ideal = 96;
						else if ( n_le_48 )
							n_threads_ideal = 32;
						else
							n_threads_ideal = 32;
					}
					else if ( ( m <= 2040 ) )
					{
						if ( ( n <= 1104 ) && m_le_48 )
							n_threads_ideal = 48;
						else if ( ( n <= 1104 ) && ( m <= 936 ) )
							n_threads_ideal = 96;
						else if ( ( n <= 1104 ) )
							n_threads_ideal = 48;
						else
							n_threads_ideal = 96;
					}
					else
						n_threads_ideal = 96;
				}
				else if ( k_le_384 )
				{
					if ( ( m <= 4896 ) )
					{
						if ( n_le_8 )
							n_threads_ideal = 96;
						else if ( ( n <= 1632 ) && m_le_24 )
							n_threads_ideal = 96;
						else
							n_threads_ideal = 192;
					}
					else
						n_threads_ideal = 192;
				}
				else
					n_threads_ideal = 192;
			}
		}
		else // Not BLIS_ARCH_ZEN5 or BLIS_ARCH_ZEN4
		{
			if((m<=128 || n<=128 || k<=128) && ((m+n+k) <= 400))
			{
				n_threads_ideal = 8;
			}
			else if((m<=256 || n<=256 || k<=256) && ((m+n+k) <= 800))
			{
				n_threads_ideal = 16;
			}
			if((m<=48) || (n<=48) || (k<=48))
			{
				if((m+n+k) <= 840)
				{
					n_threads_ideal = 8;
				}
				else if((m+n+k) <= 1240)
				{
					n_threads_ideal = 16;
				}
				else if((m+n+k) <= 1540)
				{
					n_threads_ideal = 32;
				}
			}
		}
	}
	else if( family == BLIS_SYRK && bli_obj_is_double(c))
	{
		dim_t n = bli_obj_length(c);
		dim_t k = bli_obj_width_after_trans(a);

		if( (( n <= 10) && ( k < 700))  ||
			(( n <= 20) && ( k <= 190)) ||
			(( n <= 40) && ( k <= 80))  ||
			(( n <= 50) && ( k <= 40))  ||
			(( n <= 60) && ( k <= 20))
		)
			n_threads_ideal = 1;
		else
			n_threads_ideal = n_threads;
	}
	else if( family == BLIS_TRSM && bli_obj_is_double(c) )
	{
		dim_t m = bli_obj_length(c);
		dim_t n = bli_obj_width(c);

		arch_t id = bli_arch_query_id();
		if (id == BLIS_ARCH_ZEN5)
		{
			if ( (m < 58 && n < 138) || (m < 1020 && n < 12))
				n_threads_ideal = 1;
			else if ((m < 137) && (n < 137))
				n_threads_ideal = 8;
			else if ((m < 324))
				n_threads_ideal = 32;
			else if ((n < 1020) || (n < 4294 && m < 1360))
				n_threads_ideal = 64;
			else
				n_threads_ideal = n_threads;
		}
		else
		{
#ifdef BLIS_ENABLE_SMALL_MATRIX_TRSM
			if ( (m <= 300) && (n <= 300) )
				n_threads_ideal = 8;
			else if ( (m <= 400) && (n <= 400) )
				n_threads_ideal = 16;
		  	else if ( (m <= 900) && (n <= 900) )
				n_threads_ideal = 32;
#else
			if ( (m <= 512) && (n <= 512) )
				n_threads_ideal = 4;
#endif
		}
	}
	else if( family == BLIS_TRSM && bli_obj_is_dcomplex(c))
	{
		dim_t m = bli_obj_length(c);
		dim_t n = bli_obj_width(c);
#ifdef BLIS_ENABLE_SMALL_MATRIX_TRSM
		if ( (m <= 300) && (n <= 300) )
			n_threads_ideal = 8;
		else if ( (m <= 500) && (n <= 500) )
			n_threads_ideal = 16;
		else if ( (m <= 900) && (n <= 900) )
			n_threads_ideal = 32;
		else if ( (m <= 2000) && (n <= 2000) )
			n_threads_ideal = 64;
#else
		if((m>=64) && (m<=256) && (n>=64) && (n<=256))
		{
			n_threads_ideal = 8;
		}
#endif
	}
	else if( family == BLIS_GEMMT && ( bli_obj_is_double(c) || bli_obj_is_dcomplex(c) ) )
	{
		dim_t n = bli_obj_length(c);
		dim_t k = bli_obj_width_after_trans(a);

		if ( n < 8 )
		{
			if ( k <= 512)
			{
				n_threads_ideal = 1;
			}
			else if ( k <= 1024 )
			{
				n_threads_ideal = 4;
			}
		}
		else if ( n < 32 )
		{
			if ( k < 128 )
			{
				n_threads_ideal = 1;
			}
			else if ( k <= 512 )
			{
				n_threads_ideal = 4;
			}
			else if ( k <= 1024 )
			{
				n_threads_ideal = 6;
			}
			else if ( k <= 1600 )
			{
				n_threads_ideal = 10;
			}
		}
		else if ( n <= 40 )
		{
			if ( k < 32 )
			{
				n_threads_ideal = 2;
			}
			else if ( k < 128 )
			{
				n_threads_ideal = 4;
			}
			else if ( k <= 256 )
			{
				n_threads_ideal = 8;
			}
		}
		else if ( n < 115 )
		{
			if ( k < 128 )
			{
				n_threads_ideal = 6;
			}
			else if ( k <= 216 )
			{
				n_threads_ideal = 8;
			}
		}
		else if ( n <= 160 )
		{
			if ( k <= 132 )
			{
				n_threads_ideal = 8;
			}
		}
		else if ( n < 176 )
		{
			if ( k < 128 )
			{
				n_threads_ideal = 8;
			}
			else if ( k <= 512 )
			{
				n_threads_ideal = 14;
			}
		}
		else if ( n <= 220 )
		{
			if ( k < 128 )
			{
				n_threads_ideal = 8;
			}
		}
	}
	else if( family == BLIS_TRMM && bli_obj_is_double(c))
	{
		dim_t m = bli_obj_length(c);
		dim_t n = bli_obj_width(c);

		if(( n <= 32) && (m <= 32))
		{
			n_threads_ideal=1;
		/*If Side is Left*/
		}else
		{
			//Left Side
			if(bli_obj_is_triangular(a))
			{
				if((m < 300))
				{
					if (n < 1000)
					{
						n_threads_ideal=8;
					}else if (n < 2000)
					{
						n_threads_ideal=16;
					}else if (n < 3000)
					{
						n_threads_ideal=32;
					}else
					{
						n_threads_ideal=64;
					}
				}else if(m < 600)
				{
					if (n < 2000)
					{
						n_threads_ideal=16;
					}else if (n < 3000)
					{
						n_threads_ideal=32;
					}else
					{
						n_threads_ideal=64;
					}
				}else
				{
					if(n < 1000)
					{
						n_threads_ideal=32;
					}else
					{
						n_threads_ideal=64;
					}
				}
			}else//Right Side
			{
				if((n < 300))
				{
					if (m < 1000)
					{
						n_threads_ideal=8;
					}else if (m < 2000)
					{
						n_threads_ideal=16;
					}else if (m < 3000)
					{
						n_threads_ideal=32;
					}else
					{
						n_threads_ideal=64;
					}
				}else if(n < 600)
				{
					if (m < 2000)
					{
						n_threads_ideal=16;
					}else if (m < 3000)
					{
						n_threads_ideal=32;
					}else
					{
						n_threads_ideal=64;
					}
				}else
				{
					if(m < 1000)
					{
						n_threads_ideal=32;
					}else
					{
						n_threads_ideal=64;
					}
				}
			}
		}
	}

	dim_t n_threads_opt = bli_min(n_threads, n_threads_ideal);

	// This modifies only local rntm - therefore doesn't require mutex locks
	// for updating rntm
	bli_rntm_set_num_threads_only( n_threads_opt, rntm );

#ifdef PRINT_THREADING
	printf( "bli_nthreads_optimum()\n" );
	bli_rntm_print( rntm );
#endif

	return;
}

#ifdef AOCL_DYNAMIC
// Calculates the optimum number of threads along with the factorization
// (ic, jc) using m, n, k dimensions. This function modifies only the local
// copy of rntm with optimum threads. Since tl_rntm remains unchanged the
// num_threads set by application is available in tl_rntm data structure.
err_t bli_smart_threading_sup
				(
				 obj_t*  a,
				 obj_t*  b,
				 obj_t*  c,
				 opid_t  family,
				 rntm_t* rntm,
				 cntx_t* cntx
				)
{
	// By default smart threading should be disabled.
	err_t ret_val = BLIS_FAILURE;

#ifndef BLIS_ENABLE_MULTITHREADING
	return ret_val;
#endif

	dim_t n_threads = bli_rntm_num_threads( rntm );

	// For non-openmp based threading, n_threads could be -1.
	if ( ( n_threads == -1 ) || ( n_threads == 1 ) ) return ret_val;

	dim_t ic_way = bli_rntm_ic_ways( rntm );
	dim_t jc_way = bli_rntm_jc_ways( rntm );

	// Dont enable smart threading if the user supplied the factorization.
	if( ( ic_way > 0 ) || ( jc_way > 0 ) ) return ret_val;

	// Only supporting sgemm for now.
	if ( ( family == BLIS_GEMM ) && bli_obj_is_float( c ) )
	{
		dim_t k = bli_obj_width_after_trans(a);
		dim_t m = 0;
		dim_t n = 0;

		bool trans_A_for_kernel = FALSE;

		const stor3_t stor_id = bli_obj_stor3_from_strides( c, a, b );
		const bool is_rrr_rrc_rcr_crr = (
										  stor_id == BLIS_RRR ||
										  stor_id == BLIS_RRC ||
										  stor_id == BLIS_RCR ||
										  stor_id == BLIS_CRR
										);

		// The A and B matrices are swapped based on the storage type in
		// var1n2m. Need to account for this when determining ic and jc
		// based on m and n dimensions of A and B.
		if ( is_rrr_rrc_rcr_crr )
		{
			m = bli_obj_length( c );
			n = bli_obj_width( c );
			trans_A_for_kernel = bli_obj_has_trans( a );
		}
		else
		{
			m = bli_obj_width( c );
			n = bli_obj_length( c );
			trans_A_for_kernel = bli_obj_has_trans( b );
		}

		// Take default path if transpose is enabled for A matrix.
		if ( trans_A_for_kernel == FALSE )
		{
			// A successfull call to smart threading api implies smart
			// factorization and possibly native -> SUP path conversion.
			// Optimal thread selection is not supported yet.
			ret_val = bli_gemm_smart_threading_sup( bli_obj_dt( c ),
						bli_obj_elem_size( c ),
						is_rrr_rrc_rcr_crr, m, n, k, n_threads,
						cntx, rntm );
		}
	}
	return ret_val;
}

/*
	Functionality:
	--------------
	This function decides the AOCL dynamic logic for L1 dscalv API based on the
	architecture ID and size of the input variable.

	Function signature
	-------------------

	This function takes the following input:

	* 'arch_id' - Architecture ID of the system (copy of BLIS global arch id)
	* 'n_elem' - Number of elements in the vector
	* 'nt_ideal' - Ideal number of threads

	The function has been made static to restrict its scope.

	Exception
	----------

	1. For non-Zen architectures, return -1. The expectation is that this is handled
	   in the higher layer
*/
BLIS_INLINE void aocl_dscalv_dynamic
     (
       arch_t arch_id,
       dim_t  n_elem,
       dim_t* nt_ideal
     )
{

	/*
		Pick the AOCL dynamic logic based on the
		architecture ID
	*/
	switch (arch_id)
	{
		case BLIS_ARCH_ZEN5:
			if ( n_elem <= 63894 )
				*nt_ideal = 1;
			else if ( n_elem <= 145165 )
				*nt_ideal = 4;
			else if ( n_elem <= 4487626 )
				*nt_ideal = 8;
			else if ( n_elem <= 5773817 )
				*nt_ideal = 32;
			else if ( n_elem <= 10000000 )
				*nt_ideal = 64;
			else
				*nt_ideal = 96;

			break;

		case BLIS_ARCH_ZEN4:
			if ( n_elem <= 27500 )
				*nt_ideal = 1;
			else if ( n_elem <= 100000 )
				*nt_ideal = 2;
			else if ( n_elem <= 145000 )
				*nt_ideal = 4;
			else if ( n_elem <= 4944375 )
				*nt_ideal = 8;
			else if( n_elem <= 10000000 )
				*nt_ideal = 32;
			else
				*nt_ideal = 64;

			break;

		case BLIS_ARCH_ZEN3:
		case BLIS_ARCH_ZEN2:
		case BLIS_ARCH_ZEN:
			if ( n_elem <= 30000)
				*nt_ideal = 1;
			else if (n_elem <= 100000)
				*nt_ideal = 2;
			else if (n_elem <= 500000)
				*nt_ideal = 8;
			else if (n_elem <= 2500000)
				*nt_ideal = 12;
			else if (n_elem <= 4000000)
				*nt_ideal = 16;
			else if(n_elem <= 7000000)
				*nt_ideal = 24;
			else if(n_elem <= 10000000)
				*nt_ideal = 32;
			else
				*nt_ideal = 64;

			break;

		default:
			/*
				Without this default condition, compiler will throw
				a warning saying other conditions are not handled
			*/

			/*
				For other architectures, AOCL dynamic does not make any change
			*/
			*nt_ideal = -1;
	}
}

/*
	Functionality:
	--------------
	This function decides the AOCL dynamic logic for L1 zdscalv API based on the
	architecture ID and size of the input variable.

	Function signature
	-------------------

	This function takes the following input:

	* 'arch_id' - Architecture ID of the system (copy of BLIS global arch id)
	* 'n_elem' - Number of elements in the vector
	* 'nt_ideal' - Ideal number of threads

	The function has been made static to restrict its scope.

	Exception
	----------

	1. For non-Zen architectures, return -1. The expectation is that this is handled
	   in the higher layer
*/
BLIS_INLINE void aocl_zdscalv_dynamic
     (
       arch_t arch_id,
       dim_t  n_elem,
       dim_t* nt_ideal
     )
{

	/*
		Pick the AOCL dynamic logic based on the
		architecture ID
	*/
	switch (arch_id)
	{
		case BLIS_ARCH_ZEN5:
		case BLIS_ARCH_ZEN4:
		case BLIS_ARCH_ZEN:
		case BLIS_ARCH_ZEN2:
		case BLIS_ARCH_ZEN3:

			if ( n_elem <= 10000)
				*nt_ideal = 1;
			else if (n_elem <= 20000)
				*nt_ideal = 4;
			else if (n_elem <= 1000000)
				*nt_ideal = 8;
			else if (n_elem <= 2500000)
				*nt_ideal = 12;
			else if (n_elem <= 5000000)
				*nt_ideal = 32;
			else
				*nt_ideal = 64;

			break;

		default:
			/*
				Without this default condition, compiler will throw
				a warning saying other conditions are not handled
			*/

			/*
				For other architectures, AOCL dynamic does not make any change
			*/
			*nt_ideal = -1;
	}
}

/*
	Functionality:
	--------------
	This function decides the AOCL dynamic logic for L1 daxpyv API based on the
	architecture ID and size of the input variable.

	Function signature
	-------------------

	This function takes the following input:

	* 'arch_id' - Architecture ID of the system (copy of BLIS global arch id)
	* 'n_elem' - Number of elements in the vector
	* 'nt_ideal' - Ideal number of threads

	The function has been made static to restrict its scope.

	Exception
	----------

	1. For non-Zen architectures, return -1. The expectation is that this is handled
	   in the higher layer
*/
BLIS_INLINE void aocl_daxpyv_dynamic
     (
       arch_t arch_id,
       dim_t  n_elem,
       dim_t* nt_ideal
     )
{
	/*
		Pick the AOCL dynamic logic based on the
		architecture ID
	*/
	switch (arch_id)
	{
		case BLIS_ARCH_ZEN5:

			if ( n_elem <= 34000 )
				*nt_ideal = 1;
			else if ( n_elem <= 82000 )
				*nt_ideal = 4;
			else if ( n_elem <= 2330000 )
				*nt_ideal = 8;
			else if ( n_elem <= 4250000 )
				*nt_ideal = 16;
			else if ( n_elem <= 7000000 )
				*nt_ideal = 32;
			else if ( n_elem <= 21300000 )
				*nt_ideal = 64;
			else
				// For sizes in this range, AOCL dynamic does not make any change
				*nt_ideal = -1;

			break;

		case BLIS_ARCH_ZEN4:

			if ( n_elem <= 11000 )
				*nt_ideal = 1;
			else if ( n_elem <= 130000 )
				*nt_ideal = 4;
			else if ( n_elem <= 2230000 )
				*nt_ideal = 8;
			else if ( n_elem <= 3400000 )
				*nt_ideal = 16;
			else if ( n_elem <= 9250000 )
				*nt_ideal = 32;
			else if ( n_elem <= 15800000 )
				*nt_ideal = 64;
			else
				// For sizes in this range, AOCL dynamic does not make any change
				*nt_ideal = -1;

			break;

		case BLIS_ARCH_ZEN:
		case BLIS_ARCH_ZEN2:
		case BLIS_ARCH_ZEN3:

			if ( n_elem <= 4000 )
				*nt_ideal = 1;
			else if (n_elem <= 11000)
				*nt_ideal = 4;
			else if (n_elem <= 300000)
				*nt_ideal = 8;
			else if (n_elem <= 750000)
				*nt_ideal = 16;
			else if (n_elem <= 2600000)
				*nt_ideal = 32;
			else if (n_elem <= 4000000)
				*nt_ideal = 64;
			else
				// For sizes in this range, AOCL dynamic does not make any change
				*nt_ideal = -1;

			break;

		default:
			/*
				Without this default condition, compiler will throw
				a warning saying other conditions are not handled
			*/

			/*
				For other architectures, AOCL dynamic does not make any change
			*/
			*nt_ideal = -1;
	}
}

/*
	Functionality:
	--------------
	This function decides the AOCL dynamic logic for L1 zaxpyv API based on the
	architecture ID and size of the input variable.

	Function signature
	-------------------

	This function takes the following input:

	* 'arch_id' - Architecture ID of the system (copy of BLIS global arch id)
	* 'n_elem' - Number of elements in the vector
	* 'nt_ideal' - Ideal number of threads

	The function has been made static to restrict its scope.

	Exception
	----------

	1. For non-Zen architectures, return -1. The expectation is that this is handled
	   in the higher layer
*/
BLIS_INLINE void aocl_zaxpyv_dynamic
     (
       arch_t arch_id,
       dim_t  n_elem,
       dim_t* nt_ideal
     )
{
	/*
		Pick the AOCL dynamic logic based on the
		architecture ID
	*/
	switch (arch_id)
	{
		case BLIS_ARCH_ZEN5:

			if ( n_elem <= 16000 )
				*nt_ideal = 1;
			else if (n_elem <= 43000)
				*nt_ideal = 4;
			else if (n_elem <= 2300000)
				*nt_ideal = 8;
			else if (n_elem <= 4000000)
				*nt_ideal = 32;
			else if (n_elem <= 6600000)
				*nt_ideal = 64;
			else if (n_elem <= 6600000)
				*nt_ideal = 96;
			else
				*nt_ideal = 128;
			break;

		case BLIS_ARCH_ZEN4:

			if ( n_elem <= 4600 )
				*nt_ideal = 1;
			else if (n_elem <= 6700)
				*nt_ideal = 2;
			else if (n_elem <= 61500)
				*nt_ideal = 4;
			else if (n_elem <= 1200000)
				*nt_ideal = 8;
			else if (n_elem <= 4000000)
				*nt_ideal = 32;
			else
				*nt_ideal = 96;
			break;

		case BLIS_ARCH_ZEN:
		case BLIS_ARCH_ZEN2:
		case BLIS_ARCH_ZEN3:

			if ( n_elem <= 2600 )
				*nt_ideal = 1;
			else if( n_elem <= 11000)
				*nt_ideal = 2;
			else if (n_elem <= 33000)
				*nt_ideal = 4;
			else
				// Performance does not scale with number of threads beyond 8 threads
				*nt_ideal = 8;
			break;

		default:
			/*
				Without this default condition, compiler will throw
				a warning saying other conditions are not handled
			*/

			/*
				For other architectures, AOCL dynamic does not make any change
			*/
			*nt_ideal = -1;
	}
}

/*
	Functionality:
	--------------
	This function decides the AOCL dynamic logic for L1 ddotv API based on the
	architecture ID and size of the input variable.

	Function signature
	-------------------

	This function takes the following input:

	* 'arch_id' - Architecture ID of the system (copy of BLIS global arch id)
	* 'n_elem' - Number of elements in the vector
	* 'nt_ideal' - Ideal number of threads

	The function has been made static to restrict its scope.

	Exception
	----------

	1. For non-Zen architectures, return -1. The expectation is that this is handled
	   in the higher layer
*/
BLIS_INLINE void aocl_ddotv_dynamic
     (
       arch_t arch_id,
       dim_t  n_elem,
       dim_t* nt_ideal
     )
{
	/*
		Pick the AOCL dynamic logic based on the
		architecture ID
	*/
	switch (arch_id)
	{
		case BLIS_ARCH_ZEN5:
		case BLIS_ARCH_ZEN4:
		case BLIS_ARCH_ZEN:
		case BLIS_ARCH_ZEN2:
		case BLIS_ARCH_ZEN3:

			if ( n_elem <= 2500 )
				*nt_ideal = 1;
			else if (n_elem <= 5000)
				*nt_ideal = 4;
			else if (n_elem <= 15000)
				*nt_ideal = 8;
			else if (n_elem <= 40000)
				*nt_ideal = 16;
			else if (n_elem <= 200000)
				*nt_ideal = 32;
			else
				// For sizes in this range, AOCL dynamic does not make any change
				*nt_ideal = -1;

			break;

		default:
			/*
				Without this default condition, compiler will throw
				a warning saying other conditions are not handled
			*/

			/*
				For other architectures, AOCL dynamic does not make any change
			*/
			*nt_ideal = -1;
	}
}

BLIS_INLINE void aocl_zdotv_dynamic
     (
       arch_t arch_id,
       dim_t  n_elem,
       dim_t* nt_ideal
     )
{
	/*
		Pick the AOCL dynamic logic based on the
		architecture ID
	*/
	switch (arch_id)
	{
		case BLIS_ARCH_ZEN5:
		case BLIS_ARCH_ZEN4:
		case BLIS_ARCH_ZEN:
		case BLIS_ARCH_ZEN2:
		case BLIS_ARCH_ZEN3:
			// @note: Further tuning can be done.
			if ( n_elem <= 2080 )
				*nt_ideal = 1;
			else if (n_elem <= 3328 )
				*nt_ideal = 4;
			else if (n_elem <= 98304)
				*nt_ideal = 8;
			else if (n_elem <= 262144)
				*nt_ideal = 32;
			else if (n_elem <= 524288)
				*nt_ideal = 64;
			else
				// For sizes in this range, AOCL dynamic does not make any change
				*nt_ideal = -1;

			break;

		default:
			/*
				Without this default condition, compiler will throw
				a warning saying other conditions are not handled
			*/

			/*
				For other architectures, AOCL dynamic does not make any change
			*/
			*nt_ideal = -1;
	}
}

/*
	Functionality:
	--------------
	This function decides the AOCL dynamic logic for L1 dcopyv API based on the
	architecture ID, input type and size of the input variable.

	Function signature
	-------------------

	This function takes the following input:

	* 'arch_id' - Architecture ID of the system (copy of BLIS global arch id)
	* 'n_elem' - Number of elements in the vector
	* 'nt_ideal' - Ideal number of threads

	The function has been made static to restrict its scope.

	Exception
	----------

	1. For non-Zen architectures, return -1. The expectation is that this is handled
	   in the higher layer
*/

BLIS_INLINE void aocl_dcopyv_dynamic
     (
       arch_t arch_id,
       dim_t  n_elem,
       dim_t* nt_ideal
     )
{
	// Pick the AOCL dynamic logic based on the
	// architecture ID

	switch (arch_id)
	{
		case BLIS_ARCH_ZEN5:

			if (n_elem <= 38000)
				*nt_ideal = 1;
			else if (n_elem <= 47000)
				*nt_ideal = 2;
			else if (n_elem <= 130000)
				*nt_ideal = 4;
			else if (n_elem <= 2300000)
				*nt_ideal = 8;
			else if (n_elem <= 4000000)
				*nt_ideal = 96;
			else
				// For sizes in this range, AOCL dynamic does not make any change
				// Use -1 to indicate that all available threads should be used.
				*nt_ideal = -1;
			break;

		case BLIS_ARCH_ZEN4:

			if (n_elem <= 17000)
				*nt_ideal = 1;
			else if (n_elem <= 74000)
				*nt_ideal = 2;
			else if (n_elem <= 140000)
				*nt_ideal = 4;
			else if (n_elem <= 3000000)
				*nt_ideal = 8;
			else if (n_elem <= 10000000)
				*nt_ideal = 32;
			else if (n_elem <= 30000000)
				*nt_ideal = 64;
			else
				// For sizes in this range, AOCL dynamic does not make any change
				// Use -1 to indicate that all available threads should be used.
				*nt_ideal = -1;
			break;

		case BLIS_ARCH_ZEN:
		case BLIS_ARCH_ZEN2:
		case BLIS_ARCH_ZEN3:

			if (n_elem <= 17000)
				*nt_ideal = 1;
			else if (n_elem <= 52200)
				*nt_ideal = 4;
			else
				*nt_ideal = 8;
				// dcopy does not scale with more than 8 threads
			break;

		default:
			// Without this default condition, compiler will throw
			// a warning saying other conditions are not handled
			// For other architectures, AOCL dynamic does not make any change
			*nt_ideal = -1;
	}
}

/*
	Functionality:
	--------------
	This function decides the AOCL dynamic logic for L1 zcopyv API based on the
	architecture ID, input type and size of the input variable.

	Function signature
	-------------------

	This function takes the following input:

	* 'arch_id' - Architecture ID of the system (copy of BLIS global arch id)
	* 'n_elem' - Number of elements in the vector
	* 'nt_ideal' - Ideal number of threads

	The function has been made static to restrict its scope.

	Exception
	----------

	1. For non-Zen architectures, return -1. The expectation is that this is handled
	   in the higher layer
*/

BLIS_INLINE void aocl_zcopyv_dynamic
     (
       arch_t arch_id,
       dim_t  n_elem,
       dim_t* nt_ideal
     )
{
	// Pick the AOCL dynamic logic based on the
	// architecture ID

	switch (arch_id)
	{
		case BLIS_ARCH_ZEN5:
		case BLIS_ARCH_ZEN4:
		case BLIS_ARCH_ZEN:
		case BLIS_ARCH_ZEN2:
		case BLIS_ARCH_ZEN3:

			if ( n_elem <= 4600 )
				*nt_ideal = 1;
			else if (n_elem <= 5100)
				*nt_ideal = 2;
			else if (n_elem <= 22000)
				*nt_ideal = 4;
			else if (n_elem <= 240000)
				*nt_ideal = 8;
			else if (n_elem <=380000)
				*nt_ideal = 16;
			else if (n_elem <= 1700000)
				*nt_ideal = 32;
			else if (n_elem <= 3700000)
				*nt_ideal = 64;
			else
				// For sizes in this range, AOCL dynamic does not make any change
				*nt_ideal = -1;

			break;

		default:
			// Without this default condition, compiler will throw
			// a warning saying other conditions are not handled

			// For other architectures, AOCL dynamic does not make any change
			*nt_ideal = -1;
	}
}

/*
	Functionality:
	--------------
	This function decides the AOCL dynamic logic for L1 dnormfv API based on the
	architecture ID and size of the input variable.

	Function signature
	-------------------

	This function takes the following input:

	* 'arch_id' - Architecture ID of the system (copy of BLIS global arch id)
	* 'n_elem' - Number of elements in the vector
	* 'nt_ideal' - Ideal number of threads

	Exception
	----------

	1. For non-Zen architectures, return -1. The expectation is that this is handled
	   in the higher layer
*/
void aocl_dnormfv_dynamic
     (
       arch_t arch_id,
       dim_t  n_elem,
       dim_t* nt_ideal
     )
{
	/*
		Pick the AOCL dynamic logic based on the
		architecture ID
	*/
	switch ( arch_id )
	{
		case BLIS_ARCH_ZEN5:

			#ifdef __clang__
				// Threshold setting based on LLVM's OpenMP
				if ( n_elem < 6000 )
					*nt_ideal = 1;
				else if ( n_elem < 16900 )
					*nt_ideal = 4;
				else if ( n_elem < 126000 )
					*nt_ideal = 8;
				else if ( n_elem < 200000 )
					*nt_ideal = 16;
				else if ( n_elem < 250000 )
					*nt_ideal = 32;
				else if ( n_elem < 500000 )
					*nt_ideal = 64;
				else
					// For sizes in this range, AOCL dynamic does not make any change
					*nt_ideal = -1;
			#else
				// Threshold setting based on GNU's OpenMP
				if ( n_elem < 4500 )
					*nt_ideal = 1;
				else if ( n_elem < 15400 )
					*nt_ideal = 4;
				else if ( n_elem < 285000 )
					*nt_ideal = 8;
				else if ( n_elem < 604000 )
					*nt_ideal = 16;
				else if ( n_elem < 2780000 )
					*nt_ideal = 32;
				else if ( n_elem < 10500000 )
					*nt_ideal = 64;
				else
					// For sizes in this range, AOCL dynamic does not make any change
					*nt_ideal = -1;
			#endif

			break;

		case BLIS_ARCH_ZEN4:
		case BLIS_ARCH_ZEN:
		case BLIS_ARCH_ZEN2:
		case BLIS_ARCH_ZEN3:

			if ( n_elem < 4000 )
				*nt_ideal = 1;
			else if ( n_elem < 17000 )
				*nt_ideal = 4;
			else if ( n_elem < 136000 )
				*nt_ideal = 8;
			else if ( n_elem < 365000 )
				*nt_ideal = 16;
			else if ( n_elem < 2950000 )
				*nt_ideal = 32;
			else
				// For sizes in this range, AOCL dynamic does not make any change
				*nt_ideal = -1;

			break;

		default:
			/*
				Without this default condition, compiler will throw
				a warning saying other conditions are not handled
			*/

			/*
				For other architectures, AOCL dynamic does not make any change
			*/
			*nt_ideal = -1;
	}
}

/*
	Functionality:
	--------------
	This function decides the AOCL dynamic logic for L1 znormfv API based on the
	architecture ID and size of the input variable.

	Function signature
	-------------------

	This function takes the following input:

	* 'arch_id' - Architecture ID of the system (copy of BLIS global arch id)
	* 'n_elem' - Number of elements in the vector
	* 'nt_ideal' - Ideal number of threads

	Exception
	----------

	1. For non-Zen architectures, return -1. The expectation is that this is handled
	   in the higher layer
*/
void aocl_znormfv_dynamic
     (
       arch_t arch_id,
       dim_t  n_elem,
       dim_t* nt_ideal
     )
{
	/*
		Pick the AOCL dynamic logic based on the
		architecture ID
	*/
	switch ( arch_id )
	{
		case BLIS_ARCH_ZEN5:
		case BLIS_ARCH_ZEN4:
		case BLIS_ARCH_ZEN:
		case BLIS_ARCH_ZEN2:
		case BLIS_ARCH_ZEN3:

			if ( n_elem < 2000 )
				*nt_ideal = 1;
			else if ( n_elem < 6500 )
				*nt_ideal = 4;
			else if ( n_elem < 71000 )
				*nt_ideal = 8;
			else if ( n_elem < 200000 )
				*nt_ideal = 16;
			else if ( n_elem < 1530000 )
				*nt_ideal = 32;
			else
				// For sizes in this range, AOCL dynamic does not make any change
				*nt_ideal = -1;

			break;

		default:
			/*
				Without this default condition, compiler will throw
				a warning saying other conditions are not handled
			*/

			/*
				For other architectures, AOCL dynamic does not make any change
			*/
			*nt_ideal = -1;
	}
}

static void aocl_daxpyf_dynamic
     (
       arch_t arch_id,
       dim_t  n_elem,
       dim_t* nt_ideal
     )
{

	// Pick the AOCL dynamic logic based on the
	// architecture ID

	switch (arch_id)
	{
		case BLIS_ARCH_ZEN5:
		case BLIS_ARCH_ZEN4:
		case BLIS_ARCH_ZEN3:
		case BLIS_ARCH_ZEN2:
		case BLIS_ARCH_ZEN:

			if ( n_elem <= 128 )
				*nt_ideal = 1;
			// these nt_ideal sizes are tuned for trsv only,
			// when axpyf kernels are enabled for gemv, these might need
			// to be re tuned

			// else if ( n_elem <= 224)
			// 	*nt_ideal = 2;
			// else if ( n_elem <= 860)
			// 	*nt_ideal = 4;
			else
				*nt_ideal = 8;
				// axpyf does not scale with more than 8 threads

			break;

		default:
			/*
				Without this default condition, compiler will throw
				a warning saying other conditions are not handled
			*/

			/*
				For other architectures, AOCL dynamic does not make any change
			*/
			*nt_ideal = -1;
	}
}

#endif // AOCL_DYNAMIC

/*
	Functionality:
	--------------

	This function does the following:
	1. Reads the number of threads requested by the user from the rntm variable
	2. Acts as the gateway to the AOCL dynamic logic if AOCL dynamic is enabled
	   and alters the count of the number of threads accordingly

	Function signature
	-------------------

	This function takes the following input:

	* 'ker_id' - ID of kernel invoking this function
	* 'datatype_a' - Datatype 1 of kernel
	* 'datatype_b' - Datatype 2 of kernel
	* 'arch_id' - Architecture ID of the system (copy of BLIS global arch id)
	* 'n_elem' - Number of elements in the vector
	* 'nt_ideal' - Ideal number of threads

	Exception
	----------

	None
*/
void bli_nthreads_l1
     (
       l1vkr_t  ker_id,
       num_t    data_type_a,
       num_t    data_type_b,
       arch_t   arch_id,
       dim_t    n_elem,
       dim_t*   nt_ideal
     )
{
#ifdef AOCL_DYNAMIC
	/*
		This code sections dispatches the AOCL dynamic logic kernel for
		L1 APIs based on the kernel ID and the data type.
	*/
	// Function pointer to AOCL Dynamic logic kernel
	void (*aocl_dynamic_func_l1)(arch_t, dim_t, dim_t* ) = NULL;

	// Pick the aocl dynamic thread decision kernel based on the kernel ID
	switch (ker_id)
	{
		case BLIS_SCALV_KER:

			/*
				When input data types do not match the call is from mixed precision
			*/
			if (data_type_a != data_type_b)
			{
				// Function for ZDSCALV
				aocl_dynamic_func_l1 = aocl_zdscalv_dynamic;
			}
			else
			{
				// Function for DSCALV
				aocl_dynamic_func_l1 = aocl_dscalv_dynamic;
			}

			break;

		case BLIS_AXPYV_KER:

			if ( data_type_a == BLIS_DOUBLE )
			{
				// Function for DAXPYV
				aocl_dynamic_func_l1 = aocl_daxpyv_dynamic;
			}
			else if ( data_type_a == BLIS_DCOMPLEX )
			{
				// Function for ZAXPYV
				aocl_dynamic_func_l1 = aocl_zaxpyv_dynamic;
			}
			break;

		case BLIS_DOTV_KER:

			if ( data_type_a == BLIS_DOUBLE )
			{
				// Function for DDOTV
				aocl_dynamic_func_l1 = aocl_ddotv_dynamic;
			}
			else if ( data_type_a == BLIS_DCOMPLEX )
			{
				// Function for ZDOTV
				aocl_dynamic_func_l1 = aocl_zdotv_dynamic;
			}

			break;

		case BLIS_COPYV_KER:

			if ( data_type_a == BLIS_DOUBLE)
			{
				// Function for DCOPYV
				aocl_dynamic_func_l1 = aocl_dcopyv_dynamic;
			}
			else if ( data_type_a == BLIS_DCOMPLEX )
			{
				// Function for ZCOPYV
				aocl_dynamic_func_l1 = aocl_zcopyv_dynamic;
			}
					break;

		default:
			/*
				For kernels that do no have AOCL dynamic logic,
				use the number of threads requested by the user.
			*/
			*nt_ideal = -1;
	}

	/*
		For APIs that do not have AOCL dynamic
		logic, aocl_dynamic_func_l1 will be NULL.
	*/
	if( aocl_dynamic_func_l1 != NULL)
	{
		// Call the AOCL dynamic logic kernel
		aocl_dynamic_func_l1
		(
			arch_id,
			n_elem,
			nt_ideal
		);

		if (*nt_ideal == 1)
		{
			// Return early when the number of threads is 1
			return;
		}
	}

#endif
	// Initialized to avoid compiler warning
	rntm_t rntm_local;

	// Initialize a local runtime with global settings.
	bli_rntm_init_from_global(&rntm_local);

	// Query the total number of threads from the rntm_t object.
	dim_t nt_rntm = bli_rntm_num_threads(&rntm_local);

	if (nt_rntm <= 0)
	{
		// nt is less than one if BLIS manual setting of parallelism
		// has been used. Parallelism here will be product of values.
		nt_rntm = bli_rntm_calc_num_threads(&rntm_local);
	}

#ifdef AOCL_DYNAMIC

	// Calculate the actual number of threads that will be spawned
	if (*nt_ideal != -1)
	{
		// The if block is executed for all Zen architectures
		*nt_ideal = bli_min(nt_rntm, *nt_ideal);
	}
	else
	{
		/*
			For non-Zen architectures and very large sizes,
			spawn the actual number of threads requested
		*/
		*nt_ideal = nt_rntm;
	}

	/*
	  When the number of element to be processed is less
	  than the number of threads spawn n_elem number of threads.
	*/
	if (n_elem < *nt_ideal)
	{
		*nt_ideal = n_elem;
	}
#else

	// Calculate the actual number of threads that will be spawned
	*nt_ideal = nt_rntm;

#endif
}

/*
	Functionality:
	--------------

	This function does the following:
	1. Reads the number of threads requested by the user from the rntm variable
	2. Acts as the gateway to the AOCL dynamic logic if AOCL dynamic is enabled
	   and alters the count of the number of threads accordingly

	Function signature
	-------------------

	This function takes the following input:

	* 'ker_id' - ID of kernel invoking this function
	* 'datatype_a' - Datatype 1 of kernel
	* 'datatype_b' - Datatype 2 of kernel
	* 'arch_id' - Architecture ID of the system (copy of BLIS global arch id)
	* 'n_elem' - Number of elements in the vector
	* 'nt_ideal' - Ideal number of threads

	Exception
	----------

	None
*/
void bli_nthreads_l1f
	 (
       l1fkr_t  ker_id,
       num_t    data_type_a,
       num_t    data_type_b,
       arch_t   arch_id,
       dim_t    n_elem,
       dim_t*   nt_ideal
	 )
{
#ifdef AOCL_DYNAMIC
	/*
		This code sections dispatches the AOCL dynamic logic kernel for
		L1 APIs based on the kernel ID and the data type.
	*/
	// Function pointer to AOCL Dynamic logic kernel
	void (*aocl_dynamic_func_l1f)(arch_t, dim_t, dim_t* ) = NULL;

	// Pick the aocl dynamic thread decision kernel based on the kernel ID
	switch (ker_id)
	{
		case BLIS_AXPYF_KER:

			if ( data_type_a == BLIS_DOUBLE )
			{
				// Function for DAXPYF
				aocl_dynamic_func_l1f = aocl_daxpyf_dynamic;
			}
			break;

		default:
			/*
				For kernels that do no have AOCL dynamic logic,
				use the number of threads requested by the user.
			*/
			*nt_ideal = -1;
	}

	/*
		For APIs that do not have AOCL dynamic
		logic, aocl_dynamic_func_l1f will be NULL.
	*/
	if( aocl_dynamic_func_l1f != NULL)
	{
		// Call the AOCL dynamic logic kernel
		aocl_dynamic_func_l1f
		(
			arch_id,
			n_elem,
			nt_ideal
		);

		if (*nt_ideal == 1)
		{
			// Return early when the number of threads is 1
			return;
		}
	}

#endif
	// Initialized to avoid compiler warning
	rntm_t rntm_local;

	// Initialize a local runtime with global settings.
	bli_rntm_init_from_global(&rntm_local);

	// Query the total number of threads from the rntm_t object.
	dim_t nt_rntm = bli_rntm_num_threads(&rntm_local);

	if (nt_rntm <= 0)
	{
		// nt is less than one if BLIS manual setting of parallelism
		// has been used. Parallelism here will be product of values.
		nt_rntm = bli_rntm_calc_num_threads(&rntm_local);
	}

#ifdef AOCL_DYNAMIC

	// Calculate the actual number of threads that will be spawned
	if (*nt_ideal != -1)
	{
		// The if block is executed for all Zen architectures
		*nt_ideal = bli_min(nt_rntm, *nt_ideal);
	}
	else
	{
		/*
			For non-Zen architectures and very large sizes,
			spawn the actual number of threads requested
		*/
		*nt_ideal = nt_rntm;
	}

	/*
	  When the number of element to be processed is less
	  than the number of threads spawn n_elem number of threads.
	*/
	if (n_elem < *nt_ideal)
	{
		*nt_ideal = n_elem;
	}
#else

	// Calculate the actual number of threads that will be spawned
	*nt_ideal = nt_rntm;

#endif
}

/*
	Functionality:
	--------------

	This function decides the AOCL dynamic logic for L2 dgemv API based on the
	architecture ID and size of the input variable.

	Function signature
	-------------------

	This function takes the following input:

	* 'arch_id' - Architecture ID of the system (copy of BLIS global arch id)
	* 'm_elem' - Number of rows in the matrix
	* 'n_elem' - Number of columns in the matrix
	* 'variant' 	- Transpose / Non-Transpose variant of the kernel
	* 'nt_ideal' - Ideal number of threads

	Exception
	----------

	1. For non-Zen architectures, return -1. The expectation is that this is handled
	   in the higher layer
*/
BLIS_INLINE void aocl_dgemv_dynamic
     (
       arch_t arch_id,
       dim_t  m_elem,
       dim_t  n_elem,
	   trans_t  variant,
       dim_t* nt_ideal
     )
{
	// Pick the AOCL dynamic logic based on the
	// architecture ID
	dim_t size = n_elem * m_elem;

	// AOCL dynamic logic for transpose case
	if (variant == BLIS_TRANSPOSE)
	{
		switch ( arch_id )
		{
			case BLIS_ARCH_ZEN5:

				if ( size <  12000 )
					*nt_ideal = 1;
				else if ( size <  27500 )
					*nt_ideal = 4;
				else if ( size <  758000 )
					*nt_ideal = 8;
				else if ( size <  1580000 )
					*nt_ideal = 16;
				else if ( size <  3390000 )
					*nt_ideal = 32;
				else if ( size <  10140000 )
					*nt_ideal = 64;
				else if ( size <  14600000 )
					*nt_ideal = 96;
				else
					// For sizes in this range, AOCL dynamic does not make any change
					*nt_ideal = -1;
				break;

			case BLIS_ARCH_ZEN4:

				if ( size < 11000 )
					*nt_ideal = 1;
				else if ( size < 34500 )
					*nt_ideal = 4;
				else if ( size < 707000 )
					*nt_ideal = 8;
				else if ( size < 1870000 )
					*nt_ideal = 16;
				else if ( size < 4800000 )
					*nt_ideal = 32;
				else if ( size < 9000000 )
					*nt_ideal = 64;
				else
					// For sizes in this range, AOCL dynamic does not make any change
					*nt_ideal = -1;
				break;

			case BLIS_ARCH_ZEN:
			case BLIS_ARCH_ZEN2:
			case BLIS_ARCH_ZEN3:

				if ( size < 13000 )
					*nt_ideal = 1;
				else if ( size < 17300 )
					*nt_ideal = 4;
				else if ( size < 300000 )
					*nt_ideal = 8;
				else if ( size < 640000 )
					*nt_ideal = 16;
				else if ( size < 1700000 )
					*nt_ideal = 32;
				else
					// For sizes in this range, AOCL dynamic does not make any change
					*nt_ideal = -1;
				break;

			default:
			/*
				Without this default condition, compiler will throw
				a warning saying other conditions are not handled
			*/

			/*
				For other architectures, AOCL dynamic does not make any change
			*/
			*nt_ideal = -1;

		}
	}

	// AOCL dynamic logic for non-transpose case
	else
	{
		switch ( arch_id )
		{
		case BLIS_ARCH_ZEN5:
			// logic tuned using linear regression
			if ( size <= 95000 )
				*nt_ideal = 1;
			else if ( size <= 200000 )
				*nt_ideal = 2;
			else if ( size <= 750000 )
				*nt_ideal = 8;
			else if ( size <= 1800000 )
				*nt_ideal = 16;
			else if ( size <= 3800000 )
				*nt_ideal = 32;
			else
				*nt_ideal = -1;
			break;
		case BLIS_ARCH_ZEN4:
			if ( size <= 120000)
				*nt_ideal = 1;
			else if ( size <= 1500000)
				*nt_ideal = 16;
			else if ( size <= 7300000)
				*nt_ideal = 32;
			else
				*nt_ideal = -1;
			break;
		default:
			// Without this default condition, compiler will throw
			// a warning saying other conditions are not handled
			// For other architectures, AOCL dynamic does not make any change
			*nt_ideal = -1;
		}
	}

}

/*
	Functionality:
	--------------

	This function does the following:

	1. Reads the number of threads requested by the user from the rntm variable
	2. Acts as the gateway to the AOCL dynamic logic if AOCL dynamic is enabled
	   and alters the count of the number of threads accordingly

	Function signature
	-------------------

	This function takes the following input:

	* 'ker_id' 		- ID of kernel invoking this function
	* 'datatype' 	- Datatype of kernel
	* 'variant' 	- Transpose / Non-Transpose variant of the kernel
	* 'arch_id' 	- Architecture ID of the system (copy of BLIS global arch id)
	* 'm_elem' 		- Number of row in the matrix
	* 'n_elem' 		- Number of columns in the matrix
	* 'nt_ideal' 	- Ideal number of threads

	Exception
	----------

	None
*/
void bli_nthreads_l2
     (
       l2kr_t   ker_id,
       num_t    data_type,
       trans_t  variant,
       arch_t   arch_id,
       dim_t    m_elem,
       dim_t    n_elem,
       dim_t*   nt_ideal
     )
{
#ifdef AOCL_DYNAMIC
	/*
		This code sections dispatches the AOCL dynamic logic kernel for
		L2 APIs based on the kernel ID and the data type.
	*/
	// Function pointer to AOCL Dynamic logic kernel
	void (*aocl_dynamic_func_l2)(arch_t, dim_t, dim_t, trans_t, dim_t* ) = NULL;

	// Pick the aocl dynamic thread decision kernel based on the kernel ID
	switch (ker_id)
	{
		case BLIS_GEMV_KER:

			if ( data_type == BLIS_DOUBLE )
			{
				// Function for DGEMV
				aocl_dynamic_func_l2 = aocl_dgemv_dynamic;
			}
			else
			{
				*nt_ideal = -1;
			}
			break;

		default:
			/*
				For kernels that do no have AOCL dynamic logic,
				use the number of threads requested by the user.
			*/
			*nt_ideal = -1;
	}

	/*
		For APIs that do not have AOCL dynamic
		logic, aocl_dynamic_func_l2 will be NULL.
	*/
	if( aocl_dynamic_func_l2 != NULL)
	{
		// Call the AOCL dynamic logic kernel
		aocl_dynamic_func_l2
		(
			arch_id,
			m_elem,
			n_elem,
			variant,
			nt_ideal
		);

		if (*nt_ideal == 1)
		{
			// Return early when the number of threads is 1
			return;
		}
	}

#endif
	// Initialized to avoid compiler warning
	rntm_t rntm_local;

	// Initialize a local runtime with global settings.
	bli_rntm_init_from_global(&rntm_local);

	// Query the total number of threads from the rntm_t object.
	dim_t nt_rntm = bli_rntm_num_threads(&rntm_local);

	if (nt_rntm <= 0)
	{
		// nt is less than one if BLIS manual setting of parallelism
		// has been used. Parallelism here will be product of values.
		nt_rntm = bli_rntm_calc_num_threads(&rntm_local);
	}

#ifdef AOCL_DYNAMIC

	// Calculate the actual number of threads that will be spawned
	if (*nt_ideal != -1)
	{
		// The if block is executed for all Zen architectures
		*nt_ideal = bli_min(nt_rntm, *nt_ideal);
	}
	else
	{
		/*
			For non-Zen architectures and very large sizes,
			spawn the actual number of threads requested
		*/
		*nt_ideal = nt_rntm;
	}

	/*
	  When the number of element to be processed is less
	  than the number of threads spawn n_elem number of threads.
	*/
	if (n_elem < *nt_ideal)
	{
		*nt_ideal = n_elem;
	}
#else

	// Calculate the actual number of threads that will be spawned
	*nt_ideal = nt_rntm;

#endif
}<|MERGE_RESOLUTION|>--- conflicted
+++ resolved
@@ -38,12 +38,9 @@
 // The global rntm_t structure, which holds the global thread settings
 // along with a few other key parameters.
 rntm_t global_rntm = BLIS_RNTM_INITIALIZER;
-<<<<<<< HEAD
-=======
 
 // Make thread settings local to each thread calling BLIS routines
 BLIS_THREAD_LOCAL rntm_t tl_rntm = BLIS_RNTM_INITIALIZER;
->>>>>>> fb2a6827
 
 // A mutex to allow synchronous access to global_rntm.
 bli_pthread_mutex_t global_rntm_mutex = BLIS_PTHREAD_MUTEX_INITIALIZER;
@@ -156,17 +153,10 @@
 	// kind of information is already stored in the rntm_t object.
 	bli_rntm_factorize( m, n, k, rntm );
 
-<<<<<<< HEAD
-	#if 0
-	printf( "bli_rntm_set_ways_for_op()\n" );
-	bli_rntm_print( rntm );
-	#endif
-=======
 #ifdef PRINT_THREADING
 	printf( "bli_rntm_set_ways_for_op()\n" );
 	bli_rntm_print( rntm );
 #endif
->>>>>>> fb2a6827
 
 	// Now modify the number of ways, if necessary, based on the operation.
 
@@ -275,12 +265,6 @@
 	}
 }
 
-<<<<<<< HEAD
-void bli_rntm_sanitize
-     (
-       rntm_t* rntm
-     )
-=======
 void bli_rntm_set_ways_from_rntm
 	 (
 	   dim_t   m,
@@ -288,7 +272,6 @@
 	   dim_t   k,
 	   rntm_t* rntm
 	 )
->>>>>>> fb2a6827
 {
 #ifdef BLIS_ENABLE_MULTITHREADING
 
@@ -305,9 +288,6 @@
 	bool nt_set   = FALSE;
 	bool ways_set = FALSE;
 
-<<<<<<< HEAD
-	if ( ti == BLIS_SINGLE )
-=======
 	bool  nt_set   = FALSE;
 	bool  ways_set = FALSE;
 
@@ -332,7 +312,6 @@
 	// then we assume the user wanted to use those positive values and
 	// default the non-positive values to 1.
 	if ( jc > 0 || pc > 0 || ic > 0 || jr > 0 || ir > 0 )
->>>>>>> fb2a6827
 	{
 		// If the threading implementation was set to BLIS_SINGLE, we ignore
 		// everything else.
@@ -354,15 +333,12 @@
 		if ( ic < 1 ) ic = 1;
 		if ( jr < 1 ) jr = 1;
 		if ( ir < 1 ) ir = 1;
-<<<<<<< HEAD
-=======
 
 		// auto factorization is to be disabled if BLIS_IC_NT/BLIS_JC_NT env
 		// variables are set irrespective of whether num_threads is modified
 		// or not. This ensures that preset factorization is prioritized.
 		auto_factor = FALSE;
 	}
->>>>>>> fb2a6827
 
 		// Now establish whether or not the number of threads or ways of
 		// parallelism were set to meaningful values.
@@ -376,9 +352,6 @@
 		// Next, we use the values of nt_set and ways_set to determine how to
 		// interpret the original values we found in the rntm_t object.
 
-<<<<<<< HEAD
-		if ( ways_set == TRUE )
-=======
 		nt = jc * pc * ic * jr * ir;
 	}
 	else if ( ways_set == FALSE && nt_set == TRUE )
@@ -403,7 +376,6 @@
 								  n*BLIS_THREAD_RATIO_N, &ic, &jc );
 
 		for ( ir = BLIS_THREAD_MAX_IR ; ir > 1 ; ir-- )
->>>>>>> fb2a6827
 		{
 			// If the per-loop ways of parallelism were set, then we use the values
 			// that were given and interpreted above. Since the per-loop ways are
@@ -451,17 +423,6 @@
 	bli_rntm_set_auto_factor_only( FALSE, rntm );
 
 #endif
-<<<<<<< HEAD
-}
-
-void bli_rntm_factorize
-     (
-       dim_t   m,
-       dim_t   n,
-       dim_t   k,
-       rntm_t* rntm
-     )
-=======
 
 	// Save the results back in the runtime object.
 	bli_rntm_set_auto_factor_only( auto_factor, rntm );
@@ -481,15 +442,9 @@
 	   dim_t   k,
 	   rntm_t* rntm
 	 )
->>>>>>> fb2a6827
 {
 #ifdef BLIS_ENABLE_MULTITHREADING
 
-<<<<<<< HEAD
-	// The .auto_factor field would have been set either at initialization or
-	// when the rntm_t was sanitized after being updated by the user.
-	if ( bli_rntm_auto_factor( rntm ) )
-=======
 	bool  nt_set   = FALSE;
 	bool  ways_set = FALSE;
 
@@ -514,7 +469,6 @@
 	// then we assume the user wanted to use those positive values and
 	// default the non-positive values to 1.
 	if ( jc > 0 || pc > 0 || ic > 0 || jr > 0 || ir > 0 )
->>>>>>> fb2a6827
 	{
 		dim_t nt = bli_rntm_num_threads( rntm );
 		dim_t jc = bli_rntm_jc_ways( rntm );
@@ -523,7 +477,45 @@
 		dim_t jr = bli_rntm_jr_ways( rntm );
 		dim_t ir = bli_rntm_ir_ways( rntm );
 
-<<<<<<< HEAD
+		if ( jc < 1 ) jc = 1;
+		if ( pc < 1 ) pc = 1;
+		if ( ic < 1 ) ic = 1;
+		if ( jr < 1 ) jr = 1;
+		if ( ir < 1 ) ir = 1;
+
+		// auto factorization is to be disabled if BLIS_IC_NT/BLIS_JC_NT env
+		// variables are set irrespective of whether num_threads is modified
+		// or not. This ensures that preset factorization is prioritized.
+		auto_factor = FALSE;
+	}
+
+#else
+
+	// When multithreading is disabled at compile time, the rntm can keep its
+	// default initialization values since using one thread requires no
+	// factorization.
+
+#endif
+}
+
+		pc = 1;
+
+		//bli_thread_partition_2x2( nt, m*BLIS_THREAD_SUP_RATIO_M,
+		//							  n*BLIS_THREAD_SUP_RATIO_N, &ic, &jc );
+		bli_thread_partition_2x2( nt, m,
+								  n, &ic, &jc );
+
+	// The .auto_factor field would have been set either at initialization or
+	// when the rntm_t was sanitized after being updated by the user.
+	if ( bli_rntm_auto_factor( rntm ) )
+	{
+		dim_t nt = bli_rntm_num_threads( rntm );
+		dim_t jc = bli_rntm_jc_ways( rntm );
+		dim_t pc = bli_rntm_pc_ways( rntm );
+		dim_t ic = bli_rntm_ic_ways( rntm );
+		dim_t jr = bli_rntm_jr_ways( rntm );
+		dim_t ir = bli_rntm_ir_ways( rntm );
+
 		if ( 0 < m && 0 < n && 0 <= k )
 		{
 			#ifdef BLIS_DISABLE_AUTO_PRIME_NUM_THREADS
@@ -536,94 +528,6 @@
 			if ( bli_is_prime( nt ) && BLIS_NT_MAX_PRIME < nt ) nt -= 1;
 			#endif
 
-			//printf( "m n = %d %d  BLIS_THREAD_RATIO_M _N = %d %d\n",
-			//         (int)m, (int)n, (int)BLIS_THREAD_RATIO_M,
-			//                         (int)BLIS_THREAD_RATIO_N );
-
-			bli_thread_partition_2x2( nt, m*BLIS_THREAD_RATIO_M,
-			                              n*BLIS_THREAD_RATIO_N, &ic, &jc );
-
-			//printf( "jc ic = %d %d\n", (int)jc, (int)ic );
-
-			for ( ir = BLIS_THREAD_MAX_IR ; ir > 1 ; ir-- )
-			{
-				if ( ic % ir == 0 ) { ic /= ir; break; }
-			}
-
-			for ( jr = BLIS_THREAD_MAX_JR ; jr > 1 ; jr-- )
-			{
-				if ( jc % jr == 0 ) { jc /= jr; break; }
-			}
-		}
-
-		// Save the results back in the rntm_t object.
-		bli_rntm_set_num_threads_only( nt, rntm );
-		bli_rntm_set_ways_only( jc, pc, ic, jr, ir, rntm );
-=======
-		if ( jc < 1 ) jc = 1;
-		if ( pc < 1 ) pc = 1;
-		if ( ic < 1 ) ic = 1;
-		if ( jr < 1 ) jr = 1;
-		if ( ir < 1 ) ir = 1;
-
-		// auto factorization is to be disabled if BLIS_IC_NT/BLIS_JC_NT env
-		// variables are set irrespective of whether num_threads is modified
-		// or not. This ensures that preset factorization is prioritized.
-		auto_factor = FALSE;
->>>>>>> fb2a6827
-	}
-
-#else
-
-	// When multithreading is disabled at compile time, the rntm can keep its
-	// default initialization values since using one thread requires no
-	// factorization.
-
-#endif
-}
-
-<<<<<<< HEAD
-void bli_rntm_factorize_sup
-     (
-       dim_t   m,
-       dim_t   n,
-       dim_t   k,
-       rntm_t* rntm
-     )
-{
-#ifdef BLIS_ENABLE_MULTITHREADING
-=======
-		pc = 1;
-
-		//bli_thread_partition_2x2( nt, m*BLIS_THREAD_SUP_RATIO_M,
-		//							  n*BLIS_THREAD_SUP_RATIO_N, &ic, &jc );
-		bli_thread_partition_2x2( nt, m,
-								  n, &ic, &jc );
->>>>>>> fb2a6827
-
-	// The .auto_factor field would have been set either at initialization or
-	// when the rntm_t was sanitized after being updated by the user.
-	if ( bli_rntm_auto_factor( rntm ) )
-	{
-		dim_t nt = bli_rntm_num_threads( rntm );
-		dim_t jc = bli_rntm_jc_ways( rntm );
-		dim_t pc = bli_rntm_pc_ways( rntm );
-		dim_t ic = bli_rntm_ic_ways( rntm );
-		dim_t jr = bli_rntm_jr_ways( rntm );
-		dim_t ir = bli_rntm_ir_ways( rntm );
-
-		if ( 0 < m && 0 < n && 0 <= k )
-		{
-			#ifdef BLIS_DISABLE_AUTO_PRIME_NUM_THREADS
-			// If use of prime numbers is disallowed for automatic thread
-			// factorizations, we first check if the number of threads requested
-			// is prime. If it is prime, and it exceeds a minimum threshold, then
-			// we reduce the number of threads by one so that the number is not
-			// prime. This will allow for automatic thread factorizations to span
-			// two dimensions (loops), which tends to be more efficient.
-			if ( bli_is_prime( nt ) && BLIS_NT_MAX_PRIME < nt ) nt -= 1;
-			#endif
-
 			bli_thread_partition_2x2( nt, m,
 										  n, &ic, &jc );
 			ir = 1; jr = 1;
@@ -641,14 +545,6 @@
 	// factorization.
 
 #endif
-<<<<<<< HEAD
-}
-
-void bli_rntm_print
-     (
-       const rntm_t* rntm
-     )
-=======
 
 	// Save the results back in the runtime object.
 	bli_rntm_set_auto_factor_only( auto_factor, rntm );
@@ -665,7 +561,6 @@
 	 (
 	   rntm_t* rntm
 	 )
->>>>>>> fb2a6827
 {
 	timpl_t ti = bli_rntm_thread_impl( rntm );
 
@@ -673,19 +568,6 @@
 
 	dim_t   nt = bli_rntm_num_threads( rntm );
 
-<<<<<<< HEAD
-	dim_t   jc = bli_rntm_jc_ways( rntm );
-	dim_t   pc = bli_rntm_pc_ways( rntm );
-	dim_t   ic = bli_rntm_ic_ways( rntm );
-	dim_t   jr = bli_rntm_jr_ways( rntm );
-	dim_t   ir = bli_rntm_ir_ways( rntm );
-
-	printf( "thread impl: %d\n", ti );
-	printf( "rntm contents    nt  jc  pc  ic  jr  ir\n" );
-	printf( "autofac? %1d | %4d%4d%4d%4d%4d%4d\n", (int)af,
-	                                               (int)nt, (int)jc, (int)pc,
-	                                               (int)ic, (int)jr, (int)ir );
-=======
 	bool mt = bli_rntm_blis_mt( rntm );
 
 	dim_t jc = bli_rntm_jc_ways( rntm );
@@ -698,23 +580,15 @@
 	printf( "autofac, blis_mt? %1d, %1d | %4d%4d%4d%4d%4d%4d\n", (int)af, (int)mt,
 							   (int)nt, (int)jc, (int)pc,
 							   (int)ic, (int)jr, (int)ir );
->>>>>>> fb2a6827
 }
 
 // -----------------------------------------------------------------------------
 
 dim_t bli_rntm_calc_num_threads_in
-<<<<<<< HEAD
-     (
-       const bszid_t* bszid_cur,
-       const rntm_t*  rntm
-     )
-=======
 	 (
 	   bszid_t* restrict bszid_cur,
 	   rntm_t*  restrict rntm
 	 )
->>>>>>> fb2a6827
 {
 	/*									 // bp algorithm:
 	   bszid_t bszids[7] = { BLIS_NC,	  // level 0: 5th loop
