--- conflicted
+++ resolved
@@ -175,11 +175,6 @@
 		// the complex domain default blocksizes.
 		if ( dsclr != 1.0 )
 		{
-<<<<<<< HEAD
-			// Scale the default blocksize value corresponding to the given
-			// datatype.
-			bli_blksz_scale_def( 1, ( dim_t )dsclr, dt, cntx_blksz );
-=======
 			// Read the current blocksize id, blocksize multiple id,
 			// and blocksize scalar.
 			bszid_t  bs_id = bszids[ i ];
@@ -218,7 +213,6 @@
 				bli_blksz_scale_max( 1, ( dim_t )msclr, dt, cntx_blksz );
 				bli_blksz_scale_max( 1, ( dim_t )msclr, dt, cntx_trsm_blksz );
 			}
->>>>>>> fb2a6827
 		}
 
 		// Similarly, if the maximum blocksize scalar is non-unit, we need
@@ -341,8 +335,6 @@
 	mbool_t* cntx_ukr_prefs = cntx->ukr_prefs;
 
 	// Initialize variable argument environment.
-<<<<<<< HEAD
-=======
 	va_start( args, n_bs );
 
 	// Process n_bs tuples.
@@ -535,16 +527,12 @@
 	   );
 	*/
 
->>>>>>> fb2a6827
 	va_list   args;
 	va_start( args, cntx );
 
 	// Process ukernel preferences until BLIS_VA_END is reached.
 	while ( true )
 	{
-<<<<<<< HEAD
-		const int ukr_pref_id0 = va_arg( args, int );
-=======
 		// Here, we query the variable argument list for:
 		// - the stor3_t storage case being assigned to the kernel we're
 		//   about to process,
@@ -949,7 +937,6 @@
 	void_fp* ker_fps   = bli_malloc_intl( n_kers * sizeof( void_fp ), &r_val );
 
 	// -- Begin variable argument section --
->>>>>>> fb2a6827
 
 		// If we find a ukernel pref id of BLIS_VA_END, then we are done.
 		if ( ukr_pref_id0 == BLIS_VA_END ) break;
@@ -976,9 +963,6 @@
 
 // -----------------------------------------------------------------------------
 
-<<<<<<< HEAD
-void bli_cntx_set_l3_sup_handlers( cntx_t* cntx, ... )
-=======
 void bli_cntx_set_l3_thresh_funcs( dim_t n_funcs, ... )
 {
 	// This function can be called from the bli_cntx_init_*() function for
@@ -1080,7 +1064,6 @@
 // -----------------------------------------------------------------------------
 
 void bli_cntx_set_packm_kers( dim_t n_kers, ... )
->>>>>>> fb2a6827
 {
 	// This function can be called from the bli_cntx_init_*() function for
 	// a particular architecture if the kernel developer wishes to use
