/*

   BLIS
   An object-based framework for developing high-performance BLAS-like
   libraries.

   Copyright (C) 2014, The University of Texas at Austin
   Copyright (C) 2023, Advanced Micro Devices, Inc. All rights reserved.

   Redistribution and use in source and binary forms, with or without
   modification, are permitted provided that the following conditions are
   met:
    - Redistributions of source code must retain the above copyright
      notice, this list of conditions and the following disclaimer.
    - Redistributions in binary form must reproduce the above copyright
      notice, this list of conditions and the following disclaimer in the
      documentation and/or other materials provided with the distribution.
    - Neither the name(s) of the copyright holder(s) nor the names of its
      contributors may be used to endorse or promote products derived
      from this software without specific prior written permission.

   THIS SOFTWARE IS PROVIDED BY THE COPYRIGHT HOLDERS AND CONTRIBUTORS
   "AS IS" AND ANY EXPRESS OR IMPLIED WARRANTIES, INCLUDING, BUT NOT
   LIMITED TO, THE IMPLIED WARRANTIES OF MERCHANTABILITY AND FITNESS FOR
   A PARTICULAR PURPOSE ARE DISCLAIMED. IN NO EVENT SHALL THE COPYRIGHT
   HOLDER OR CONTRIBUTORS BE LIABLE FOR ANY DIRECT, INDIRECT, INCIDENTAL,
   SPECIAL, EXEMPLARY, OR CONSEQUENTIAL DAMAGES (INCLUDING, BUT NOT
   LIMITED TO, PROCUREMENT OF SUBSTITUTE GOODS OR SERVICES; LOSS OF USE,
   DATA, OR PROFITS; OR BUSINESS INTERRUPTION) HOWEVER CAUSED AND ON ANY
   THEORY OF LIABILITY, WHETHER IN CONTRACT, STRICT LIABILITY, OR TORT
   (INCLUDING NEGLIGENCE OR OTHERWISE) ARISING IN ANY WAY OUT OF THE USE
   OF THIS SOFTWARE, EVEN IF ADVISED OF THE POSSIBILITY OF SUCH DAMAGE.

*/

#ifndef BLIS_GKS_H
#define BLIS_GKS_H

<<<<<<< HEAD
void                           bli_gks_init( void );
void                           bli_gks_finalize( void );

void                           bli_gks_init_index( void );
=======
void    bli_gks_init( void );
void    bli_gks_init_once( void );
void    bli_gks_finalize( void );

BLIS_EXPORT_BLIS void    bli_gks_init_index( void );
>>>>>>> fb2a6827

const cntx_t*                  bli_gks_lookup_nat_cntx( arch_t id );
const cntx_t*                  bli_gks_lookup_ind_cntx( arch_t id, ind_t ind );
const cntx_t* const *          bli_gks_lookup_id( arch_t id );
void                           bli_gks_register_cntx( arch_t id, void_fp nat_fp, void_fp ref_fp, void_fp ind_fp );

BLIS_EXPORT_BLIS const cntx_t* bli_gks_query_cntx( void );

BLIS_EXPORT_BLIS const cntx_t* bli_gks_query_nat_cntx( void );
const cntx_t*                  bli_gks_query_nat_cntx_noinit( void );
const cntx_t*                  bli_gks_query_nat_cntx_impl( void );

BLIS_EXPORT_BLIS const cntx_t* bli_gks_query_ind_cntx( ind_t ind );
const cntx_t*                  bli_gks_query_ind_cntx_noinit( ind_t ind );
const cntx_t*                  bli_gks_query_ind_cntx_impl( ind_t ind );

BLIS_EXPORT_BLIS void          bli_gks_init_ref_cntx( cntx_t* cntx );

bool                           bli_gks_cntx_l3_nat_ukr_is_ref( num_t dt, ukr_t ukr_id, const cntx_t* cntx );

BLIS_EXPORT_BLIS const char*   bli_gks_l3_ukr_impl_string( ukr_t ukr, ind_t method, num_t dt );
BLIS_EXPORT_BLIS kimpl_t       bli_gks_l3_ukr_impl_type( ukr_t ukr, ind_t method, num_t dt );

//char*                          bli_gks_l3_ukr_avail_impl_string( ukr_t ukr, num_t dt );

#endif
<|MERGE_RESOLUTION|>--- conflicted
+++ resolved
@@ -36,41 +36,31 @@
 #ifndef BLIS_GKS_H
 #define BLIS_GKS_H
 
-<<<<<<< HEAD
-void                           bli_gks_init( void );
-void                           bli_gks_finalize( void );
-
-void                           bli_gks_init_index( void );
-=======
 void    bli_gks_init( void );
 void    bli_gks_init_once( void );
 void    bli_gks_finalize( void );
 
 BLIS_EXPORT_BLIS void    bli_gks_init_index( void );
->>>>>>> fb2a6827
 
-const cntx_t*                  bli_gks_lookup_nat_cntx( arch_t id );
-const cntx_t*                  bli_gks_lookup_ind_cntx( arch_t id, ind_t ind );
-const cntx_t* const *          bli_gks_lookup_id( arch_t id );
-void                           bli_gks_register_cntx( arch_t id, void_fp nat_fp, void_fp ref_fp, void_fp ind_fp );
+cntx_t* bli_gks_lookup_nat_cntx( arch_t id );
+cntx_t* bli_gks_lookup_ind_cntx( arch_t id, ind_t ind );
+cntx_t** bli_gks_lookup_id( arch_t id );
+void    bli_gks_register_cntx( arch_t id, void_fp nat_fp, void_fp ref_fp, void_fp ind_fp );
 
-BLIS_EXPORT_BLIS const cntx_t* bli_gks_query_cntx( void );
+BLIS_EXPORT_BLIS cntx_t* bli_gks_query_cntx( void );
+BLIS_EXPORT_BLIS cntx_t* bli_gks_query_nat_cntx( void );
 
-BLIS_EXPORT_BLIS const cntx_t* bli_gks_query_nat_cntx( void );
-const cntx_t*                  bli_gks_query_nat_cntx_noinit( void );
-const cntx_t*                  bli_gks_query_nat_cntx_impl( void );
+cntx_t* bli_gks_query_cntx_noinit( void );
 
-BLIS_EXPORT_BLIS const cntx_t* bli_gks_query_ind_cntx( ind_t ind );
-const cntx_t*                  bli_gks_query_ind_cntx_noinit( ind_t ind );
-const cntx_t*                  bli_gks_query_ind_cntx_impl( ind_t ind );
+BLIS_EXPORT_BLIS cntx_t* bli_gks_query_ind_cntx( ind_t ind, num_t dt );
 
-BLIS_EXPORT_BLIS void          bli_gks_init_ref_cntx( cntx_t* cntx );
+BLIS_EXPORT_BLIS void    bli_gks_init_ref_cntx( cntx_t* cntx );
 
-bool                           bli_gks_cntx_l3_nat_ukr_is_ref( num_t dt, ukr_t ukr_id, const cntx_t* cntx );
+bool    bli_gks_cntx_l3_nat_ukr_is_ref( num_t dt, l3ukr_t ukr_id, cntx_t* cntx );
 
-BLIS_EXPORT_BLIS const char*   bli_gks_l3_ukr_impl_string( ukr_t ukr, ind_t method, num_t dt );
-BLIS_EXPORT_BLIS kimpl_t       bli_gks_l3_ukr_impl_type( ukr_t ukr, ind_t method, num_t dt );
+BLIS_EXPORT_BLIS char*    bli_gks_l3_ukr_impl_string( l3ukr_t ukr, ind_t method, num_t dt );
+BLIS_EXPORT_BLIS kimpl_t bli_gks_l3_ukr_impl_type( l3ukr_t ukr, ind_t method, num_t dt );
 
-//char*                          bli_gks_l3_ukr_avail_impl_string( ukr_t ukr, num_t dt );
+//char*   bli_gks_l3_ukr_avail_impl_string( l3ukr_t ukr, num_t dt );
 
 #endif
