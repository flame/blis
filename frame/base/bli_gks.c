/*

   BLIS
   An object-based framework for developing high-performance BLAS-like
   libraries.

   Copyright (C) 2014, The University of Texas at Austin
<<<<<<< HEAD
   Copyright (C) 2018-2020, Advanced Micro Devices, Inc.
=======
   Copyright (C) 2018 - 2024, Advanced Micro Devices, Inc. All rights reserved.
>>>>>>> fb2a6827

   Redistribution and use in source and binary forms, with or without
   modification, are permitted provided that the following conditions are
   met:
    - Redistributions of source code must retain the above copyright
      notice, this list of conditions and the following disclaimer.
    - Redistributions in binary form must reproduce the above copyright
      notice, this list of conditions and the following disclaimer in the
      documentation and/or other materials provided with the distribution.
    - Neither the name(s) of the copyright holder(s) nor the names of its
      contributors may be used to endorse or promote products derived
      from this software without specific prior written permission.

   THIS SOFTWARE IS PROVIDED BY THE COPYRIGHT HOLDERS AND CONTRIBUTORS
   "AS IS" AND ANY EXPRESS OR IMPLIED WARRANTIES, INCLUDING, BUT NOT
   LIMITED TO, THE IMPLIED WARRANTIES OF MERCHANTABILITY AND FITNESS FOR
   A PARTICULAR PURPOSE ARE DISCLAIMED. IN NO EVENT SHALL THE COPYRIGHT
   HOLDER OR CONTRIBUTORS BE LIABLE FOR ANY DIRECT, INDIRECT, INCIDENTAL,
   SPECIAL, EXEMPLARY, OR CONSEQUENTIAL DAMAGES (INCLUDING, BUT NOT
   LIMITED TO, PROCUREMENT OF SUBSTITUTE GOODS OR SERVICES; LOSS OF USE,
   DATA, OR PROFITS; OR BUSINESS INTERRUPTION) HOWEVER CAUSED AND ON ANY
   THEORY OF LIABILITY, WHETHER IN CONTRACT, STRICT LIABILITY, OR TORT
   (INCLUDING NEGLIGENCE OR OTHERWISE) ARISING IN ANY WAY OUT OF THE USE
   OF THIS SOFTWARE, EVEN IF ADVISED OF THE POSSIBILITY OF SUCH DAMAGE.

*/

#include "blis.h"

// The array of cntx_t* pointers to cache modified contexts used by induced
// methods.
static cntx_t** gks[ BLIS_NUM_ARCHS ];

// The array of function pointers holding the registered context initialization
// functions for induced methods.
static void_fp  cntx_ind_init[ BLIS_NUM_ARCHS ];

// The array of function pointers holding the registered context initialization
// functions for reference kernels.
static void_fp  cntx_ref_init[ BLIS_NUM_ARCHS ];

// Define a function pointer type for context initialization functions.
typedef void (*nat_cntx_init_ft)( cntx_t* cntx );
typedef void (*ref_cntx_init_ft)( cntx_t* cntx );
typedef void (*ind_cntx_init_ft)( ind_t method, cntx_t* cntx );

// Cached copies of the pointers to the native and induced contexts for the
// active subconfiguration. When BLIS_ENABLE_GKS_CACHING is enabled, these
// pointers will be set once and then reused to fulfill subsequent context
// queries.
static cntx_t* cached_cntx_nat = NULL;
static cntx_t* cached_cntx_ind = NULL;

// -----------------------------------------------------------------------------

// A pthread_once_t variable is a pthread structure used in pthread_once().
// pthread_once() is guaranteed to execute exactly once among all threads that
// pass in this control object.
static bli_pthread_once_t gks_once_init = BLIS_PTHREAD_ONCE_INIT;

void bli_gks_init_once( void )
{
	bli_pthread_once( &gks_once_init, bli_gks_init );
}

void bli_gks_init( void )
{
	{
		// Initialize the internal data structure we use to track registered
		// contexts.
		bli_gks_init_index();

		// Register a context for each architecture that was #define'd in
		// bli_config.h.

		// -- Intel architectures ----------------------------------------------

#ifdef BLIS_CONFIG_SKX
		bli_gks_register_cntx( BLIS_ARCH_SKX,         bli_cntx_init_skx,
		                                              bli_cntx_init_skx_ref,
		                                              bli_cntx_init_skx_ind );
#endif
#ifdef BLIS_CONFIG_KNL
		bli_gks_register_cntx( BLIS_ARCH_KNL,         bli_cntx_init_knl,
		                                              bli_cntx_init_knl_ref,
		                                              bli_cntx_init_knl_ind );
#endif
#ifdef BLIS_CONFIG_KNC
		bli_gks_register_cntx( BLIS_ARCH_KNC,         bli_cntx_init_knc,
		                                              bli_cntx_init_knc_ref,
		                                              bli_cntx_init_knc_ind );
#endif
#ifdef BLIS_CONFIG_HASWELL
		bli_gks_register_cntx( BLIS_ARCH_HASWELL,     bli_cntx_init_haswell,
		                                              bli_cntx_init_haswell_ref,
		                                              bli_cntx_init_haswell_ind );
#endif
#ifdef BLIS_CONFIG_SANDYBRIDGE
		bli_gks_register_cntx( BLIS_ARCH_SANDYBRIDGE, bli_cntx_init_sandybridge,
		                                              bli_cntx_init_sandybridge_ref,
		                                              bli_cntx_init_sandybridge_ind );
#endif
#ifdef BLIS_CONFIG_PENRYN
		bli_gks_register_cntx( BLIS_ARCH_PENRYN,      bli_cntx_init_penryn,
		                                              bli_cntx_init_penryn_ref,
		                                              bli_cntx_init_penryn_ind );
#endif

<<<<<<< HEAD
		// -- AMD architectures ------------------------------------------------

=======
		// AMD architectures
#ifdef BLIS_CONFIG_ZEN5
		bli_gks_register_cntx( BLIS_ARCH_ZEN5,        bli_cntx_init_zen5,
		                                              bli_cntx_init_zen5_ref,
		                                              bli_cntx_init_zen5_ind );
#endif
#ifdef BLIS_CONFIG_ZEN4
		bli_gks_register_cntx( BLIS_ARCH_ZEN4,        bli_cntx_init_zen4,
		                                              bli_cntx_init_zen4_ref,
		                                              bli_cntx_init_zen4_ind );
#endif
>>>>>>> fb2a6827
#ifdef BLIS_CONFIG_ZEN3
		bli_gks_register_cntx( BLIS_ARCH_ZEN3,        bli_cntx_init_zen3,
		                                              bli_cntx_init_zen3_ref,
		                                              bli_cntx_init_zen3_ind );
#endif
#ifdef BLIS_CONFIG_ZEN2
		bli_gks_register_cntx( BLIS_ARCH_ZEN2,        bli_cntx_init_zen2,
		                                              bli_cntx_init_zen2_ref,
		                                              bli_cntx_init_zen2_ind );
#endif
#ifdef BLIS_CONFIG_ZEN
		bli_gks_register_cntx( BLIS_ARCH_ZEN,         bli_cntx_init_zen,
		                                              bli_cntx_init_zen_ref,
		                                              bli_cntx_init_zen_ind );
#endif
#ifdef BLIS_CONFIG_EXCAVATOR
		bli_gks_register_cntx( BLIS_ARCH_EXCAVATOR,   bli_cntx_init_excavator,
		                                              bli_cntx_init_excavator_ref,
		                                              bli_cntx_init_excavator_ind );
#endif
#ifdef BLIS_CONFIG_STEAMROLLER
		bli_gks_register_cntx( BLIS_ARCH_STEAMROLLER, bli_cntx_init_steamroller,
		                                              bli_cntx_init_steamroller_ref,
		                                              bli_cntx_init_steamroller_ind );
#endif
#ifdef BLIS_CONFIG_PILEDRIVER
		bli_gks_register_cntx( BLIS_ARCH_PILEDRIVER,  bli_cntx_init_piledriver,
		                                              bli_cntx_init_piledriver_ref,
		                                              bli_cntx_init_piledriver_ind );
#endif
#ifdef BLIS_CONFIG_BULLDOZER
		bli_gks_register_cntx( BLIS_ARCH_BULLDOZER,   bli_cntx_init_bulldozer,
		                                              bli_cntx_init_bulldozer_ref,
		                                              bli_cntx_init_bulldozer_ind );
#endif

		// -- ARM architectures ------------------------------------------------

		// -- ARM-SVE --
#ifdef BLIS_CONFIG_ARMSVE
		bli_gks_register_cntx( BLIS_ARCH_ARMSVE,      bli_cntx_init_armsve,
		                                              bli_cntx_init_armsve_ref,
		                                              bli_cntx_init_armsve_ind );
#endif
#ifdef BLIS_CONFIG_A64FX
		bli_gks_register_cntx( BLIS_ARCH_A64FX,       bli_cntx_init_a64fx,
		                                              bli_cntx_init_a64fx_ref,
		                                              bli_cntx_init_a64fx_ind );
#endif

		// -- ARM-NEON (4 pipes x 128-bit vectors) --
#ifdef BLIS_CONFIG_FIRESTORM
		bli_gks_register_cntx( BLIS_ARCH_FIRESTORM,   bli_cntx_init_firestorm,
		                                              bli_cntx_init_firestorm_ref,
		                                              bli_cntx_init_firestorm_ind );
#endif

		// -- ARM (2 pipes x 128-bit vectors) --
#ifdef BLIS_CONFIG_THUNDERX2
		bli_gks_register_cntx( BLIS_ARCH_THUNDERX2,   bli_cntx_init_thunderx2,
		                                              bli_cntx_init_thunderx2_ref,
		                                              bli_cntx_init_thunderx2_ind );
#endif
#ifdef BLIS_CONFIG_CORTEXA57
		bli_gks_register_cntx( BLIS_ARCH_CORTEXA57,   bli_cntx_init_cortexa57,
		                                              bli_cntx_init_cortexa57_ref,
		                                              bli_cntx_init_cortexa57_ind );
#endif
#ifdef BLIS_CONFIG_CORTEXA53
		bli_gks_register_cntx( BLIS_ARCH_CORTEXA53,   bli_cntx_init_cortexa53,
		                                              bli_cntx_init_cortexa53_ref,
		                                              bli_cntx_init_cortexa53_ind );
#endif

		// -- ARM (older 32-bit microarchitectures) --
#ifdef BLIS_CONFIG_CORTEXA15
		bli_gks_register_cntx( BLIS_ARCH_CORTEXA15,   bli_cntx_init_cortexa15,
		                                              bli_cntx_init_cortexa15_ref,
		                                              bli_cntx_init_cortexa15_ind );
#endif
#ifdef BLIS_CONFIG_CORTEXA9
		bli_gks_register_cntx( BLIS_ARCH_CORTEXA9,    bli_cntx_init_cortexa9,
		                                              bli_cntx_init_cortexa9_ref,
		                                              bli_cntx_init_cortexa9_ind );
#endif

		// -- IBM architectures ------------------------------------------------

#ifdef BLIS_CONFIG_POWER10
		bli_gks_register_cntx( BLIS_ARCH_POWER10,     bli_cntx_init_power10,
		                                              bli_cntx_init_power10_ref,
		                                              bli_cntx_init_power10_ind );
#endif
#ifdef BLIS_CONFIG_POWER9
		bli_gks_register_cntx( BLIS_ARCH_POWER9,      bli_cntx_init_power9,
		                                              bli_cntx_init_power9_ref,
		                                              bli_cntx_init_power9_ind );
#endif
#ifdef BLIS_CONFIG_POWER7
		bli_gks_register_cntx( BLIS_ARCH_POWER7,      bli_cntx_init_power7,
		                                              bli_cntx_init_power7_ref,
		                                              bli_cntx_init_power7_ind );
#endif
#ifdef BLIS_CONFIG_BGQ
		bli_gks_register_cntx( BLIS_ARCH_BGQ,         bli_cntx_init_bgq,
		                                              bli_cntx_init_bgq_ref,
		                                              bli_cntx_init_bgq_ind );
#endif

		// -- RISC-V architectures --------------------------------------------

#ifdef BLIS_CONFIG_RV32I
		bli_gks_register_cntx( BLIS_ARCH_RV32I,       bli_cntx_init_rv32i,
		                                              bli_cntx_init_rv32i_ref,
		                                              bli_cntx_init_rv32i_ind );
#endif

#ifdef BLIS_CONFIG_RV64I
		bli_gks_register_cntx( BLIS_ARCH_RV64I,       bli_cntx_init_rv64i,
		                                              bli_cntx_init_rv64i_ref,
		                                              bli_cntx_init_rv64i_ind );
#endif

#ifdef BLIS_CONFIG_RV32IV
		bli_gks_register_cntx( BLIS_ARCH_RV32IV,      bli_cntx_init_rv32iv,
		                                              bli_cntx_init_rv32iv_ref,
		                                              bli_cntx_init_rv32iv_ind );
#endif

#ifdef BLIS_CONFIG_RV64IV
		bli_gks_register_cntx( BLIS_ARCH_RV64IV,      bli_cntx_init_rv64iv,
		                                              bli_cntx_init_rv64iv_ref,
		                                              bli_cntx_init_rv64iv_ind );
#endif

		// -- Generic architectures --------------------------------------------

#ifdef BLIS_CONFIG_GENERIC
		bli_gks_register_cntx( BLIS_ARCH_GENERIC,     bli_cntx_init_generic,
		                                              bli_cntx_init_generic_ref,
		                                              bli_cntx_init_generic_ind );
#endif
	}

#ifdef BLIS_ENABLE_GKS_CACHING
	// Deep-query and cache the native and induced method contexts so they are
	// ready to go when needed (by BLIS or the application). Notice that we use
	// the _noinit() APIs, which skip their internal calls to bli_init_once().
	// The reasons: (1) Skipping that call is necessary to prevent an infinite
	// loop since the current function, bli_gks_init(), is called from within
	// bli_init_once(); and (2) we can guarantee that the gks has been
	// initialized given that bli_gks_init() is about to return.
	cached_cntx_nat = ( cntx_t* )bli_gks_query_nat_cntx_noinit();
	cached_cntx_ind = ( cntx_t* )bli_gks_query_ind_cntx_noinit( BLIS_1M );
#endif
}

// -----------------------------------------------------------------------------

void bli_gks_finalize( void )
{
	arch_t id;
	ind_t  ind;

	// BEGIN CRITICAL SECTION
	// NOTE: This critical section is implicit. We assume this function is only
	// called from within the critical section within bli_finalize().
	{

		// Iterate over the architectures in the gks array.
		for ( id = 0; id < BLIS_NUM_ARCHS; ++id )
		{
			cntx_t** gks_id = gks[ id ];

			// Only consider context arrays for architectures that were allocated
			// in the first place.
			if ( gks_id != NULL )
			{
				// Iterate over the induced methods in the current sub-array
				// referenced by cntx_pp.
				for ( ind = 0; ind < BLIS_NUM_IND_METHODS; ++ind )
				{
					cntx_t* gks_id_ind = gks_id[ ind ];

					// If the current context was allocated, free it.
					if ( gks_id_ind != NULL )
					{
						#ifdef BLIS_ENABLE_MEM_TRACING
						printf( "bli_gks_finalize(): cntx for ind_t %d: ", ( int )ind );
						#endif

						bli_free_intl( gks_id_ind );
					}
				}

				#ifdef BLIS_ENABLE_MEM_TRACING
				printf( "bli_gks_finalize(): gks for arch_t %d: ", ( int )id );
				#endif

				// Free the array of BLIS_NUM_IND_METHODS cntx* elements.
				bli_free_intl( gks_id );
			}
		}

	}
	// END CRITICAL SECTION

#ifdef BLIS_ENABLE_GKS_CACHING
	// Clear the cached pointers to the native and induced contexts.
	cached_cntx_nat = NULL;
	cached_cntx_ind = NULL;
#endif
}

// -----------------------------------------------------------------------------

void bli_gks_init_index( void )
{
	// This function is called by bli_gks_init(). It simply initializes all
	// architecture id elements of the internal arrays to NULL.

	const size_t gks_size = sizeof( cntx_t* ) * BLIS_NUM_ARCHS;
	const size_t fpa_size = sizeof( void_fp ) * BLIS_NUM_ARCHS;

	// Set every entry in gks and context init function pointer arrays to
	// zero/NULL. This is done so that later on we know which ones were
	// allocated.
	memset( gks,           0, gks_size );
	memset( cntx_ref_init, 0, fpa_size );
	memset( cntx_ind_init, 0, fpa_size );
}

// -----------------------------------------------------------------------------

const cntx_t* bli_gks_lookup_nat_cntx
     (
       arch_t id
     )
{
	// Return the address of the (native) context for a given architecture id.
	// This function assumes the architecture has already been registered.

	return bli_gks_lookup_ind_cntx( id, BLIS_NAT );
}

// -----------------------------------------------------------------------------

const cntx_t* bli_gks_lookup_ind_cntx
     (
       arch_t id,
       ind_t  ind
     )
{
	// Return the address of the context for a given architecture id and
	// induced method. This function assumes the architecture has already
	// been registered. Note that this function returns NULL if the induced
	// method hasn't yet been called (and thus its context pointer is still
	// NULL).

	// Sanity check: verify that the arch_t id is valid.
	if ( bli_error_checking_is_enabled() )
	{
		err_t e_val = bli_check_valid_arch_id( id );
		bli_check_error_code( e_val );
	}

	// Index into the array of context pointers for the given architecture id,
	// and then index into the subarray for the given induced method.
	cntx_t** gks_id     = gks[ id ];
	cntx_t*  gks_id_ind = gks_id[ ind ];

	// Return the context pointer at gks_id_ind.
	return gks_id_ind;
}

// -----------------------------------------------------------------------------

const cntx_t* const * bli_gks_lookup_id
     (
       arch_t id
     )
{
	// Return the address of the array of context pointers for a given
	// architecture id. This function is only used for sanity check purposes
	// to ensure that the underlying data structures for a particular id are
	// initialized.

	// Index into the array of context pointers for the given architecture id.
	cntx_t** gks_id = gks[ id ];

	// Return the context pointer at gks_id_ind.
	return ( const cntx_t* const * )gks_id;
}

// -----------------------------------------------------------------------------

void bli_gks_register_cntx
     (
       arch_t  id,
       void_fp nat_fp,
       void_fp ref_fp,
       void_fp ind_fp
     )
{
	err_t r_val;

	// This function is called by bli_gks_init() for each architecture that
	// will be supported by BLIS. It takes an architecture id and three
	// function pointers, one to a function that initializes a native context
	// (supplied by the kernel developer), one to a function that initializes
	// a reference context (with function pointers specific to the architecture
	// associated with id), and one to a function that initializes a
	// context for use with induced methods (again, with function pointers
	// to the architecture). The latter two functions are automatically
	// generated by the framework. Unlike with native contexts, we don't
	// actually store the induced contexts until that induced method is
	// called, and we don't ever store reference contexts. For this reason, we
	// can get away with only storing the pointers to the initialization
	// functions for those latter two types of contexts, which we can then
	// call at a later time when those contexts are needed.

	// Sanity check: verify that the arch_t id is valid.
	if ( bli_error_checking_is_enabled() )
	{
		err_t e_val = bli_check_valid_arch_id( id );
		bli_check_error_code( e_val );
	}

	nat_cntx_init_ft f = nat_fp;

	// First, store the function pointers to the context initialization
	// functions for reference kernels and induced method execution. The
	// former will be used whenever we need to obtain reference kernels and
	// latter will be used later on if the user calls a level-3 function
	// with induced execution enabled.
	cntx_ref_init[ id ] = ref_fp;
	cntx_ind_init[ id ] = ind_fp;

	// If the the context array pointer isn't NULL, then it means the given
	// architecture id has already registered (and the underlying memory
	// allocations and context initializations have already been performed).
	// This is really just a safety feature to prevent memory leaks; this
	// early return should never occur, because the caller should never try
	// to register with an architecture id that has already been registered.
	if ( gks[ id ] != NULL ) return;

	#ifdef BLIS_ENABLE_MEM_TRACING
	printf( "bli_gks_register_cntx(): " );
	#endif

	// At this point, we know the pointer to the array of cntx_t* is NULL and
	// needs to be allocated. Allocate the memory and initialize it to
	// zeros/NULL, storing the address of the allocated memory at the element
	// for the current architecture id.
	gks[ id ] = bli_calloc_intl( sizeof( cntx_t* ) * BLIS_NUM_IND_METHODS, &r_val );

	// Alias the allocated array for readability.
	cntx_t** gks_id = gks[ id ];

	#ifdef BLIS_ENABLE_MEM_TRACING
	printf( "bli_gks_register_cntx(): " );
	#endif

	// Allocate memory for a single context and store the address at
	// the element in the gks[ id ] array that is reserved for native
	// execution.
	gks_id[ BLIS_NAT ] = bli_calloc_intl( sizeof( cntx_t ), &r_val );

	// Alias the allocated context address for readability.
	cntx_t* gks_id_nat = gks_id[ BLIS_NAT ];

	// Call the context initialization function on the element of the newly
	// allocated array corresponding to native execution.
	f( gks_id_nat );

	// Verify that cache blocksizes are whole multiples of register blocksizes.
	// Specifically, verify that:
	//   - MC is a whole multiple of MR.
	//   - NC is a whole multiple of NR.
	//   - KC is a whole multiple of KR.
	// These constraints are enforced because it makes it easier to handle diagonals
	// in the macro-kernel implementations. Additionally, we optionally verify that:
	//   - MC is a whole multiple of NR.
	//   - NC is a whole multiple of MR.
	// These latter constraints, guarded by #ifndef BLIS_RELAX_MCNR_NCMR_CONSTRAINTS
	// below, are only enforced when we wish to be able to handle the trsm right-
	// side case handling that swaps A and B, so that B is the triangular matrix,
	// with NR blocking used to pack A and MR blocking used to pack B, with the
	// arguments to the gemmtrsm microkernel swapped at the last minute, as the
	// kernel is called.
	err_t e_val;

	const blksz_t* mc = bli_cntx_get_blksz( BLIS_MC, gks_id_nat );
	const blksz_t* nc = bli_cntx_get_blksz( BLIS_NC, gks_id_nat );
	const blksz_t* kc = bli_cntx_get_blksz( BLIS_KC, gks_id_nat );
	const blksz_t* mr = bli_cntx_get_blksz( BLIS_MR, gks_id_nat );
	const blksz_t* nr = bli_cntx_get_blksz( BLIS_NR, gks_id_nat );
	const blksz_t* kr = bli_cntx_get_blksz( BLIS_KR, gks_id_nat );

	e_val = bli_check_valid_mc_mod_mult( mc, mr ); bli_check_error_code( e_val );
	e_val = bli_check_valid_nc_mod_mult( nc, nr ); bli_check_error_code( e_val );
	e_val = bli_check_valid_kc_mod_mult( kc, kr ); bli_check_error_code( e_val );
#ifndef BLIS_RELAX_MCNR_NCMR_CONSTRAINTS
	e_val = bli_check_valid_mc_mod_mult( mc, nr ); bli_check_error_code( e_val );
	e_val = bli_check_valid_nc_mod_mult( nc, mr ); bli_check_error_code( e_val );
#endif

<<<<<<< HEAD
	// Verify that the register blocksizes in the context are sufficiently large
	// relative to the maximum stack buffer size defined at configure-time.
	e_val = bli_check_sufficient_stack_buf_size( gks_id_nat );
	bli_check_error_code( e_val );
=======

	// Verify that cache blocksizes are whole multiples of register blocksizes for TRSM.
	mc = bli_cntx_get_trsm_blksz( BLIS_MC, gks_id_nat );
	nc = bli_cntx_get_trsm_blksz( BLIS_NC, gks_id_nat );
	kc = bli_cntx_get_trsm_blksz( BLIS_KC, gks_id_nat );
	mr = bli_cntx_get_trsm_blksz( BLIS_MR, gks_id_nat );
	nr = bli_cntx_get_trsm_blksz( BLIS_NR, gks_id_nat );
	kr = bli_cntx_get_trsm_blksz( BLIS_KR, gks_id_nat );

	// If trsm blocksizes are not set then skip check.
	for ( num_t dt = BLIS_DT_LO; dt <= BLIS_DT_HI; ++dt )
	{
		dim_t mr_dt  = bli_blksz_get_def( dt, mr );
		dim_t nr_dt  = bli_blksz_get_def( dt, nr );
		dim_t kr_dt  = bli_blksz_get_def( dt, kr );

		if( mr_dt == 0 || nr_dt == 0 || kr_dt == 0 )
		{
			return;
		}
	}

	e_val = bli_check_valid_mc_mod_mult( mc, mr ); bli_check_error_code( e_val );
	e_val = bli_check_valid_nc_mod_mult( nc, nr ); bli_check_error_code( e_val );
	e_val = bli_check_valid_kc_mod_mult( kc, kr ); bli_check_error_code( e_val );
#ifndef BLIS_RELAX_MCNR_NCMR_CONSTRAINTS
	e_val = bli_check_valid_mc_mod_mult( mc, nr ); bli_check_error_code( e_val );
	e_val = bli_check_valid_nc_mod_mult( nc, mr ); bli_check_error_code( e_val );
#endif
>>>>>>> fb2a6827
}

// -----------------------------------------------------------------------------

const cntx_t* bli_gks_query_cntx( void )
{
	return bli_gks_query_nat_cntx();
}

// -----------------------------------------------------------------------------

const cntx_t* bli_gks_query_nat_cntx( void )
{
	bli_init_once();

#ifdef BLIS_ENABLE_GKS_CACHING

	// Return a pointer to the context for native execution that was deep-
	// queried and cached at the end of bli_gks_init().
	return cached_cntx_nat;

#else

	// Deep-query and return the address of a context for native execution.
	return bli_gks_query_nat_cntx_impl();

#endif
}

const cntx_t* bli_gks_query_nat_cntx_noinit( void )
{
	// NOTE: This function purposefully avoids calling bli_init_once() so that
	// it is safe to call during inititalization.

	return bli_gks_query_nat_cntx_impl();
}

// -----------------------------------------------------------------------------

const cntx_t* bli_gks_query_nat_cntx_impl( void )
{
	// Return the address of the native context for the architecture id
	// corresponding to the current hardware, as determined by
	// bli_arch_query_id().

	// Query the architecture id.
	arch_t id = bli_arch_query_id();

	// Use the architecture id to look up a pointer to its context.
	const cntx_t* cntx = bli_gks_lookup_nat_cntx( id );

	return cntx;
}

// -----------------------------------------------------------------------------

const cntx_t* bli_gks_query_ind_cntx
     (
       ind_t ind
     )
{
	bli_init_once();

#ifdef BLIS_ENABLE_GKS_CACHING

	// If for some reason the native context was requested, we return its
	// address instead of the one for induced execution.
	if ( ind == BLIS_NAT ) return cached_cntx_nat;

	// Return a pointer to the context for the induced method that was deep-
	// queried and cached at the end of bli_gks_init().
	return cached_cntx_ind;

#else

	// Deep-query and return the address of a context for the requested induced
	// method. (In this case, caching never takes place since it was disabled
	// at configure-time.)
	return bli_gks_query_ind_cntx_impl( ind );

#endif
}

const cntx_t* bli_gks_query_ind_cntx_noinit
     (
       ind_t ind
     )
{
	// NOTE: This function purposefully avoids calling bli_init_once() so that
	// it is safe to call during inititalization.

	return bli_gks_query_ind_cntx_impl( ind );
}

// -----------------------------------------------------------------------------

// A mutex to allow synchronous access to the gks when it needs to be updated
// with a new entry corresponding to a context for an ind_t value.
static bli_pthread_mutex_t gks_mutex = BLIS_PTHREAD_MUTEX_INITIALIZER;

const cntx_t* bli_gks_query_ind_cntx_impl
     (
       ind_t ind
     )
{
	cntx_t* gks_id_ind;
	err_t r_val;


	// Return the address of a context that will be suited for executing a
	// level-3 operation via the requested induced method (and datatype) for
	// the architecture id corresponding to the current hardware, as
	// determined by bli_arch_query_id().

	// This function is called when a level-3 operation via induced method is
	// called, e.g. bli_gemm1m(). If this is the first time that induced method
	// is being executed since bli_gks_init(), the necessary context structure
	// is allocated. If this is not the first time a context for the requested
	// induced method was queried, then the memory will already be allocated
	// and initialized, and the previous cntx_t struct will be overwritten.
	// The function will then return the address to the newly-initialized (or
	// previously-allocated-but-reinitialized) cntx_t struct. Note that some of
	// this function must be executed with mutual exclusion to ensure thread
	// safety and deterministic behavior.

	// Query the architecture id.
	arch_t id = bli_arch_query_id();

	// Sanity check: verify that the arch_t id is valid.
	if ( bli_error_checking_is_enabled() )
	{
		err_t e_val = bli_check_valid_arch_id( id );
		bli_check_error_code( e_val );
	}

	// NOTE: These initial statements can reside outside of the critical section
	// because gks[ id ] should have already been allocated, and the native
	// context in that array should have already been allocated/initialized.

	// Query the gks for the array of context pointers corresponding to the
	// given architecture id.
	cntx_t** gks_id     = gks[ id ];
	cntx_t*  gks_id_nat = gks_id[ BLIS_NAT ];

	// If for some reason the native context was requested, we can return
	// its address early.
	if ( ind == BLIS_NAT ) return gks_id_nat;

	// This function assumes that the architecture idenified by id has
	// already been registered with the gks (which guarantees that
	// gks[ id ] is non-NULL and gks[ id ][ BLIS_NAT ] is also non-NULL
	// and refers to a context initialized with valid data).

	// Acquire the mutex protecting the gks.
	bli_pthread_mutex_lock( &gks_mutex );

	// BEGIN CRITICAL SECTION
	{
		// Alias for readability the element of gks_id associated with the
		// requested induced method.
		gks_id_ind = gks_id[ ind ];

		// If the context pointer is NULL, then we know we must allocate and
		// then initialize the context before returning its address.
		if ( gks_id_ind == NULL )
		{
			// If gks_id_ind is NULL, then we know we must allocate and then
			// initialize the context, storing its address back to
			// gks_id[ ind ].
			gks_id_ind    = bli_calloc_intl( sizeof( cntx_t ), &r_val );
			gks_id[ ind ] = gks_id_ind;
<<<<<<< HEAD
=======

			// Before we can call the induced method context initialization
			// function on the newly allocated structure, we must first copy
			// over the contents of the native context.
			*gks_id_ind = *gks_id_nat;

			// Use the architecture id to look up the function pointer to the
			// context initialization function for induced methods.
			ind_cntx_init_ft f = cntx_ind_init[ id ];

			// Now we modify the context (so that it contains the proper values
			// for its induced method) by calling the context initialization
			// function for the current induced method. (That function assumes
			// that the context is pre- initialized with values for native
			// execution.)
			f( ind, gks_id_ind );
>>>>>>> fb2a6827
		}

		// Before we can call the induced method context initialization
		// function on the newly allocated structure, we must first copy
		// over the contents of the native context. If a previous context
		// was already copied, this will overwrite those previous values.
		*gks_id_ind = *gks_id_nat;

		// Use the architecture id to look up the function pointer to the
		// context initialization function for induced methods.
		ind_cntx_init_ft f = cntx_ind_init[ id ];

		// Now we modify the context (so that it contains the proper values
		// for its induced method) by calling the context initialization
		// function for the current induced method. (That function assumes
		// that the context is pre-initialized with values for native
		// execution.)
		f( ind, gks_id_ind );
	}
	// END CRITICAL SECTION

	// Release the mutex protecting the gks.
	bli_pthread_mutex_unlock( &gks_mutex );

	// Return the address of the newly-allocated/initialized context.
	return gks_id_ind;

}

// -----------------------------------------------------------------------------

void bli_gks_init_ref_cntx
    (
      cntx_t* cntx
    )
{
	// Query the architecture id.
	arch_t id = bli_arch_query_id();

	// Sanity check: verify that the arch_t id is valid.
	if ( bli_error_checking_is_enabled() )
	{
		err_t e_val = bli_check_valid_arch_id( id );
		bli_check_error_code( e_val );
	}

	// Obtain the function pointer to the context initialization function for
	// reference kernels.
	ref_cntx_init_ft f = cntx_ref_init[ id ];

	// Initialize the caller's context with reference kernels and related values.
	f( cntx );
}

// -----------------------------------------------------------------------------

bool bli_gks_cntx_l3_nat_ukr_is_ref
     (
             num_t   dt,
             ukr_t   ukr_id,
       const cntx_t* cntx
     )
{
	cntx_t ref_cntx;

	// Initialize a context with reference kernels for the arch_t id queried
	// via bli_arch_query_id().
	bli_gks_init_ref_cntx( &ref_cntx );

	// Query each context for the micro-kernel function pointer for the
	// specified datatype.
	void_fp ref_fp = bli_cntx_get_ukr_dt( dt, ukr_id, &ref_cntx );
	void_fp fp     = bli_cntx_get_ukr_dt( dt, ukr_id, cntx );

	// Return the result.
	return fp == ref_fp;
}

//
// -- level-3 micro-kernel implementation strings ------------------------------
//

static const char* bli_gks_l3_ukr_impl_str[BLIS_NUM_UKR_IMPL_TYPES] =
{
	"refrnce",
	"virtual",
	"optimzd",
	"notappl",
};

// -----------------------------------------------------------------------------

const char* bli_gks_l3_ukr_impl_string( ukr_t ukr, ind_t method, num_t dt )
{
	kimpl_t ki;

	// Query the context for the current induced method and datatype, and
	// then query the ukernel function pointer for the given datatype from
	// that context.
	const cntx_t* cntx = bli_gks_query_ind_cntx( method );
	void_fp fp         = bli_cntx_get_ukr_dt( dt, ukr, cntx );

	// Check whether the ukernel function pointer is NULL for the given
	// datatype. If it is NULL, return the string for not applicable.
	// Otherwise, query the ukernel implementation type using the method
	// provided and return the associated string.
	if ( fp == NULL )
		ki = BLIS_NOTAPPLIC_UKERNEL;
	else
		ki = bli_gks_l3_ukr_impl_type( ukr, method, dt );

	return bli_gks_l3_ukr_impl_str[ ki ];
}

#if 0
char* bli_gks_l3_ukr_avail_impl_string( ukr_t ukr, num_t dt )
{
	opid_t  oper;
	ind_t   method;
	kimpl_t ki;

	// We need to decide which operation we will use to query the
	// current available induced method. If the ukr type given is
	// BLIS_GEMM_UKR, we use gemm. Otherwise, we use trsm (since
	// the four other defined ukr types are trsm-related).
	if ( ukr == BLIS_GEMM_UKR ) oper = BLIS_GEMM;
	else                        oper = BLIS_TRSM;

	// Query the current available induced method using the
	// chosen operation id type.
	method = bli_l3_ind_oper_find_avail( oper, dt );

	// Query the ukernel implementation type using the current
	// available method.
	ki = bli_gks_l3_ukr_impl_type( ukr, method, dt );

	return bli_ukr_impl_str[ ki ];
}
#endif

kimpl_t bli_gks_l3_ukr_impl_type( ukr_t ukr, ind_t method, num_t dt )
{
	// If the current available induced method is not native, it
	// must be virtual.
	if ( method != BLIS_NAT ) return BLIS_VIRTUAL_UKERNEL;
	else
	{
		// If the current available induced method for the gemm
		// operation is native, then it might be reference or
		// optimized. To determine which, we compare the
		// datatype-specific function pointer within the ukrs
		// object corresponding to the current available induced
		// method to the typed function pointer within the known
		// reference ukrs object.

		// Query the architecture id.
		arch_t id = bli_arch_query_id();

		// Sanity check: verify that the arch_t id is valid.
		if ( bli_error_checking_is_enabled() )
		{
			err_t e_val = bli_check_valid_arch_id( id );
			bli_check_error_code( e_val );
		}

		// Query the native context from the gks.
		const cntx_t* nat_cntx = bli_gks_lookup_nat_cntx( id );

		if ( bli_gks_cntx_l3_nat_ukr_is_ref( dt, ukr, nat_cntx ) )
			return BLIS_REFERENCE_UKERNEL;
		else
			return BLIS_OPTIMIZED_UKERNEL;
	}
}
<|MERGE_RESOLUTION|>--- conflicted
+++ resolved
@@ -5,11 +5,7 @@
    libraries.
 
    Copyright (C) 2014, The University of Texas at Austin
-<<<<<<< HEAD
-   Copyright (C) 2018-2020, Advanced Micro Devices, Inc.
-=======
    Copyright (C) 2018 - 2024, Advanced Micro Devices, Inc. All rights reserved.
->>>>>>> fb2a6827
 
    Redistribution and use in source and binary forms, with or without
    modification, are permitted provided that the following conditions are
@@ -118,10 +114,6 @@
 		                                              bli_cntx_init_penryn_ind );
 #endif
 
-<<<<<<< HEAD
-		// -- AMD architectures ------------------------------------------------
-
-=======
 		// AMD architectures
 #ifdef BLIS_CONFIG_ZEN5
 		bli_gks_register_cntx( BLIS_ARCH_ZEN5,        bli_cntx_init_zen5,
@@ -133,7 +125,6 @@
 		                                              bli_cntx_init_zen4_ref,
 		                                              bli_cntx_init_zen4_ind );
 #endif
->>>>>>> fb2a6827
 #ifdef BLIS_CONFIG_ZEN3
 		bli_gks_register_cntx( BLIS_ARCH_ZEN3,        bli_cntx_init_zen3,
 		                                              bli_cntx_init_zen3_ref,
@@ -541,12 +532,6 @@
 	e_val = bli_check_valid_nc_mod_mult( nc, mr ); bli_check_error_code( e_val );
 #endif
 
-<<<<<<< HEAD
-	// Verify that the register blocksizes in the context are sufficiently large
-	// relative to the maximum stack buffer size defined at configure-time.
-	e_val = bli_check_sufficient_stack_buf_size( gks_id_nat );
-	bli_check_error_code( e_val );
-=======
 
 	// Verify that cache blocksizes are whole multiples of register blocksizes for TRSM.
 	mc = bli_cntx_get_trsm_blksz( BLIS_MC, gks_id_nat );
@@ -576,7 +561,6 @@
 	e_val = bli_check_valid_mc_mod_mult( mc, nr ); bli_check_error_code( e_val );
 	e_val = bli_check_valid_nc_mod_mult( nc, mr ); bli_check_error_code( e_val );
 #endif
->>>>>>> fb2a6827
 }
 
 // -----------------------------------------------------------------------------
@@ -748,8 +732,6 @@
 			// gks_id[ ind ].
 			gks_id_ind    = bli_calloc_intl( sizeof( cntx_t ), &r_val );
 			gks_id[ ind ] = gks_id_ind;
-<<<<<<< HEAD
-=======
 
 			// Before we can call the induced method context initialization
 			// function on the newly allocated structure, we must first copy
@@ -766,7 +748,6 @@
 			// that the context is pre- initialized with values for native
 			// execution.)
 			f( ind, gks_id_ind );
->>>>>>> fb2a6827
 		}
 
 		// Before we can call the induced method context initialization
