--- conflicted
+++ resolved
@@ -56,167 +56,13 @@
 
 int bli_gks_init( void )
 {
-<<<<<<< HEAD
 	// NOTE: This function is called once by ONLY ONE application thread per
 	// library init/finalize cycle (see bli_init.c). Thus, a mutex is not
 	// needed to protect the data initialization.
 
-	{
-		// Initialize the internal data structure we use to track registered
-		// contexts.
-		bli_gks_init_index();
-
-		// Register a context for each architecture that was #define'd in
-		// bli_config.h.
-
-		// -- Intel architectures ----------------------------------------------
-
-#ifdef BLIS_CONFIG_SKX
-		bli_gks_register_cntx( BLIS_ARCH_SKX,         bli_cntx_init_skx,
-		                                              bli_cntx_init_skx_ref );
-#endif
-#ifdef BLIS_CONFIG_KNL
-		bli_gks_register_cntx( BLIS_ARCH_KNL,         bli_cntx_init_knl,
-		                                              bli_cntx_init_knl_ref );
-#endif
-#ifdef BLIS_CONFIG_KNC
-		bli_gks_register_cntx( BLIS_ARCH_KNC,         bli_cntx_init_knc,
-		                                              bli_cntx_init_knc_ref );
-#endif
-#ifdef BLIS_CONFIG_HASWELL
-		bli_gks_register_cntx( BLIS_ARCH_HASWELL,     bli_cntx_init_haswell,
-		                                              bli_cntx_init_haswell_ref );
-#endif
-#ifdef BLIS_CONFIG_SANDYBRIDGE
-		bli_gks_register_cntx( BLIS_ARCH_SANDYBRIDGE, bli_cntx_init_sandybridge,
-		                                              bli_cntx_init_sandybridge_ref );
-#endif
-#ifdef BLIS_CONFIG_PENRYN
-		bli_gks_register_cntx( BLIS_ARCH_PENRYN,      bli_cntx_init_penryn,
-		                                              bli_cntx_init_penryn_ref );
-#endif
-
-		// -- AMD architectures ------------------------------------------------
-
-#ifdef BLIS_CONFIG_ZEN3
-		bli_gks_register_cntx( BLIS_ARCH_ZEN3,        bli_cntx_init_zen3,
-		                                              bli_cntx_init_zen3_ref );
-#endif
-#ifdef BLIS_CONFIG_ZEN2
-		bli_gks_register_cntx( BLIS_ARCH_ZEN2,        bli_cntx_init_zen2,
-		                                              bli_cntx_init_zen2_ref );
-#endif
-#ifdef BLIS_CONFIG_ZEN
-		bli_gks_register_cntx( BLIS_ARCH_ZEN,         bli_cntx_init_zen,
-		                                              bli_cntx_init_zen_ref );
-#endif
-#ifdef BLIS_CONFIG_EXCAVATOR
-		bli_gks_register_cntx( BLIS_ARCH_EXCAVATOR,   bli_cntx_init_excavator,
-		                                              bli_cntx_init_excavator_ref );
-#endif
-#ifdef BLIS_CONFIG_STEAMROLLER
-		bli_gks_register_cntx( BLIS_ARCH_STEAMROLLER, bli_cntx_init_steamroller,
-		                                              bli_cntx_init_steamroller_ref );
-#endif
-#ifdef BLIS_CONFIG_PILEDRIVER
-		bli_gks_register_cntx( BLIS_ARCH_PILEDRIVER,  bli_cntx_init_piledriver,
-		                                              bli_cntx_init_piledriver_ref );
-#endif
-#ifdef BLIS_CONFIG_BULLDOZER
-		bli_gks_register_cntx( BLIS_ARCH_BULLDOZER,   bli_cntx_init_bulldozer,
-		                                              bli_cntx_init_bulldozer_ref );
-#endif
-
-		// -- ARM architectures ------------------------------------------------
-
-		// -- ARM-SVE --
-#ifdef BLIS_CONFIG_ARMSVE
-		bli_gks_register_cntx( BLIS_ARCH_ARMSVE,      bli_cntx_init_armsve,
-		                                              bli_cntx_init_armsve_ref );
-#endif
-#ifdef BLIS_CONFIG_A64FX
-		bli_gks_register_cntx( BLIS_ARCH_A64FX,       bli_cntx_init_a64fx,
-		                                              bli_cntx_init_a64fx_ref );
-#endif
-
-		// -- ARM-NEON (4 pipes x 128-bit vectors) --
-#ifdef BLIS_CONFIG_ALTRAMAX
-		bli_gks_register_cntx( BLIS_ARCH_ALTRAMAX,    bli_cntx_init_altramax,
-		                                              bli_cntx_init_altramax_ref );
-#endif
-#ifdef BLIS_CONFIG_ALTRA
-		bli_gks_register_cntx( BLIS_ARCH_ALTRA,       bli_cntx_init_altra,
-		                                              bli_cntx_init_altra_ref );
-#endif
-#ifdef BLIS_CONFIG_FIRESTORM
-		bli_gks_register_cntx( BLIS_ARCH_FIRESTORM,   bli_cntx_init_firestorm,
-		                                              bli_cntx_init_firestorm_ref );
-#endif
-
-		// -- ARM (2 pipes x 128-bit vectors) --
-#ifdef BLIS_CONFIG_THUNDERX2
-		bli_gks_register_cntx( BLIS_ARCH_THUNDERX2,   bli_cntx_init_thunderx2,
-		                                              bli_cntx_init_thunderx2_ref );
-#endif
-#ifdef BLIS_CONFIG_CORTEXA57
-		bli_gks_register_cntx( BLIS_ARCH_CORTEXA57,   bli_cntx_init_cortexa57,
-		                                              bli_cntx_init_cortexa57_ref );
-#endif
-#ifdef BLIS_CONFIG_CORTEXA53
-		bli_gks_register_cntx( BLIS_ARCH_CORTEXA53,   bli_cntx_init_cortexa53,
-		                                              bli_cntx_init_cortexa53_ref );
-#endif
-
-		// -- ARM (older 32-bit microarchitectures) --
-#ifdef BLIS_CONFIG_CORTEXA15
-		bli_gks_register_cntx( BLIS_ARCH_CORTEXA15,   bli_cntx_init_cortexa15,
-		                                              bli_cntx_init_cortexa15_ref );
-#endif
-#ifdef BLIS_CONFIG_CORTEXA9
-		bli_gks_register_cntx( BLIS_ARCH_CORTEXA9,    bli_cntx_init_cortexa9,
-		                                              bli_cntx_init_cortexa9_ref );
-#endif
-
-		// -- IBM architectures ------------------------------------------------
-
-#ifdef BLIS_CONFIG_POWER10
-		bli_gks_register_cntx( BLIS_ARCH_POWER10,     bli_cntx_init_power10,
-		                                              bli_cntx_init_power10_ref );
-#endif
-#ifdef BLIS_CONFIG_POWER9
-		bli_gks_register_cntx( BLIS_ARCH_POWER9,      bli_cntx_init_power9,
-		                                              bli_cntx_init_power9_ref );
-#endif
-#ifdef BLIS_CONFIG_POWER7
-		bli_gks_register_cntx( BLIS_ARCH_POWER7,      bli_cntx_init_power7,
-		                                              bli_cntx_init_power7_ref );
-#endif
-#ifdef BLIS_CONFIG_BGQ
-		bli_gks_register_cntx( BLIS_ARCH_BGQ,         bli_cntx_init_bgq,
-		                                              bli_cntx_init_bgq_ref );
-#endif
-
-		// -- RISC-V architectures --------------------------------------------
-
-#ifdef BLIS_CONFIG_RV32I
-		bli_gks_register_cntx( BLIS_ARCH_RV32I,       bli_cntx_init_rv32i,
-		                                              bli_cntx_init_rv32i_ref );
-#endif
-
-#ifdef BLIS_CONFIG_RV64I
-		bli_gks_register_cntx( BLIS_ARCH_RV64I,       bli_cntx_init_rv64i,
-		                                              bli_cntx_init_rv64i_ref );
-#endif
-
-#ifdef BLIS_CONFIG_RV32IV
-		bli_gks_register_cntx( BLIS_ARCH_RV32IV,      bli_cntx_init_rv32iv,
-		                                              bli_cntx_init_rv32iv_ref );
-#endif
-=======
 	// Initialize the internal data structure we use to track registered
 	// contexts.
 	bli_gks_init_index();
->>>>>>> aa62b3dd
 
 	// Register a context for each architecture that was #define'd in
 	// bli_config.h.
@@ -226,7 +72,7 @@
 	\
 	bli_gks_register_cntx( PASTECH(BLIS_ARCH_,CONFIG), \
 	                       PASTEMAC(cntx_init_,config), \
-	                       PASTEMAC2(cntx_init_,config,_ref) );
+	                       PASTEMAC(cntx_init_,config,_ref) );
 
 	INSERT_GENTCONF
 
@@ -698,6 +544,37 @@
 	return BLIS_SUCCESS;
 }
 
+err_t bli_gks_register_ukr2( siz_t* ukr_id )
+{
+	siz_t id = 0;
+	siz_t next_id;
+	cntx_t* cntx;
+	err_t err;
+
+	#undef GENTCONF
+	#define GENTCONF( CONFIG, config ) \
+	\
+	cntx = ( cntx_t* )bli_gks_lookup_id( PASTECH(BLIS_ARCH_,CONFIG) ); \
+	err = bli_cntx_register_ukr2( &next_id, NULL, cntx ); \
+	if ( err != BLIS_SUCCESS ) \
+	{ \
+		*ukr_id = 0; \
+		return err; \
+	} \
+	if ( id != 0 && id != next_id ) \
+	{ \
+		*ukr_id = 0; \
+		return BLIS_INVALID_UKR_ID; \
+	} \
+	id = next_id;
+
+	INSERT_GENTCONF
+
+	*ukr_id = id;
+
+	return BLIS_SUCCESS;
+}
+
 err_t bli_gks_register_ukr_pref( siz_t* ukr_pref_id )
 {
 	siz_t id = 0;
