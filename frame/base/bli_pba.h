/*

   BLIS
   An object-based framework for developing high-performance BLAS-like
   libraries.

   Copyright (C) 2014, The University of Texas at Austin
   Copyright (C) 2016, Hewlett Packard Enterprise Development LP
   Copyright (C) 2018 - 2024, Advanced Micro Devices, Inc. All rights reserved.

   Redistribution and use in source and binary forms, with or without
   modification, are permitted provided that the following conditions are
   met:
    - Redistributions of source code must retain the above copyright
      notice, this list of conditions and the following disclaimer.
    - Redistributions in binary form must reproduce the above copyright
      notice, this list of conditions and the following disclaimer in the
      documentation and/or other materials provided with the distribution.
    - Neither the name(s) of the copyright holder(s) nor the names of its
      contributors may be used to endorse or promote products derived
      from this software without specific prior written permission.

   THIS SOFTWARE IS PROVIDED BY THE COPYRIGHT HOLDERS AND CONTRIBUTORS
   "AS IS" AND ANY EXPRESS OR IMPLIED WARRANTIES, INCLUDING, BUT NOT
   LIMITED TO, THE IMPLIED WARRANTIES OF MERCHANTABILITY AND FITNESS FOR
   A PARTICULAR PURPOSE ARE DISCLAIMED. IN NO EVENT SHALL THE COPYRIGHT
   HOLDER OR CONTRIBUTORS BE LIABLE FOR ANY DIRECT, INDIRECT, INCIDENTAL,
   SPECIAL, EXEMPLARY, OR CONSEQUENTIAL DAMAGES (INCLUDING, BUT NOT
   LIMITED TO, PROCUREMENT OF SUBSTITUTE GOODS OR SERVICES; LOSS OF USE,
   DATA, OR PROFITS; OR BUSINESS INTERRUPTION) HOWEVER CAUSED AND ON ANY
   THEORY OF LIABILITY, WHETHER IN CONTRACT, STRICT LIABILITY, OR TORT
   (INCLUDING NEGLIGENCE OR OTHERWISE) ARISING IN ANY WAY OUT OF THE USE
   OF THIS SOFTWARE, EVEN IF ADVISED OF THE POSSIBILITY OF SUCH DAMAGE.

*/

#ifndef BLIS_PBA_H
#define BLIS_PBA_H

// Packing block allocator (formerly memory broker)

/*
typedef struct pba_s
{
	pool_t              pools[3];
	bli_pthread_mutex_t mutex;

	// These fields are used for general-purpose allocation.
	siz_t               align_size;
	malloc_ft           malloc_fp;
	free_ft             free_fp;

} pba_t;
*/


// pba init

//BLIS_INLINE void bli_pba_init_mutex( pba_t* pba )
//{
//	bli_pthread_mutex_init( &(pba->mutex), NULL );
//}

//BLIS_INLINE void bli_pba_finalize_mutex( pba_t* pba )
//{
//	bli_pthread_mutex_destroy( &(pba->mutex) );
//}

// pba query

BLIS_INLINE pool_t* bli_pba_pool( dim_t pool_index, pba_t* pba )
{
	return &(pba->pools[ pool_index ]);
}

BLIS_INLINE siz_t bli_pba_align_size( const pba_t* pba )
{
	return pba->align_size;
}

BLIS_INLINE malloc_ft bli_pba_malloc_fp( const pba_t* pba )
{
	return pba->malloc_fp;
}

BLIS_INLINE free_ft bli_pba_free_fp( const pba_t* pba )
{
	return pba->free_fp;
}

// pba modification

BLIS_INLINE void bli_pba_set_align_size( siz_t align_size, pba_t* pba )
{
	pba->align_size = align_size;
}

BLIS_INLINE void bli_pba_set_malloc_fp( malloc_ft malloc_fp, pba_t* pba )
{
	pba->malloc_fp = malloc_fp;
}

BLIS_INLINE void bli_pba_set_free_fp( free_ft free_fp, pba_t* pba )
{
	pba->free_fp = free_fp;
}

// pba action

BLIS_INLINE void bli_pba_lock( pba_t* pba )
{
	bli_pthread_mutex_lock( &(pba->mutex) );
}

BLIS_INLINE void bli_pba_unlock( pba_t* pba )
{
	bli_pthread_mutex_unlock( &(pba->mutex) );
}

// -----------------------------------------------------------------------------

BLIS_EXPORT_BLIS pba_t* bli_pba_query( void );

void bli_pba_init
     (
       const cntx_t* cntx
     );
void bli_pba_finalize
     (
       void
     );

void bli_pba_acquire_m
     (
       pba_t*    pba,
       siz_t     req_size,
       packbuf_t buf_type,
       mem_t*    mem
     );

void bli_pba_release
     (
<<<<<<< HEAD
       pba_t* pba,
       mem_t* mem
=======
       rntm_t* rntm,
       mem_t*  mem
     );

BLIS_EXPORT_BLIS void bli_pba_rntm_set_pba
     (
       rntm_t* rntm
>>>>>>> fb2a6827
     );

siz_t bli_pba_pool_size
     (
       const pba_t*    pba,
             packbuf_t buf_type
     );

// ----------------------------------------------------------------------------

void bli_pba_init_pools
     (
       const cntx_t* cntx,
             pba_t*  pba
     );
void bli_pba_finalize_pools
     (
       pba_t* pba
     );

void bli_pba_compute_pool_block_sizes
     (
             siz_t*  bs_a,
             siz_t*  bs_b,
             siz_t*  bs_c,
       const cntx_t* cntx
     );
void bli_pba_compute_pool_block_sizes_dt
     (
             num_t   dt,
             siz_t*  bs_a,
             siz_t*  bs_b,
             siz_t*  bs_c,
       const cntx_t* cntx
     );

#endif
<|MERGE_RESOLUTION|>--- conflicted
+++ resolved
@@ -140,10 +140,6 @@
 
 void bli_pba_release
      (
-<<<<<<< HEAD
-       pba_t* pba,
-       mem_t* mem
-=======
        rntm_t* rntm,
        mem_t*  mem
      );
@@ -151,7 +147,6 @@
 BLIS_EXPORT_BLIS void bli_pba_rntm_set_pba
      (
        rntm_t* rntm
->>>>>>> fb2a6827
      );
 
 siz_t bli_pba_pool_size
