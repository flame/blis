--- conflicted
+++ resolved
@@ -45,10 +45,10 @@
 {
 	timpl_t   thread_impl;
 
-	bool      auto_factor;
-
 	dim_t     num_threads;
 	dim_t     thrloop[ BLIS_NUM_LOOPS ];
+
+	bool      auto_factor;
 	bool      pack_a;
 	bool      pack_b;
 	bool      l3_sup;
@@ -219,40 +219,12 @@
 // -- rntm_t modification (public API) -----------------------------------------
 //
 
-<<<<<<< HEAD
-=======
 BLIS_INLINE void bli_rntm_set_thread_impl( timpl_t thread_impl, rntm_t* rntm )
 {
 	// Set the threading implementation to use.
 	bli_rntm_set_thread_impl_only( thread_impl, rntm );
 }
 
-BLIS_INLINE void bli_rntm_set_num_threads( dim_t nt, rntm_t* rntm )
-{
-	// Record the total number of threads to use.
-	bli_rntm_set_num_threads_only( nt, rntm );
-
-	// Set the individual ways of parallelism to default states.
-	bli_rntm_clear_ways_only( rntm );
-}
-
-BLIS_INLINE void bli_rntm_set_ways( dim_t jc, dim_t pc, dim_t ic, dim_t jr, dim_t ir, rntm_t* rntm )
-{
-	// Record the number of ways of parallelism per loop.
-	bli_rntm_set_jc_ways_only( jc, rntm );
-	bli_rntm_set_pc_ways_only(  1, rntm );
-	bli_rntm_set_ic_ways_only( ic, rntm );
-	bli_rntm_set_jr_ways_only( jr, rntm );
-	bli_rntm_set_ir_ways_only( ir, rntm );
-	bli_rntm_set_pr_ways_only(  1, rntm );
-
-	// Set the num_threads field to the product of all the ways. The only
-	// benefit of doing this, though, is that the user can query the total
-	// number of threads from the rntm_t after calling this function.
-	bli_rntm_set_num_threads_only( jc * 1 * ic * jr * ir, rntm );
-}
-
->>>>>>> a1a5a9b4
 BLIS_INLINE void bli_rntm_set_pack_a( bool pack_a, rntm_t* rntm )
 {
 	// Set the bool indicating whether matrix A should be packed.
@@ -281,6 +253,11 @@
 //
 // -- rntm_t modification (internal use only) ----------------------------------
 //
+
+BLIS_INLINE void bli_rntm_clear_thread_impl( rntm_t* rntm )
+{
+	bli_rntm_set_thread_impl_only( BLIS_SINGLE, rntm );
+}
 
 BLIS_INLINE void bli_rntm_clear_auto_factor( rntm_t* rntm )
 {
@@ -318,11 +295,7 @@
 
 #define BLIS_RNTM_INITIALIZER \
         { \
-<<<<<<< HEAD
-=======
-          .thread_impl = SINGLE, \
-          .auto_factor = TRUE, \
->>>>>>> a1a5a9b4
+          .thread_impl = BLIS_SINGLE, \
           .num_threads = 1, \
           .thrloop     = { 1, 1, 1, 1, 1, 1 }, \
           .auto_factor = FALSE, \
@@ -335,13 +308,8 @@
 
 BLIS_INLINE void bli_rntm_init( rntm_t* rntm )
 {
-<<<<<<< HEAD
-=======
-	bli_rntm_set_thread_impl_only( BLIS_SINGLE, rntm );
-
-	bli_rntm_set_auto_factor_only( TRUE, rntm );
-
->>>>>>> a1a5a9b4
+	bli_rntm_clear_thread_impl( rntm );
+
 	bli_rntm_clear_num_threads_only( rntm );
 	bli_rntm_clear_ways_only( rntm );
 
