/*

   BLIS
   An object-based framework for developing high-performance BLAS-like
   libraries.

   Copyright (C) 2014, The University of Texas at Austin
   Copyright (C) 2016, Hewlett Packard Enterprise Development LP
   Copyright (C) 2018 - 2025, Advanced Micro Devices, Inc. All rights reserved.

   Redistribution and use in source and binary forms, with or without
   modification, are permitted provided that the following conditions are
   met:
    - Redistributions of source code must retain the above copyright
      notice, this list of conditions and the following disclaimer.
    - Redistributions in binary form must reproduce the above copyright
      notice, this list of conditions and the following disclaimer in the
      documentation and/or other materials provided with the distribution.
    - Neither the name(s) of the copyright holder(s) nor the names of its
      contributors may be used to endorse or promote products derived
      from this software without specific prior written permission.

   THIS SOFTWARE IS PROVIDED BY THE COPYRIGHT HOLDERS AND CONTRIBUTORS
   "AS IS" AND ANY EXPRESS OR IMPLIED WARRANTIES, INCLUDING, BUT NOT
   LIMITED TO, THE IMPLIED WARRANTIES OF MERCHANTABILITY AND FITNESS FOR
   A PARTICULAR PURPOSE ARE DISCLAIMED. IN NO EVENT SHALL THE COPYRIGHT
   HOLDER OR CONTRIBUTORS BE LIABLE FOR ANY DIRECT, INDIRECT, INCIDENTAL,
   SPECIAL, EXEMPLARY, OR CONSEQUENTIAL DAMAGES (INCLUDING, BUT NOT
   LIMITED TO, PROCUREMENT OF SUBSTITUTE GOODS OR SERVICES; LOSS OF USE,
   DATA, OR PROFITS; OR BUSINESS INTERRUPTION) HOWEVER CAUSED AND ON ANY
   THEORY OF LIABILITY, WHETHER IN CONTRACT, STRICT LIABILITY, OR TORT
   (INCLUDING NEGLIGENCE OR OTHERWISE) ARISING IN ANY WAY OUT OF THE USE
   OF THIS SOFTWARE, EVEN IF ADVISED OF THE POSSIBILITY OF SUCH DAMAGE.

*/

#ifndef BLIS_RNTM_H
#define BLIS_RNTM_H

// Define this to print information about threading in rntm structures.
//#define PRINT_THREADING


// Function prototypes

BLIS_EXPORT_BLIS void bli_rntm_init_from_global( rntm_t* rntm );

BLIS_EXPORT_BLIS void bli_rntm_set_ways_for_op
     (
       opid_t  l3_op,
       side_t  side,
       dim_t   m,
       dim_t   n,
       dim_t   k,
       rntm_t* rntm
     );

void bli_rntm_set_ways_from_rntm
     (
       dim_t   m,
       dim_t   n,
       dim_t   k,
       rntm_t* rntm
     );

BLIS_EXPORT_BLIS void bli_rntm_set_ways_from_rntm_sup
     (
       dim_t   m,
       dim_t   n,
       dim_t   k,
       rntm_t* rntm
     );

void bli_rntm_print
     (
       rntm_t* rntm
     );

dim_t bli_rntm_calc_num_threads_in
     (
       bszid_t* restrict bszid_cur,
       rntm_t*  restrict rntm
     );

BLIS_EXPORT_BLIS void bli_nthreads_optimum
     (
       obj_t*  a,
       obj_t*  b,
       obj_t*  c,
       opid_t  family,
       rntm_t* rntm
     );

#ifdef AOCL_DYNAMIC
err_t bli_smart_threading_sup
     (
       obj_t*  a,
       obj_t*  b,
       obj_t*  c,
       opid_t  family,
       rntm_t* rntm,
       cntx_t* cntx
     );
#endif

void aocl_dnormfv_dynamic
     (
       arch_t arch_id,
       dim_t  n_elem,
       dim_t* nt_ideal
     );

void aocl_znormfv_dynamic
     (
       arch_t arch_id,
       dim_t  n_elem,
       dim_t* nt_ideal
     );

void bli_nthreads_l1
     (
       l1vkr_t ker_id,
       num_t   data_type_a,
       num_t   data_type_b,
       arch_t  arch_id,
       dim_t   n_elem,
       dim_t*  nt_ideal
     );

void bli_nthreads_l1f
     (
       l1fkr_t ker_id,
       num_t   data_type_a,
       num_t   data_type_b,
       arch_t  arch_id,
       dim_t   n_elem,
       dim_t*  nt_ideal
     );

void bli_nthreads_l2
     (
       l2kr_t   ker_id,
       num_t    data_type,
       trans_t  variant,
       arch_t   arch_id,
       dim_t    m_elem,
       dim_t    n_elem,
       dim_t*   nt_ideal
     );

// Runtime object type (defined in bli_type_defs.h)

/*
typedef struct rntm_s
{
	timpl_t   thread_impl;

	dim_t     num_threads;
	dim_t     thrloop[ BLIS_NUM_LOOPS ];

	bool      auto_factor;
	bool      pack_a;
	bool      pack_b;
	bool      l3_sup;
} rntm_t;
*/

//
// -- rntm_t query (public API) ------------------------------------------------
//

BLIS_INLINE timpl_t bli_rntm_thread_impl( const rntm_t* rntm )
{
	return rntm->thread_impl;
}

BLIS_INLINE bool bli_rntm_auto_factor( const rntm_t* rntm )
{
	return rntm->auto_factor;
}

<<<<<<< HEAD
BLIS_INLINE dim_t bli_rntm_num_threads( const rntm_t* rntm )
=======
BLIS_INLINE bool bli_rntm_blis_mt( rntm_t* rntm )
{
	return rntm->blis_mt;
}

BLIS_INLINE dim_t bli_rntm_num_threads( rntm_t* rntm )
>>>>>>> fb2a6827
{
	return rntm->num_threads;
}

BLIS_INLINE dim_t bli_rntm_ways_for( bszid_t bszid, const rntm_t* rntm )
{
	return ( bszid == BLIS_NO_PART ? 1 : rntm->thrloop[ bszid ] );
}

BLIS_INLINE dim_t bli_rntm_jc_ways( const rntm_t* rntm )
{
	return bli_rntm_ways_for( BLIS_NC, rntm );
}
BLIS_INLINE dim_t bli_rntm_pc_ways( const rntm_t* rntm )
{
	return bli_rntm_ways_for( BLIS_KC, rntm );
}
BLIS_INLINE dim_t bli_rntm_ic_ways( const rntm_t* rntm )
{
	return bli_rntm_ways_for( BLIS_MC, rntm );
}
BLIS_INLINE dim_t bli_rntm_jr_ways( const rntm_t* rntm )
{
	return bli_rntm_ways_for( BLIS_NR, rntm );
}
BLIS_INLINE dim_t bli_rntm_ir_ways( const rntm_t* rntm )
{
	return bli_rntm_ways_for( BLIS_MR, rntm );
}
BLIS_INLINE dim_t bli_rntm_pr_ways( const rntm_t* rntm )
{
	return bli_rntm_ways_for( BLIS_KR, rntm );
}

BLIS_INLINE bool bli_rntm_pack_a( const rntm_t* rntm )
{
	return ( bool )( rntm->pack_a );
}
BLIS_INLINE bool bli_rntm_pack_b( const rntm_t* rntm )
{
	return ( bool )( rntm->pack_b );
}

BLIS_INLINE bool bli_rntm_l3_sup( const rntm_t* rntm )
{
	return rntm->l3_sup;
}

//
// -- rntm_t modification (internal use only) ----------------------------------
//

BLIS_INLINE void bli_rntm_set_thread_impl_only( timpl_t thread_impl, rntm_t* rntm )
{
	rntm->thread_impl = thread_impl;
}

<<<<<<< HEAD
=======
BLIS_INLINE pba_t* bli_rntm_pba( rntm_t* rntm )
{
	return rntm->pba;
}

#if 0
BLIS_INLINE dim_t bli_rntm_equals( rntm_t* rntm1, rntm_t* rntm2 )
{
	const bool nt = bli_rntm_num_threads( rntm1 ) == bli_rntm_num_threads( rntm2 );
	const bool jc = bli_rntm_jc_ways( rntm1 ) == bli_rntm_jc_ways( rntm2 );
	const bool pc = bli_rntm_pc_ways( rntm1 ) == bli_rntm_pc_ways( rntm2 );
	const bool ic = bli_rntm_ic_ways( rntm1 ) == bli_rntm_ic_ways( rntm2 );
	const bool jr = bli_rntm_jr_ways( rntm1 ) == bli_rntm_jr_ways( rntm2 );
	const bool ir = bli_rntm_ir_ways( rntm1 ) == bli_rntm_ir_ways( rntm2 );
	const bool pr = bli_rntm_pr_ways( rntm1 ) == bli_rntm_pr_ways( rntm2 );

	if ( nt && jc && pc && ic && jr && ir && pr ) return TRUE;
	else                                          return FALSE;
}
#endif

BLIS_INLINE bool bli_rntm_stop_on_error( rntm_t* rntm )
{
	return rntm->stop_on_error;
}

BLIS_INLINE bool bli_rntm_print_on_error( rntm_t* rntm )
{
	return rntm->print_on_error;
}

BLIS_INLINE gint_t bli_rntm_info_value( rntm_t* rntm )
{
	return rntm->info_value;
}

//
// -- rntm_t modification (internal use only) ----------------------------------
//

>>>>>>> fb2a6827
BLIS_INLINE void bli_rntm_set_auto_factor_only( bool auto_factor, rntm_t* rntm )
{
	rntm->auto_factor = auto_factor;
}

BLIS_INLINE void bli_rntm_set_blis_mt_only( bool blis_mt, rntm_t* rntm )
{
	rntm->blis_mt = blis_mt;
}

BLIS_INLINE void bli_rntm_set_num_threads_only( dim_t nt, rntm_t* rntm )
{
	rntm->num_threads = nt;
}

BLIS_INLINE void bli_rntm_set_ways_for_only( bszid_t loop, dim_t n_ways, rntm_t* rntm )
{
	rntm->thrloop[ loop ] = n_ways;
}

BLIS_INLINE void bli_rntm_set_jc_ways_only( dim_t ways, rntm_t* rntm )
{
	bli_rntm_set_ways_for_only( BLIS_NC, ways, rntm );
}
BLIS_INLINE void bli_rntm_set_pc_ways_only( dim_t ways, rntm_t* rntm )
{
	bli_rntm_set_ways_for_only( BLIS_KC, 1, rntm );
}
BLIS_INLINE void bli_rntm_set_ic_ways_only( dim_t ways, rntm_t* rntm )
{
	bli_rntm_set_ways_for_only( BLIS_MC, ways, rntm );
}
BLIS_INLINE void bli_rntm_set_jr_ways_only( dim_t ways, rntm_t* rntm )
{
	bli_rntm_set_ways_for_only( BLIS_NR, ways, rntm );
}
BLIS_INLINE void bli_rntm_set_ir_ways_only( dim_t ways, rntm_t* rntm )
{
	bli_rntm_set_ways_for_only( BLIS_MR, ways, rntm );
}
BLIS_INLINE void bli_rntm_set_pr_ways_only( dim_t ways, rntm_t* rntm )
{
	bli_rntm_set_ways_for_only( BLIS_KR, ways, rntm );
}

BLIS_INLINE void bli_rntm_set_ways_only( dim_t jc, dim_t pc, dim_t ic, dim_t jr, dim_t ir, rntm_t* rntm )
{
	// Record the number of ways of parallelism per loop.
	bli_rntm_set_jc_ways_only( jc, rntm );
	bli_rntm_set_pc_ways_only(  1, rntm );
	bli_rntm_set_ic_ways_only( ic, rntm );
	bli_rntm_set_jr_ways_only( jr, rntm );
	bli_rntm_set_ir_ways_only( ir, rntm );
	bli_rntm_set_pr_ways_only(  1, rntm );
}

BLIS_INLINE void bli_rntm_clear_num_threads_only( rntm_t* rntm )
{
	bli_rntm_set_num_threads_only( 1, rntm );
}
BLIS_INLINE void bli_rntm_clear_ways_only( rntm_t* rntm )
{
	bli_rntm_set_ways_only( 1, 1, 1, 1, 1, rntm );
}

BLIS_INLINE void bli_rntm_set_stop_on_error_only( bool stop_on_error, rntm_t* rntm )
{
	rntm->stop_on_error = stop_on_error;
}

BLIS_INLINE void bli_rntm_set_print_on_error_only( bool print_on_error, rntm_t* rntm )
{
	rntm->print_on_error = print_on_error;
}

BLIS_INLINE void bli_rntm_set_info_value_only( gint_t info_value, rntm_t* rntm )
{
	rntm->info_value = info_value;
}

//
// -- rntm_t modification (public API) -----------------------------------------
//

BLIS_INLINE void bli_rntm_set_thread_impl( timpl_t thread_impl, rntm_t* rntm )
{
<<<<<<< HEAD
	// Set the threading implementation to use.
	bli_rntm_set_thread_impl_only( thread_impl, rntm );
=======
	// Record the total number of threads to use.
	bli_rntm_set_num_threads_only( nt, rntm );

	// Set the individual ways of parallelism to default states.
	bli_rntm_clear_ways_only( rntm );

	// BLIS_NUM_THREADS env variable or BLIS API to set the
	// number of threads is used. Setting the blis_mt flag to TRUE
	// so that OMP API or OMP env variables will not be of effect
	// going forward.
	bli_rntm_set_blis_mt_only(TRUE, rntm);

#ifdef PRINT_THREADING
	printf( "bli_rntm_set_num_threads()\n" );
	bli_rntm_print( rntm );
#endif
}

BLIS_INLINE void bli_rntm_set_ways( dim_t jc, dim_t pc, dim_t ic, dim_t jr, dim_t ir, rntm_t* rntm )
{
	// Record the number of ways of parallelism per loop.
	bli_rntm_set_jc_ways_only( jc, rntm );
	bli_rntm_set_pc_ways_only( pc, rntm );
	bli_rntm_set_ic_ways_only( ic, rntm );
	bli_rntm_set_jr_ways_only( jr, rntm );
	bli_rntm_set_ir_ways_only( ir, rntm );
	bli_rntm_set_pr_ways_only(  1, rntm );

	// Set the num_threads field to a default state.
	bli_rntm_clear_num_threads_only( rntm );

	// BLIS_NUM_THREADS env variable or BLIS API to set the
	// number of threads is used. Setting the blis_mt flag to TRUE
	// so that OMP API or OMP env variables will not be of effect
	// going forward.
	bli_rntm_set_blis_mt_only(TRUE, rntm);

#ifdef PRINT_THREADING
	printf( "bli_rntm_set_ways()\n" );
	bli_rntm_print( rntm );
#endif
>>>>>>> fb2a6827
}

BLIS_INLINE void bli_rntm_set_pack_a( bool pack_a, rntm_t* rntm )
{
	// Set the bool indicating whether matrix A should be packed.
	rntm->pack_a = pack_a;
}
BLIS_INLINE void bli_rntm_set_pack_b( bool pack_b, rntm_t* rntm )
{
	// Set the bool indicating whether matrix B should be packed.
	rntm->pack_b = pack_b;
}

BLIS_INLINE void bli_rntm_set_l3_sup( bool l3_sup, rntm_t* rntm )
{
	// Set the bool indicating whether level-3 sup handling is enabled.
	rntm->l3_sup = l3_sup;
}
BLIS_INLINE void bli_rntm_enable_l3_sup( rntm_t* rntm )
{
	bli_rntm_set_l3_sup( TRUE, rntm );
}
BLIS_INLINE void bli_rntm_disable_l3_sup( rntm_t* rntm )
{
	bli_rntm_set_l3_sup( FALSE, rntm );
}

//
// -- rntm_t modification (internal use only) ----------------------------------
//

BLIS_INLINE void bli_rntm_clear_thread_impl( rntm_t* rntm )
{
	bli_rntm_set_thread_impl_only( BLIS_SINGLE, rntm );
}

BLIS_INLINE void bli_rntm_clear_auto_factor( rntm_t* rntm )
{
	bli_rntm_set_auto_factor_only( FALSE, rntm );
}
BLIS_INLINE void bli_rntm_clear_pack_a( rntm_t* rntm )
{
	bli_rntm_set_pack_a( FALSE, rntm );
}
BLIS_INLINE void bli_rntm_clear_pack_b( rntm_t* rntm )
{
	bli_rntm_set_pack_b( FALSE, rntm );
}
BLIS_INLINE void bli_rntm_clear_l3_sup( rntm_t* rntm )
{
	bli_rntm_set_l3_sup( TRUE, rntm );
}

//
// -- rntm_t initialization ----------------------------------------------------
//

// NOTE: Initialization is not necessary as long the user calls at least ONE
// of the public "set" accessors, each of which guarantees that the rntm_t
// will be in a good state upon return.

#define BLIS_RNTM_INITIALIZER \
        { \
          .thread_impl = BLIS_SINGLE, \
          .num_threads = 1, \
          .thrloop     = { 1, 1, 1, 1, 1, 1 }, \
          .auto_factor = FALSE, \
          .pack_a      = FALSE, \
          .pack_b      = FALSE, \
          .l3_sup      = TRUE, \
<<<<<<< HEAD
        }  \
=======
          .blis_mt     = FALSE, \
          .sba_pool    = NULL, \
          .pba         = NULL, \
          .stop_on_error  = FALSE, \
          .print_on_error = TRUE, \
          .info_value     = 0, \
        }
>>>>>>> fb2a6827

BLIS_INLINE void bli_rntm_init( rntm_t* rntm )
{
	bli_rntm_clear_thread_impl( rntm );

	bli_rntm_clear_num_threads_only( rntm );
	bli_rntm_clear_ways_only( rntm );

	bli_rntm_clear_auto_factor( rntm );
	bli_rntm_clear_pack_a( rntm );
	bli_rntm_clear_pack_b( rntm );
	bli_rntm_clear_l3_sup( rntm );
<<<<<<< HEAD
=======
	bli_rntm_set_blis_mt_only(FALSE, rntm);

	bli_rntm_clear_sba_pool( rntm );
	bli_rntm_clear_pba( rntm );
>>>>>>> fb2a6827
}

//
// -- rntm_t total thread calculation ------------------------------------------
//

BLIS_INLINE dim_t bli_rntm_calc_num_threads
     (
       const rntm_t* rntm
     )
{
	dim_t n_threads;

	n_threads  = bli_rntm_ways_for( BLIS_NC, rntm );
	n_threads *= bli_rntm_ways_for( BLIS_KC, rntm );
	n_threads *= bli_rntm_ways_for( BLIS_MC, rntm );
	n_threads *= bli_rntm_ways_for( BLIS_NR, rntm );
	n_threads *= bli_rntm_ways_for( BLIS_MR, rntm );

	return n_threads;
}

<<<<<<< HEAD
//
// -- Function prototypes ------------------------------------------------------
//

BLIS_EXPORT_BLIS void bli_rntm_init_from_global( rntm_t* rntm );

BLIS_EXPORT_BLIS void bli_rntm_set_num_threads
     (
       dim_t   nt,
       rntm_t* rntm
     );

BLIS_EXPORT_BLIS void bli_rntm_set_ways
     (
       dim_t   jc,
       dim_t   pc,
       dim_t   ic,
       dim_t   jr,
       dim_t   ir,
       rntm_t* rntm
     );

BLIS_EXPORT_BLIS void bli_rntm_set_ways_for_op
     (
       opid_t  l3_op,
       side_t  side,
       dim_t   m,
       dim_t   n,
       dim_t   k,
       rntm_t* rntm
     );

void bli_rntm_sanitize
     (
       rntm_t* rntm
     );

void bli_rntm_factorize
     (
       dim_t   m,
       dim_t   n,
       dim_t   k,
       rntm_t* rntm
     );

void bli_rntm_factorize_sup
     (
       dim_t   m,
       dim_t   n,
       dim_t   k,
       rntm_t* rntm
     );

void bli_rntm_print
     (
       const rntm_t* rntm
     );

dim_t bli_rntm_calc_num_threads_in
     (
       const bszid_t* bszid_cur,
       const rntm_t*  rntm
     );
=======
// -----------------------------------------------------------------------------
>>>>>>> fb2a6827

#endif
<|MERGE_RESOLUTION|>--- conflicted
+++ resolved
@@ -153,15 +153,17 @@
 /*
 typedef struct rntm_s
 {
-	timpl_t   thread_impl;
+	bool      auto_factor;
 
 	dim_t     num_threads;
-	dim_t     thrloop[ BLIS_NUM_LOOPS ];
-
-	bool      auto_factor;
+	dim_t*    thrloop;
 	bool      pack_a;
 	bool      pack_b;
 	bool      l3_sup;
+
+	pool_t*   sba_pool;
+	pba_t*    pba;
+
 } rntm_t;
 */
 
@@ -169,85 +171,74 @@
 // -- rntm_t query (public API) ------------------------------------------------
 //
 
-BLIS_INLINE timpl_t bli_rntm_thread_impl( const rntm_t* rntm )
-{
-	return rntm->thread_impl;
-}
-
-BLIS_INLINE bool bli_rntm_auto_factor( const rntm_t* rntm )
+BLIS_INLINE bool bli_rntm_auto_factor( rntm_t* rntm )
 {
 	return rntm->auto_factor;
 }
 
-<<<<<<< HEAD
-BLIS_INLINE dim_t bli_rntm_num_threads( const rntm_t* rntm )
-=======
 BLIS_INLINE bool bli_rntm_blis_mt( rntm_t* rntm )
 {
 	return rntm->blis_mt;
 }
 
 BLIS_INLINE dim_t bli_rntm_num_threads( rntm_t* rntm )
->>>>>>> fb2a6827
 {
 	return rntm->num_threads;
 }
 
-BLIS_INLINE dim_t bli_rntm_ways_for( bszid_t bszid, const rntm_t* rntm )
-{
-	return ( bszid == BLIS_NO_PART ? 1 : rntm->thrloop[ bszid ] );
-}
-
-BLIS_INLINE dim_t bli_rntm_jc_ways( const rntm_t* rntm )
+BLIS_INLINE dim_t bli_rntm_ways_for( bszid_t bszid, rntm_t* rntm )
+{
+	return rntm->thrloop[ bszid ];
+}
+
+BLIS_INLINE dim_t bli_rntm_jc_ways( rntm_t* rntm )
 {
 	return bli_rntm_ways_for( BLIS_NC, rntm );
 }
-BLIS_INLINE dim_t bli_rntm_pc_ways( const rntm_t* rntm )
+BLIS_INLINE dim_t bli_rntm_pc_ways( rntm_t* rntm )
 {
 	return bli_rntm_ways_for( BLIS_KC, rntm );
 }
-BLIS_INLINE dim_t bli_rntm_ic_ways( const rntm_t* rntm )
+BLIS_INLINE dim_t bli_rntm_ic_ways( rntm_t* rntm )
 {
 	return bli_rntm_ways_for( BLIS_MC, rntm );
 }
-BLIS_INLINE dim_t bli_rntm_jr_ways( const rntm_t* rntm )
+BLIS_INLINE dim_t bli_rntm_jr_ways( rntm_t* rntm )
 {
 	return bli_rntm_ways_for( BLIS_NR, rntm );
 }
-BLIS_INLINE dim_t bli_rntm_ir_ways( const rntm_t* rntm )
+BLIS_INLINE dim_t bli_rntm_ir_ways( rntm_t* rntm )
 {
 	return bli_rntm_ways_for( BLIS_MR, rntm );
 }
-BLIS_INLINE dim_t bli_rntm_pr_ways( const rntm_t* rntm )
+BLIS_INLINE dim_t bli_rntm_pr_ways( rntm_t* rntm )
 {
 	return bli_rntm_ways_for( BLIS_KR, rntm );
 }
 
-BLIS_INLINE bool bli_rntm_pack_a( const rntm_t* rntm )
+BLIS_INLINE bool bli_rntm_pack_a( rntm_t* rntm )
 {
 	return ( bool )( rntm->pack_a );
 }
-BLIS_INLINE bool bli_rntm_pack_b( const rntm_t* rntm )
+BLIS_INLINE bool bli_rntm_pack_b( rntm_t* rntm )
 {
 	return ( bool )( rntm->pack_b );
 }
 
-BLIS_INLINE bool bli_rntm_l3_sup( const rntm_t* rntm )
+BLIS_INLINE bool bli_rntm_l3_sup( rntm_t* rntm )
 {
 	return rntm->l3_sup;
 }
 
 //
-// -- rntm_t modification (internal use only) ----------------------------------
-//
-
-BLIS_INLINE void bli_rntm_set_thread_impl_only( timpl_t thread_impl, rntm_t* rntm )
-{
-	rntm->thread_impl = thread_impl;
-}
-
-<<<<<<< HEAD
-=======
+// -- rntm_t query (internal use only) -----------------------------------------
+//
+
+BLIS_INLINE pool_t* bli_rntm_sba_pool( rntm_t* rntm )
+{
+	return rntm->sba_pool;
+}
+
 BLIS_INLINE pba_t* bli_rntm_pba( rntm_t* rntm )
 {
 	return rntm->pba;
@@ -288,7 +279,6 @@
 // -- rntm_t modification (internal use only) ----------------------------------
 //
 
->>>>>>> fb2a6827
 BLIS_INLINE void bli_rntm_set_auto_factor_only( bool auto_factor, rntm_t* rntm )
 {
 	rntm->auto_factor = auto_factor;
@@ -315,7 +305,7 @@
 }
 BLIS_INLINE void bli_rntm_set_pc_ways_only( dim_t ways, rntm_t* rntm )
 {
-	bli_rntm_set_ways_for_only( BLIS_KC, 1, rntm );
+	bli_rntm_set_ways_for_only( BLIS_KC, ways, rntm );
 }
 BLIS_INLINE void bli_rntm_set_ic_ways_only( dim_t ways, rntm_t* rntm )
 {
@@ -335,69 +325,6 @@
 }
 
 BLIS_INLINE void bli_rntm_set_ways_only( dim_t jc, dim_t pc, dim_t ic, dim_t jr, dim_t ir, rntm_t* rntm )
-{
-	// Record the number of ways of parallelism per loop.
-	bli_rntm_set_jc_ways_only( jc, rntm );
-	bli_rntm_set_pc_ways_only(  1, rntm );
-	bli_rntm_set_ic_ways_only( ic, rntm );
-	bli_rntm_set_jr_ways_only( jr, rntm );
-	bli_rntm_set_ir_ways_only( ir, rntm );
-	bli_rntm_set_pr_ways_only(  1, rntm );
-}
-
-BLIS_INLINE void bli_rntm_clear_num_threads_only( rntm_t* rntm )
-{
-	bli_rntm_set_num_threads_only( 1, rntm );
-}
-BLIS_INLINE void bli_rntm_clear_ways_only( rntm_t* rntm )
-{
-	bli_rntm_set_ways_only( 1, 1, 1, 1, 1, rntm );
-}
-
-BLIS_INLINE void bli_rntm_set_stop_on_error_only( bool stop_on_error, rntm_t* rntm )
-{
-	rntm->stop_on_error = stop_on_error;
-}
-
-BLIS_INLINE void bli_rntm_set_print_on_error_only( bool print_on_error, rntm_t* rntm )
-{
-	rntm->print_on_error = print_on_error;
-}
-
-BLIS_INLINE void bli_rntm_set_info_value_only( gint_t info_value, rntm_t* rntm )
-{
-	rntm->info_value = info_value;
-}
-
-//
-// -- rntm_t modification (public API) -----------------------------------------
-//
-
-BLIS_INLINE void bli_rntm_set_thread_impl( timpl_t thread_impl, rntm_t* rntm )
-{
-<<<<<<< HEAD
-	// Set the threading implementation to use.
-	bli_rntm_set_thread_impl_only( thread_impl, rntm );
-=======
-	// Record the total number of threads to use.
-	bli_rntm_set_num_threads_only( nt, rntm );
-
-	// Set the individual ways of parallelism to default states.
-	bli_rntm_clear_ways_only( rntm );
-
-	// BLIS_NUM_THREADS env variable or BLIS API to set the
-	// number of threads is used. Setting the blis_mt flag to TRUE
-	// so that OMP API or OMP env variables will not be of effect
-	// going forward.
-	bli_rntm_set_blis_mt_only(TRUE, rntm);
-
-#ifdef PRINT_THREADING
-	printf( "bli_rntm_set_num_threads()\n" );
-	bli_rntm_print( rntm );
-#endif
-}
-
-BLIS_INLINE void bli_rntm_set_ways( dim_t jc, dim_t pc, dim_t ic, dim_t jr, dim_t ir, rntm_t* rntm )
 {
 	// Record the number of ways of parallelism per loop.
 	bli_rntm_set_jc_ways_only( jc, rntm );
@@ -406,9 +333,61 @@
 	bli_rntm_set_jr_ways_only( jr, rntm );
 	bli_rntm_set_ir_ways_only( ir, rntm );
 	bli_rntm_set_pr_ways_only(  1, rntm );
-
-	// Set the num_threads field to a default state.
-	bli_rntm_clear_num_threads_only( rntm );
+}
+
+BLIS_INLINE void bli_rntm_set_sba_pool( pool_t* sba_pool, rntm_t* rntm )
+{
+	rntm->sba_pool = sba_pool;
+}
+
+BLIS_INLINE void bli_rntm_set_pba( pba_t* pba, rntm_t* rntm )
+{
+	rntm->pba = pba;
+}
+
+BLIS_INLINE void bli_rntm_clear_num_threads_only( rntm_t* rntm )
+{
+	bli_rntm_set_num_threads_only( -1, rntm );
+}
+BLIS_INLINE void bli_rntm_clear_ways_only( rntm_t* rntm )
+{
+	bli_rntm_set_ways_only( -1, -1, -1, -1, -1, rntm );
+}
+BLIS_INLINE void bli_rntm_clear_sba_pool( rntm_t* rntm )
+{
+	bli_rntm_set_sba_pool( NULL, rntm );
+}
+BLIS_INLINE void bli_rntm_clear_pba( rntm_t* rntm )
+{
+	bli_rntm_set_pba( NULL, rntm );
+}
+
+BLIS_INLINE void bli_rntm_set_stop_on_error_only( bool stop_on_error, rntm_t* rntm )
+{
+	rntm->stop_on_error = stop_on_error;
+}
+
+BLIS_INLINE void bli_rntm_set_print_on_error_only( bool print_on_error, rntm_t* rntm )
+{
+	rntm->print_on_error = print_on_error;
+}
+
+BLIS_INLINE void bli_rntm_set_info_value_only( gint_t info_value, rntm_t* rntm )
+{
+	rntm->info_value = info_value;
+}
+
+//
+// -- rntm_t modification (public API) -----------------------------------------
+//
+
+BLIS_INLINE void bli_rntm_set_num_threads( dim_t nt, rntm_t* rntm )
+{
+	// Record the total number of threads to use.
+	bli_rntm_set_num_threads_only( nt, rntm );
+
+	// Set the individual ways of parallelism to default states.
+	bli_rntm_clear_ways_only( rntm );
 
 	// BLIS_NUM_THREADS env variable or BLIS API to set the
 	// number of threads is used. Setting the blis_mt flag to TRUE
@@ -417,10 +396,34 @@
 	bli_rntm_set_blis_mt_only(TRUE, rntm);
 
 #ifdef PRINT_THREADING
+	printf( "bli_rntm_set_num_threads()\n" );
+	bli_rntm_print( rntm );
+#endif
+}
+
+BLIS_INLINE void bli_rntm_set_ways( dim_t jc, dim_t pc, dim_t ic, dim_t jr, dim_t ir, rntm_t* rntm )
+{
+	// Record the number of ways of parallelism per loop.
+	bli_rntm_set_jc_ways_only( jc, rntm );
+	bli_rntm_set_pc_ways_only( pc, rntm );
+	bli_rntm_set_ic_ways_only( ic, rntm );
+	bli_rntm_set_jr_ways_only( jr, rntm );
+	bli_rntm_set_ir_ways_only( ir, rntm );
+	bli_rntm_set_pr_ways_only(  1, rntm );
+
+	// Set the num_threads field to a default state.
+	bli_rntm_clear_num_threads_only( rntm );
+
+	// BLIS_NUM_THREADS env variable or BLIS API to set the
+	// number of threads is used. Setting the blis_mt flag to TRUE
+	// so that OMP API or OMP env variables will not be of effect
+	// going forward.
+	bli_rntm_set_blis_mt_only(TRUE, rntm);
+
+#ifdef PRINT_THREADING
 	printf( "bli_rntm_set_ways()\n" );
 	bli_rntm_print( rntm );
 #endif
->>>>>>> fb2a6827
 }
 
 BLIS_INLINE void bli_rntm_set_pack_a( bool pack_a, rntm_t* rntm )
@@ -452,15 +455,6 @@
 // -- rntm_t modification (internal use only) ----------------------------------
 //
 
-BLIS_INLINE void bli_rntm_clear_thread_impl( rntm_t* rntm )
-{
-	bli_rntm_set_thread_impl_only( BLIS_SINGLE, rntm );
-}
-
-BLIS_INLINE void bli_rntm_clear_auto_factor( rntm_t* rntm )
-{
-	bli_rntm_set_auto_factor_only( FALSE, rntm );
-}
 BLIS_INLINE void bli_rntm_clear_pack_a( rntm_t* rntm )
 {
 	bli_rntm_set_pack_a( FALSE, rntm );
@@ -484,16 +478,12 @@
 
 #define BLIS_RNTM_INITIALIZER \
         { \
-          .thread_impl = BLIS_SINGLE, \
-          .num_threads = 1, \
-          .thrloop     = { 1, 1, 1, 1, 1, 1 }, \
-          .auto_factor = FALSE, \
+          .auto_factor = TRUE, \
+          .num_threads = -1, \
+          .thrloop     = { -1, -1, -1, -1, -1, -1 }, \
           .pack_a      = FALSE, \
           .pack_b      = FALSE, \
           .l3_sup      = TRUE, \
-<<<<<<< HEAD
-        }  \
-=======
           .blis_mt     = FALSE, \
           .sba_pool    = NULL, \
           .pba         = NULL, \
@@ -501,35 +491,27 @@
           .print_on_error = TRUE, \
           .info_value     = 0, \
         }
->>>>>>> fb2a6827
 
 BLIS_INLINE void bli_rntm_init( rntm_t* rntm )
 {
-	bli_rntm_clear_thread_impl( rntm );
+	bli_rntm_set_auto_factor_only( TRUE, rntm );
 
 	bli_rntm_clear_num_threads_only( rntm );
 	bli_rntm_clear_ways_only( rntm );
-
-	bli_rntm_clear_auto_factor( rntm );
 	bli_rntm_clear_pack_a( rntm );
 	bli_rntm_clear_pack_b( rntm );
 	bli_rntm_clear_l3_sup( rntm );
-<<<<<<< HEAD
-=======
 	bli_rntm_set_blis_mt_only(FALSE, rntm);
 
 	bli_rntm_clear_sba_pool( rntm );
 	bli_rntm_clear_pba( rntm );
->>>>>>> fb2a6827
-}
-
-//
+}
+
 // -- rntm_t total thread calculation ------------------------------------------
-//
 
 BLIS_INLINE dim_t bli_rntm_calc_num_threads
      (
-       const rntm_t* rntm
+       rntm_t*  restrict rntm
      )
 {
 	dim_t n_threads;
@@ -543,72 +525,6 @@
 	return n_threads;
 }
 
-<<<<<<< HEAD
-//
-// -- Function prototypes ------------------------------------------------------
-//
-
-BLIS_EXPORT_BLIS void bli_rntm_init_from_global( rntm_t* rntm );
-
-BLIS_EXPORT_BLIS void bli_rntm_set_num_threads
-     (
-       dim_t   nt,
-       rntm_t* rntm
-     );
-
-BLIS_EXPORT_BLIS void bli_rntm_set_ways
-     (
-       dim_t   jc,
-       dim_t   pc,
-       dim_t   ic,
-       dim_t   jr,
-       dim_t   ir,
-       rntm_t* rntm
-     );
-
-BLIS_EXPORT_BLIS void bli_rntm_set_ways_for_op
-     (
-       opid_t  l3_op,
-       side_t  side,
-       dim_t   m,
-       dim_t   n,
-       dim_t   k,
-       rntm_t* rntm
-     );
-
-void bli_rntm_sanitize
-     (
-       rntm_t* rntm
-     );
-
-void bli_rntm_factorize
-     (
-       dim_t   m,
-       dim_t   n,
-       dim_t   k,
-       rntm_t* rntm
-     );
-
-void bli_rntm_factorize_sup
-     (
-       dim_t   m,
-       dim_t   n,
-       dim_t   k,
-       rntm_t* rntm
-     );
-
-void bli_rntm_print
-     (
-       const rntm_t* rntm
-     );
-
-dim_t bli_rntm_calc_num_threads_in
-     (
-       const bszid_t* bszid_cur,
-       const rntm_t*  rntm
-     );
-=======
 // -----------------------------------------------------------------------------
->>>>>>> fb2a6827
 
 #endif
