/*

   BLIS
   An object-based framework for developing high-performance BLAS-like
   libraries.

   Copyright (C) 2014, The University of Texas at Austin
   Copyright (C) 2016, Hewlett Packard Enterprise Development LP
   Copyright (C) 2018 - 2019, Advanced Micro Devices, Inc.

   Redistribution and use in source and binary forms, with or without
   modification, are permitted provided that the following conditions are
   met:
    - Redistributions of source code must retain the above copyright
      notice, this list of conditions and the following disclaimer.
    - Redistributions in binary form must reproduce the above copyright
      notice, this list of conditions and the following disclaimer in the
      documentation and/or other materials provided with the distribution.
    - Neither the name(s) of the copyright holder(s) nor the names of its
      contributors may be used to endorse or promote products derived
      from this software without specific prior written permission.

   THIS SOFTWARE IS PROVIDED BY THE COPYRIGHT HOLDERS AND CONTRIBUTORS
   "AS IS" AND ANY EXPRESS OR IMPLIED WARRANTIES, INCLUDING, BUT NOT
   LIMITED TO, THE IMPLIED WARRANTIES OF MERCHANTABILITY AND FITNESS FOR
   A PARTICULAR PURPOSE ARE DISCLAIMED. IN NO EVENT SHALL THE COPYRIGHT
   HOLDER OR CONTRIBUTORS BE LIABLE FOR ANY DIRECT, INDIRECT, INCIDENTAL,
   SPECIAL, EXEMPLARY, OR CONSEQUENTIAL DAMAGES (INCLUDING, BUT NOT
   LIMITED TO, PROCUREMENT OF SUBSTITUTE GOODS OR SERVICES; LOSS OF USE,
   DATA, OR PROFITS; OR BUSINESS INTERRUPTION) HOWEVER CAUSED AND ON ANY
   THEORY OF LIABILITY, WHETHER IN CONTRACT, STRICT LIABILITY, OR TORT
   (INCLUDING NEGLIGENCE OR OTHERWISE) ARISING IN ANY WAY OUT OF THE USE
   OF THIS SOFTWARE, EVEN IF ADVISED OF THE POSSIBILITY OF SUCH DAMAGE.

*/

#ifndef BLIS_RNTM_H
#define BLIS_RNTM_H


// Runtime object type (defined in bli_type_defs.h)

/*
typedef struct rntm_s
{
	timpl_t   thread_impl;

	dim_t     num_threads;
	dim_t     thrloop[ BLIS_NUM_LOOPS ];

	bool      auto_factor;
	bool      pack_a;
	bool      pack_b;
	bool      l3_sup;
} rntm_t;
*/

//
// -- rntm_t query (public API) ------------------------------------------------
//

BLIS_INLINE timpl_t bli_rntm_thread_impl( const rntm_t* rntm )
{
	return rntm->thread_impl;
}

BLIS_INLINE bool bli_rntm_auto_factor( const rntm_t* rntm )
{
	return rntm->auto_factor;
}

BLIS_INLINE dim_t bli_rntm_num_threads( const rntm_t* rntm )
{
	return rntm->num_threads;
}

BLIS_INLINE dim_t bli_rntm_ways_for( bszid_t bszid, const rntm_t* rntm )
{
	return bszid == BLIS_NO_PART ? 1 : rntm->thrloop[ bszid ];
}

BLIS_INLINE dim_t bli_rntm_jc_ways( const rntm_t* rntm )
{
	return bli_rntm_ways_for( BLIS_NC, rntm );
}
BLIS_INLINE dim_t bli_rntm_pc_ways( const rntm_t* rntm )
{
	return bli_rntm_ways_for( BLIS_KC, rntm );
}
BLIS_INLINE dim_t bli_rntm_ic_ways( const rntm_t* rntm )
{
	return bli_rntm_ways_for( BLIS_MC, rntm );
}
BLIS_INLINE dim_t bli_rntm_jr_ways( const rntm_t* rntm )
{
	return bli_rntm_ways_for( BLIS_NR, rntm );
}
BLIS_INLINE dim_t bli_rntm_ir_ways( const rntm_t* rntm )
{
	return bli_rntm_ways_for( BLIS_MR, rntm );
}
BLIS_INLINE dim_t bli_rntm_pr_ways( const rntm_t* rntm )
{
	return bli_rntm_ways_for( BLIS_KR, rntm );
}

BLIS_INLINE bool bli_rntm_pack_a( const rntm_t* rntm )
{
	return ( bool )( rntm->pack_a );
}
BLIS_INLINE bool bli_rntm_pack_b( const rntm_t* rntm )
{
	return ( bool )( rntm->pack_b );
}
BLIS_INLINE bool bli_rntm_l3_sup( const rntm_t* rntm )
{
	return rntm->l3_sup;
}

//
<<<<<<< HEAD
=======
// -- rntm_t query (internal use only) -----------------------------------------
//

BLIS_INLINE pool_t* bli_rntm_sba_pool( const rntm_t* rntm )
{
	return rntm->sba_pool;
}

BLIS_INLINE pba_t* bli_rntm_pba( const rntm_t* rntm )
{
	return rntm->pba;
}

//
>>>>>>> 63470b49
// -- rntm_t modification (internal use only) ----------------------------------
//

BLIS_INLINE void bli_rntm_set_thread_impl_only( timpl_t thread_impl, rntm_t* rntm )
{
	rntm->thread_impl = thread_impl;
}

BLIS_INLINE void bli_rntm_set_auto_factor_only( bool auto_factor, rntm_t* rntm )
{
	rntm->auto_factor = auto_factor;
}

BLIS_INLINE void bli_rntm_set_num_threads_only( dim_t nt, rntm_t* rntm )
{
	rntm->num_threads = nt;
}

BLIS_INLINE void bli_rntm_set_ways_for_only( bszid_t loop, dim_t n_ways, rntm_t* rntm )
{
	rntm->thrloop[ loop ] = n_ways;
}

BLIS_INLINE void bli_rntm_set_jc_ways_only( dim_t ways, rntm_t* rntm )
{
	bli_rntm_set_ways_for_only( BLIS_NC, ways, rntm );
}
BLIS_INLINE void bli_rntm_set_pc_ways_only( dim_t ways, rntm_t* rntm )
{
	bli_rntm_set_ways_for_only( BLIS_KC, 1, rntm );
}
BLIS_INLINE void bli_rntm_set_ic_ways_only( dim_t ways, rntm_t* rntm )
{
	bli_rntm_set_ways_for_only( BLIS_MC, ways, rntm );
}
BLIS_INLINE void bli_rntm_set_jr_ways_only( dim_t ways, rntm_t* rntm )
{
	bli_rntm_set_ways_for_only( BLIS_NR, ways, rntm );
}
BLIS_INLINE void bli_rntm_set_ir_ways_only( dim_t ways, rntm_t* rntm )
{
	bli_rntm_set_ways_for_only( BLIS_MR, ways, rntm );
}
BLIS_INLINE void bli_rntm_set_pr_ways_only( dim_t ways, rntm_t* rntm )
{
	bli_rntm_set_ways_for_only( BLIS_KR, ways, rntm );
}

BLIS_INLINE void bli_rntm_set_ways_only( dim_t jc, dim_t pc, dim_t ic, dim_t jr, dim_t ir, rntm_t* rntm )
{
	// Record the number of ways of parallelism per loop.
	bli_rntm_set_jc_ways_only( jc, rntm );
	bli_rntm_set_pc_ways_only(  1, rntm );
	bli_rntm_set_ic_ways_only( ic, rntm );
	bli_rntm_set_jr_ways_only( jr, rntm );
	bli_rntm_set_ir_ways_only( ir, rntm );
	bli_rntm_set_pr_ways_only(  1, rntm );
}

BLIS_INLINE void bli_rntm_clear_num_threads_only( rntm_t* rntm )
{
	bli_rntm_set_num_threads_only( 1, rntm );
}
BLIS_INLINE void bli_rntm_clear_ways_only( rntm_t* rntm )
{
<<<<<<< HEAD
	bli_rntm_set_ways_only( -1, -1, -1, -1, -1, rntm );
=======
	bli_rntm_set_ways_only( 1, 1, 1, 1, 1, rntm );
>>>>>>> 63470b49
}

//
// -- rntm_t modification (public API) -----------------------------------------
//

BLIS_INLINE void bli_rntm_set_thread_impl( timpl_t thread_impl, rntm_t* rntm )
{
	// Set the threading implementation to use.
	bli_rntm_set_thread_impl_only( thread_impl, rntm );
}

BLIS_INLINE void bli_rntm_set_pack_a( bool pack_a, rntm_t* rntm )
{
	// Set the bool indicating whether matrix A should be packed.
	rntm->pack_a = pack_a;
}
BLIS_INLINE void bli_rntm_set_pack_b( bool pack_b, rntm_t* rntm )
{
	// Set the bool indicating whether matrix B should be packed.
	rntm->pack_b = pack_b;
}
BLIS_INLINE void bli_rntm_set_l3_sup( bool l3_sup, rntm_t* rntm )
{
	// Set the bool indicating whether level-3 sup handling is enabled.
	rntm->l3_sup = l3_sup;
}

BLIS_INLINE void bli_rntm_enable_l3_sup( rntm_t* rntm )
{
	bli_rntm_set_l3_sup( TRUE, rntm );
}
BLIS_INLINE void bli_rntm_disable_l3_sup( rntm_t* rntm )
{
	bli_rntm_set_l3_sup( FALSE, rntm );
}
//
// -- rntm_t modification (internal use only) ----------------------------------
//

BLIS_INLINE void bli_rntm_clear_thread_impl( rntm_t* rntm )
{
	bli_rntm_set_thread_impl_only( BLIS_SINGLE, rntm );
}

BLIS_INLINE void bli_rntm_clear_auto_factor( rntm_t* rntm )
{
	bli_rntm_set_auto_factor_only( FALSE, rntm );
}
BLIS_INLINE void bli_rntm_clear_pack_a( rntm_t* rntm )
{
	bli_rntm_set_pack_a( FALSE, rntm );
}
BLIS_INLINE void bli_rntm_clear_pack_b( rntm_t* rntm )
{
	bli_rntm_set_pack_b( FALSE, rntm );
}
BLIS_INLINE void bli_rntm_clear_l3_sup( rntm_t* rntm )
{
	bli_rntm_set_l3_sup( TRUE, rntm );
}

BLIS_INLINE void bli_rntm_clear_sba_pool( rntm_t* rntm )
{
	bli_rntm_set_sba_pool( NULL, rntm );
}
BLIS_INLINE void bli_rntm_clear_pba( rntm_t* rntm )
{
	bli_rntm_set_pba( NULL, rntm );
}

//
// -- rntm_t initialization ----------------------------------------------------
//

// NOTE: Initialization is not necessary as long the user calls at least ONE
// of the public "set" accessors, each of which guarantees that the rntm_t
// will be in a good state upon return.

#define BLIS_RNTM_INITIALIZER \
        { \
          .thread_impl = BLIS_SINGLE, \
          .num_threads = 1, \
          .thrloop     = { 1, 1, 1, 1, 1, 1 }, \
          .auto_factor = FALSE, \
          .pack_a      = FALSE, \
          .pack_b      = FALSE, \
          .l3_sup      = TRUE, \
        }  \

BLIS_INLINE void bli_rntm_init( rntm_t* rntm )
{
	bli_rntm_clear_thread_impl( rntm );

	bli_rntm_clear_num_threads_only( rntm );
	bli_rntm_clear_ways_only( rntm );

	bli_rntm_clear_auto_factor( rntm );
	bli_rntm_clear_pack_a( rntm );
	bli_rntm_clear_pack_b( rntm );
	bli_rntm_clear_l3_sup( rntm );
}

//
// -- rntm_t total thread calculation ------------------------------------------
//

BLIS_INLINE dim_t bli_rntm_calc_num_threads
     (
       const rntm_t* rntm
     )
{
	dim_t n_threads;

	n_threads  = bli_rntm_ways_for( BLIS_NC, rntm );
	n_threads *= bli_rntm_ways_for( BLIS_KC, rntm );
	n_threads *= bli_rntm_ways_for( BLIS_MC, rntm );
	n_threads *= bli_rntm_ways_for( BLIS_NR, rntm );
	n_threads *= bli_rntm_ways_for( BLIS_MR, rntm );

	return n_threads;
}

//
// -- Function prototypes ------------------------------------------------------
//

BLIS_EXPORT_BLIS void bli_rntm_init_from_global( rntm_t* rntm );

BLIS_EXPORT_BLIS void bli_rntm_set_num_threads
     (
       dim_t   nt,
       rntm_t* rntm
     );

BLIS_EXPORT_BLIS void bli_rntm_set_ways
     (
       dim_t   jc,
       dim_t   pc,
       dim_t   ic,
       dim_t   jr,
       dim_t   ir,
       rntm_t* rntm
     );

BLIS_EXPORT_BLIS void bli_rntm_set_ways_for_op
     (
       opid_t  l3_op,
       side_t  side,
       dim_t   m,
       dim_t   n,
       dim_t   k,
       rntm_t* rntm
     );

void bli_rntm_sanitize
     (
       rntm_t* rntm
     );

void bli_rntm_factorize
     (
       dim_t   m,
       dim_t   n,
       dim_t   k,
       rntm_t* rntm
     );

void bli_rntm_factorize_sup
     (
       dim_t   m,
       dim_t   n,
       dim_t   k,
       rntm_t* rntm
     );

void bli_rntm_print
     (
       const rntm_t* rntm
     );

dim_t bli_rntm_calc_num_threads_in
     (
       const bszid_t* bszid_cur,
       const rntm_t*  rntm
     );

#endif
<|MERGE_RESOLUTION|>--- conflicted
+++ resolved
@@ -112,29 +112,13 @@
 {
 	return ( bool )( rntm->pack_b );
 }
+
 BLIS_INLINE bool bli_rntm_l3_sup( const rntm_t* rntm )
 {
 	return rntm->l3_sup;
 }
 
 //
-<<<<<<< HEAD
-=======
-// -- rntm_t query (internal use only) -----------------------------------------
-//
-
-BLIS_INLINE pool_t* bli_rntm_sba_pool( const rntm_t* rntm )
-{
-	return rntm->sba_pool;
-}
-
-BLIS_INLINE pba_t* bli_rntm_pba( const rntm_t* rntm )
-{
-	return rntm->pba;
-}
-
-//
->>>>>>> 63470b49
 // -- rntm_t modification (internal use only) ----------------------------------
 //
 
@@ -200,11 +184,7 @@
 }
 BLIS_INLINE void bli_rntm_clear_ways_only( rntm_t* rntm )
 {
-<<<<<<< HEAD
-	bli_rntm_set_ways_only( -1, -1, -1, -1, -1, rntm );
-=======
 	bli_rntm_set_ways_only( 1, 1, 1, 1, 1, rntm );
->>>>>>> 63470b49
 }
 
 //
@@ -227,12 +207,12 @@
 	// Set the bool indicating whether matrix B should be packed.
 	rntm->pack_b = pack_b;
 }
+
 BLIS_INLINE void bli_rntm_set_l3_sup( bool l3_sup, rntm_t* rntm )
 {
 	// Set the bool indicating whether level-3 sup handling is enabled.
 	rntm->l3_sup = l3_sup;
 }
-
 BLIS_INLINE void bli_rntm_enable_l3_sup( rntm_t* rntm )
 {
 	bli_rntm_set_l3_sup( TRUE, rntm );
@@ -241,6 +221,7 @@
 {
 	bli_rntm_set_l3_sup( FALSE, rntm );
 }
+
 //
 // -- rntm_t modification (internal use only) ----------------------------------
 //
@@ -265,15 +246,6 @@
 BLIS_INLINE void bli_rntm_clear_l3_sup( rntm_t* rntm )
 {
 	bli_rntm_set_l3_sup( TRUE, rntm );
-}
-
-BLIS_INLINE void bli_rntm_clear_sba_pool( rntm_t* rntm )
-{
-	bli_rntm_set_sba_pool( NULL, rntm );
-}
-BLIS_INLINE void bli_rntm_clear_pba( rntm_t* rntm )
-{
-	bli_rntm_set_pba( NULL, rntm );
 }
 
 //
