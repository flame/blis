--- conflicted
+++ resolved
@@ -179,16 +179,12 @@
 	return rntm->auto_factor;
 }
 
-<<<<<<< HEAD
-BLIS_INLINE dim_t bli_rntm_num_threads( const rntm_t* rntm )
-=======
 BLIS_INLINE bool bli_rntm_blis_mt( rntm_t* rntm )
 {
 	return rntm->blis_mt;
 }
 
 BLIS_INLINE dim_t bli_rntm_num_threads( rntm_t* rntm )
->>>>>>> fb2a6827
 {
 	return rntm->num_threads;
 }
@@ -246,8 +242,6 @@
 	rntm->thread_impl = thread_impl;
 }
 
-<<<<<<< HEAD
-=======
 BLIS_INLINE pba_t* bli_rntm_pba( rntm_t* rntm )
 {
 	return rntm->pba;
@@ -288,7 +282,6 @@
 // -- rntm_t modification (internal use only) ----------------------------------
 //
 
->>>>>>> fb2a6827
 BLIS_INLINE void bli_rntm_set_auto_factor_only( bool auto_factor, rntm_t* rntm )
 {
 	rntm->auto_factor = auto_factor;
@@ -375,10 +368,6 @@
 
 BLIS_INLINE void bli_rntm_set_thread_impl( timpl_t thread_impl, rntm_t* rntm )
 {
-<<<<<<< HEAD
-	// Set the threading implementation to use.
-	bli_rntm_set_thread_impl_only( thread_impl, rntm );
-=======
 	// Record the total number of threads to use.
 	bli_rntm_set_num_threads_only( nt, rntm );
 
@@ -420,7 +409,6 @@
 	printf( "bli_rntm_set_ways()\n" );
 	bli_rntm_print( rntm );
 #endif
->>>>>>> fb2a6827
 }
 
 BLIS_INLINE void bli_rntm_set_pack_a( bool pack_a, rntm_t* rntm )
@@ -491,9 +479,6 @@
           .pack_a      = FALSE, \
           .pack_b      = FALSE, \
           .l3_sup      = TRUE, \
-<<<<<<< HEAD
-        }  \
-=======
           .blis_mt     = FALSE, \
           .sba_pool    = NULL, \
           .pba         = NULL, \
@@ -501,7 +486,6 @@
           .print_on_error = TRUE, \
           .info_value     = 0, \
         }
->>>>>>> fb2a6827
 
 BLIS_INLINE void bli_rntm_init( rntm_t* rntm )
 {
@@ -514,13 +498,10 @@
 	bli_rntm_clear_pack_a( rntm );
 	bli_rntm_clear_pack_b( rntm );
 	bli_rntm_clear_l3_sup( rntm );
-<<<<<<< HEAD
-=======
 	bli_rntm_set_blis_mt_only(FALSE, rntm);
 
 	bli_rntm_clear_sba_pool( rntm );
 	bli_rntm_clear_pba( rntm );
->>>>>>> fb2a6827
 }
 
 //
@@ -543,72 +524,6 @@
 	return n_threads;
 }
 
-<<<<<<< HEAD
-//
-// -- Function prototypes ------------------------------------------------------
-//
-
-BLIS_EXPORT_BLIS void bli_rntm_init_from_global( rntm_t* rntm );
-
-BLIS_EXPORT_BLIS void bli_rntm_set_num_threads
-     (
-       dim_t   nt,
-       rntm_t* rntm
-     );
-
-BLIS_EXPORT_BLIS void bli_rntm_set_ways
-     (
-       dim_t   jc,
-       dim_t   pc,
-       dim_t   ic,
-       dim_t   jr,
-       dim_t   ir,
-       rntm_t* rntm
-     );
-
-BLIS_EXPORT_BLIS void bli_rntm_set_ways_for_op
-     (
-       opid_t  l3_op,
-       side_t  side,
-       dim_t   m,
-       dim_t   n,
-       dim_t   k,
-       rntm_t* rntm
-     );
-
-void bli_rntm_sanitize
-     (
-       rntm_t* rntm
-     );
-
-void bli_rntm_factorize
-     (
-       dim_t   m,
-       dim_t   n,
-       dim_t   k,
-       rntm_t* rntm
-     );
-
-void bli_rntm_factorize_sup
-     (
-       dim_t   m,
-       dim_t   n,
-       dim_t   k,
-       rntm_t* rntm
-     );
-
-void bli_rntm_print
-     (
-       const rntm_t* rntm
-     );
-
-dim_t bli_rntm_calc_num_threads_in
-     (
-       const bszid_t* bszid_cur,
-       const rntm_t*  rntm
-     );
-=======
 // -----------------------------------------------------------------------------
->>>>>>> fb2a6827
 
 #endif
