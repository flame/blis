/*

   BLIS
   An object-based framework for developing high-performance BLAS-like
   libraries.

   Copyright (C) 2014, The University of Texas at Austin

   Redistribution and use in source and binary forms, with or without
   modification, are permitted provided that the following conditions are
   met:
    - Redistributions of source code must retain the above copyright
      notice, this list of conditions and the following disclaimer.
    - Redistributions in binary form must reproduce the above copyright
      notice, this list of conditions and the following disclaimer in the
      documentation and/or other materials provided with the distribution.
    - Neither the name(s) of the copyright holder(s) nor the names of its
      contributors may be used to endorse or promote products derived
      from this software without specific prior written permission.

   THIS SOFTWARE IS PROVIDED BY THE COPYRIGHT HOLDERS AND CONTRIBUTORS
   "AS IS" AND ANY EXPRESS OR IMPLIED WARRANTIES, INCLUDING, BUT NOT
   LIMITED TO, THE IMPLIED WARRANTIES OF MERCHANTABILITY AND FITNESS FOR
   A PARTICULAR PURPOSE ARE DISCLAIMED. IN NO EVENT SHALL THE COPYRIGHT
   HOLDER OR CONTRIBUTORS BE LIABLE FOR ANY DIRECT, INDIRECT, INCIDENTAL,
   SPECIAL, EXEMPLARY, OR CONSEQUENTIAL DAMAGES (INCLUDING, BUT NOT
   LIMITED TO, PROCUREMENT OF SUBSTITUTE GOODS OR SERVICES; LOSS OF USE,
   DATA, OR PROFITS; OR BUSINESS INTERRUPTION) HOWEVER CAUSED AND ON ANY
   THEORY OF LIABILITY, WHETHER IN CONTRACT, STRICT LIABILITY, OR TORT
   (INCLUDING NEGLIGENCE OR OTHERWISE) ARISING IN ANY WAY OUT OF THE USE
   OF THIS SOFTWARE, EVEN IF ADVISED OF THE POSSIBILITY OF SUCH DAMAGE.

*/

#include "blis.h"

typedef void (*setijm_fp)
     (
       double ar,
       double ai,
       dim_t  i,
       dim_t  j,
       void*  b, inc_t rs, inc_t cs
     );
static setijm_fp GENARRAY(ftypes_setijm,setijm);

err_t bli_setijm
     (
<<<<<<< HEAD
             double  ar,
             double  ai,
             dim_t   i,
             dim_t   j,
       const obj_t*  b
=======
             double ar,
             double ai,
             dim_t  i,
             dim_t  j,
       const obj_t* b
>>>>>>> 9b1beec6
     )
{
	dim_t m  = bli_obj_length( b );
	dim_t n  = bli_obj_width( b );
	dim_t rs = bli_obj_row_stride( b );
	dim_t cs = bli_obj_col_stride( b );
	num_t dt = bli_obj_dt( b );

	// Return error if i or j is beyond bounds of the matrix/vector.
	if ( i < 0 || m <= i ) return BLIS_FAILURE;
	if ( j < 0 || n <= j ) return BLIS_FAILURE;

	// Don't modify scalar constants.
	if ( dt == BLIS_CONSTANT ) return BLIS_FAILURE;

	// Query the pointer to the buffer at the adjusted offsets.
	void* b_p = bli_obj_buffer_at_off( b );

	// Index into the function pointer array.
	setijm_fp f = ftypes_setijm[ dt ];

	// Invoke the type-specific function.
	f
	(
	  ar,
	  ai,
	  i,
	  j,
	  b_p, rs, cs
	);

	return BLIS_SUCCESS;
}

#undef  GENTFUNC
#define GENTFUNC( ctype, ch, opname ) \
\
void PASTEMAC(ch,opname) \
     ( \
       double ar, \
       double ai, \
       dim_t  i, \
       dim_t  j, \
       void*  b, inc_t rs, inc_t cs  \
     ) \
{ \
	ctype* b_cast = ( ctype* )b; \
\
	ctype* b_ij = b_cast + (i  )*rs + (j  )*cs; \
\
	PASTEMAC2(z,ch,sets)( ar, ai, *b_ij ); \
}

INSERT_GENTFUNC_BASIC0( setijm )

// -----------------------------------------------------------------------------

typedef void (*getijm_fp)
     (
             dim_t   i,
             dim_t   j,
       const void*   b, inc_t rs, inc_t cs,
             double* ar,
             double* ai
     );
static getijm_fp GENARRAY(ftypes_getijm,getijm);

err_t bli_getijm
      (
              dim_t   i,
              dim_t   j,
        const obj_t*  b,
              double* ar,
              double* ai
      )
{
	dim_t m  = bli_obj_length( b );
	dim_t n  = bli_obj_width( b );
	dim_t rs = bli_obj_row_stride( b );
	dim_t cs = bli_obj_col_stride( b );
	num_t dt = bli_obj_dt( b );

	// Return error if i or j is beyond bounds of the matrix/vector.
	if ( i < 0 || m <= i ) return BLIS_FAILURE;
	if ( j < 0 || n <= j ) return BLIS_FAILURE;

	// Disallow access into scalar constants.
	if ( dt == BLIS_CONSTANT ) return BLIS_FAILURE;

	// Query the pointer to the buffer at the adjusted offsets.
	void* b_p = bli_obj_buffer_at_off( b );

	// Index into the function pointer array.
	getijm_fp f = ftypes_getijm[ dt ];

	// Invoke the type-specific function.
	f
	(
	  i,
	  j,
	  b_p, rs, cs,
	  ar,
	  ai
	);

	return BLIS_SUCCESS;
}

#undef  GENTFUNC
#define GENTFUNC( ctype, ch, opname ) \
\
void PASTEMAC(ch,opname) \
     ( \
             dim_t   i, \
             dim_t   j, \
       const void*   b, inc_t rs, inc_t cs, \
             double* ar, \
             double* ai  \
     ) \
{ \
	const ctype* b_cast = ( const ctype* )b; \
\
	const ctype* b_ij = b_cast + (i  )*rs + (j  )*cs; \
\
	PASTEMAC2(ch,z,gets)( *b_ij, *ar, *ai ); \
}

INSERT_GENTFUNC_BASIC0( getijm )
<|MERGE_RESOLUTION|>--- conflicted
+++ resolved
@@ -46,19 +46,11 @@
 
 err_t bli_setijm
      (
-<<<<<<< HEAD
-             double  ar,
-             double  ai,
-             dim_t   i,
-             dim_t   j,
-       const obj_t*  b
-=======
              double ar,
              double ai,
              dim_t  i,
              dim_t  j,
        const obj_t* b
->>>>>>> 9b1beec6
      )
 {
 	dim_t m  = bli_obj_length( b );
