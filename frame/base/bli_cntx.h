--- conflicted
+++ resolved
@@ -62,9 +62,6 @@
 // -- cntx_t query (fields only) -----------------------------------------------
 //
 
-<<<<<<< HEAD
-BLIS_INLINE ind_t bli_cntx_method( const cntx_t* cntx )
-=======
 BLIS_INLINE blksz_t* bli_cntx_blkszs_buf( cntx_t* cntx )
 {
 	return cntx->blkszs;
@@ -142,7 +139,6 @@
 	return cntx->unpackm_kers;
 }
 BLIS_INLINE ind_t bli_cntx_method( cntx_t* cntx )
->>>>>>> fb2a6827
 {
 	return cntx->method;
 }
@@ -170,9 +166,6 @@
 	return &cntx->blkszs[ bs_id ];
 }
 
-<<<<<<< HEAD
-BLIS_INLINE dim_t bli_cntx_get_blksz_def_dt( num_t dt, bszid_t bs_id, const cntx_t* cntx )
-=======
 BLIS_INLINE blksz_t* bli_cntx_get_trsm_blksz( bszid_t bs_id, cntx_t* cntx )
 {
     blksz_t* blkszs = bli_cntx_trsm_blkszs_buf( cntx );
@@ -184,7 +177,6 @@
 }
 
 BLIS_INLINE dim_t bli_cntx_get_blksz_def_dt( num_t dt, bszid_t bs_id, cntx_t* cntx )
->>>>>>> fb2a6827
 {
 	const blksz_t* blksz  = bli_cntx_get_blksz( bs_id, cntx );
 	dim_t          bs_dt  = bli_blksz_get_def( dt, blksz );
@@ -193,9 +185,6 @@
 	return bs_dt;
 }
 
-<<<<<<< HEAD
-BLIS_INLINE dim_t bli_cntx_get_blksz_max_dt( num_t dt, bszid_t bs_id, const cntx_t* cntx )
-=======
 BLIS_INLINE dim_t bli_cntx_get_trsm_blksz_def_dt( num_t dt, bszid_t bs_id, cntx_t* cntx )
 {
 	blksz_t* blksz  = bli_cntx_get_trsm_blksz( bs_id, cntx );
@@ -206,7 +195,6 @@
 }
 
 BLIS_INLINE dim_t bli_cntx_get_blksz_max_dt( num_t dt, bszid_t bs_id, cntx_t* cntx )
->>>>>>> fb2a6827
 {
 	const blksz_t* blksz  = bli_cntx_get_blksz( bs_id, cntx );
 	dim_t          bs_dt  = bli_blksz_get_max( dt, blksz );
@@ -215,9 +203,6 @@
 	return bs_dt;
 }
 
-<<<<<<< HEAD
-BLIS_INLINE bszid_t bli_cntx_get_bmult_id( bszid_t bs_id, const cntx_t* cntx )
-=======
 BLIS_INLINE dim_t bli_cntx_get_trsm_blksz_max_dt( num_t dt, bszid_t bs_id, cntx_t* cntx )
 {
 	blksz_t* blksz  = bli_cntx_get_trsm_blksz( bs_id, cntx );
@@ -228,7 +213,6 @@
 }
 
 BLIS_INLINE bszid_t bli_cntx_get_bmult_id( bszid_t bs_id, cntx_t* cntx )
->>>>>>> fb2a6827
 {
 	return cntx->bmults[ bs_id ];
 }
@@ -241,9 +225,6 @@
 	return bmult;
 }
 
-<<<<<<< HEAD
-BLIS_INLINE dim_t bli_cntx_get_bmult_dt( num_t dt, bszid_t bs_id, const cntx_t* cntx )
-=======
 BLIS_INLINE blksz_t* bli_cntx_get_trsm_bmult( bszid_t bs_id, cntx_t* cntx )
 {
 	bszid_t           bm_id  = bli_cntx_get_bmult_id( bs_id, cntx );
@@ -253,7 +234,6 @@
 }
 
 BLIS_INLINE dim_t bli_cntx_get_bmult_dt( num_t dt, bszid_t bs_id, cntx_t* cntx )
->>>>>>> fb2a6827
 {
 	const blksz_t* bmult  = bli_cntx_get_bmult( bs_id, cntx );
 	dim_t          bm_dt  = bli_blksz_get_def( dt, bmult );
@@ -308,18 +288,6 @@
 
 BLIS_INLINE bool bli_cntx_l3_sup_thresh_is_met( num_t dt, dim_t m, dim_t n, dim_t k, const cntx_t* cntx )
 {
-<<<<<<< HEAD
-	if ( m < bli_cntx_get_blksz_def_dt( dt, BLIS_MT, cntx ) ) return TRUE;
-	if ( n < bli_cntx_get_blksz_def_dt( dt, BLIS_NT, cntx ) ) return TRUE;
-	if ( k < bli_cntx_get_blksz_def_dt( dt, BLIS_KT, cntx ) ) return TRUE;
-
-	return FALSE;
-}
-
-// -----------------------------------------------------------------------------
-
-BLIS_INLINE void_fp bli_cntx_get_l3_sup_handler( opid_t op, const cntx_t* cntx )
-=======
 	blksz_t* threshs   = bli_cntx_get_l3_sup_thresh( thresh_id, cntx );
 	dim_t    thresh_dt = bli_blksz_get_def( dt, threshs );
 
@@ -481,16 +449,12 @@
 // -----------------------------------------------------------------------------
 
 BLIS_INLINE func_t* bli_cntx_get_l1v_kers( l1vkr_t ker_id, cntx_t* cntx )
->>>>>>> fb2a6827
 {
 	return cntx->l3_sup_handlers[ op ];
 }
 
 // -----------------------------------------------------------------------------
 
-<<<<<<< HEAD
-BLIS_INLINE bool bli_cntx_ukr_prefers_rows_dt( num_t dt, ukr_t ukr_id, const cntx_t* cntx )
-=======
 BLIS_INLINE func_t* bli_cntx_get_packm_kers( l1mkr_t ker_id, cntx_t* cntx )
 {
 	func_t* func = NULL;
@@ -535,7 +499,6 @@
 }
 
 BLIS_INLINE func_t* bli_cntx_get_unpackm_kers( l1mkr_t ker_id, cntx_t* cntx )
->>>>>>> fb2a6827
 {
 	// This initial value will get overwritten during the switch statement below.
 	ukr_pref_t ukr_pref_id = BLIS_GEMM_UKR_ROW_PREF;
@@ -580,12 +543,6 @@
 		}
 	}
 
-<<<<<<< HEAD
-	return bli_cntx_get_ukr_prefs_dt( dt, ukr_pref_id, cntx );
-}
-
-BLIS_INLINE bool bli_cntx_ukr_prefers_cols_dt( num_t dt, ukr_t ukr_id, const cntx_t* cntx )
-=======
 	return fp;
 }
 
@@ -725,14 +682,10 @@
 }
 
 BLIS_INLINE bool bli_cntx_l3_sup_ker_prefers_cols_dt( num_t dt, stor3_t stor_id, cntx_t* cntx )
->>>>>>> fb2a6827
 {
 	return ! bli_cntx_ukr_prefers_rows_dt( dt, ukr_id, cntx );
 }
 
-<<<<<<< HEAD
-BLIS_INLINE bool bli_cntx_prefers_storage_of( const obj_t* obj, ukr_t ukr_id, const cntx_t* cntx )
-=======
 BLIS_INLINE bool bli_cntx_l3_sup_tri_ker_prefers_cols_dt( num_t dt, stor3_t stor_id, cntx_t* cntx )
 {
 	const bool prefs = bli_cntx_get_l3_sup_tri_ker_prefs_dt( dt, stor_id, cntx );
@@ -742,7 +695,6 @@
 	       ( prefs == FALSE );
 }
 BLIS_INLINE bool bli_cntx_l3_sup_ker_prefers_storage_of( obj_t* obj, stor3_t stor_id, cntx_t* cntx )
->>>>>>> fb2a6827
 {
 	const bool ukr_prefers_rows
 		= bli_cntx_ukr_prefers_rows_dt( bli_obj_dt( obj ), ukr_id, cntx );
@@ -898,24 +850,14 @@
 
 BLIS_EXPORT_BLIS void bli_cntx_clear( cntx_t* cntx );
 
-<<<<<<< HEAD
-BLIS_EXPORT_BLIS void bli_cntx_set_blkszs( cntx_t* cntx, ... );
-=======
 BLIS_EXPORT_BLIS void bli_cntx_set_blkszs( ind_t method, dim_t n_bs, ... );
 
 BLIS_EXPORT_BLIS void bli_cntx_set_trsm_blkszs( dim_t n_bs, ... );
 
 BLIS_EXPORT_BLIS void bli_cntx_set_ind_blkszs( ind_t method, num_t dt, dim_t n_bs, ... );
->>>>>>> fb2a6827
 
 BLIS_EXPORT_BLIS void bli_cntx_set_ind_blkszs( ind_t method, num_t dt, cntx_t* cntx, ... );
 
-<<<<<<< HEAD
-BLIS_EXPORT_BLIS void bli_cntx_set_ukrs( cntx_t* cntx, ... );
-BLIS_EXPORT_BLIS void bli_cntx_set_ukr_prefs( cntx_t* cntx, ... );
-
-BLIS_EXPORT_BLIS void bli_cntx_print( const cntx_t* cntx );
-=======
 BLIS_EXPORT_BLIS void bli_cntx_set_l3_sup_thresh( dim_t n_thresh, ... );
 BLIS_EXPORT_BLIS void bli_cntx_set_l3_sup_handlers( dim_t n_ops, ... );
 BLIS_EXPORT_BLIS void bli_cntx_set_l3_sup_blkszs( dim_t n_bs, ... );
@@ -927,7 +869,6 @@
 BLIS_EXPORT_BLIS void bli_cntx_set_l1v_kers( dim_t n_kers, ... );
 BLIS_EXPORT_BLIS void bli_cntx_set_packm_kers( dim_t n_kers, ... );
 BLIS_EXPORT_BLIS void bli_cntx_set_l3_thresh_funcs( dim_t n_funcs, ... );
->>>>>>> fb2a6827
 
 BLIS_EXPORT_BLIS void bli_cntx_set_l3_sup_handlers( cntx_t* cntx, ... );
 
