--- conflicted
+++ resolved
@@ -62,31 +62,7 @@
 // -- cntx_t query (fields only) -----------------------------------------------
 //
 
-<<<<<<< HEAD
 BLIS_INLINE ind_t bli_cntx_method( const cntx_t* cntx )
-=======
-BLIS_INLINE blksz_t* bli_cntx_blkszs_buf( cntx_t* cntx )
-{
-	return cntx->blkszs;
-}
-BLIS_INLINE bszid_t* bli_cntx_bmults_buf( cntx_t* cntx )
-{
-	return cntx->bmults;
-}
-BLIS_INLINE func_t* bli_cntx_ukrs_buf( cntx_t* cntx )
-{
-	return cntx->ukrs;
-}
-BLIS_INLINE mbool_t* bli_cntx_ukr_prefs_buf( cntx_t* cntx )
-{
-	return cntx->ukr_prefs;
-}
-BLIS_INLINE void_fp* bli_cntx_l3_sup_handlers_buf( cntx_t* cntx )
-{
-	return cntx->l3_sup_handlers;
-}
-BLIS_INLINE ind_t bli_cntx_method( cntx_t* cntx )
->>>>>>> ae10d949
 {
 	return cntx->method;
 }
@@ -155,7 +131,6 @@
 
 // -----------------------------------------------------------------------------
 
-<<<<<<< HEAD
 BLIS_INLINE const func_t* bli_cntx_get_ukrs( ukr_t ukr_id, const cntx_t* cntx )
 {
 	return &cntx->ukrs[ ukr_id ];
@@ -164,28 +139,11 @@
 BLIS_INLINE void_fp bli_cntx_get_ukr_dt( num_t dt, ukr_t ukr_id, const cntx_t* cntx )
 {
 	const func_t* func = bli_cntx_get_ukrs( ukr_id, cntx );
-=======
-BLIS_INLINE func_t* bli_cntx_get_ukrs( ukr_t ukr_id, cntx_t* cntx )
-{
-	func_t* funcs = bli_cntx_ukrs_buf( cntx );
-	func_t* func  = &funcs[ ukr_id ];
-
-	return func;
-}
-
-BLIS_INLINE void_fp bli_cntx_get_ukr_dt( num_t dt, ukr_t ukr_id, cntx_t* cntx )
-{
-	func_t* func = bli_cntx_get_ukrs( ukr_id, cntx );
->>>>>>> ae10d949
 
 	return bli_func_get_dt( dt, func );
 }
 
-<<<<<<< HEAD
 BLIS_INLINE void_fp bli_cntx_get_l3_vir_ukr_dt( num_t dt, ukr_t ukr_id, const cntx_t* cntx )
-=======
-BLIS_INLINE void_fp bli_cntx_get_l3_vir_ukr_dt( num_t dt, ukr_t ukr_id, cntx_t* cntx )
->>>>>>> ae10d949
 {
 	switch ( ukr_id )
 	{
@@ -202,7 +160,6 @@
 
 // -----------------------------------------------------------------------------
 
-<<<<<<< HEAD
 BLIS_INLINE const mbool_t* bli_cntx_get_ukr_prefs( ukr_pref_t pref_id, const cntx_t* cntx )
 {
 	return &cntx->ukr_prefs[ pref_id ];
@@ -211,30 +168,13 @@
 BLIS_INLINE bool bli_cntx_get_ukr_prefs_dt( num_t dt, ukr_pref_t ukr_id, const cntx_t* cntx )
 {
 	const mbool_t* mbool = bli_cntx_get_ukr_prefs( ukr_id, cntx );
-=======
-BLIS_INLINE mbool_t* bli_cntx_get_ukr_prefs( ukr_pref_t ukr_id, cntx_t* cntx )
-{
-	mbool_t* mbools = bli_cntx_ukr_prefs_buf( cntx );
-	mbool_t* mbool  = &mbools[ ukr_id ];
-
-	return mbool;
-}
-
-BLIS_INLINE bool bli_cntx_get_ukr_prefs_dt( num_t dt, ukr_pref_t ukr_id, cntx_t* cntx )
-{
-	mbool_t* mbool = bli_cntx_get_ukr_prefs( ukr_id, cntx );
->>>>>>> ae10d949
 
 	return ( bool )bli_mbool_get_dt( dt, mbool );
 }
 
 // -----------------------------------------------------------------------------
 
-<<<<<<< HEAD
 BLIS_INLINE bool bli_cntx_l3_sup_thresh_is_met( num_t dt, dim_t m, dim_t n, dim_t k, const cntx_t* cntx )
-=======
-BLIS_INLINE bool bli_cntx_l3_sup_thresh_is_met( num_t dt, dim_t m, dim_t n, dim_t k, cntx_t* cntx )
->>>>>>> ae10d949
 {
 	if ( m < bli_cntx_get_blksz_def_dt( dt, BLIS_MT, cntx ) ) return TRUE;
 	if ( n < bli_cntx_get_blksz_def_dt( dt, BLIS_NT, cntx ) ) return TRUE;
@@ -245,7 +185,6 @@
 
 // -----------------------------------------------------------------------------
 
-<<<<<<< HEAD
 BLIS_INLINE void_fp bli_cntx_get_l3_sup_handler( opid_t op, const cntx_t* cntx )
 {
 	return cntx->l3_sup_handlers[ op ];
@@ -254,19 +193,6 @@
 // -----------------------------------------------------------------------------
 
 BLIS_INLINE bool bli_cntx_ukr_prefers_rows_dt( num_t dt, ukr_t ukr_id, const cntx_t* cntx )
-=======
-BLIS_INLINE void_fp bli_cntx_get_l3_sup_handler( opid_t op, cntx_t* cntx )
-{
-	void_fp* funcs = bli_cntx_l3_sup_handlers_buf( cntx );
-	void_fp  func  = funcs[ op ];
-
-	return func;
-}
-
-// -----------------------------------------------------------------------------
-
-BLIS_INLINE bool bli_cntx_ukr_prefers_rows_dt( num_t dt, ukr_t ukr_id, cntx_t* cntx )
->>>>>>> ae10d949
 {
 	// This initial value will get overwritten during the switch statement below.
 	ukr_pref_t ukr_pref_id = BLIS_GEMM_UKR_ROW_PREF;
@@ -314,20 +240,12 @@
 	return bli_cntx_get_ukr_prefs_dt( dt, ukr_pref_id, cntx );
 }
 
-<<<<<<< HEAD
 BLIS_INLINE bool bli_cntx_ukr_prefers_cols_dt( num_t dt, ukr_t ukr_id, const cntx_t* cntx )
-=======
-BLIS_INLINE bool bli_cntx_ukr_prefers_cols_dt( num_t dt, ukr_t ukr_id, cntx_t* cntx )
->>>>>>> ae10d949
 {
 	return ! bli_cntx_ukr_prefers_rows_dt( dt, ukr_id, cntx );
 }
 
-<<<<<<< HEAD
 BLIS_INLINE bool bli_cntx_prefers_storage_of( const obj_t* obj, ukr_t ukr_id, const cntx_t* cntx )
-=======
-BLIS_INLINE bool bli_cntx_prefers_storage_of( obj_t* obj, ukr_t ukr_id, cntx_t* cntx )
->>>>>>> ae10d949
 {
 	const bool ukr_prefers_rows
 		= bli_cntx_ukr_prefers_rows_dt( bli_obj_dt( obj ), ukr_id, cntx );
@@ -338,11 +256,7 @@
 	return FALSE;
 }
 
-<<<<<<< HEAD
 BLIS_INLINE bool bli_cntx_dislikes_storage_of( const obj_t* obj, ukr_t ukr_id, const cntx_t* cntx )
-=======
-BLIS_INLINE bool bli_cntx_dislikes_storage_of( obj_t* obj, ukr_t ukr_id, cntx_t* cntx )
->>>>>>> ae10d949
 {
 	return ! bli_cntx_prefers_storage_of( obj, ukr_id, cntx );
 }
@@ -372,56 +286,29 @@
 	bli_blksz_set_max( bs, dt, &cntx->blkszs[ bs_id ]);
 }
 
-<<<<<<< HEAD
 BLIS_INLINE void bli_cntx_set_ukr( ukr_t ukr_id, const func_t* func, cntx_t* cntx )
 {
 	cntx->ukrs[ ukr_id ] = *func;
-=======
-BLIS_INLINE void bli_cntx_set_ukr( ukr_t ukr_id, func_t* func, cntx_t* cntx )
-{
-	func_t* funcs = bli_cntx_ukrs_buf( cntx );
-
-	funcs[ ukr_id ] = *func;
->>>>>>> ae10d949
 }
 
 BLIS_INLINE void bli_cntx_set_ukr_dt( void_fp fp, num_t dt, ukr_t ker_id, cntx_t* cntx )
 {
-<<<<<<< HEAD
 	bli_func_set_dt( fp, dt, &cntx->ukrs[ ker_id ] );
-=======
-	func_t* func = bli_cntx_get_ukrs( ker_id, cntx );
-
-	bli_func_set_dt( fp, dt, func );
->>>>>>> ae10d949
 }
 
 BLIS_INLINE void bli_cntx_set_ukr_pref( ukr_pref_t ukr_id, mbool_t* prefs, cntx_t* cntx )
 {
-<<<<<<< HEAD
 	cntx->ukr_prefs[ ukr_id ] = *prefs;
 }
 
 BLIS_INLINE void_fp bli_cntx_get_l3_sup_ker_dt( num_t dt, stor3_t stor_id, const cntx_t* cntx )
-=======
-	mbool_t* mbools = bli_cntx_ukr_prefs_buf( cntx );
-
-	mbools[ ukr_id ] = *prefs;
-}
-
-BLIS_INLINE void_fp bli_cntx_get_l3_sup_ker_dt( num_t dt, stor3_t stor_id, cntx_t* cntx )
->>>>>>> ae10d949
 {
 	ukr_t ukr_id = bli_stor3_ukr( stor_id );
 
 	return bli_cntx_get_ukr_dt( dt, ukr_id, cntx );
 }
 
-<<<<<<< HEAD
 BLIS_INLINE dim_t bli_cntx_get_l3_sup_blksz_def_dt( num_t dt, bszid_t bs_id, const cntx_t* cntx )
-=======
-BLIS_INLINE dim_t bli_cntx_get_l3_sup_blksz_def_dt( num_t dt, bszid_t bs_id, cntx_t* cntx )
->>>>>>> ae10d949
 {
 	switch ( bs_id )
 	{
@@ -437,11 +324,7 @@
 	return bli_cntx_get_blksz_def_dt( dt, bs_id, cntx );
 }
 
-<<<<<<< HEAD
 BLIS_INLINE dim_t bli_cntx_get_l3_sup_blksz_max_dt( num_t dt, bszid_t bs_id, const cntx_t* cntx )
-=======
-BLIS_INLINE dim_t bli_cntx_get_l3_sup_blksz_max_dt( num_t dt, bszid_t bs_id, cntx_t* cntx )
->>>>>>> ae10d949
 {
 	switch ( bs_id )
 	{
@@ -464,7 +347,6 @@
 BLIS_EXPORT_BLIS void bli_cntx_clear( cntx_t* cntx );
 
 BLIS_EXPORT_BLIS void bli_cntx_set_blkszs( cntx_t* cntx, ... );
-<<<<<<< HEAD
 
 BLIS_EXPORT_BLIS void bli_cntx_set_ind_blkszs( ind_t method, num_t dt, cntx_t* cntx, ... );
 
@@ -472,13 +354,6 @@
 BLIS_EXPORT_BLIS void bli_cntx_set_ukr_prefs( cntx_t* cntx, ... );
 
 BLIS_EXPORT_BLIS void bli_cntx_print( const cntx_t* cntx );
-=======
-
-BLIS_EXPORT_BLIS void bli_cntx_set_ind_blkszs( ind_t method, num_t dt, cntx_t* cntx, ... );
-
-BLIS_EXPORT_BLIS void bli_cntx_set_ukrs( cntx_t* cntx, ... );
-BLIS_EXPORT_BLIS void bli_cntx_set_ukr_prefs( cntx_t* cntx, ... );
->>>>>>> ae10d949
 
 BLIS_EXPORT_BLIS void bli_cntx_set_l3_sup_handlers( cntx_t* cntx, ... );
 
