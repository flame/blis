--- conflicted
+++ resolved
@@ -43,13 +43,24 @@
 /*
 typedef struct cntx_s
 {
-	blksz_t   blkszs[ BLIS_NUM_BLKSZS ];
-	bszid_t   bmults[ BLIS_NUM_BLKSZS ];
-
-	func_t    ukrs[ BLIS_NUM_UKRS ];
-	mbool_t   ukr_prefs[ BLIS_NUM_UKR_PREFS ];
-
-	void_fp   l3_sup_handlers[ BLIS_NUM_LEVEL3_OPS ];
+	blksz_t*  blkszs;
+	bszid_t*  bmults;
+
+	func_t*   l3_vir_ukrs;
+	func_t*   l3_nat_ukrs;
+	mbool_t*  l3_nat_ukrs_prefs;
+
+	blksz_t*  l3_sup_thresh;
+	void**    l3_sup_handlers;
+	blksz_t*  l3_sup_blkszs;
+	func_t*   l3_sup_kers;
+	mbool_t*  l3_sup_kers_prefs;
+
+	func_t*   l1f_kers;
+	func_t*   l1v_kers;
+
+	func_t*   packm_kers;
+	func_t*   unpackm_kers;
 
 	ind_t     method;
 
@@ -62,9 +73,6 @@
 // -- cntx_t query (fields only) -----------------------------------------------
 //
 
-<<<<<<< HEAD
-BLIS_INLINE ind_t bli_cntx_method( const cntx_t* cntx )
-=======
 BLIS_INLINE blksz_t* bli_cntx_blkszs_buf( cntx_t* cntx )
 {
 	return cntx->blkszs;
@@ -142,7 +150,6 @@
 	return cntx->unpackm_kers;
 }
 BLIS_INLINE ind_t bli_cntx_method( cntx_t* cntx )
->>>>>>> fb2a6827
 {
 	return cntx->method;
 }
@@ -164,15 +171,15 @@
 // -- cntx_t query (complex) ---------------------------------------------------
 //
 
-BLIS_INLINE const blksz_t* bli_cntx_get_blksz( bszid_t bs_id, const cntx_t* cntx )
-{
+BLIS_INLINE blksz_t* bli_cntx_get_blksz( bszid_t bs_id, cntx_t* cntx )
+{
+	blksz_t* blkszs = bli_cntx_blkszs_buf( cntx );
+	blksz_t* blksz  = &blkszs[ bs_id ];
+
 	// Return the address of the blksz_t identified by bs_id.
-	return &cntx->blkszs[ bs_id ];
-}
-
-<<<<<<< HEAD
-BLIS_INLINE dim_t bli_cntx_get_blksz_def_dt( num_t dt, bszid_t bs_id, const cntx_t* cntx )
-=======
+	return blksz;
+}
+
 BLIS_INLINE blksz_t* bli_cntx_get_trsm_blksz( bszid_t bs_id, cntx_t* cntx )
 {
     blksz_t* blkszs = bli_cntx_trsm_blkszs_buf( cntx );
@@ -184,18 +191,14 @@
 }
 
 BLIS_INLINE dim_t bli_cntx_get_blksz_def_dt( num_t dt, bszid_t bs_id, cntx_t* cntx )
->>>>>>> fb2a6827
-{
-	const blksz_t* blksz  = bli_cntx_get_blksz( bs_id, cntx );
-	dim_t          bs_dt  = bli_blksz_get_def( dt, blksz );
+{
+	blksz_t* blksz  = bli_cntx_get_blksz( bs_id, cntx );
+	dim_t    bs_dt  = bli_blksz_get_def( dt, blksz );
 
 	// Return the main (default) blocksize value for the datatype given.
 	return bs_dt;
 }
 
-<<<<<<< HEAD
-BLIS_INLINE dim_t bli_cntx_get_blksz_max_dt( num_t dt, bszid_t bs_id, const cntx_t* cntx )
-=======
 BLIS_INLINE dim_t bli_cntx_get_trsm_blksz_def_dt( num_t dt, bszid_t bs_id, cntx_t* cntx )
 {
 	blksz_t* blksz  = bli_cntx_get_trsm_blksz( bs_id, cntx );
@@ -206,18 +209,14 @@
 }
 
 BLIS_INLINE dim_t bli_cntx_get_blksz_max_dt( num_t dt, bszid_t bs_id, cntx_t* cntx )
->>>>>>> fb2a6827
-{
-	const blksz_t* blksz  = bli_cntx_get_blksz( bs_id, cntx );
-	dim_t          bs_dt  = bli_blksz_get_max( dt, blksz );
+{
+	blksz_t* blksz  = bli_cntx_get_blksz( bs_id, cntx );
+	dim_t    bs_dt  = bli_blksz_get_max( dt, blksz );
 
 	// Return the auxiliary (maximum) blocksize value for the datatype given.
 	return bs_dt;
 }
 
-<<<<<<< HEAD
-BLIS_INLINE bszid_t bli_cntx_get_bmult_id( bszid_t bs_id, const cntx_t* cntx )
-=======
 BLIS_INLINE dim_t bli_cntx_get_trsm_blksz_max_dt( num_t dt, bszid_t bs_id, cntx_t* cntx )
 {
 	blksz_t* blksz  = bli_cntx_get_trsm_blksz( bs_id, cntx );
@@ -228,22 +227,21 @@
 }
 
 BLIS_INLINE bszid_t bli_cntx_get_bmult_id( bszid_t bs_id, cntx_t* cntx )
->>>>>>> fb2a6827
-{
-	return cntx->bmults[ bs_id ];
-}
-
-BLIS_INLINE const blksz_t* bli_cntx_get_bmult( bszid_t bs_id, const cntx_t* cntx )
-{
-	bszid_t        bm_id  = bli_cntx_get_bmult_id( bs_id, cntx );
-	const blksz_t* bmult  = bli_cntx_get_blksz( bm_id, cntx );
+{
+	bszid_t* restrict bmults = bli_cntx_bmults_buf( cntx );
+	bszid_t           bm_id  = bmults[ bs_id ];
+
+	return bm_id;
+}
+
+BLIS_INLINE blksz_t* bli_cntx_get_bmult( bszid_t bs_id, cntx_t* cntx )
+{
+	bszid_t           bm_id  = bli_cntx_get_bmult_id( bs_id, cntx );
+	blksz_t* restrict bmult  = bli_cntx_get_blksz( bm_id, cntx );
 
 	return bmult;
 }
 
-<<<<<<< HEAD
-BLIS_INLINE dim_t bli_cntx_get_bmult_dt( num_t dt, bszid_t bs_id, const cntx_t* cntx )
-=======
 BLIS_INLINE blksz_t* bli_cntx_get_trsm_bmult( bszid_t bs_id, cntx_t* cntx )
 {
 	bszid_t           bm_id  = bli_cntx_get_bmult_id( bs_id, cntx );
@@ -253,73 +251,75 @@
 }
 
 BLIS_INLINE dim_t bli_cntx_get_bmult_dt( num_t dt, bszid_t bs_id, cntx_t* cntx )
->>>>>>> fb2a6827
-{
-	const blksz_t* bmult  = bli_cntx_get_bmult( bs_id, cntx );
-	dim_t          bm_dt  = bli_blksz_get_def( dt, bmult );
+{
+	blksz_t* bmult  = bli_cntx_get_bmult( bs_id, cntx );
+	dim_t    bm_dt  = bli_blksz_get_def( dt, bmult );
 
 	return bm_dt;
 }
 
 // -----------------------------------------------------------------------------
 
-BLIS_INLINE const func_t* bli_cntx_get_ukrs( ukr_t ukr_id, const cntx_t* cntx )
-{
-	return &cntx->ukrs[ ukr_id ];
-}
-
-BLIS_INLINE void_fp bli_cntx_get_ukr_dt( num_t dt, ukr_t ukr_id, const cntx_t* cntx )
-{
-	const func_t* func = bli_cntx_get_ukrs( ukr_id, cntx );
+BLIS_INLINE func_t* bli_cntx_get_l3_vir_ukrs( l3ukr_t ukr_id, cntx_t* cntx )
+{
+	func_t* funcs = bli_cntx_l3_vir_ukrs_buf( cntx );
+	func_t* func  = &funcs[ ukr_id ];
+
+	return func;
+}
+
+BLIS_INLINE void_fp bli_cntx_get_l3_vir_ukr_dt( num_t dt, l3ukr_t ukr_id, cntx_t* cntx )
+{
+	func_t* func = bli_cntx_get_l3_vir_ukrs( ukr_id, cntx );
 
 	return bli_func_get_dt( dt, func );
 }
 
-BLIS_INLINE void_fp bli_cntx_get_l3_vir_ukr_dt( num_t dt, ukr_t ukr_id, const cntx_t* cntx )
-{
-	switch ( ukr_id )
-	{
-		case BLIS_GEMM_UKR:       ukr_id = BLIS_GEMM_VIR_UKR; break;
-		case BLIS_TRSM_L_UKR:     ukr_id = BLIS_TRSM_L_VIR_UKR; break;
-		case BLIS_TRSM_U_UKR:     ukr_id = BLIS_TRSM_U_VIR_UKR; break;
-		case BLIS_GEMMTRSM_L_UKR: ukr_id = BLIS_GEMMTRSM_L_VIR_UKR; break;
-		case BLIS_GEMMTRSM_U_UKR: ukr_id = BLIS_GEMMTRSM_U_VIR_UKR; break;
-		default: break;
-	};
-
-	return bli_cntx_get_ukr_dt( dt, ukr_id, cntx );
-}
-
-// -----------------------------------------------------------------------------
-
-BLIS_INLINE const mbool_t* bli_cntx_get_ukr_prefs( ukr_pref_t pref_id, const cntx_t* cntx )
-{
-	return &cntx->ukr_prefs[ pref_id ];
-}
-
-BLIS_INLINE bool bli_cntx_get_ukr_prefs_dt( num_t dt, ukr_pref_t ukr_id, const cntx_t* cntx )
-{
-	const mbool_t* mbool = bli_cntx_get_ukr_prefs( ukr_id, cntx );
+BLIS_INLINE func_t* bli_cntx_get_l3_nat_ukrs( l3ukr_t ukr_id, cntx_t* cntx )
+{
+	func_t* funcs = bli_cntx_l3_nat_ukrs_buf( cntx );
+	func_t* func  = &funcs[ ukr_id ];
+
+	return func;
+}
+
+BLIS_INLINE void_fp bli_cntx_get_l3_nat_ukr_dt( num_t dt, l3ukr_t ukr_id, cntx_t* cntx )
+{
+	func_t* func = bli_cntx_get_l3_nat_ukrs( ukr_id, cntx );
+
+	return bli_func_get_dt( dt, func );
+}
+
+// -----------------------------------------------------------------------------
+
+BLIS_INLINE mbool_t* bli_cntx_get_l3_nat_ukr_prefs( l3ukr_t ukr_id, cntx_t* cntx )
+{
+	mbool_t* mbools = bli_cntx_l3_nat_ukrs_prefs_buf( cntx );
+	mbool_t* mbool  = &mbools[ ukr_id ];
+
+	return mbool;
+}
+
+BLIS_INLINE bool bli_cntx_get_l3_nat_ukr_prefs_dt( num_t dt, l3ukr_t ukr_id, cntx_t* cntx )
+{
+	mbool_t* mbool = bli_cntx_get_l3_nat_ukr_prefs( ukr_id, cntx );
 
 	return ( bool )bli_mbool_get_dt( dt, mbool );
 }
 
 // -----------------------------------------------------------------------------
 
-BLIS_INLINE bool bli_cntx_l3_sup_thresh_is_met( num_t dt, dim_t m, dim_t n, dim_t k, const cntx_t* cntx )
-{
-<<<<<<< HEAD
-	if ( m < bli_cntx_get_blksz_def_dt( dt, BLIS_MT, cntx ) ) return TRUE;
-	if ( n < bli_cntx_get_blksz_def_dt( dt, BLIS_NT, cntx ) ) return TRUE;
-	if ( k < bli_cntx_get_blksz_def_dt( dt, BLIS_KT, cntx ) ) return TRUE;
-
-	return FALSE;
-}
-
-// -----------------------------------------------------------------------------
-
-BLIS_INLINE void_fp bli_cntx_get_l3_sup_handler( opid_t op, const cntx_t* cntx )
-=======
+BLIS_INLINE blksz_t* bli_cntx_get_l3_sup_thresh( threshid_t thresh_id, cntx_t* cntx )
+{
+	blksz_t* threshs = bli_cntx_l3_sup_thresh_buf( cntx );
+	blksz_t* thresh  = &threshs[ thresh_id ];
+
+	// Return the address of the blksz_t identified by thresh_id.
+	return thresh;
+}
+
+BLIS_INLINE dim_t bli_cntx_get_l3_sup_thresh_dt( num_t dt, threshid_t thresh_id, cntx_t* cntx )
+{
 	blksz_t* threshs   = bli_cntx_get_l3_sup_thresh( thresh_id, cntx );
 	dim_t    thresh_dt = bli_blksz_get_def( dt, threshs );
 
@@ -481,16 +481,22 @@
 // -----------------------------------------------------------------------------
 
 BLIS_INLINE func_t* bli_cntx_get_l1v_kers( l1vkr_t ker_id, cntx_t* cntx )
->>>>>>> fb2a6827
-{
-	return cntx->l3_sup_handlers[ op ];
-}
-
-// -----------------------------------------------------------------------------
-
-<<<<<<< HEAD
-BLIS_INLINE bool bli_cntx_ukr_prefers_rows_dt( num_t dt, ukr_t ukr_id, const cntx_t* cntx )
-=======
+{
+	func_t* funcs = bli_cntx_l1v_kers_buf( cntx );
+	func_t* func  = &funcs[ ker_id ];
+
+	return func;
+}
+
+BLIS_INLINE void_fp bli_cntx_get_l1v_ker_dt( num_t dt, l1vkr_t ker_id, cntx_t* cntx )
+{
+	func_t* func = bli_cntx_get_l1v_kers( ker_id, cntx );
+
+	return bli_func_get_dt( dt, func );
+}
+
+// -----------------------------------------------------------------------------
+
 BLIS_INLINE func_t* bli_cntx_get_packm_kers( l1mkr_t ker_id, cntx_t* cntx )
 {
 	func_t* func = NULL;
@@ -535,57 +541,37 @@
 }
 
 BLIS_INLINE func_t* bli_cntx_get_unpackm_kers( l1mkr_t ker_id, cntx_t* cntx )
->>>>>>> fb2a6827
-{
-	// This initial value will get overwritten during the switch statement below.
-	ukr_pref_t ukr_pref_id = BLIS_GEMM_UKR_ROW_PREF;
-
-	// Get the correct preference from the kernel ID.
-	switch ( ukr_id )
+{
+	func_t* func = NULL;
+
+	// Only index to the requested unpackm func_t if the unpackm kernel being
+	// requested is one that is explicitly supported.
+	if ( 0 <= ( gint_t )ker_id &&
+	          ( gint_t )ker_id < BLIS_NUM_UNPACKM_KERS )
 	{
-		case BLIS_GEMM_VIR_UKR: // fallthrough
-		case BLIS_GEMM_UKR: ukr_pref_id = BLIS_GEMM_UKR_ROW_PREF; break;
-		case BLIS_TRSM_L_VIR_UKR: // fallthrough
-		case BLIS_TRSM_L_UKR: ukr_pref_id = BLIS_TRSM_L_UKR_ROW_PREF; break;
-		case BLIS_TRSM_U_VIR_UKR: // fallthrough
-		case BLIS_TRSM_U_UKR: ukr_pref_id = BLIS_TRSM_U_UKR_ROW_PREF; break;
-		case BLIS_GEMMTRSM_L_VIR_UKR: // fallthrough
-		case BLIS_GEMMTRSM_L_UKR: ukr_pref_id = BLIS_GEMMTRSM_L_UKR_ROW_PREF; break;
-		case BLIS_GEMMTRSM_U_VIR_UKR: // fallthrough
-		case BLIS_GEMMTRSM_U_UKR: ukr_pref_id = BLIS_GEMMTRSM_U_UKR_ROW_PREF; break;
-		case BLIS_GEMMSUP_RRR_UKR: ukr_pref_id = BLIS_GEMMSUP_RRR_UKR_ROW_PREF; break;
-		case BLIS_GEMMSUP_RRC_UKR: ukr_pref_id = BLIS_GEMMSUP_RRC_UKR_ROW_PREF; break;
-		case BLIS_GEMMSUP_RCR_UKR: ukr_pref_id = BLIS_GEMMSUP_RCR_UKR_ROW_PREF; break;
-		case BLIS_GEMMSUP_RCC_UKR: ukr_pref_id = BLIS_GEMMSUP_RCC_UKR_ROW_PREF; break;
-		case BLIS_GEMMSUP_CRR_UKR: ukr_pref_id = BLIS_GEMMSUP_CRR_UKR_ROW_PREF; break;
-		case BLIS_GEMMSUP_CRC_UKR: ukr_pref_id = BLIS_GEMMSUP_CRC_UKR_ROW_PREF; break;
-		case BLIS_GEMMSUP_CCR_UKR: ukr_pref_id = BLIS_GEMMSUP_CCR_UKR_ROW_PREF; break;
-		case BLIS_GEMMSUP_CCC_UKR: ukr_pref_id = BLIS_GEMMSUP_CCC_UKR_ROW_PREF; break;
-		case BLIS_GEMMSUP_XXX_UKR: ukr_pref_id = BLIS_GEMMSUP_XXX_UKR_ROW_PREF; break;
-		default: break; // TODO: should be an error condition
+		func_t* funcs = bli_cntx_unpackm_kers_buf( cntx );
+
+		func = &funcs[ ker_id ];
 	}
 
-	// For virtual ukernels during non-native execution, use the real projection of
-	// the datatype.
-	if ( bli_cntx_method( cntx ) != BLIS_NAT )
+	return func;
+}
+
+BLIS_INLINE void_fp bli_cntx_get_unpackm_ker_dt( num_t dt, l1mkr_t ker_id, cntx_t* cntx )
+{
+	void_fp fp = NULL;
+
+	// Only query the context for the unpackm func_t (and then extract the
+	// datatype-specific function pointer) if the unpackm kernel being
+	// requested is one that is explicitly supported.
+	if ( 0 <= ( gint_t )ker_id &&
+	          ( gint_t )ker_id < BLIS_NUM_UNPACKM_KERS )
 	{
-		switch ( ukr_id )
-		{
-			case BLIS_GEMM_VIR_UKR: // fallthrough
-			case BLIS_TRSM_L_VIR_UKR: // fallthrough
-			case BLIS_TRSM_U_VIR_UKR: // fallthrough
-			case BLIS_GEMMTRSM_L_VIR_UKR: // fallthrough
-			case BLIS_GEMMTRSM_U_VIR_UKR: dt = bli_dt_proj_to_real( dt ); break;
-			default: break;
-		}
+		func_t* func = bli_cntx_get_unpackm_kers( ker_id, cntx );
+
+		fp = bli_func_get_dt( dt, func );
 	}
 
-<<<<<<< HEAD
-	return bli_cntx_get_ukr_prefs_dt( dt, ukr_pref_id, cntx );
-}
-
-BLIS_INLINE bool bli_cntx_ukr_prefers_cols_dt( num_t dt, ukr_t ukr_id, const cntx_t* cntx )
-=======
 	return fp;
 }
 
@@ -725,37 +711,41 @@
 }
 
 BLIS_INLINE bool bli_cntx_l3_sup_ker_prefers_cols_dt( num_t dt, stor3_t stor_id, cntx_t* cntx )
->>>>>>> fb2a6827
-{
-	return ! bli_cntx_ukr_prefers_rows_dt( dt, ukr_id, cntx );
-}
-
-<<<<<<< HEAD
-BLIS_INLINE bool bli_cntx_prefers_storage_of( const obj_t* obj, ukr_t ukr_id, const cntx_t* cntx )
-=======
-BLIS_INLINE bool bli_cntx_l3_sup_tri_ker_prefers_cols_dt( num_t dt, stor3_t stor_id, cntx_t* cntx )
-{
-	const bool prefs = bli_cntx_get_l3_sup_tri_ker_prefs_dt( dt, stor_id, cntx );
+{
+	const bool prefs = bli_cntx_get_l3_sup_ker_prefs_dt( dt, stor_id, cntx );
 
 	// A ukernel preference of FALSE means the ukernel prefers column storage.
 	return ( bool )
 	       ( prefs == FALSE );
 }
+
+BLIS_INLINE bool bli_cntx_l3_sup_tri_ker_prefers_cols_dt( num_t dt, stor3_t stor_id, cntx_t* cntx )
+{
+	const bool prefs = bli_cntx_get_l3_sup_tri_ker_prefs_dt( dt, stor_id, cntx );
+
+	// A ukernel preference of FALSE means the ukernel prefers column storage.
+	return ( bool )
+	       ( prefs == FALSE );
+}
 BLIS_INLINE bool bli_cntx_l3_sup_ker_prefers_storage_of( obj_t* obj, stor3_t stor_id, cntx_t* cntx )
->>>>>>> fb2a6827
-{
-	const bool ukr_prefers_rows
-		= bli_cntx_ukr_prefers_rows_dt( bli_obj_dt( obj ), ukr_id, cntx );
-
-	if      ( bli_obj_is_row_stored( obj ) &&  ukr_prefers_rows ) return TRUE;
-	else if ( bli_obj_is_col_stored( obj ) && !ukr_prefers_rows ) return TRUE;
-
-	return FALSE;
-}
-
-BLIS_INLINE bool bli_cntx_dislikes_storage_of( const obj_t* obj, ukr_t ukr_id, const cntx_t* cntx )
-{
-	return ! bli_cntx_prefers_storage_of( obj, ukr_id, cntx );
+{
+	const num_t dt    = bli_obj_dt( obj );
+	const bool  ukr_prefers_rows
+	                  = bli_cntx_l3_sup_ker_prefers_rows_dt( dt, stor_id, cntx );
+	const bool  ukr_prefers_cols
+	                  = bli_cntx_l3_sup_ker_prefers_cols_dt( dt, stor_id, cntx );
+	bool        r_val = FALSE;
+
+	if      ( bli_obj_is_row_stored( obj ) && ukr_prefers_rows ) r_val = TRUE;
+	else if ( bli_obj_is_col_stored( obj ) && ukr_prefers_cols ) r_val = TRUE;
+
+	return r_val;
+}
+
+BLIS_INLINE bool bli_cntx_l3_sup_ker_dislikes_storage_of( obj_t* obj, stor3_t stor_id, cntx_t* cntx )
+{
+	return ( bool )
+	       !bli_cntx_l3_sup_ker_prefers_storage_of( obj, stor_id, cntx );
 }
 
 // -----------------------------------------------------------------------------
@@ -824,72 +814,90 @@
 
 BLIS_INLINE void bli_cntx_set_blksz( bszid_t bs_id, blksz_t* blksz, bszid_t mult_id, cntx_t* cntx )
 {
-	cntx->blkszs[ bs_id ] = *blksz;
-	cntx->bmults[ bs_id ] = mult_id;
+	blksz_t* blkszs = bli_cntx_blkszs_buf( cntx );
+	bszid_t* bmults = bli_cntx_bmults_buf( cntx );
+
+	blkszs[ bs_id ] = *blksz;
+	bmults[ bs_id ] = mult_id;
 }
 
 BLIS_INLINE void bli_cntx_set_blksz_def_dt( num_t dt, bszid_t bs_id, dim_t bs, cntx_t* cntx )
 {
-	bli_blksz_set_def( bs, dt, &cntx->blkszs[ bs_id ] );
+	blksz_t* blkszs = bli_cntx_blkszs_buf( cntx );
+	blksz_t* blksz  = &blkszs[ bs_id ];
+
+	bli_blksz_set_def( bs, dt, blksz );
 }
 
 BLIS_INLINE void bli_cntx_set_blksz_max_dt( num_t dt, bszid_t bs_id, dim_t bs, cntx_t* cntx )
 {
-	bli_blksz_set_max( bs, dt, &cntx->blkszs[ bs_id ]);
-}
-
-BLIS_INLINE void bli_cntx_set_ukr( ukr_t ukr_id, const func_t* func, cntx_t* cntx )
-{
-	cntx->ukrs[ ukr_id ] = *func;
-}
-
-BLIS_INLINE void bli_cntx_set_ukr_dt( void_fp fp, num_t dt, ukr_t ker_id, cntx_t* cntx )
-{
-	bli_func_set_dt( fp, dt, &cntx->ukrs[ ker_id ] );
-}
-
-BLIS_INLINE void bli_cntx_set_ukr_pref( ukr_pref_t ukr_id, mbool_t* prefs, cntx_t* cntx )
-{
-	cntx->ukr_prefs[ ukr_id ] = *prefs;
-}
-
-BLIS_INLINE void_fp bli_cntx_get_l3_sup_ker_dt( num_t dt, stor3_t stor_id, const cntx_t* cntx )
-{
-	ukr_t ukr_id = bli_stor3_ukr( stor_id );
-
-	return bli_cntx_get_ukr_dt( dt, ukr_id, cntx );
-}
-
-BLIS_INLINE dim_t bli_cntx_get_l3_sup_blksz_def_dt( num_t dt, bszid_t bs_id, const cntx_t* cntx )
-{
-	switch ( bs_id )
-	{
-		case BLIS_MR: bs_id = BLIS_MR_SUP; break;
-		case BLIS_NR: bs_id = BLIS_NR_SUP; break;
-		case BLIS_KR: bs_id = BLIS_KR_SUP; break;
-		case BLIS_MC: bs_id = BLIS_MC_SUP; break;
-		case BLIS_NC: bs_id = BLIS_NC_SUP; break;
-		case BLIS_KC: bs_id = BLIS_KC_SUP; break;
-		default: break;
-	};
-
-	return bli_cntx_get_blksz_def_dt( dt, bs_id, cntx );
-}
-
-BLIS_INLINE dim_t bli_cntx_get_l3_sup_blksz_max_dt( num_t dt, bszid_t bs_id, const cntx_t* cntx )
-{
-	switch ( bs_id )
-	{
-		case BLIS_MR: bs_id = BLIS_MR_SUP; break;
-		case BLIS_NR: bs_id = BLIS_NR_SUP; break;
-		case BLIS_KR: bs_id = BLIS_KR_SUP; break;
-		case BLIS_MC: bs_id = BLIS_MC_SUP; break;
-		case BLIS_NC: bs_id = BLIS_NC_SUP; break;
-		case BLIS_KC: bs_id = BLIS_KC_SUP; break;
-		default: break;
-	};
-
-	return bli_cntx_get_blksz_max_dt( dt, bs_id, cntx );
+	blksz_t* blkszs = bli_cntx_blkszs_buf( cntx );
+	blksz_t* blksz  = &blkszs[ bs_id ];
+
+	bli_blksz_set_max( bs, dt, blksz );
+}
+
+BLIS_INLINE void bli_cntx_set_l3_vir_ukr( l3ukr_t ukr_id, func_t* func, cntx_t* cntx )
+{
+	func_t* funcs = bli_cntx_l3_vir_ukrs_buf( cntx );
+
+	funcs[ ukr_id ] = *func;
+}
+
+BLIS_INLINE void bli_cntx_set_l3_nat_ukr( l3ukr_t ukr_id, func_t* func, cntx_t* cntx )
+{
+	func_t* funcs = bli_cntx_l3_nat_ukrs_buf( cntx );
+
+	funcs[ ukr_id ] = *func;
+}
+
+BLIS_INLINE void bli_cntx_set_l3_nat_ukr_prefs( l3ukr_t ukr_id, mbool_t* prefs, cntx_t* cntx )
+{
+	mbool_t* mbools = bli_cntx_l3_nat_ukrs_prefs_buf( cntx );
+
+	mbools[ ukr_id ] = *prefs;
+}
+
+BLIS_INLINE void bli_cntx_set_l1f_ker( l1fkr_t ker_id, func_t* func, cntx_t* cntx )
+{
+	func_t* funcs = bli_cntx_l1f_kers_buf( cntx );
+
+	funcs[ ker_id ] = *func;
+}
+
+BLIS_INLINE void bli_cntx_set_l1v_ker( l1vkr_t ker_id, func_t* func, cntx_t* cntx )
+{
+	func_t* funcs = bli_cntx_l1v_kers_buf( cntx );
+
+	funcs[ ker_id ] = *func;
+}
+
+BLIS_INLINE void bli_cntx_set_packm_ker( l1mkr_t ker_id, func_t* func, cntx_t* cntx )
+{
+	func_t* funcs = bli_cntx_get_packm_kers( ker_id, cntx );
+
+	funcs[ ker_id ] = *func;
+}
+
+BLIS_INLINE void bli_cntx_set_packm_ker_dt( void_fp fp, num_t dt, l1mkr_t ker_id, cntx_t* cntx )
+{
+	func_t* func = ( func_t* )bli_cntx_get_packm_kers( ker_id, cntx );
+
+	bli_func_set_dt( fp, dt, func );
+}
+
+BLIS_INLINE void bli_cntx_set_unpackm_ker( l1mkr_t ker_id, func_t* func, cntx_t* cntx )
+{
+	func_t* funcs = bli_cntx_get_unpackm_kers( ker_id, cntx );
+
+	funcs[ ker_id ] = *func;
+}
+
+BLIS_INLINE void bli_cntx_set_unpackm_ker_dt( void_fp fp, num_t dt, l1mkr_t ker_id, cntx_t* cntx )
+{
+	func_t* func = ( func_t* )bli_cntx_get_unpackm_kers( ker_id, cntx );
+
+	bli_func_set_dt( fp, dt, func );
 }
 
 // -----------------------------------------------------------------------------
@@ -898,24 +906,15 @@
 
 BLIS_EXPORT_BLIS void bli_cntx_clear( cntx_t* cntx );
 
-<<<<<<< HEAD
-BLIS_EXPORT_BLIS void bli_cntx_set_blkszs( cntx_t* cntx, ... );
-=======
 BLIS_EXPORT_BLIS void bli_cntx_set_blkszs( ind_t method, dim_t n_bs, ... );
 
 BLIS_EXPORT_BLIS void bli_cntx_set_trsm_blkszs( dim_t n_bs, ... );
 
 BLIS_EXPORT_BLIS void bli_cntx_set_ind_blkszs( ind_t method, num_t dt, dim_t n_bs, ... );
->>>>>>> fb2a6827
-
-BLIS_EXPORT_BLIS void bli_cntx_set_ind_blkszs( ind_t method, num_t dt, cntx_t* cntx, ... );
-
-<<<<<<< HEAD
-BLIS_EXPORT_BLIS void bli_cntx_set_ukrs( cntx_t* cntx, ... );
-BLIS_EXPORT_BLIS void bli_cntx_set_ukr_prefs( cntx_t* cntx, ... );
-
-BLIS_EXPORT_BLIS void bli_cntx_print( const cntx_t* cntx );
-=======
+
+BLIS_EXPORT_BLIS void bli_cntx_set_l3_nat_ukrs( dim_t n_ukrs, ... );
+BLIS_EXPORT_BLIS void bli_cntx_set_l3_vir_ukrs( dim_t n_ukrs, ... );
+
 BLIS_EXPORT_BLIS void bli_cntx_set_l3_sup_thresh( dim_t n_thresh, ... );
 BLIS_EXPORT_BLIS void bli_cntx_set_l3_sup_handlers( dim_t n_ops, ... );
 BLIS_EXPORT_BLIS void bli_cntx_set_l3_sup_blkszs( dim_t n_bs, ... );
@@ -927,9 +926,8 @@
 BLIS_EXPORT_BLIS void bli_cntx_set_l1v_kers( dim_t n_kers, ... );
 BLIS_EXPORT_BLIS void bli_cntx_set_packm_kers( dim_t n_kers, ... );
 BLIS_EXPORT_BLIS void bli_cntx_set_l3_thresh_funcs( dim_t n_funcs, ... );
->>>>>>> fb2a6827
-
-BLIS_EXPORT_BLIS void bli_cntx_set_l3_sup_handlers( cntx_t* cntx, ... );
+
+BLIS_EXPORT_BLIS void bli_cntx_print( cntx_t* cntx );
 
 
 #endif
