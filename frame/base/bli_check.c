/*

   BLIS
   An object-based framework for developing high-performance BLAS-like
   libraries.

   Copyright (C) 2014, The University of Texas at Austin
   Copyright (C) 2018 - 2024, Advanced Micro Devices, Inc. All rights reserved.

   Redistribution and use in source and binary forms, with or without
   modification, are permitted provided that the following conditions are
   met:
    - Redistributions of source code must retain the above copyright
      notice, this list of conditions and the following disclaimer.
    - Redistributions in binary form must reproduce the above copyright
      notice, this list of conditions and the following disclaimer in the
      documentation and/or other materials provided with the distribution.
    - Neither the name(s) of the copyright holder(s) nor the names of its
      contributors may be used to endorse or promote products derived
      from this software without specific prior written permission.

   THIS SOFTWARE IS PROVIDED BY THE COPYRIGHT HOLDERS AND CONTRIBUTORS
   "AS IS" AND ANY EXPRESS OR IMPLIED WARRANTIES, INCLUDING, BUT NOT
   LIMITED TO, THE IMPLIED WARRANTIES OF MERCHANTABILITY AND FITNESS FOR
   A PARTICULAR PURPOSE ARE DISCLAIMED. IN NO EVENT SHALL THE COPYRIGHT
   HOLDER OR CONTRIBUTORS BE LIABLE FOR ANY DIRECT, INDIRECT, INCIDENTAL,
   SPECIAL, EXEMPLARY, OR CONSEQUENTIAL DAMAGES (INCLUDING, BUT NOT
   LIMITED TO, PROCUREMENT OF SUBSTITUTE GOODS OR SERVICES; LOSS OF USE,
   DATA, OR PROFITS; OR BUSINESS INTERRUPTION) HOWEVER CAUSED AND ON ANY
   THEORY OF LIABILITY, WHETHER IN CONTRACT, STRICT LIABILITY, OR TORT
   (INCLUDING NEGLIGENCE OR OTHERWISE) ARISING IN ANY WAY OUT OF THE USE
   OF THIS SOFTWARE, EVEN IF ADVISED OF THE POSSIBILITY OF SUCH DAMAGE.

*/

#include "blis.h"

// -- General stuff ------------------------------------------------------------

err_t bli_check_error_code_helper( gint_t code, const char* file, guint_t line )
{
	if ( code == BLIS_SUCCESS ) return code;

	if ( BLIS_ERROR_CODE_MAX < code && code < BLIS_ERROR_CODE_MIN )
	{
		bli_print_msg( bli_error_string_for_code( code ),
		               file, line );
		bli_abort();
	}
	else
	{
		bli_print_msg( bli_error_string_for_code( BLIS_UNDEFINED_ERROR_CODE ),
		               file, line );
		bli_abort();
	}

	return code;
}

err_t bli_check_valid_error_level( errlev_t level )
{
	err_t e_val = BLIS_SUCCESS;

	if ( level != BLIS_NO_ERROR_CHECKING &&
	     level != BLIS_FULL_ERROR_CHECKING )
		e_val = BLIS_INVALID_ERROR_CHECKING_LEVEL;

	return e_val;
}

err_t bli_check_null_pointer( const void* ptr )
{
	err_t e_val = BLIS_SUCCESS;

	if ( ptr == NULL )
		e_val = BLIS_NULL_POINTER;

	return e_val;
}

// -- Parameter-related checks -------------------------------------------------

err_t bli_check_valid_side( side_t side )
{
	err_t e_val = BLIS_SUCCESS;

	if ( side != BLIS_LEFT &&
	     side != BLIS_RIGHT /*&&
	     side != BLIS_TOP &&
	     side != BLIS_BOTTOM*/ )
		e_val = BLIS_INVALID_SIDE;

	return e_val;
}

err_t bli_check_valid_uplo( uplo_t uplo )
{
	err_t e_val = BLIS_SUCCESS;

	if ( !bli_is_lower( uplo ) &&
	     !bli_is_upper( uplo ) )
		e_val = BLIS_INVALID_UPLO;

	return e_val;
}

err_t bli_check_valid_trans( trans_t trans )
{
	err_t e_val = BLIS_SUCCESS;

	if ( trans != BLIS_NO_TRANSPOSE &&
	     trans != BLIS_TRANSPOSE &&
	     trans != BLIS_CONJ_NO_TRANSPOSE &&
	     trans != BLIS_CONJ_TRANSPOSE )
		e_val = BLIS_INVALID_TRANS;

	return e_val;
}

err_t bli_check_valid_diag( diag_t diag )
{
	err_t e_val = BLIS_SUCCESS;

	if ( diag != BLIS_NONUNIT_DIAG &&
	     diag != BLIS_UNIT_DIAG )
		e_val = BLIS_INVALID_DIAG;

	return e_val;
}

err_t bli_check_nonunit_diag( const obj_t* a )
{
	err_t e_val = BLIS_SUCCESS;

	if ( !bli_obj_has_nonunit_diag( a ) )
		e_val = BLIS_EXPECTED_NONUNIT_DIAG;

	return e_val;
}

// -- Datatype-related checks --------------------------------------------------

err_t bli_check_valid_datatype( num_t dt )
{
	err_t e_val = BLIS_SUCCESS;

	if ( dt != BLIS_FLOAT &&
	     dt != BLIS_DOUBLE &&
	     dt != BLIS_SCOMPLEX &&
	     dt != BLIS_DCOMPLEX &&
	     dt != BLIS_INT &&
	     dt != BLIS_CONSTANT )
		e_val = BLIS_INVALID_DATATYPE;

	return e_val;
}

err_t bli_check_object_valid_datatype( const obj_t* a )
{
	err_t e_val;
	num_t dt;

	dt = bli_obj_dt( a );
	e_val = bli_check_valid_datatype( dt );

	return e_val;
}

err_t bli_check_noninteger_datatype( num_t dt )
{
	err_t e_val = BLIS_SUCCESS;

	if ( dt == BLIS_INT )
		e_val = BLIS_EXPECTED_NONINTEGER_DATATYPE;

	return e_val;
}

err_t bli_check_noninteger_object( const obj_t* a )
{
	err_t e_val;
	num_t dt;

	dt = bli_obj_dt( a );
	e_val = bli_check_noninteger_datatype( dt );

	return e_val;
}

err_t bli_check_nonconstant_datatype( num_t dt )
{
	err_t e_val = BLIS_SUCCESS;

	if ( dt == BLIS_CONSTANT )
		e_val = BLIS_EXPECTED_NONCONSTANT_DATATYPE;

	return e_val;
}

err_t bli_check_nonconstant_object( const obj_t* a )
{
	err_t e_val;
	num_t dt;

	dt = bli_obj_dt( a );
	e_val = bli_check_nonconstant_datatype( dt );

	return e_val;
}

err_t bli_check_floating_datatype( num_t dt )
{
	err_t e_val = BLIS_SUCCESS;

	if ( dt != BLIS_FLOAT &&
	     dt != BLIS_DOUBLE &&
	     dt != BLIS_SCOMPLEX &&
	     dt != BLIS_DCOMPLEX )
		e_val = BLIS_EXPECTED_FLOATING_POINT_DATATYPE;

	return e_val;
}

err_t bli_check_floating_object( const obj_t* a )
{
	err_t e_val;
	num_t dt;

	dt = bli_obj_dt( a );
	e_val = bli_check_floating_datatype( dt );

	return e_val;
}

err_t bli_check_real_datatype( num_t dt )
{
	err_t e_val = BLIS_SUCCESS;

	if ( dt != BLIS_FLOAT &&
	     dt != BLIS_DOUBLE )
		e_val = BLIS_EXPECTED_REAL_DATATYPE;

	return e_val;
}

err_t bli_check_real_object( const obj_t* a )
{
	err_t e_val;
	num_t dt;

	dt = bli_obj_dt( a );
	e_val = bli_check_real_datatype( dt );

	return e_val;
}

err_t bli_check_integer_datatype( num_t dt )
{
	err_t e_val = BLIS_SUCCESS;

	if ( dt != BLIS_INT )
		e_val = BLIS_EXPECTED_INTEGER_DATATYPE;

	return e_val;
}

err_t bli_check_integer_object( const obj_t* a )
{
	err_t e_val;
	num_t dt;

	dt = bli_obj_dt( a );
	e_val = bli_check_integer_datatype( dt );

	return e_val;
}

err_t bli_check_consistent_datatypes( num_t dt_a, num_t dt_b )
{
	err_t e_val = BLIS_SUCCESS;

	if ( dt_a != BLIS_CONSTANT &&
	     dt_b != BLIS_CONSTANT )
		if ( dt_a != dt_b )
			e_val = BLIS_INCONSISTENT_DATATYPES;

	return e_val;
}

err_t bli_check_consistent_object_datatypes( const obj_t* a, const obj_t* b )
{
	err_t e_val;
	num_t dt_a;
	num_t dt_b;

	dt_a = bli_obj_dt( a );
	dt_b = bli_obj_dt( b );

	e_val = bli_check_consistent_datatypes( dt_a, dt_b );

	return e_val;
}

err_t bli_check_datatype_real_proj_of( num_t dt_c, num_t dt_r )
{
	err_t e_val = BLIS_SUCCESS;

	if ( ( dt_c == BLIS_CONSTANT && bli_is_complex( dt_r ) ) ||
	     ( dt_c == BLIS_FLOAT    && dt_r != BLIS_FLOAT     ) ||
	     ( dt_c == BLIS_DOUBLE   && dt_r != BLIS_DOUBLE    ) ||
	     ( dt_c == BLIS_SCOMPLEX && dt_r != BLIS_FLOAT     ) ||
	     ( dt_c == BLIS_DCOMPLEX && dt_r != BLIS_DOUBLE    ) )
		e_val = BLIS_EXPECTED_REAL_PROJ_OF;

	return e_val;
}

err_t bli_check_object_real_proj_of( const obj_t* c, const obj_t* r )
{
	err_t e_val;
	num_t dt_c;
	num_t dt_r;

	dt_c = bli_obj_dt( c );
	dt_r = bli_obj_dt( r );

	e_val = bli_check_datatype_real_proj_of( dt_c, dt_r );

	return e_val;
}

err_t bli_check_real_valued_object( const obj_t* a )
{
	err_t  e_val = BLIS_SUCCESS;
	double a_real;
	double a_imag;

	bli_getsc( a, &a_real, &a_imag );

	if ( a_imag != 0.0 )
		e_val = BLIS_EXPECTED_REAL_VALUED_OBJECT;

	return e_val;
}

err_t bli_check_consistent_precisions( num_t dt_a, num_t dt_b )
{
	err_t e_val = BLIS_SUCCESS;

	if ( dt_a == BLIS_FLOAT )
	{
		if ( dt_b != BLIS_FLOAT &&
		     dt_b != BLIS_SCOMPLEX )
			e_val = BLIS_INCONSISTENT_PRECISIONS;
	}
	else if ( dt_a == BLIS_DOUBLE )
	{
		if ( dt_b != BLIS_DOUBLE &&
		     dt_b != BLIS_DCOMPLEX )
			e_val = BLIS_INCONSISTENT_PRECISIONS;
	}

	return e_val;
}

err_t bli_check_consistent_object_precisions( const obj_t* a, const obj_t* b )
{
	err_t e_val;
	num_t dt_a;
	num_t dt_b;

	dt_a = bli_obj_dt( a );
	dt_b = bli_obj_dt( b );

	e_val = bli_check_consistent_precisions( dt_a, dt_b );

	return e_val;
}

// -- Dimension-related checks -------------------------------------------------

err_t bli_check_conformal_dims( const obj_t* a, const obj_t* b )
{
	err_t e_val = BLIS_SUCCESS;
	dim_t m_a, n_a;
	dim_t m_b, n_b;

	m_a = bli_obj_length_after_trans( a );
	n_a = bli_obj_width_after_trans( a );
	m_b = bli_obj_length_after_trans( b );
	n_b = bli_obj_width_after_trans( b );

	if ( m_a != m_b || n_a != n_b )
		e_val = BLIS_NONCONFORMAL_DIMENSIONS;

	return e_val;
}

err_t bli_check_level3_dims( const obj_t* a, const obj_t* b, const obj_t* c )
{
	err_t e_val = BLIS_SUCCESS;
	dim_t m_c, n_c;
	dim_t m_a, k_a;
	dim_t k_b, n_b;

	m_c = bli_obj_length_after_trans( c );
	n_c = bli_obj_width_after_trans( c );

	m_a = bli_obj_length_after_trans( a );
	k_a = bli_obj_width_after_trans( a );

	k_b = bli_obj_length_after_trans( b );
	n_b = bli_obj_width_after_trans( b );

	if ( m_c != m_a ||
	     n_c != n_b ||
	     k_a != k_b )
		e_val = BLIS_NONCONFORMAL_DIMENSIONS;

	return e_val;
}

err_t bli_check_scalar_object( const obj_t* a )
{
	err_t e_val = BLIS_SUCCESS;

	if ( bli_obj_length( a ) < 0 ||
		 bli_obj_width( a )  < 0 )
		return BLIS_NEGATIVE_DIMENSION;

	if ( bli_obj_length( a ) != 1 ||
	     bli_obj_width( a )  != 1 )
		return BLIS_EXPECTED_SCALAR_OBJECT;

	return e_val;
}

err_t bli_check_vector_object( const obj_t* a )
{
	err_t e_val = BLIS_SUCCESS;

	if ( bli_obj_length( a ) < 0 ||
		 bli_obj_width( a )  < 0 )
		return BLIS_NEGATIVE_DIMENSION;

	if ( !bli_obj_is_vector( a ) )
		return BLIS_EXPECTED_VECTOR_OBJECT;

	return e_val;
}

err_t bli_check_matrix_object( const obj_t* a )
{
	err_t e_val = BLIS_SUCCESS;

	if ( bli_obj_length( a ) < 0 ||
		 bli_obj_width( a )  < 0 )
		e_val = BLIS_NEGATIVE_DIMENSION;

	return e_val;
}

err_t bli_check_equal_vector_lengths( const obj_t* x, const obj_t* y )
{
	err_t e_val = BLIS_SUCCESS;
	dim_t dim_x;
	dim_t dim_y;

	dim_x = bli_obj_vector_dim( x );
	dim_y = bli_obj_vector_dim( y );

	if ( dim_x != dim_y )
		e_val = BLIS_UNEQUAL_VECTOR_LENGTHS;

	return e_val;
}

err_t bli_check_square_object( const obj_t* a )
{
	err_t e_val = BLIS_SUCCESS;

	if ( bli_obj_length( a ) != bli_obj_width( a ) )
		e_val = BLIS_EXPECTED_SQUARE_OBJECT;

	return e_val;
}

err_t bli_check_object_length_equals( const obj_t* a, dim_t m )
{
	err_t e_val = BLIS_SUCCESS;

	if ( bli_obj_length( a ) != m )
		e_val = BLIS_UNEXPECTED_OBJECT_LENGTH;

	return e_val;
}

err_t bli_check_object_width_equals( const obj_t* a, dim_t n )
{
	err_t e_val = BLIS_SUCCESS;

	if ( bli_obj_width( a ) != n )
		e_val = BLIS_UNEXPECTED_OBJECT_WIDTH;

	return e_val;
}

err_t bli_check_vector_dim_equals( const obj_t* a, dim_t n )
{
	err_t e_val = BLIS_SUCCESS;

	if ( bli_obj_vector_dim( a ) != n )
		e_val = BLIS_UNEXPECTED_VECTOR_DIM;

	return e_val;
}

err_t bli_check_object_diag_offset_equals( const obj_t* a, doff_t offset )
{
	err_t e_val = BLIS_SUCCESS;

	if ( offset != bli_obj_diag_offset( a ) )
		e_val = BLIS_UNEXPECTED_DIAG_OFFSET;

	return e_val;
}

// -- Stride-related checks ----------------------------------------------------

err_t bli_check_matrix_strides( dim_t m, dim_t n, inc_t rs, inc_t cs, inc_t is )
{
	err_t e_val = BLIS_SUCCESS;

	// Note: A lot of thought went into designing these checks. Do NOT change
	// them unless you absolutely know what you are doing! Particularly, do
	// not try to merge the general and row-/column-major sections. It might
	// be possible, but it would be a lot less readable.

	// Prohibit negative dimensions.
	if ( m < 0 || n < 0 )
		return BLIS_NEGATIVE_DIMENSION;

	// Overwrite rs and cs with the absolute value of each. We can do this
	// since the checks below are not dependent on the sign of the strides.
	rs = bli_abs( rs );
	cs = bli_abs( cs );
	is = bli_abs( is );

	// The default case (whereby we interpret rs == cs == 0 as a request for
	// column-major order) is handled prior to calling this function, so the
	// only time we should see zero strides here is if the matrix is empty.
	if ( m == 0 || n == 0 ) return e_val;

	// Disallow row, column, or imaginary strides of zero.
	if ( ( rs == 0 || cs == 0 || is == 0 ) )
		return BLIS_INVALID_DIM_STRIDE_COMBINATION;

	// Check stride consistency in cases of general stride.
	if ( rs != 1 && cs != 1 )
	{
		// We apply different tests depending on which way the strides
		// "tilt".
		if ( rs == cs )
		{
			// If rs == cs, then we must be dealing with an m-by-1 or a
			// 1-by-n matrix and thus at least one of the dimensions, m
			// or n, must be unit (even if the other is zero).
			if ( m != 1 && n != 1 )
				return BLIS_INVALID_DIM_STRIDE_COMBINATION;
		}
		else if ( rs < cs )
		{
			// For column-major tilt, cs must be equal or larger than m * rs.
			if ( m * rs > cs )
				return BLIS_INVALID_DIM_STRIDE_COMBINATION;
		}
		else if ( cs < rs )
		{
			// For row-major tilt, rs must be equal or larger than n * cs.
			if ( n * cs > rs )
				return BLIS_INVALID_DIM_STRIDE_COMBINATION;
		}
	}
	else // check stride consistency of row-/column-storage cases.
	{
		if ( rs == 1 && cs == 1 )
		{
			// If rs == cs == 1, then we must be dealing with an m-by-1, a
			// 1-by-n, or a 1-by-1 matrix and thus at least one of the
			// dimensions, m or n, must be unit (even if the other is zero).
			if ( m != 1 && n != 1 )
				return BLIS_INVALID_DIM_STRIDE_COMBINATION;
		}
		else if ( rs == 1 )
		{
			// For column-major storage, don't allow the column stride to be
			// less than the m dimension.
			if ( cs < m )
				return BLIS_INVALID_COL_STRIDE;
		}
		else if ( cs == 1 )
		{
			// For row-major storage, don't allow the row stride to be less
			// than the n dimension.
			if ( rs < n )
				return BLIS_INVALID_ROW_STRIDE;
		}
	}

	return e_val;
}

// -- Structure-related checks -------------------------------------------------

err_t bli_check_general_object( const obj_t* a )
{
	err_t e_val = BLIS_SUCCESS;

	if ( !bli_obj_is_general( a ) )
		e_val = BLIS_EXPECTED_GENERAL_OBJECT;

	return e_val;
}

err_t bli_check_hermitian_object( const obj_t* a )
{
	err_t e_val = BLIS_SUCCESS;

	if ( !bli_obj_is_hermitian( a ) )
		e_val = BLIS_EXPECTED_HERMITIAN_OBJECT;

	return e_val;
}

err_t bli_check_symmetric_object( const obj_t* a )
{
	err_t e_val = BLIS_SUCCESS;

	if ( !bli_obj_is_symmetric( a ) )
		e_val = BLIS_EXPECTED_SYMMETRIC_OBJECT;

	return e_val;
}

err_t bli_check_triangular_object( const obj_t* a )
{
	err_t e_val = BLIS_SUCCESS;

	if ( !bli_obj_is_triangular( a ) )
		e_val = BLIS_EXPECTED_TRIANGULAR_OBJECT;

	return e_val;
}

err_t bli_check_object_struc( const obj_t* a, struc_t struc )
{
	err_t e_val = BLIS_SUCCESS;

	if      ( bli_is_general( struc ) )    e_val = bli_check_general_object( a );
	else if ( bli_is_hermitian( struc ) )  e_val = bli_check_hermitian_object( a );
	else if ( bli_is_symmetric( struc ) )  e_val = bli_check_symmetric_object( a );
	else if ( bli_is_triangular( struc ) ) e_val = bli_check_triangular_object( a );

	return e_val;
}

// -- Storage-related checks ---------------------------------------------------

err_t bli_check_upper_or_lower_object( const obj_t* a )
{
	err_t e_val = BLIS_SUCCESS;

	if ( !bli_obj_is_lower( a ) &&
	     !bli_obj_is_upper( a ) )
		e_val = BLIS_EXPECTED_UPPER_OR_LOWER_OBJECT;

	return e_val;
}

// -- Partitioning-related checks ----------------------------------------------

err_t bli_check_valid_3x1_subpart( subpart_t part )
{
	err_t e_val = BLIS_SUCCESS;

	if ( part != BLIS_SUBPART0  &&
	     part != BLIS_SUBPART1AND0 &&
	     part != BLIS_SUBPART1  &&
	     part != BLIS_SUBPART1AND2 &&
	     part != BLIS_SUBPART2 &&
	     part != BLIS_SUBPART1A &&
	     part != BLIS_SUBPART1B )
		e_val = BLIS_INVALID_3x1_SUBPART;

	return e_val;
}

err_t bli_check_valid_1x3_subpart( subpart_t part )
{
	err_t e_val = BLIS_SUCCESS;

	if ( part != BLIS_SUBPART0  &&
	     part != BLIS_SUBPART1AND0 &&
	     part != BLIS_SUBPART1  &&
	     part != BLIS_SUBPART1AND2 &&
	     part != BLIS_SUBPART2 &&
	     part != BLIS_SUBPART1A &&
	     part != BLIS_SUBPART1B )
		e_val = BLIS_INVALID_1x3_SUBPART;

	return e_val;
}

err_t bli_check_valid_3x3_subpart( subpart_t part )
{
	err_t e_val = BLIS_SUCCESS;

	if ( part != BLIS_SUBPART00 &&
	     part != BLIS_SUBPART10 &&
	     part != BLIS_SUBPART20 &&
	     part != BLIS_SUBPART01 &&
	     part != BLIS_SUBPART11 &&
	     part != BLIS_SUBPART21 &&
	     part != BLIS_SUBPART02 &&
	     part != BLIS_SUBPART12 &&
	     part != BLIS_SUBPART22 )
		e_val = BLIS_INVALID_3x3_SUBPART;

	return e_val;
}

// -- Control tree-related checks ----------------------------------------------

err_t bli_check_valid_cntl( const void* cntl )
{
	err_t e_val = BLIS_SUCCESS;

	if ( cntl == NULL )
		e_val = BLIS_UNEXPECTED_NULL_CONTROL_TREE;

	return e_val;
}

// -- Packing-related checks ---------------------------------------------------

err_t bli_check_packm_schema_on_unpack( const obj_t* a )
{
	err_t e_val = BLIS_SUCCESS;

	if ( bli_obj_pack_schema( a ) != BLIS_PACKED_ROWS &&
	     bli_obj_pack_schema( a ) != BLIS_PACKED_COLUMNS &&
	     bli_obj_pack_schema( a ) != BLIS_PACKED_ROW_PANELS &&
	     bli_obj_pack_schema( a ) != BLIS_PACKED_COL_PANELS )
		e_val = BLIS_PACK_SCHEMA_NOT_SUPPORTED_FOR_UNPACK;

	return e_val;
}

err_t bli_check_packv_schema_on_unpack( const obj_t* a )
{
	err_t e_val = BLIS_SUCCESS;

	if ( bli_obj_pack_schema( a ) != BLIS_PACKED_VECTOR )
		e_val = BLIS_PACK_SCHEMA_NOT_SUPPORTED_FOR_UNPACK;

	return e_val;
}

// -- Buffer-related checks ----------------------------------------------------

err_t bli_check_object_buffer( const obj_t* a )
{
	err_t e_val = BLIS_SUCCESS;

	// We are only concerned with NULL buffers in objects where BOTH
	// dimensions are non-zero.
	if ( bli_obj_buffer( a ) == NULL )
	if ( bli_obj_length( a ) > 0 && bli_obj_width( a ) > 0 )
		e_val = BLIS_EXPECTED_NONNULL_OBJECT_BUFFER;

	return e_val;
}

// -- Memory checks ------------------------------------------------------------

err_t bli_check_valid_malloc_buf( const void* ptr )
{
	err_t e_val = BLIS_SUCCESS;

	if ( ptr == NULL )
		e_val = BLIS_MALLOC_RETURNED_NULL;

	return e_val;
}


// -- Internal memory pool checks ----------------------------------------------

err_t bli_check_valid_packbuf( packbuf_t buf_type )
{
	err_t e_val = BLIS_SUCCESS;

	if ( buf_type != BLIS_BUFFER_FOR_A_BLOCK &&
	     buf_type != BLIS_BUFFER_FOR_B_PANEL &&
	     buf_type != BLIS_BUFFER_FOR_C_PANEL &&
	     buf_type != BLIS_BUFFER_FOR_GEN_USE )
		e_val = BLIS_INVALID_PACKBUF;

	return e_val;
}

err_t bli_check_if_exhausted_pool( const pool_t* pool )
{
	err_t e_val = BLIS_SUCCESS;

	if ( bli_pool_is_exhausted( pool ) )
		e_val = BLIS_EXHAUSTED_CONTIG_MEMORY_POOL;

	return e_val;
}

err_t bli_check_sufficient_stack_buf_size( const cntx_t* cntx )
{
	err_t e_val = BLIS_SUCCESS;
	num_t dt;

	for ( dt = BLIS_DT_LO; dt <= BLIS_DT_HI; ++dt )
	{
		dim_t mr      = bli_cntx_get_blksz_def_dt( dt, BLIS_MR, cntx );
		dim_t nr      = bli_cntx_get_blksz_def_dt( dt, BLIS_NR, cntx );
		siz_t dt_size = bli_dt_size( dt );

		// NOTE: For induced methods, we use the size of the complex datatypes
		// (rather than the size of the native micro-kernels' datatype) because
		// the macro-kernel needs this larger micro-tile footprint, even if the
		// virtual micro-kernel implementation will only ever be writing to half
		// of it (real or imaginary part) at a time.

		if ( mr * nr * dt_size > BLIS_STACK_BUF_MAX_SIZE )
			e_val = BLIS_INSUFFICIENT_STACK_BUF_SIZE;
	}

	return e_val;
}

err_t bli_check_alignment_is_power_of_two( size_t align_size )
{
	err_t e_val = BLIS_SUCCESS;

	// This function returns an error code if align_size is zero or not
	// a power of two.

	if ( align_size == 0 )
		e_val = BLIS_ALIGNMENT_NOT_POWER_OF_TWO;
	else if ( ( align_size & ( align_size - 1 ) ) )
		e_val = BLIS_ALIGNMENT_NOT_POWER_OF_TWO;

	return e_val;
}

err_t bli_check_alignment_is_mult_of_ptr_size( size_t align_size )
{
	err_t e_val = BLIS_SUCCESS;

	// This function returns an error code if align_size is not a whole
	// multiple of the size of a pointer.

	if ( align_size % sizeof( void* ) != 0 )
		e_val = BLIS_ALIGNMENT_NOT_MULT_OF_PTR_SIZE;

	return e_val;
}

// -- Object-related errors ----------------------------------------------------

err_t bli_check_object_alias_of( const obj_t* a, const obj_t* b )
{
	err_t e_val = BLIS_SUCCESS;

	if ( !bli_obj_is_alias_of( a, b ) )
		e_val = BLIS_EXPECTED_OBJECT_ALIAS;

	return e_val;
}

// -- Architecture-related errors ----------------------------------------------

err_t bli_check_valid_arch_id( arch_t id )
{
	err_t e_val = BLIS_SUCCESS;

	if ( ( gint_t )id <= 0 || BLIS_NUM_ARCHS <= ( gint_t )id )
		e_val = BLIS_INVALID_ARCH_ID;

	return e_val;
}

<<<<<<< HEAD
err_t bli_check_initialized_gks_cntx( const cntx_t* const * cntx )
=======

err_t bli_check_valid_model_id( arch_t arch_id, model_t model_id )
{
	// We have to check model_id is OK for the specific arch_id.
	// Model ranges are specified in bli_type_defs.h
	err_t e_val = BLIS_INVALID_MODEL_ID;

	if ( arch_id == BLIS_ARCH_ZEN5 )
	{
		if ( ( gint_t )model_id >= BLIS_MODEL_TURIN &&
		     ( gint_t )model_id <= BLIS_MODEL_TURIN_DENSE )
		{
			e_val = BLIS_SUCCESS;
		}
	}
	if ( arch_id == BLIS_ARCH_ZEN4 )
	{
		if ( ( gint_t )model_id >= BLIS_MODEL_GENOA &&
		     ( gint_t )model_id <= BLIS_MODEL_GENOA_X )
		{
			e_val = BLIS_SUCCESS;
		}
	}
	if ( arch_id == BLIS_ARCH_ZEN3 )
	{
		if ( ( gint_t )model_id >= BLIS_MODEL_MILAN &&
		     ( gint_t )model_id <= BLIS_MODEL_MILAN_X )
		{
			e_val = BLIS_SUCCESS;
		}
	}
	// model = default is OK for all microarchitectures.
	if ( model_id == BLIS_MODEL_DEFAULT )
	{
		e_val = BLIS_SUCCESS;
	}

	return e_val;
}

err_t bli_check_initialized_gks_cntx( cntx_t** cntx )
>>>>>>> fb2a6827
{
	err_t e_val = BLIS_SUCCESS;

	if ( cntx == NULL )
		e_val = BLIS_UNINITIALIZED_GKS_CNTX;

	return e_val;
}

// -- Architecture-related errors ----------------------------------------------

err_t bli_check_valid_mc_mod_mult( const blksz_t* mc, const blksz_t* mr )
{
	num_t dt;

	for ( dt = BLIS_DT_LO; dt <= BLIS_DT_HI; ++dt )
	{
		dim_t mc_def_dt = bli_blksz_get_def( dt, mc );
		dim_t mc_max_dt = bli_blksz_get_max( dt, mc );
		dim_t mr_dt  = bli_blksz_get_def( dt, mr );

		if      ( mc_def_dt % mr_dt != 0 ) return BLIS_MC_DEF_NONMULTIPLE_OF_MR;
		else if ( mc_max_dt % mr_dt != 0 ) return BLIS_MC_MAX_NONMULTIPLE_OF_MR;
	}

	return BLIS_SUCCESS;
}

err_t bli_check_valid_nc_mod_mult( const blksz_t* nc, const blksz_t* nr )
{
	num_t dt;

	for ( dt = BLIS_DT_LO; dt <= BLIS_DT_HI; ++dt )
	{
		dim_t nc_def_dt = bli_blksz_get_def( dt, nc );
		dim_t nc_max_dt = bli_blksz_get_max( dt, nc );
		dim_t nr_dt     = bli_blksz_get_def( dt, nr );

		if      ( nc_def_dt % nr_dt != 0 ) return BLIS_NC_DEF_NONMULTIPLE_OF_NR;
		else if ( nc_max_dt % nr_dt != 0 ) return BLIS_NC_MAX_NONMULTIPLE_OF_NR;
	}

	return BLIS_SUCCESS;
}

err_t bli_check_valid_kc_mod_mult( const blksz_t* kc, const blksz_t* kr )
{
	num_t dt;

	for ( dt = BLIS_DT_LO; dt <= BLIS_DT_HI; ++dt )
	{
		dim_t kc_def_dt = bli_blksz_get_def( dt, kc );
		dim_t kc_max_dt = bli_blksz_get_max( dt, kc );
		dim_t kr_dt     = bli_blksz_get_def( dt, kr );

		if      ( kc_def_dt % kr_dt != 0 ) return BLIS_KC_DEF_NONMULTIPLE_OF_KR;
		else if ( kc_max_dt % kr_dt != 0 ) return BLIS_KC_MAX_NONMULTIPLE_OF_KR;
	}

	return BLIS_SUCCESS;
}
<|MERGE_RESOLUTION|>--- conflicted
+++ resolved
@@ -895,9 +895,6 @@
 	return e_val;
 }
 
-<<<<<<< HEAD
-err_t bli_check_initialized_gks_cntx( const cntx_t* const * cntx )
-=======
 
 err_t bli_check_valid_model_id( arch_t arch_id, model_t model_id )
 {
@@ -939,7 +936,6 @@
 }
 
 err_t bli_check_initialized_gks_cntx( cntx_t** cntx )
->>>>>>> fb2a6827
 {
 	err_t e_val = BLIS_SUCCESS;
 
