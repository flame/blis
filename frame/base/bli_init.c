/*

   BLIS    
   An object-based framework for developing high-performance BLAS-like
   libraries.

   Copyright (C) 2014, The University of Texas at Austin
   Copyright (C) 2017, Advanced Micro Devices, Inc.

   Redistribution and use in source and binary forms, with or without
   modification, are permitted provided that the following conditions are
   met:
    - Redistributions of source code must retain the above copyright
      notice, this list of conditions and the following disclaimer.
    - Redistributions in binary form must reproduce the above copyright
      notice, this list of conditions and the following disclaimer in the
      documentation and/or other materials provided with the distribution.
    - Neither the name of The University of Texas at Austin nor the names
      of its contributors may be used to endorse or promote products
      derived from this software without specific prior written permission.

   THIS SOFTWARE IS PROVIDED BY THE COPYRIGHT HOLDERS AND CONTRIBUTORS
   "AS IS" AND ANY EXPRESS OR IMPLIED WARRANTIES, INCLUDING, BUT NOT
   LIMITED TO, THE IMPLIED WARRANTIES OF MERCHANTABILITY AND FITNESS FOR
   A PARTICULAR PURPOSE ARE DISCLAIMED. IN NO EVENT SHALL THE COPYRIGHT
   HOLDER OR CONTRIBUTORS BE LIABLE FOR ANY DIRECT, INDIRECT, INCIDENTAL,
   SPECIAL, EXEMPLARY, OR CONSEQUENTIAL DAMAGES (INCLUDING, BUT NOT
   LIMITED TO, PROCUREMENT OF SUBSTITUTE GOODS OR SERVICES; LOSS OF USE,
   DATA, OR PROFITS; OR BUSINESS INTERRUPTION) HOWEVER CAUSED AND ON ANY
   THEORY OF LIABILITY, WHETHER IN CONTRACT, STRICT LIABILITY, OR TORT
   (INCLUDING NEGLIGENCE OR OTHERWISE) ARISING IN ANY WAY OUT OF THE USE
   OF THIS SOFTWARE, EVEN IF ADVISED OF THE POSSIBILITY OF SUCH DAMAGE.

*/

#include "blis.h"

<<<<<<< HEAD
// -----------------------------------------------------------------------------

void bli_init( void )
=======
#ifdef BLIS_ENABLE_PTHREADS
static pthread_mutex_t initialize_mutex = PTHREAD_MUTEX_INITIALIZER;
#endif

static bool_t bli_is_init = FALSE;

// If BLIS is built using a compiler that supports __attribute__((constructor)),
// then bli_init() will be executed before the application enters main().
// In that case there is no need to call bli_init() in the application code.
BLIS_ATTRIB_CTOR err_t bli_init( void )
{
	err_t r_val = BLIS_FAILURE;

	// If bli_is_init is TRUE, then we know without a doubt that
	// BLIS is presently initialized, and thus we can return early.
	if ( bli_is_init == TRUE ) return r_val;

	// NOTE: if bli_is_init is FALSE, we cannot be certain that BLIS
	// is ready to be initialized; it may be the case that a thread is
	// inside the critical section below and is already in the process
	// of initializing BLIS, but has not yet finished and updated
	// bli_is_init accordingly. This boolean asymmetry is important!

	// We enclose the bodies of bli_init() and bli_finalize() in a
	// critical section (both with the same name) so that they can be
	// safely called from multiple external (application) threads.
	// Note that while the conditional test for early return may reside
	// outside the critical section (as it should, for efficiency
	// reasons), the conditional test below MUST be within the critical
	// section to prevent a race condition of the type described above.

#ifdef BLIS_ENABLE_OPENMP
	_Pragma( "omp critical (init)" )
#endif
#ifdef BLIS_ENABLE_PTHREADS
	pthread_mutex_lock( &initialize_mutex );
#endif

	// BEGIN CRITICAL SECTION
	{

		// Proceed with initialization only if BLIS is presently uninitialized.
		// Since we bli_init() and bli_finalize() use the same named critical
		// section, we can be sure that no other thread is either (a) updating
		// bli_is_init, or (b) testing bli_is_init within the critical section
		// (for the purposes of deciding whether to perform the necessary
		// initialization subtasks).
		if ( bli_is_init == FALSE )
		{
			// Initialize various sub-APIs.
			bli_const_init();
			bli_error_init();
			bli_memsys_init();
			bli_ind_init();
			bli_thread_init();

			// After initialization is complete, mark BLIS as initialized.
			bli_is_init = TRUE;

			// Only the thread that actually performs the initialization will
			// return "success".
			r_val = BLIS_SUCCESS;
		}
	}
	// END CRITICAL SECTION

#ifdef BLIS_ENABLE_PTHREADS
	pthread_mutex_unlock( &initialize_mutex );
#endif

	return r_val;
}

// If BLIS is built using a compiler that supports __attribute__((destrutor)),
// then bli_finalize() will be executed after the application exits main().
// In that case there is no need to call bli_finalize() in the application code.
BLIS_ATTRIB_DTOR err_t bli_finalize( void )
>>>>>>> 5a7005dd
{
	bli_init_once();
}

void bli_finalize( void )
{
	bli_finalize_once();
}

// -----------------------------------------------------------------------------

void bli_init_auto( void )
{
	bli_init_once();
}

void bli_finalize_auto( void )
{
#ifdef BLIS_ENABLE_STAY_AUTO_INITIALIZED

	// If BLIS was configured to stay initialized after being automatically
	// initialized, we honor the configuration request and do nothing.
	// BLIS will remain initialized unless and until the user explicitly
	// calls bli_finalize().

#else

	bli_finalize_once();

#endif
}

// -----------------------------------------------------------------------------

void bli_init_apis( void )
{
	// Initialize various sub-APIs.
	bli_error_init();
	bli_gks_init();
	bli_ind_init();
	bli_thread_init();
	bli_memsys_init();
}

void bli_finalize_apis( void )
{
	// Finalize various sub-APIs.
	bli_memsys_finalize();
	bli_thread_finalize();
	bli_gks_finalize();
	bli_ind_finalize();
	bli_error_finalize();
}

// -----------------------------------------------------------------------------

#include <pthread.h>

// A pthread structure used in pthread_once(). pthread_once() is guaranteed to
// execute exactly once among all threads that pass in this control object.
static pthread_once_t once_control = PTHREAD_ONCE_INIT;

void bli_init_once( void )
{
	pthread_once( &once_control, bli_init_apis );
}

void bli_finalize_once( void )
{
	pthread_once( &once_control, bli_finalize_apis );
}
<|MERGE_RESOLUTION|>--- conflicted
+++ resolved
@@ -35,89 +35,9 @@
 
 #include "blis.h"
 
-<<<<<<< HEAD
 // -----------------------------------------------------------------------------
 
 void bli_init( void )
-=======
-#ifdef BLIS_ENABLE_PTHREADS
-static pthread_mutex_t initialize_mutex = PTHREAD_MUTEX_INITIALIZER;
-#endif
-
-static bool_t bli_is_init = FALSE;
-
-// If BLIS is built using a compiler that supports __attribute__((constructor)),
-// then bli_init() will be executed before the application enters main().
-// In that case there is no need to call bli_init() in the application code.
-BLIS_ATTRIB_CTOR err_t bli_init( void )
-{
-	err_t r_val = BLIS_FAILURE;
-
-	// If bli_is_init is TRUE, then we know without a doubt that
-	// BLIS is presently initialized, and thus we can return early.
-	if ( bli_is_init == TRUE ) return r_val;
-
-	// NOTE: if bli_is_init is FALSE, we cannot be certain that BLIS
-	// is ready to be initialized; it may be the case that a thread is
-	// inside the critical section below and is already in the process
-	// of initializing BLIS, but has not yet finished and updated
-	// bli_is_init accordingly. This boolean asymmetry is important!
-
-	// We enclose the bodies of bli_init() and bli_finalize() in a
-	// critical section (both with the same name) so that they can be
-	// safely called from multiple external (application) threads.
-	// Note that while the conditional test for early return may reside
-	// outside the critical section (as it should, for efficiency
-	// reasons), the conditional test below MUST be within the critical
-	// section to prevent a race condition of the type described above.
-
-#ifdef BLIS_ENABLE_OPENMP
-	_Pragma( "omp critical (init)" )
-#endif
-#ifdef BLIS_ENABLE_PTHREADS
-	pthread_mutex_lock( &initialize_mutex );
-#endif
-
-	// BEGIN CRITICAL SECTION
-	{
-
-		// Proceed with initialization only if BLIS is presently uninitialized.
-		// Since we bli_init() and bli_finalize() use the same named critical
-		// section, we can be sure that no other thread is either (a) updating
-		// bli_is_init, or (b) testing bli_is_init within the critical section
-		// (for the purposes of deciding whether to perform the necessary
-		// initialization subtasks).
-		if ( bli_is_init == FALSE )
-		{
-			// Initialize various sub-APIs.
-			bli_const_init();
-			bli_error_init();
-			bli_memsys_init();
-			bli_ind_init();
-			bli_thread_init();
-
-			// After initialization is complete, mark BLIS as initialized.
-			bli_is_init = TRUE;
-
-			// Only the thread that actually performs the initialization will
-			// return "success".
-			r_val = BLIS_SUCCESS;
-		}
-	}
-	// END CRITICAL SECTION
-
-#ifdef BLIS_ENABLE_PTHREADS
-	pthread_mutex_unlock( &initialize_mutex );
-#endif
-
-	return r_val;
-}
-
-// If BLIS is built using a compiler that supports __attribute__((destrutor)),
-// then bli_finalize() will be executed after the application exits main().
-// In that case there is no need to call bli_finalize() in the application code.
-BLIS_ATTRIB_DTOR err_t bli_finalize( void )
->>>>>>> 5a7005dd
 {
 	bli_init_once();
 }
