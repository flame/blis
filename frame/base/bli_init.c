/*

   BLIS
   An object-based framework for developing high-performance BLAS-like
   libraries.

   Copyright (C) 2014, The University of Texas at Austin
   Copyright (C) 2018 - 2019, Advanced Micro Devices, Inc.

   Redistribution and use in source and binary forms, with or without
   modification, are permitted provided that the following conditions are
   met:
    - Redistributions of source code must retain the above copyright
      notice, this list of conditions and the following disclaimer.
    - Redistributions in binary form must reproduce the above copyright
      notice, this list of conditions and the following disclaimer in the
      documentation and/or other materials provided with the distribution.
    - Neither the name(s) of the copyright holder(s) nor the names of its
      contributors may be used to endorse or promote products derived
      from this software without specific prior written permission.

   THIS SOFTWARE IS PROVIDED BY THE COPYRIGHT HOLDERS AND CONTRIBUTORS
   "AS IS" AND ANY EXPRESS OR IMPLIED WARRANTIES, INCLUDING, BUT NOT
   LIMITED TO, THE IMPLIED WARRANTIES OF MERCHANTABILITY AND FITNESS FOR
   A PARTICULAR PURPOSE ARE DISCLAIMED. IN NO EVENT SHALL THE COPYRIGHT
   HOLDER OR CONTRIBUTORS BE LIABLE FOR ANY DIRECT, INDIRECT, INCIDENTAL,
   SPECIAL, EXEMPLARY, OR CONSEQUENTIAL DAMAGES (INCLUDING, BUT NOT
   LIMITED TO, PROCUREMENT OF SUBSTITUTE GOODS OR SERVICES; LOSS OF USE,
   DATA, OR PROFITS; OR BUSINESS INTERRUPTION) HOWEVER CAUSED AND ON ANY
   THEORY OF LIABILITY, WHETHER IN CONTRACT, STRICT LIABILITY, OR TORT
   (INCLUDING NEGLIGENCE OR OTHERWISE) ARISING IN ANY WAY OUT OF THE USE
   OF THIS SOFTWARE, EVEN IF ADVISED OF THE POSSIBILITY OF SUCH DAMAGE.

*/

#include "blis.h"
#ifdef BLIS_ENABLE_AMD_OFFLOAD
#include "bli_offloader.h"
#endif

// -----------------------------------------------------------------------------

void bli_init( void )
{
	bli_init_once();
}

void bli_finalize( void )
{
	bli_finalize_once();
}

// -----------------------------------------------------------------------------

void bli_init_auto( void )
{
	bli_init_once();
}

void bli_finalize_auto( void )
{
	// The _auto() functions are used when initializing the BLAS compatibility
	// layer. It would not make much sense to automatically initialize and
	// finalize for every BLAS routine call; therefore, we remain initialized
	// unless and until the application explicitly calls bli_finalize().
}

// -----------------------------------------------------------------------------

static bli_pthread_switch_t lib_state = BLIS_PTHREAD_SWITCH_INIT;

void bli_init_once( void )
{
	bli_pthread_switch_on( &lib_state, bli_init_apis );
}

void bli_finalize_once( void )
{
	bli_pthread_switch_off( &lib_state, bli_finalize_apis );
}

// -----------------------------------------------------------------------------

int bli_init_apis( void )
{
	// Initialize various sub-APIs.
	bli_gks_init();
	bli_ind_init();
	bli_thread_init();
	bli_pack_init();
	bli_memsys_init();

<<<<<<< HEAD
#ifdef BLIS_ENABLE_AMD_OFFLOAD
        bli_offloader_init();
#endif

	// Reset the control variable that will allow finalization.
	// NOTE: We must initialize a fresh pthread_once_t object and THEN copy the
	// contents to the static control variable because some implementations of
	// pthreads define pthread_once_t as a struct and BLIS_PTHREAD_ONCE_INIT as
	// a struct initializer expression (i.e. { ... }), which cannot be used in
	// post-declaration struct assignment in strict C99.
	const bli_pthread_once_t once_new = BLIS_PTHREAD_ONCE_INIT;
	once_finalize = once_new;
=======
	return 0;
>>>>>>> 4603324e
}

int bli_finalize_apis( void )
{
	// Finalize various sub-APIs.
	bli_memsys_finalize();
	bli_pack_finalize();
	bli_thread_finalize();
	bli_ind_finalize();
	bli_gks_finalize();

<<<<<<< HEAD
#ifdef BLIS_ENABLE_AMD_OFFLOAD
        bli_offloader_finalize();
#endif

	// Reset the control variable that will allow (re-)initialization.
	// NOTE: We must initialize a fresh pthread_once_t object and THEN copy the
	// contents to the static control variable because some implementations of
	// pthreads define pthread_once_t as a struct and BLIS_PTHREAD_ONCE_INIT as
	// a struct initializer expression (i.e. { ... }), which cannot be used in
	// post-declaration struct assignment in strict C99.
	const bli_pthread_once_t once_new = BLIS_PTHREAD_ONCE_INIT;
	once_init = once_new;
=======
	return 0;
>>>>>>> 4603324e
}
<|MERGE_RESOLUTION|>--- conflicted
+++ resolved
@@ -90,7 +90,6 @@
 	bli_pack_init();
 	bli_memsys_init();
 
-<<<<<<< HEAD
 #ifdef BLIS_ENABLE_AMD_OFFLOAD
         bli_offloader_init();
 #endif
@@ -103,9 +102,7 @@
 	// post-declaration struct assignment in strict C99.
 	const bli_pthread_once_t once_new = BLIS_PTHREAD_ONCE_INIT;
 	once_finalize = once_new;
-=======
-	return 0;
->>>>>>> 4603324e
+  return 0;
 }
 
 int bli_finalize_apis( void )
@@ -117,7 +114,6 @@
 	bli_ind_finalize();
 	bli_gks_finalize();
 
-<<<<<<< HEAD
 #ifdef BLIS_ENABLE_AMD_OFFLOAD
         bli_offloader_finalize();
 #endif
@@ -130,7 +126,5 @@
 	// post-declaration struct assignment in strict C99.
 	const bli_pthread_once_t once_new = BLIS_PTHREAD_ONCE_INIT;
 	once_init = once_new;
-=======
 	return 0;
->>>>>>> 4603324e
 }
