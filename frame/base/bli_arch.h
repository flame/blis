/*

   BLIS
   An object-based framework for developing high-performance BLAS-like
   libraries.

   Copyright (C) 2014, The University of Texas at Austin

   Redistribution and use in source and binary forms, with or without
   modification, are permitted provided that the following conditions are
   met:
    - Redistributions of source code must retain the above copyright
      notice, this list of conditions and the following disclaimer.
    - Redistributions in binary form must reproduce the above copyright
      notice, this list of conditions and the following disclaimer in the
      documentation and/or other materials provided with the distribution.
    - Neither the name(s) of the copyright holder(s) nor the names of its
      contributors may be used to endorse or promote products derived
      from this software without specific prior written permission.

   THIS SOFTWARE IS PROVIDED BY THE COPYRIGHT HOLDERS AND CONTRIBUTORS
   "AS IS" AND ANY EXPRESS OR IMPLIED WARRANTIES, INCLUDING, BUT NOT
   LIMITED TO, THE IMPLIED WARRANTIES OF MERCHANTABILITY AND FITNESS FOR
   A PARTICULAR PURPOSE ARE DISCLAIMED. IN NO EVENT SHALL THE COPYRIGHT
   HOLDER OR CONTRIBUTORS BE LIABLE FOR ANY DIRECT, INDIRECT, INCIDENTAL,
   SPECIAL, EXEMPLARY, OR CONSEQUENTIAL DAMAGES (INCLUDING, BUT NOT
   LIMITED TO, PROCUREMENT OF SUBSTITUTE GOODS OR SERVICES; LOSS OF USE,
   DATA, OR PROFITS; OR BUSINESS INTERRUPTION) HOWEVER CAUSED AND ON ANY
   THEORY OF LIABILITY, WHETHER IN CONTRACT, STRICT LIABILITY, OR TORT
   (INCLUDING NEGLIGENCE OR OTHERWISE) ARISING IN ANY WAY OUT OF THE USE
   OF THIS SOFTWARE, EVEN IF ADVISED OF THE POSSIBILITY OF SUCH DAMAGE.

*/

#ifndef BLIS_ARCH_H
#define BLIS_ARCH_H

BLIS_EXPORT_BLIS arch_t bli_arch_query_id( void );
BLIS_EXPORT_BLIS bool bli_aocl_enable_instruction_query( void );

void   bli_arch_set_id_once( void );
void   bli_arch_set_id( void );
arch_t bli_arch_query_id_impl( void );

<<<<<<< HEAD
BLIS_EXPORT_BLIS const char*  bli_arch_string( arch_t id );
=======
void bli_arch_check_id_once( void );
void bli_arch_check_id( void );

BLIS_EXPORT_BLIS char*  bli_arch_string( arch_t id );
>>>>>>> fb2a6827

void bli_arch_set_logging( bool dolog );
bool bli_arch_get_logging( void );
void bli_arch_log( const char*, ... );

BLIS_EXPORT_BLIS model_t bli_model_query_id( void );
BLIS_EXPORT_BLIS model_t bli_init_model_query_id( void );

BLIS_EXPORT_BLIS char*  bli_model_string( model_t id );

#endif
<|MERGE_RESOLUTION|>--- conflicted
+++ resolved
@@ -42,14 +42,10 @@
 void   bli_arch_set_id( void );
 arch_t bli_arch_query_id_impl( void );
 
-<<<<<<< HEAD
-BLIS_EXPORT_BLIS const char*  bli_arch_string( arch_t id );
-=======
 void bli_arch_check_id_once( void );
 void bli_arch_check_id( void );
 
 BLIS_EXPORT_BLIS char*  bli_arch_string( arch_t id );
->>>>>>> fb2a6827
 
 void bli_arch_set_logging( bool dolog );
 bool bli_arch_get_logging( void );
