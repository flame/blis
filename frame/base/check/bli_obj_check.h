--- conflicted
+++ resolved
@@ -55,12 +55,7 @@
                                         inc_t  is,
                                   const obj_t* obj );
 
-<<<<<<< HEAD
-void bli_obj_create_scalar_check(       num_t  dt,
-                                  const obj_t* obj );
-=======
 void bli_obj_create_scalar_check( num_t dt, const obj_t* obj );
->>>>>>> 9b1beec6
 
 void bli_obj_free_check( const obj_t* obj );
 
