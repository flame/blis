/*

   BLIS
   An object-based framework for developing high-performance BLAS-like
   libraries.

   Copyright (C) 2014, The University of Texas at Austin

   Redistribution and use in source and binary forms, with or without
   modification, are permitted provided that the following conditions are
   met:
    - Redistributions of source code must retain the above copyright
      notice, this list of conditions and the following disclaimer.
    - Redistributions in binary form must reproduce the above copyright
      notice, this list of conditions and the following disclaimer in the
      documentation and/or other materials provided with the distribution.
    - Neither the name(s) of the copyright holder(s) nor the names of its
      contributors may be used to endorse or promote products derived
      from this software without specific prior written permission.

   THIS SOFTWARE IS PROVIDED BY THE COPYRIGHT HOLDERS AND CONTRIBUTORS
   "AS IS" AND ANY EXPRESS OR IMPLIED WARRANTIES, INCLUDING, BUT NOT
   LIMITED TO, THE IMPLIED WARRANTIES OF MERCHANTABILITY AND FITNESS FOR
   A PARTICULAR PURPOSE ARE DISCLAIMED. IN NO EVENT SHALL THE COPYRIGHT
   HOLDER OR CONTRIBUTORS BE LIABLE FOR ANY DIRECT, INDIRECT, INCIDENTAL,
   SPECIAL, EXEMPLARY, OR CONSEQUENTIAL DAMAGES (INCLUDING, BUT NOT
   LIMITED TO, PROCUREMENT OF SUBSTITUTE GOODS OR SERVICES; LOSS OF USE,
   DATA, OR PROFITS; OR BUSINESS INTERRUPTION) HOWEVER CAUSED AND ON ANY
   THEORY OF LIABILITY, WHETHER IN CONTRACT, STRICT LIABILITY, OR TORT
   (INCLUDING NEGLIGENCE OR OTHERWISE) ARISING IN ANY WAY OUT OF THE USE
   OF THIS SOFTWARE, EVEN IF ADVISED OF THE POSSIBILITY OF SUCH DAMAGE.

*/

//
// Prototype object-based interface.
//

BLIS_EXPORT_BLIS void bli_castnzm
     (
       const obj_t* a,
       const obj_t* b
     );

//
// Prototype BLAS-like interfaces with heterogeneous-typed operands.
//

#undef  GENTPROT2
#define GENTPROT2( ctype_a, ctype_b, cha, chb, opname ) \
\
BLIS_EXPORT_BLIS void PASTEMAC2(cha,chb,opname) \
     ( \
             trans_t transa, \
             dim_t   m, \
             dim_t   n, \
       const void*   a, inc_t rs_a, inc_t cs_a, \
             void*   b, inc_t rs_b, inc_t cs_b  \
     );

INSERT_GENTPROT2_BASIC( castnzm )
<<<<<<< HEAD
INSERT_GENTPROT2_MIXDP( castnzm )
=======
INSERT_GENTPROT2_MIX_DP( castnzm )
>>>>>>> 89b7863f

//
// Prototype object-based _check() function.
//

void bli_castnzm_check
     (
       const obj_t* a,
       const obj_t* b
     );
<|MERGE_RESOLUTION|>--- conflicted
+++ resolved
@@ -59,11 +59,7 @@
      );
 
 INSERT_GENTPROT2_BASIC( castnzm )
-<<<<<<< HEAD
-INSERT_GENTPROT2_MIXDP( castnzm )
-=======
 INSERT_GENTPROT2_MIX_DP( castnzm )
->>>>>>> 89b7863f
 
 //
 // Prototype object-based _check() function.
