/*

   BLIS
   An object-based framework for developing high-performance BLAS-like
   libraries.

   Copyright (C) 2014, The University of Texas at Austin
   Copyright (C) 2018-2019, Advanced Micro Devices, Inc.

   Redistribution and use in source and binary forms, with or without
   modification, are permitted provided that the following conditions are
   met:
    - Redistributions of source code must retain the above copyright
      notice, this list of conditions and the following disclaimer.
    - Redistributions in binary form must reproduce the above copyright
      notice, this list of conditions and the following disclaimer in the
      documentation and/or other materials provided with the distribution.
    - Neither the name(s) of the copyright holder(s) nor the names of its
      contributors may be used to endorse or promote products derived
      from this software without specific prior written permission.

   THIS SOFTWARE IS PROVIDED BY THE COPYRIGHT HOLDERS AND CONTRIBUTORS
   "AS IS" AND ANY EXPRESS OR IMPLIED WARRANTIES, INCLUDING, BUT NOT
   LIMITED TO, THE IMPLIED WARRANTIES OF MERCHANTABILITY AND FITNESS FOR
   A PARTICULAR PURPOSE ARE DISCLAIMED. IN NO EVENT SHALL THE COPYRIGHT
   HOLDER OR CONTRIBUTORS BE LIABLE FOR ANY DIRECT, INDIRECT, INCIDENTAL,
   SPECIAL, EXEMPLARY, OR CONSEQUENTIAL DAMAGES (INCLUDING, BUT NOT
   LIMITED TO, PROCUREMENT OF SUBSTITUTE GOODS OR SERVICES; LOSS OF USE,
   DATA, OR PROFITS; OR BUSINESS INTERRUPTION) HOWEVER CAUSED AND ON ANY
   THEORY OF LIABILITY, WHETHER IN CONTRACT, STRICT LIABILITY, OR TORT
   (INCLUDING NEGLIGENCE OR OTHERWISE) ARISING IN ANY WAY OUT OF THE USE
   OF THIS SOFTWARE, EVEN IF ADVISED OF THE POSSIBILITY OF SUCH DAMAGE.

*/

#ifndef BLIS_CONFIGURETIME_CPUID
  #include "blis.h"
#else
  #define BLIS_EXPORT_BLIS
  #include "bli_system.h"
  #include "bli_type_defs.h"
  #include "bli_arch.h"
  #include "bli_cpuid.h"
#endif

// -----------------------------------------------------------------------------

// The arch_t id for the currently running hardware. We initialize to -1,
// which will be overwritten upon calling bli_arch_set_id().
static arch_t id = -1;

arch_t bli_arch_query_id( void )
{
	bli_arch_set_id_once();

	// Simply return the id that was previously cached.
	return id;
}

// -----------------------------------------------------------------------------

// A pthread structure used in pthread_once(). pthread_once() is guaranteed to
// execute exactly once among all threads that pass in this control object.
static bli_pthread_once_t once_id = BLIS_PTHREAD_ONCE_INIT;

void bli_arch_set_id_once( void )
{
#ifndef BLIS_CONFIGURETIME_CPUID
	bli_pthread_once( &once_id, bli_arch_set_id );
#endif
}

// -----------------------------------------------------------------------------

void bli_arch_set_id( void )
{
	// Architecture families.
#if defined BLIS_FAMILY_INTEL64 || \
    defined BLIS_FAMILY_AMD64   || \
    defined BLIS_FAMILY_X86_64  || \
    defined BLIS_FAMILY_ARM64   || \
    defined BLIS_FAMILY_ARM32
	id = bli_cpuid_query_id();
#endif

	// Intel microarchitectures.
#ifdef BLIS_FAMILY_SKX
	id = BLIS_ARCH_SKX;
#endif
#ifdef BLIS_FAMILY_KNL
	id = BLIS_ARCH_KNL;
#endif
#ifdef BLIS_FAMILY_KNC
	id = BLIS_ARCH_KNC;
#endif
#ifdef BLIS_FAMILY_HASWELL
	id = BLIS_ARCH_HASWELL;
#endif
#ifdef BLIS_FAMILY_SANDYBRIDGE
	id = BLIS_ARCH_SANDYBRIDGE;
#endif
#ifdef BLIS_FAMILY_PENRYN
	id = BLIS_ARCH_PENRYN;
#endif

	// AMD microarchitectures.
#ifdef BLIS_FAMILY_ZEN2
	id = BLIS_ARCH_ZEN2;
#endif
#ifdef BLIS_FAMILY_ZEN
	id = BLIS_ARCH_ZEN;
#endif
#ifdef BLIS_FAMILY_EXCAVATOR
	id = BLIS_ARCH_EXCAVATOR;
#endif
#ifdef BLIS_FAMILY_STEAMROLLER
	id = BLIS_ARCH_STEAMROLLER;
#endif
#ifdef BLIS_FAMILY_PILEDRIVER
	id = BLIS_ARCH_PILEDRIVER;
#endif
#ifdef BLIS_FAMILY_BULLDOZER
	id = BLIS_ARCH_BULLDOZER;
#endif

	// ARM microarchitectures.
#ifdef BLIS_FAMILY_THUNDERX2
	id = BLIS_ARCH_THUNDERX2;
#endif
#ifdef BLIS_FAMILY_CORTEXA57
	id = BLIS_ARCH_CORTEXA57;
#endif
#ifdef BLIS_FAMILY_CORTEXA53
	id = BLIS_ARCH_CORTEXA53;
#endif
#ifdef BLIS_FAMILY_CORTEXA15
	id = BLIS_ARCH_CORTEXA15;
#endif
#ifdef BLIS_FAMILY_CORTEXA9
	id = BLIS_ARCH_CORTEXA9;
#endif

	// IBM microarchitectures.
#ifdef BLIS_FAMILY_POWER9
<<<<<<< HEAD
  id = BLIS_ARCH_POWER9;
=======
	id = BLIS_ARCH_POWER9;
>>>>>>> 0c7165fb
#endif
#ifdef BLIS_FAMILY_POWER7
	id = BLIS_ARCH_POWER7;
#endif
#ifdef BLIS_FAMILY_BGQ
	id = BLIS_ARCH_BGQ;
#endif

	// Generic microarchitecture.
#ifdef BLIS_FAMILY_GENERIC
	id = BLIS_ARCH_GENERIC;
#endif

	//printf( "blis_arch_query_id(): id = %u\n", id );
	//exit(1);
}

// -----------------------------------------------------------------------------

// NOTE: This string array must be kept up-to-date with the arch_t
// enumeration that is typedef'ed in bli_type_defs.h. That is, the
// index order of each string should correspond to the implied/assigned
// enum value given to the corresponding BLIS_ARCH_ value.
static char* config_name[ BLIS_NUM_ARCHS ] =
{
    "skx",
    "knl",
    "knc",
    "haswell",
    "sandybridge",
    "penryn",

    "zen2",
    "zen",
    "excavator",
    "steamroller",
    "piledriver",
    "bulldozer",

    "thunderx2",
    "cortexa57",
    "cortexa53",
    "cortexa15",
    "cortexa9",

    "power9",
    "power7",
    "bgq",

    "generic"
};

char* bli_arch_string( arch_t id )
{
	return config_name[ id ];
}
<|MERGE_RESOLUTION|>--- conflicted
+++ resolved
@@ -142,11 +142,7 @@
 
 	// IBM microarchitectures.
 #ifdef BLIS_FAMILY_POWER9
-<<<<<<< HEAD
-  id = BLIS_ARCH_POWER9;
-=======
 	id = BLIS_ARCH_POWER9;
->>>>>>> 0c7165fb
 #endif
 #ifdef BLIS_FAMILY_POWER7
 	id = BLIS_ARCH_POWER7;
