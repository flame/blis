/*

   BLIS
   An object-based framework for developing high-performance BLAS-like
   libraries.

   Copyright (C) 2014, The University of Texas at Austin
   Copyright (C) 2018-2019, Advanced Micro Devices, Inc.

   Redistribution and use in source and binary forms, with or without
   modification, are permitted provided that the following conditions are
   met:
    - Redistributions of source code must retain the above copyright
      notice, this list of conditions and the following disclaimer.
    - Redistributions in binary form must reproduce the above copyright
      notice, this list of conditions and the following disclaimer in the
      documentation and/or other materials provided with the distribution.
    - Neither the name(s) of the copyright holder(s) nor the names of its
      contributors may be used to endorse or promote products derived
      from this software without specific prior written permission.

   THIS SOFTWARE IS PROVIDED BY THE COPYRIGHT HOLDERS AND CONTRIBUTORS
   "AS IS" AND ANY EXPRESS OR IMPLIED WARRANTIES, INCLUDING, BUT NOT
   LIMITED TO, THE IMPLIED WARRANTIES OF MERCHANTABILITY AND FITNESS FOR
   A PARTICULAR PURPOSE ARE DISCLAIMED. IN NO EVENT SHALL THE COPYRIGHT
   HOLDER OR CONTRIBUTORS BE LIABLE FOR ANY DIRECT, INDIRECT, INCIDENTAL,
   SPECIAL, EXEMPLARY, OR CONSEQUENTIAL DAMAGES (INCLUDING, BUT NOT
   LIMITED TO, PROCUREMENT OF SUBSTITUTE GOODS OR SERVICES; LOSS OF USE,
   DATA, OR PROFITS; OR BUSINESS INTERRUPTION) HOWEVER CAUSED AND ON ANY
   THEORY OF LIABILITY, WHETHER IN CONTRACT, STRICT LIABILITY, OR TORT
   (INCLUDING NEGLIGENCE OR OTHERWISE) ARISING IN ANY WAY OUT OF THE USE
   OF THIS SOFTWARE, EVEN IF ADVISED OF THE POSSIBILITY OF SUCH DAMAGE.

*/

#ifndef BLIS_CONFIGURETIME_CPUID
  #include "blis.h"
#else
  #define BLIS_EXPORT_BLIS
  #include "bli_system.h"
  #include "bli_type_defs.h"
  #include "bli_arch.h"
  #include "bli_cpuid.h"
#endif

// -----------------------------------------------------------------------------

// The arch_t id for the currently running hardware. We initialize to -1,
// which will be overwritten upon calling bli_arch_set_id().
static arch_t id = -1;

arch_t bli_arch_query_id( void )
{
	bli_arch_set_id_once();

	// Simply return the id that was previously cached.
	return id;
}

// -----------------------------------------------------------------------------

// A pthread structure used in pthread_once(). pthread_once() is guaranteed to
// execute exactly once among all threads that pass in this control object.
static bli_pthread_once_t once_id = BLIS_PTHREAD_ONCE_INIT;

void bli_arch_set_id_once( void )
{
#ifndef BLIS_CONFIGURETIME_CPUID
	bli_pthread_once( &once_id, bli_arch_set_id );
#endif
}

// -----------------------------------------------------------------------------

void bli_arch_set_id( void )
{
	bli_dolog = getenv( "BLIS_DEBUG" ) != NULL;
	// Architecture families.
#if defined BLIS_FAMILY_INTEL64 || \
    defined BLIS_FAMILY_AMD64   || \
    defined BLIS_FAMILY_X86_64  || \
    defined BLIS_FAMILY_ARM64   || \
    defined BLIS_FAMILY_ARM32   || \
    defined BLIS_FAMILY_POWER
	id = bli_cpuid_query_id();
#endif

	// Intel microarchitectures.
#ifdef BLIS_FAMILY_SKX
	id = BLIS_ARCH_SKX;
#endif
#ifdef BLIS_FAMILY_KNL
	id = BLIS_ARCH_KNL;
#endif
#ifdef BLIS_FAMILY_KNC
	id = BLIS_ARCH_KNC;
#endif
#ifdef BLIS_FAMILY_HASWELL
	id = BLIS_ARCH_HASWELL;
#endif
#ifdef BLIS_FAMILY_SANDYBRIDGE
	id = BLIS_ARCH_SANDYBRIDGE;
#endif
#ifdef BLIS_FAMILY_PENRYN
	id = BLIS_ARCH_PENRYN;
#endif

	// AMD microarchitectures.
#ifdef BLIS_FAMILY_ZEN2
	id = BLIS_ARCH_ZEN2;
#endif
#ifdef BLIS_FAMILY_ZEN
	id = BLIS_ARCH_ZEN;
#endif
#ifdef BLIS_FAMILY_EXCAVATOR
	id = BLIS_ARCH_EXCAVATOR;
#endif
#ifdef BLIS_FAMILY_STEAMROLLER
	id = BLIS_ARCH_STEAMROLLER;
#endif
#ifdef BLIS_FAMILY_PILEDRIVER
	id = BLIS_ARCH_PILEDRIVER;
#endif
#ifdef BLIS_FAMILY_BULLDOZER
	id = BLIS_ARCH_BULLDOZER;
#endif

	// ARM microarchitectures.
#ifdef BLIS_FAMILY_THUNDERX2
	id = BLIS_ARCH_THUNDERX2;
#endif
#ifdef BLIS_FAMILY_CORTEXA57
	id = BLIS_ARCH_CORTEXA57;
#endif
#ifdef BLIS_FAMILY_CORTEXA53
	id = BLIS_ARCH_CORTEXA53;
#endif
#ifdef BLIS_FAMILY_CORTEXA15
	id = BLIS_ARCH_CORTEXA15;
#endif
#ifdef BLIS_FAMILY_CORTEXA9
	id = BLIS_ARCH_CORTEXA9;
#endif

	// IBM microarchitectures.
#ifdef BLIS_FAMILY_POWER9
  id = BLIS_ARCH_POWER9;
#endif
#ifdef BLIS_FAMILY_POWER7
	id = BLIS_ARCH_POWER7;
#endif
#ifdef BLIS_FAMILY_POWER8
	id = BLIS_ARCH_POWER8;
#endif
#ifdef BLIS_FAMILY_POWER9
	id = BLIS_ARCH_POWER9;
#endif
#ifdef BLIS_FAMILY_BGQ
	id = BLIS_ARCH_BGQ;
#endif

	// Generic microarchitecture.
#ifdef BLIS_FAMILY_GENERIC
	id = BLIS_ARCH_GENERIC;
#endif

	if ( bli_dolog )
		fprintf( stderr, "BLIS: selecting %s architecture\n",
				 bli_arch_string( id ) );
	//printf( "blis_arch_query_id(): id = %u\n", id );
	//exit(1);
}

// -----------------------------------------------------------------------------

// NOTE: This string array must be kept up-to-date with the arch_t
// enumeration that is typedef'ed in bli_type_defs.h. That is, the
// index order of each string should correspond to the implied/assigned
// enum value given to the corresponding BLIS_ARCH_ value.
static char* config_name[ BLIS_NUM_ARCHS ] =
{
    "skx",
    "knl",
    "knc",
    "haswell",
    "sandybridge",
    "penryn",

    "zen2",
    "zen",
    "excavator",
    "steamroller",
    "piledriver",
    "bulldozer",

    "thunderx2",
    "cortexa57",
    "cortexa53",
    "cortexa15",
    "cortexa9",

    "power9",
<<<<<<< HEAD
    "power8",
=======
>>>>>>> b426f9e0
    "power7",
    "bgq",

    "generic"
};

char* bli_arch_string( arch_t id )
{
	return config_name[ id ];
}
<|MERGE_RESOLUTION|>--- conflicted
+++ resolved
@@ -200,10 +200,7 @@
     "cortexa9",
 
     "power9",
-<<<<<<< HEAD
     "power8",
-=======
->>>>>>> b426f9e0
     "power7",
     "bgq",
 
