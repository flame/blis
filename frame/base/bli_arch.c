/*

   BLIS
   An object-based framework for developing high-performance BLAS-like
   libraries.

   Copyright (C) 2014, The University of Texas at Austin
   Copyright (C) 2018-2019, Advanced Micro Devices, Inc.

   Redistribution and use in source and binary forms, with or without
   modification, are permitted provided that the following conditions are
   met:
    - Redistributions of source code must retain the above copyright
      notice, this list of conditions and the following disclaimer.
    - Redistributions in binary form must reproduce the above copyright
      notice, this list of conditions and the following disclaimer in the
      documentation and/or other materials provided with the distribution.
    - Neither the name(s) of the copyright holder(s) nor the names of its
      contributors may be used to endorse or promote products derived
      from this software without specific prior written permission.

   THIS SOFTWARE IS PROVIDED BY THE COPYRIGHT HOLDERS AND CONTRIBUTORS
   "AS IS" AND ANY EXPRESS OR IMPLIED WARRANTIES, INCLUDING, BUT NOT
   LIMITED TO, THE IMPLIED WARRANTIES OF MERCHANTABILITY AND FITNESS FOR
   A PARTICULAR PURPOSE ARE DISCLAIMED. IN NO EVENT SHALL THE COPYRIGHT
   HOLDER OR CONTRIBUTORS BE LIABLE FOR ANY DIRECT, INDIRECT, INCIDENTAL,
   SPECIAL, EXEMPLARY, OR CONSEQUENTIAL DAMAGES (INCLUDING, BUT NOT
   LIMITED TO, PROCUREMENT OF SUBSTITUTE GOODS OR SERVICES; LOSS OF USE,
   DATA, OR PROFITS; OR BUSINESS INTERRUPTION) HOWEVER CAUSED AND ON ANY
   THEORY OF LIABILITY, WHETHER IN CONTRACT, STRICT LIABILITY, OR TORT
   (INCLUDING NEGLIGENCE OR OTHERWISE) ARISING IN ANY WAY OUT OF THE USE
   OF THIS SOFTWARE, EVEN IF ADVISED OF THE POSSIBILITY OF SUCH DAMAGE.

*/

#ifdef BLIS_CONFIGURETIME_CPUID
  #define BLIS_INLINE static
  #define BLIS_EXPORT_BLIS
  #include "bli_system.h"
  #include "bli_type_defs.h"
  #include "bli_arch.h"
  #include "bli_cpuid.h"
  #include "bli_env.h"
#else
  #include "blis.h"
#endif

// -----------------------------------------------------------------------------

// The arch_t id for the currently running hardware. We initialize to -1,
// which will be overwritten upon calling bli_arch_set_id().
static arch_t id = -1;

arch_t bli_arch_query_id( void )
{
	bli_arch_set_id_once();

	// Simply return the id that was previously cached.
	return id;
}

// -----------------------------------------------------------------------------

// A pthread structure used in pthread_once(). pthread_once() is guaranteed to
// execute exactly once among all threads that pass in this control object.
static bli_pthread_once_t once_id = BLIS_PTHREAD_ONCE_INIT;

void bli_arch_set_id_once( void )
{
#ifndef BLIS_CONFIGURETIME_CPUID
	bli_pthread_once( &once_id, bli_arch_set_id );
#endif
}

// -----------------------------------------------------------------------------

void bli_arch_set_id( void )
{
	// Check the environment variable BLIS_ARCH_DEBUG to see if the user
	// requested that we echo the result of the subconfiguration selection.
	bool do_logging = bli_env_get_var( "BLIS_ARCH_DEBUG", 0 );
	bli_arch_set_logging( do_logging );

	// Check the environment variable BLIS_ARCH_TYPE to see if the user
	// requested that we use a specific subconfiguration.
	dim_t req_id = bli_env_get_var( "BLIS_ARCH_TYPE", -1 );

<<<<<<< HEAD
	// AMD microarchitectures.
#ifdef BLIS_FAMILY_ZEN2
	id = BLIS_ARCH_ZEN2;
#endif
#ifdef BLIS_FAMILY_ZEN
	id = BLIS_ARCH_ZEN;
#endif
#ifdef BLIS_FAMILY_EXCAVATOR
	id = BLIS_ARCH_EXCAVATOR;
#endif
#ifdef BLIS_FAMILY_STEAMROLLER
	id = BLIS_ARCH_STEAMROLLER;
#endif
#ifdef BLIS_FAMILY_PILEDRIVER
	id = BLIS_ARCH_PILEDRIVER;
#endif
#ifdef BLIS_FAMILY_BULLDOZER
	id = BLIS_ARCH_BULLDOZER;
#endif

	// ARM microarchitectures.
#ifdef BLIS_FAMILY_A64FX
	id = BLIS_ARCH_A64FX;
#endif
#ifdef BLIS_FAMILY_THUNDERX2
	id = BLIS_ARCH_THUNDERX2;
#endif
#ifdef BLIS_FAMILY_CORTEXA57
	id = BLIS_ARCH_CORTEXA57;
#endif
#ifdef BLIS_FAMILY_CORTEXA53
	id = BLIS_ARCH_CORTEXA53;
#endif
#ifdef BLIS_FAMILY_CORTEXA15
	id = BLIS_ARCH_CORTEXA15;
#endif
#ifdef BLIS_FAMILY_CORTEXA9
	id = BLIS_ARCH_CORTEXA9;
#endif

	// IBM microarchitectures.
#ifdef BLIS_FAMILY_POWER9
	id = BLIS_ARCH_POWER9;
#endif
#ifdef BLIS_FAMILY_POWER7
	id = BLIS_ARCH_POWER7;
#endif
#ifdef BLIS_FAMILY_BGQ
	id = BLIS_ARCH_BGQ;
#endif

	// Generic microarchitecture.
#ifdef BLIS_FAMILY_GENERIC
	id = BLIS_ARCH_GENERIC;
=======
#ifndef BLIS_CONFIGURETIME_CPUID
	if ( req_id != -1 )
	{
		// BLIS_ARCH_TYPE was set. Cautiously check whether its value is usable.

		// If req_id was set to an invalid arch_t value (ie: outside the range
		// [0,BLIS_NUM_ARCHS-1]), output an error message and abort.
		if ( bli_error_checking_is_enabled() )
		{
			err_t e_val = bli_check_valid_arch_id( req_id );
			bli_check_error_code( e_val );
		}

		// At this point, we know that req_id is in the valid range, but we
		// don't yet know if it refers to a context that was actually
		// initialized. Query the address of an internal context data structure
		// corresponding to req_id. This pointer will be NULL if the associated
		// subconfig is not available.
		cntx_t** req_cntx = bli_gks_lookup_id( req_id );

		// This function checks the context pointer and aborts with a useful
		// error message if the pointer is found to be NULL.
		if ( bli_error_checking_is_enabled() )
		{
			err_t e_val = bli_check_initialized_gks_cntx( req_cntx );
			bli_check_error_code( e_val );
		}

		// Finally, we can be confident that req_id (1) is in range and (2)
		// refers to a context that has been initialized.
		id = req_id;
	}
	else
>>>>>>> 3b275f81
#endif
	{
		// BLIS_ARCH_TYPE was unset. Proceed with normal subconfiguration
		// selection behavior.

		// Architecture families.
		#if defined BLIS_FAMILY_INTEL64 || \
		    defined BLIS_FAMILY_AMD64   || \
		    defined BLIS_FAMILY_X86_64  || \
		    defined BLIS_FAMILY_ARM64   || \
		    defined BLIS_FAMILY_ARM32
		id = bli_cpuid_query_id();
		#endif

		// Intel microarchitectures.
		#ifdef BLIS_FAMILY_SKX
		id = BLIS_ARCH_SKX;
		#endif
		#ifdef BLIS_FAMILY_KNL
		id = BLIS_ARCH_KNL;
		#endif
		#ifdef BLIS_FAMILY_KNC
		id = BLIS_ARCH_KNC;
		#endif
		#ifdef BLIS_FAMILY_HASWELL
		id = BLIS_ARCH_HASWELL;
		#endif
		#ifdef BLIS_FAMILY_SANDYBRIDGE
		id = BLIS_ARCH_SANDYBRIDGE;
		#endif
		#ifdef BLIS_FAMILY_PENRYN
		id = BLIS_ARCH_PENRYN;
		#endif

		// AMD microarchitectures.
		#ifdef BLIS_FAMILY_ZEN2
		id = BLIS_ARCH_ZEN2;
		#endif
		#ifdef BLIS_FAMILY_ZEN
		id = BLIS_ARCH_ZEN;
		#endif
		#ifdef BLIS_FAMILY_EXCAVATOR
		id = BLIS_ARCH_EXCAVATOR;
		#endif
		#ifdef BLIS_FAMILY_STEAMROLLER
		id = BLIS_ARCH_STEAMROLLER;
		#endif
		#ifdef BLIS_FAMILY_PILEDRIVER
		id = BLIS_ARCH_PILEDRIVER;
		#endif
		#ifdef BLIS_FAMILY_BULLDOZER
		id = BLIS_ARCH_BULLDOZER;
		#endif

		// ARM microarchitectures.
		#ifdef BLIS_FAMILY_ARMSVE
		id = BLIS_ARCH_ARMSVE;
		#endif
		#ifdef BLIS_FAMILY_A64FX
		id = BLIS_ARCH_A64FX;
		#endif
		#ifdef BLIS_FAMILY_THUNDERX2
		id = BLIS_ARCH_THUNDERX2;
		#endif
		#ifdef BLIS_FAMILY_CORTEXA57
		id = BLIS_ARCH_CORTEXA57;
		#endif
		#ifdef BLIS_FAMILY_CORTEXA53
		id = BLIS_ARCH_CORTEXA53;
		#endif
		#ifdef BLIS_FAMILY_CORTEXA15
		id = BLIS_ARCH_CORTEXA15;
		#endif
		#ifdef BLIS_FAMILY_CORTEXA9
		id = BLIS_ARCH_CORTEXA9;
		#endif

		// IBM microarchitectures.
		#ifdef BLIS_FAMILY_POWER10
		id = BLIS_ARCH_POWER10;
		#endif
		#ifdef BLIS_FAMILY_POWER9
		id = BLIS_ARCH_POWER9;
		#endif
		#ifdef BLIS_FAMILY_POWER7
		id = BLIS_ARCH_POWER7;
		#endif
		#ifdef BLIS_FAMILY_BGQ
		id = BLIS_ARCH_BGQ;
		#endif

		// Generic microarchitecture.
		#ifdef BLIS_FAMILY_GENERIC
		id = BLIS_ARCH_GENERIC;
		#endif
	}

	if ( bli_arch_get_logging() )
		fprintf( stderr, "libblis: selecting sub-configuration '%s'.\n",
				 bli_arch_string( id ) );

	//printf( "blis_arch_query_id(): id = %u\n", id );
	//exit(1);
}

// -----------------------------------------------------------------------------

// NOTE: This string array must be kept up-to-date with the arch_t
// enumeration that is typedef'ed in bli_type_defs.h. That is, the
// index order of each string should correspond to the implied/assigned
// enum value given to the corresponding BLIS_ARCH_ value.
static char* config_name[ BLIS_NUM_ARCHS ] =
{
    "skx",
    "knl",
    "knc",
    "haswell",
    "sandybridge",
    "penryn",

    "zen2",
    "zen",
    "excavator",
    "steamroller",
    "piledriver",
    "bulldozer",

    "thunderx2",
    "cortexa57",
    "cortexa53",
    "armsve",
    "a64fx",
    "cortexa15",
    "cortexa9",
    "a64fx",

    "power10",
    "power9",
    "power7",
    "bgq",

    "generic"
};

char* bli_arch_string( arch_t id )
{
	return config_name[ id ];
}

// -----------------------------------------------------------------------------

static bool arch_dolog = 0;

void bli_arch_set_logging( bool dolog )
{
	arch_dolog = dolog;
}

bool bli_arch_get_logging( void )
{
	return arch_dolog;
}

void bli_arch_log( char* fmt, ... )
{
	char prefix[] = "libblis: ";
	int  n_chars  = strlen( prefix ) + strlen( fmt ) + 1;

	if ( bli_arch_get_logging() && fmt )
	{
		char* prefix_fmt = malloc( n_chars );

		snprintf( prefix_fmt, n_chars, "%s%s", prefix, fmt );

		va_list ap;
		va_start( ap, fmt );
		vfprintf( stderr, prefix_fmt, ap );
		va_end( ap );

		free( prefix_fmt );
	}
}
<|MERGE_RESOLUTION|>--- conflicted
+++ resolved
@@ -85,62 +85,6 @@
 	// requested that we use a specific subconfiguration.
 	dim_t req_id = bli_env_get_var( "BLIS_ARCH_TYPE", -1 );
 
-<<<<<<< HEAD
-	// AMD microarchitectures.
-#ifdef BLIS_FAMILY_ZEN2
-	id = BLIS_ARCH_ZEN2;
-#endif
-#ifdef BLIS_FAMILY_ZEN
-	id = BLIS_ARCH_ZEN;
-#endif
-#ifdef BLIS_FAMILY_EXCAVATOR
-	id = BLIS_ARCH_EXCAVATOR;
-#endif
-#ifdef BLIS_FAMILY_STEAMROLLER
-	id = BLIS_ARCH_STEAMROLLER;
-#endif
-#ifdef BLIS_FAMILY_PILEDRIVER
-	id = BLIS_ARCH_PILEDRIVER;
-#endif
-#ifdef BLIS_FAMILY_BULLDOZER
-	id = BLIS_ARCH_BULLDOZER;
-#endif
-
-	// ARM microarchitectures.
-#ifdef BLIS_FAMILY_A64FX
-	id = BLIS_ARCH_A64FX;
-#endif
-#ifdef BLIS_FAMILY_THUNDERX2
-	id = BLIS_ARCH_THUNDERX2;
-#endif
-#ifdef BLIS_FAMILY_CORTEXA57
-	id = BLIS_ARCH_CORTEXA57;
-#endif
-#ifdef BLIS_FAMILY_CORTEXA53
-	id = BLIS_ARCH_CORTEXA53;
-#endif
-#ifdef BLIS_FAMILY_CORTEXA15
-	id = BLIS_ARCH_CORTEXA15;
-#endif
-#ifdef BLIS_FAMILY_CORTEXA9
-	id = BLIS_ARCH_CORTEXA9;
-#endif
-
-	// IBM microarchitectures.
-#ifdef BLIS_FAMILY_POWER9
-	id = BLIS_ARCH_POWER9;
-#endif
-#ifdef BLIS_FAMILY_POWER7
-	id = BLIS_ARCH_POWER7;
-#endif
-#ifdef BLIS_FAMILY_BGQ
-	id = BLIS_ARCH_BGQ;
-#endif
-
-	// Generic microarchitecture.
-#ifdef BLIS_FAMILY_GENERIC
-	id = BLIS_ARCH_GENERIC;
-=======
 #ifndef BLIS_CONFIGURETIME_CPUID
 	if ( req_id != -1 )
 	{
@@ -174,7 +118,6 @@
 		id = req_id;
 	}
 	else
->>>>>>> 3b275f81
 #endif
 	{
 		// BLIS_ARCH_TYPE was unset. Proceed with normal subconfiguration
