/*

   BLIS
   An object-based framework for developing high-performance BLAS-like
   libraries.

   Copyright (C) 2014, The University of Texas at Austin
   Copyright (C) 2018-2019, Advanced Micro Devices, Inc.

   Redistribution and use in source and binary forms, with or without
   modification, are permitted provided that the following conditions are
   met:
    - Redistributions of source code must retain the above copyright
      notice, this list of conditions and the following disclaimer.
    - Redistributions in binary form must reproduce the above copyright
      notice, this list of conditions and the following disclaimer in the
      documentation and/or other materials provided with the distribution.
    - Neither the name(s) of the copyright holder(s) nor the names of its
      contributors may be used to endorse or promote products derived
      from this software without specific prior written permission.

   THIS SOFTWARE IS PROVIDED BY THE COPYRIGHT HOLDERS AND CONTRIBUTORS
   "AS IS" AND ANY EXPRESS OR IMPLIED WARRANTIES, INCLUDING, BUT NOT
   LIMITED TO, THE IMPLIED WARRANTIES OF MERCHANTABILITY AND FITNESS FOR
   A PARTICULAR PURPOSE ARE DISCLAIMED. IN NO EVENT SHALL THE COPYRIGHT
   HOLDER OR CONTRIBUTORS BE LIABLE FOR ANY DIRECT, INDIRECT, INCIDENTAL,
   SPECIAL, EXEMPLARY, OR CONSEQUENTIAL DAMAGES (INCLUDING, BUT NOT
   LIMITED TO, PROCUREMENT OF SUBSTITUTE GOODS OR SERVICES; LOSS OF USE,
   DATA, OR PROFITS; OR BUSINESS INTERRUPTION) HOWEVER CAUSED AND ON ANY
   THEORY OF LIABILITY, WHETHER IN CONTRACT, STRICT LIABILITY, OR TORT
   (INCLUDING NEGLIGENCE OR OTHERWISE) ARISING IN ANY WAY OUT OF THE USE
   OF THIS SOFTWARE, EVEN IF ADVISED OF THE POSSIBILITY OF SUCH DAMAGE.

*/

#ifndef BLIS_CONFIGURETIME_CPUID
  #include "blis.h"
#else
  #define BLIS_INLINE static
  #define BLIS_EXPORT_BLIS
  #include "bli_system.h"
  #include "bli_type_defs.h"
  #include "bli_arch.h"
  #include "bli_cpuid.h"
#endif

// -----------------------------------------------------------------------------

// The arch_t id for the currently running hardware. We initialize to -1,
// which will be overwritten upon calling bli_arch_set_id().
static arch_t id = -1;

arch_t bli_arch_query_id( void )
{
	bli_arch_set_id_once();

	// Simply return the id that was previously cached.
	return id;
}

// -----------------------------------------------------------------------------

// A pthread structure used in pthread_once(). pthread_once() is guaranteed to
// execute exactly once among all threads that pass in this control object.
static bli_pthread_once_t once_id = BLIS_PTHREAD_ONCE_INIT;

void bli_arch_set_id_once( void )
{
#ifndef BLIS_CONFIGURETIME_CPUID
	bli_pthread_once( &once_id, bli_arch_set_id );
#endif
}

// -----------------------------------------------------------------------------

void bli_arch_set_id( void )
{
	// NOTE: Change this usage of getenv() to bli_env_get_var() after
	// merging #351.
<<<<<<< HEAD
	//bool_t do_logging = bli_env_get_var( "BLIS_ARCH_DEBUG", 0 );
	bool_t do_logging = getenv( "BLIS_ARCH_DEBUG" ) != NULL;
=======
	//bool do_logging = bli_env_get_var( "BLIS_ARCH_DEBUG", 0 );
	bool do_logging = getenv( "BLIS_ARCH_DEBUG" ) != NULL;
>>>>>>> 7d411282
	bli_arch_set_logging( do_logging );

	// Architecture families.
#if defined BLIS_FAMILY_INTEL64 || \
    defined BLIS_FAMILY_AMD64   || \
    defined BLIS_FAMILY_X86_64  || \
    defined BLIS_FAMILY_ARM64   || \
    defined BLIS_FAMILY_ARM32   || \
    defined BLIS_FAMILY_POWER
	id = bli_cpuid_query_id();
#endif

	// Intel microarchitectures.
#ifdef BLIS_FAMILY_SKX
	id = BLIS_ARCH_SKX;
#endif
#ifdef BLIS_FAMILY_KNL
	id = BLIS_ARCH_KNL;
#endif
#ifdef BLIS_FAMILY_KNC
	id = BLIS_ARCH_KNC;
#endif
#ifdef BLIS_FAMILY_HASWELL
	id = BLIS_ARCH_HASWELL;
#endif
#ifdef BLIS_FAMILY_SANDYBRIDGE
	id = BLIS_ARCH_SANDYBRIDGE;
#endif
#ifdef BLIS_FAMILY_PENRYN
	id = BLIS_ARCH_PENRYN;
#endif

	// AMD microarchitectures.
#ifdef BLIS_FAMILY_ZEN2
	id = BLIS_ARCH_ZEN2;
#endif
#ifdef BLIS_FAMILY_ZEN
	id = BLIS_ARCH_ZEN;
#endif
#ifdef BLIS_FAMILY_EXCAVATOR
	id = BLIS_ARCH_EXCAVATOR;
#endif
#ifdef BLIS_FAMILY_STEAMROLLER
	id = BLIS_ARCH_STEAMROLLER;
#endif
#ifdef BLIS_FAMILY_PILEDRIVER
	id = BLIS_ARCH_PILEDRIVER;
#endif
#ifdef BLIS_FAMILY_BULLDOZER
	id = BLIS_ARCH_BULLDOZER;
#endif

	// ARM microarchitectures.
#ifdef BLIS_FAMILY_THUNDERX2
	id = BLIS_ARCH_THUNDERX2;
#endif
#ifdef BLIS_FAMILY_CORTEXA57
	id = BLIS_ARCH_CORTEXA57;
#endif
#ifdef BLIS_FAMILY_CORTEXA53
	id = BLIS_ARCH_CORTEXA53;
#endif
#ifdef BLIS_FAMILY_CORTEXA15
	id = BLIS_ARCH_CORTEXA15;
#endif
#ifdef BLIS_FAMILY_CORTEXA9
	id = BLIS_ARCH_CORTEXA9;
#endif

	// IBM microarchitectures.
#ifdef BLIS_FAMILY_POWER9
	id = BLIS_ARCH_POWER9;
#endif
#ifdef BLIS_FAMILY_POWER8
	id = BLIS_ARCH_POWER8;
#endif
#ifdef BLIS_FAMILY_POWER7
	id = BLIS_ARCH_POWER7;
#endif
#ifdef BLIS_FAMILY_BGQ
	id = BLIS_ARCH_BGQ;
#endif

	// Generic microarchitecture.
#ifdef BLIS_FAMILY_GENERIC
	id = BLIS_ARCH_GENERIC;
#endif

	if ( bli_arch_get_logging() )
		fprintf( stderr, "libblis: selecting sub-configuration '%s'.\n",
				 bli_arch_string( id ) );

	//printf( "blis_arch_query_id(): id = %u\n", id );
	//exit(1);
}

// -----------------------------------------------------------------------------

// NOTE: This string array must be kept up-to-date with the arch_t
// enumeration that is typedef'ed in bli_type_defs.h. That is, the
// index order of each string should correspond to the implied/assigned
// enum value given to the corresponding BLIS_ARCH_ value.
static char* config_name[ BLIS_NUM_ARCHS ] =
{
    "skx",
    "knl",
    "knc",
    "haswell",
    "sandybridge",
    "penryn",

    "zen2",
    "zen",
    "excavator",
    "steamroller",
    "piledriver",
    "bulldozer",

    "thunderx2",
    "cortexa57",
    "cortexa53",
    "cortexa15",
    "cortexa9",

    "power9",
    "power8",
    "power7",
    "bgq",

    "generic"
};

char* bli_arch_string( arch_t id )
{
	return config_name[ id ];
}

// -----------------------------------------------------------------------------

<<<<<<< HEAD
static bool_t arch_dolog = 0;

void bli_arch_set_logging( bool_t dolog )
=======
static bool arch_dolog = 0;

void bli_arch_set_logging( bool dolog )
>>>>>>> 7d411282
{
	arch_dolog = dolog;
}

<<<<<<< HEAD
bool_t bli_arch_get_logging( void )
=======
bool bli_arch_get_logging( void )
>>>>>>> 7d411282
{
	return arch_dolog;
}

void bli_arch_log( char* fmt, ... )
{
	char prefix[] = "libblis: ";
	int  n_chars  = strlen( prefix ) + strlen( fmt ) + 1;

	if ( bli_arch_get_logging() && fmt )
	{
		char* prefix_fmt = malloc( n_chars );

		snprintf( prefix_fmt, n_chars, "%s%s", prefix, fmt );

		va_list ap;
		va_start( ap, fmt );
		vfprintf( stderr, prefix_fmt, ap );
		va_end( ap );

		free( prefix_fmt );
	}
}
<|MERGE_RESOLUTION|>--- conflicted
+++ resolved
@@ -77,13 +77,8 @@
 {
 	// NOTE: Change this usage of getenv() to bli_env_get_var() after
 	// merging #351.
-<<<<<<< HEAD
-	//bool_t do_logging = bli_env_get_var( "BLIS_ARCH_DEBUG", 0 );
-	bool_t do_logging = getenv( "BLIS_ARCH_DEBUG" ) != NULL;
-=======
 	//bool do_logging = bli_env_get_var( "BLIS_ARCH_DEBUG", 0 );
 	bool do_logging = getenv( "BLIS_ARCH_DEBUG" ) != NULL;
->>>>>>> 7d411282
 	bli_arch_set_logging( do_logging );
 
 	// Architecture families.
@@ -223,24 +218,14 @@
 
 // -----------------------------------------------------------------------------
 
-<<<<<<< HEAD
-static bool_t arch_dolog = 0;
-
-void bli_arch_set_logging( bool_t dolog )
-=======
 static bool arch_dolog = 0;
 
 void bli_arch_set_logging( bool dolog )
->>>>>>> 7d411282
 {
 	arch_dolog = dolog;
 }
 
-<<<<<<< HEAD
-bool_t bli_arch_get_logging( void )
-=======
 bool bli_arch_get_logging( void )
->>>>>>> 7d411282
 {
 	return arch_dolog;
 }
