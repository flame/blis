--- conflicted
+++ resolved
@@ -207,10 +207,7 @@
     "cortexa9",
 
     "power9",
-<<<<<<< HEAD
     "power8",
-=======
->>>>>>> 5d653a11
     "power7",
     "bgq",
 
