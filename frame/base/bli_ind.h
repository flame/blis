/*

   BLIS
   An object-based framework for developing high-performance BLAS-like
   libraries.

   Copyright (C) 2014, The University of Texas at Austin

   Redistribution and use in source and binary forms, with or without
   modification, are permitted provided that the following conditions are
   met:
    - Redistributions of source code must retain the above copyright
      notice, this list of conditions and the following disclaimer.
    - Redistributions in binary form must reproduce the above copyright
      notice, this list of conditions and the following disclaimer in the
      documentation and/or other materials provided with the distribution.
    - Neither the name(s) of the copyright holder(s) nor the names of its
      contributors may be used to endorse or promote products derived
      from this software without specific prior written permission.

   THIS SOFTWARE IS PROVIDED BY THE COPYRIGHT HOLDERS AND CONTRIBUTORS
   "AS IS" AND ANY EXPRESS OR IMPLIED WARRANTIES, INCLUDING, BUT NOT
   LIMITED TO, THE IMPLIED WARRANTIES OF MERCHANTABILITY AND FITNESS FOR
   A PARTICULAR PURPOSE ARE DISCLAIMED. IN NO EVENT SHALL THE COPYRIGHT
   HOLDER OR CONTRIBUTORS BE LIABLE FOR ANY DIRECT, INDIRECT, INCIDENTAL,
   SPECIAL, EXEMPLARY, OR CONSEQUENTIAL DAMAGES (INCLUDING, BUT NOT
   LIMITED TO, PROCUREMENT OF SUBSTITUTE GOODS OR SERVICES; LOSS OF USE,
   DATA, OR PROFITS; OR BUSINESS INTERRUPTION) HOWEVER CAUSED AND ON ANY
   THEORY OF LIABILITY, WHETHER IN CONTRACT, STRICT LIABILITY, OR TORT
   (INCLUDING NEGLIGENCE OR OTHERWISE) ARISING IN ANY WAY OUT OF THE USE
   OF THIS SOFTWARE, EVEN IF ADVISED OF THE POSSIBILITY OF SUCH DAMAGE.

*/

#ifndef BLIS_IND_H
#define BLIS_IND_H

// level-3 induced method management
#include "bli_l3_ind.h"

void                         bli_ind_init( void );
void                         bli_ind_finalize( void );

BLIS_EXPORT_BLIS void        bli_ind_enable( ind_t method );
BLIS_EXPORT_BLIS void        bli_ind_disable( ind_t method );
BLIS_EXPORT_BLIS void        bli_ind_disable_all( void );

BLIS_EXPORT_BLIS void        bli_ind_enable_dt( ind_t method, num_t dt );
BLIS_EXPORT_BLIS void        bli_ind_disable_dt( ind_t method, num_t dt );
BLIS_EXPORT_BLIS void        bli_ind_disable_all_dt( num_t dt );

BLIS_EXPORT_BLIS void        bli_ind_oper_enable_only( opid_t oper, ind_t method, num_t dt );

BLIS_EXPORT_BLIS bool        bli_ind_oper_is_impl( opid_t oper, ind_t method );
BLIS_EXPORT_BLIS ind_t       bli_ind_oper_find_avail( opid_t oper, num_t dt );
BLIS_EXPORT_BLIS const char* bli_ind_oper_get_avail_impl_string( opid_t oper, num_t dt );

<<<<<<< HEAD
const char* bli_ind_get_impl_string( ind_t method );
num_t       bli_ind_map_cdt_to_index( num_t dt );
=======
const char*                  bli_ind_get_impl_string( ind_t method );
num_t                        bli_ind_map_cdt_to_index( num_t dt );
>>>>>>> 9b1beec6


#endif
<|MERGE_RESOLUTION|>--- conflicted
+++ resolved
@@ -55,13 +55,8 @@
 BLIS_EXPORT_BLIS ind_t       bli_ind_oper_find_avail( opid_t oper, num_t dt );
 BLIS_EXPORT_BLIS const char* bli_ind_oper_get_avail_impl_string( opid_t oper, num_t dt );
 
-<<<<<<< HEAD
-const char* bli_ind_get_impl_string( ind_t method );
-num_t       bli_ind_map_cdt_to_index( num_t dt );
-=======
 const char*                  bli_ind_get_impl_string( ind_t method );
 num_t                        bli_ind_map_cdt_to_index( num_t dt );
->>>>>>> 9b1beec6
 
 
 #endif
