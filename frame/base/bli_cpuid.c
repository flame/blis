--- conflicted
+++ resolved
@@ -5,12 +5,8 @@
    libraries.
 
    Copyright (C) 2014, The University of Texas at Austin
-<<<<<<< HEAD
    Copyright (C) 2018 - 2024, Advanced Micro Devices, Inc. All rights reserved.
    Copyright (C) 2019, Dave Love, University of Manchester
-=======
-   Copyright (C) 2018-2019, Advanced Micro Devices, Inc.
->>>>>>> 81e10346
 
    Redistribution and use in source and binary forms, with or without
    modification, are permitted provided that the following conditions are
@@ -995,90 +991,12 @@
 	return BLIS_ARCH_GENERIC;
 }
 
-<<<<<<< HEAD
 model_t bli_cpuid_query_model_id( arch_t arch_id )
 {
 	// Set default for architectures where separate models haven't been defined.
 	return BLIS_MODEL_DEFAULT;
 }
 
-bool bli_cpuid_is_thunderx2
-     (
-       uint32_t family,
-       uint32_t model,
-       uint32_t features
-     )
-{
-	// Check for expected CPU features.
-	const uint32_t expected = FEATURE_NEON;
-
-	if ( !bli_cpuid_has_features( features, expected ) ) return FALSE;
-
-	return TRUE;
-}
-
-bool bli_cpuid_is_cortexa57
-     (
-       uint32_t family,
-       uint32_t model,
-       uint32_t features
-     )
-{
-	// Check for expected CPU features.
-	const uint32_t expected = FEATURE_NEON;
-
-	if ( !bli_cpuid_has_features( features, expected ) ) return FALSE;
-
-	return TRUE;
-}
-
-bool bli_cpuid_is_cortexa53
-     (
-       uint32_t family,
-       uint32_t model,
-       uint32_t features
-     )
-{
-	// Check for expected CPU features.
-	const uint32_t expected = FEATURE_NEON;
-
-	if ( !bli_cpuid_has_features( features, expected ) ) return FALSE;
-
-	return TRUE;
-}
-
-bool bli_cpuid_is_armsve
-     (
-       uint32_t family,
-       uint32_t model,
-       uint32_t features
-     )
-{
-	// Check for expected CPU features.
-	const uint32_t expected = FEATURE_SVE;
-
-	if ( !bli_cpuid_has_features( features, expected ) ) return FALSE;
-
-	return TRUE;
-}
-
-bool bli_cpuid_is_a64fx
-     (
-       uint32_t family,
-       uint32_t model,
-       uint32_t features
-     )
-{
-	// Check for expected CPU features.
-	const uint32_t expected = FEATURE_SVE;
-
-	if ( !bli_cpuid_has_features( features, expected ) ) return FALSE;
-
-	return TRUE;
-}
-
-=======
->>>>>>> 81e10346
 bool bli_cpuid_is_cortexa15
      (
        uint32_t family,
