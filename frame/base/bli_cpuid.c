/*

   BLIS
   An object-based framework for developing high-performance BLAS-like
   libraries.

   Copyright (C) 2014, The University of Texas at Austin
   Copyright (C) 2018-2019, Advanced Micro Devices, Inc.
   Copyright (C) 2019, Dave Love, University of Manchester

   Redistribution and use in source and binary forms, with or without
   modification, are permitted provided that the following conditions are
   met:
    - Redistributions of source code must retain the above copyright
      notice, this list of conditions and the following disclaimer.
    - Redistributions in binary form must reproduce the above copyright
      notice, this list of conditions and the following disclaimer in the
      documentation and/or other materials provided with the distribution.
    - Neither the name(s) of the copyright holder(s) nor the names of its
      contributors may be used to endorse or promote products derived
      from this software without specific prior written permission.

   THIS SOFTWARE IS PROVIDED BY THE COPYRIGHT HOLDERS AND CONTRIBUTORS
   "AS IS" AND ANY EXPRESS OR IMPLIED WARRANTIES, INCLUDING, BUT NOT
   LIMITED TO, THE IMPLIED WARRANTIES OF MERCHANTABILITY AND FITNESS FOR
   A PARTICULAR PURPOSE ARE DISCLAIMED. IN NO EVENT SHALL THE COPYRIGHT
   HOLDER OR CONTRIBUTORS BE LIABLE FOR ANY DIRECT, INDIRECT, INCIDENTAL,
   SPECIAL, EXEMPLARY, OR CONSEQUENTIAL DAMAGES (INCLUDING, BUT NOT
   LIMITED TO, PROCUREMENT OF SUBSTITUTE GOODS OR SERVICES; LOSS OF USE,
   DATA, OR PROFITS; OR BUSINESS INTERRUPTION) HOWEVER CAUSED AND ON ANY
   THEORY OF LIABILITY, WHETHER IN CONTRACT, STRICT LIABILITY, OR TORT
   (INCLUDING NEGLIGENCE OR OTHERWISE) ARISING IN ANY WAY OUT OF THE USE
   OF THIS SOFTWARE, EVEN IF ADVISED OF THE POSSIBILITY OF SUCH DAMAGE.

*/

#if 0
  // Used only during standalone testing of ARM support.
  #include "bli_system.h"
  #include "bli_type_defs.h"
  #include "bli_cpuid.h"
  #undef __x86_64__
  #undef _M_X64
  #undef __i386
  #undef _M_IX86
  #define __arm__
#endif

#ifdef BLIS_CONFIGURETIME_CPUID
  #define BLIS_INLINE static
  #define BLIS_EXPORT_BLIS
  #include "bli_system.h"
  #include "bli_type_defs.h"
  #include "bli_cpuid.h"
  #include "bli_arch.h"
#else
  #include "blis.h"
#endif
static char* find_string_in( char* target, char* buffer, size_t buf_len, char* filepath );

// -----------------------------------------------------------------------------

// Allow selecting the micro-architecture via the environment,
// similarly to OpenBLAS, which uses OPENBLAS_CORETYPE.
// The environment should be ignored when configuring.
static arch_t bli_env_check( void )
{
#ifndef BLIS_CONFIGURETIME_CPUID
	char *envval = getenv( "BLIS_CORETYPE" );
	for ( arch_t i = 0; i < BLIS_NUM_ARCHS; i++ )
	{
		if ( envval && ( 0 == strcmp( envval, bli_arch_string (i) ) ) )
			return i;
	}
#endif
	return -1;
}

#if defined(__x86_64__) || defined(_M_X64) || defined(__i386) || defined(_M_IX86)

#include "cpuid.h"

arch_t bli_cpuid_query_id( void )
{
	uint32_t vendor, family, model, features;
	arch_t envval = bli_env_check();

// We need to check the environment first for all relevant
// possibilities, though the structure of this is awkward, with
// condtionals below.
#ifdef BLIS_CONFIG_SKX
		if ( BLIS_ARCH_SKX == envval )
			return BLIS_ARCH_SKX;
#endif
#ifdef BLIS_CONFIG_KNL
		if ( BLIS_ARCH_KNL == envval )
			return BLIS_ARCH_KNL;
#endif
#ifdef BLIS_CONFIG_HASWELL
		if ( BLIS_ARCH_HASWELL == envval )
			return BLIS_ARCH_HASWELL;
#endif
#ifdef BLIS_CONFIG_SANDYBRIDGE
		if ( BLIS_ARCH_SANDYBRIDGE == envval )
			return BLIS_ARCH_SANDYBRIDGE;
#endif
#ifdef BLIS_CONFIG_PENRYN
		if ( BLIS_ARCH_PENRYN == envval )
			return BLIS_ARCH_PENRYN;
#endif
#ifdef BLIS_CONFIG_ZEN
		if ( BLIS_ARCH_ZEN == envval )
			return BLIS_ARCH_ZEN;
#endif
#ifdef BLIS_CONFIG_EXCAVATOR
		if ( BLIS_ARCH_EXCAVATOR == envval )
			return BLIS_ARCH_EXCAVATOR;
#endif
#ifdef BLIS_CONFIG_STEAMROLLER
		if ( BLIS_ARCH_STEAMROLLER == envval )
			return BLIS_ARCH_STEAMROLLER;
#endif
#ifdef BLIS_CONFIG_PILEDRIVER
		if ( BLIS_ARCH_PILEDRIVER == envval )
			return BLIS_ARCH_PILEDRIVER;
#endif
#ifdef BLIS_CONFIG_BULLDOZER
		if ( BLIS_ARCH_BULLDOZER == envval )
			return BLIS_ARCH_BULLDOZER;
#endif

	// Call the CPUID instruction and parse its results into a family id,
	// model id, and a feature bit field. The return value encodes the
	// vendor.
	vendor = bli_cpuid_query( &family, &model, &features );

#if 0
	printf( "vendor   = %s\n", vendor==1 ? "AMD": "INTEL" );
	printf("family    = %x\n", family );
	printf( "model    = %x\n", model );
	
	printf( "features = %x\n", features );
#endif

	if ( vendor == VENDOR_INTEL )
	{
		// Check for each Intel configuration that is enabled, check for that
		// microarchitecture. We check from most recent to most dated.
#ifdef BLIS_CONFIG_SKX
		if ( bli_cpuid_is_skx( family, model, features ) )
			return BLIS_ARCH_SKX;
#endif
#ifdef BLIS_CONFIG_KNL
		if ( bli_cpuid_is_knl( family, model, features ) )
			return BLIS_ARCH_KNL;
#endif
#ifdef BLIS_CONFIG_HASWELL
		if ( bli_cpuid_is_haswell( family, model, features ) )
			return BLIS_ARCH_HASWELL;
#endif
#ifdef BLIS_CONFIG_SANDYBRIDGE
		if ( bli_cpuid_is_sandybridge( family, model, features ) )
			return BLIS_ARCH_SANDYBRIDGE;
#endif
#ifdef BLIS_CONFIG_PENRYN
		if ( bli_cpuid_is_penryn( family, model, features ) )
			return BLIS_ARCH_PENRYN;
#endif
		// If none of the other sub-configurations were detected, return
		// the 'generic' arch_t id value.
		return BLIS_ARCH_GENERIC;
	}
	else if ( vendor == VENDOR_AMD )
	{

		// Check for each AMD configuration that is enabled, check for that
		// microarchitecture. We check from most recent to most dated.
#ifdef BLIS_CONFIG_ZEN2
		if ( bli_cpuid_is_zen2( family, model, features ) )
			return BLIS_ARCH_ZEN2;
#endif
#ifdef BLIS_CONFIG_ZEN
		if ( bli_cpuid_is_zen( family, model, features ) )
			return BLIS_ARCH_ZEN;
#endif
#ifdef BLIS_CONFIG_EXCAVATOR
		if ( bli_cpuid_is_excavator( family, model, features ) )
			return BLIS_ARCH_EXCAVATOR;
#endif
#ifdef BLIS_CONFIG_STEAMROLLER
		if ( bli_cpuid_is_steamroller( family, model, features ) )
			return BLIS_ARCH_STEAMROLLER;
#endif
#ifdef BLIS_CONFIG_PILEDRIVER
		if ( bli_cpuid_is_piledriver( family, model, features ) )
			return BLIS_ARCH_PILEDRIVER;
#endif
#ifdef BLIS_CONFIG_BULLDOZER
		if ( bli_cpuid_is_bulldozer( family, model, features ) )
			return BLIS_ARCH_BULLDOZER;
#endif
		// If none of the other sub-configurations were detected, return
		// the 'generic' arch_t id value.
		return BLIS_ARCH_GENERIC;
	}
	else if ( vendor == VENDOR_UNKNOWN )
	{
		return BLIS_ARCH_GENERIC;
	}

	return BLIS_ARCH_GENERIC;
}

// -----------------------------------------------------------------------------

bool bli_cpuid_is_skx
     (
       uint32_t family,
       uint32_t model,
       uint32_t features
     )
{
	// Check for expected CPU features.
	const uint32_t expected = FEATURE_AVX      |
	                          FEATURE_FMA3     |
	                          FEATURE_AVX2     |
	                          FEATURE_AVX512F  |
	                          FEATURE_AVX512DQ |
	                          FEATURE_AVX512BW |
	                          FEATURE_AVX512VL ;


	int nvpu = vpu_count();

	if ( bli_cpuid_has_features( features, expected ) )
	{
		switch ( nvpu )
		{
		case 1:
			bli_arch_log( "Hardware has 1 FMA unit; using 'haswell' (not 'skx') sub-config.\n" );
			return FALSE;
		case 2:
			bli_arch_log( "Hardware has 2 FMA units; using 'skx' sub-config.\n" );
			return TRUE;
		default:
			bli_arch_log( "Number of FMA units unknown; using 'haswell' (not 'skx') config.\n" );
			return FALSE;
		}
	}
	else
		return FALSE;

	return TRUE;
}

bool bli_cpuid_is_knl
     (
       uint32_t family,
       uint32_t model,
       uint32_t features
     )
{
	// Check for expected CPU features.
	const uint32_t expected = FEATURE_AVX     |
	                          FEATURE_FMA3    |
	                          FEATURE_AVX2    |
	                          FEATURE_AVX512F |
	                          FEATURE_AVX512PF;

	if ( !bli_cpuid_has_features( features, expected ) ) return FALSE;

	return TRUE;
}

bool bli_cpuid_is_haswell
     (
       uint32_t family,
       uint32_t model,
       uint32_t features
     )
{
	// Check for expected CPU features.
	const uint32_t expected = FEATURE_AVX  |
	                          FEATURE_FMA3 |
	                          FEATURE_AVX2;

	if ( !bli_cpuid_has_features( features, expected ) ) return FALSE;

	return TRUE;
}

bool bli_cpuid_is_sandybridge
     (
       uint32_t family,
       uint32_t model,
       uint32_t features
     )
{
	// Check for expected CPU features.
	const uint32_t expected = FEATURE_AVX;

	if ( !bli_cpuid_has_features( features, expected ) ) return FALSE;

	return TRUE;
}

bool bli_cpuid_is_penryn
     (
       uint32_t family,
       uint32_t model,
       uint32_t features
     )
{
	// Check for expected CPU features.
	const uint32_t expected = FEATURE_SSE3 |
	                          FEATURE_SSSE3;

	if ( !bli_cpuid_has_features( features, expected ) ) return FALSE;

	return TRUE;
}

// -----------------------------------------------------------------------------

bool bli_cpuid_is_zen2
     (
       uint32_t family,
       uint32_t model,
       uint32_t features
     )
{
	// Check for expected CPU features.
	const uint32_t expected = FEATURE_AVX  |
	                          FEATURE_FMA3 |
	                          FEATURE_AVX2;

	if ( !bli_cpuid_has_features( features, expected ) ) return FALSE;

	// All Zen2 cores have a family of 0x17.
	if ( family != 0x17 ) return FALSE;

	// Finally, check for specific models:
	// - 0x30-0xff (THIS NEEDS UPDATING)
	const bool is_arch
	=
	( 0x30 <= model && model <= 0xff );

	if ( !is_arch ) return FALSE;

	return TRUE;
}

bool bli_cpuid_is_zen
     (
       uint32_t family,
       uint32_t model,
       uint32_t features
     )
{
	// Check for expected CPU features.
	const uint32_t expected = FEATURE_AVX  |
	                          FEATURE_FMA3 |
	                          FEATURE_AVX2;

	if ( !bli_cpuid_has_features( features, expected ) ) return FALSE;

	// All Zen cores have a family of 0x17.
	if ( family != 0x17 ) return FALSE;

	// Finally, check for specific models:
	// - 0x00-0xff (THIS NEEDS UPDATING)
	const bool is_arch
	=
	( 0x00 <= model && model <= 0xff );

	if ( !is_arch ) return FALSE;

	return TRUE;
}

bool bli_cpuid_is_excavator
     (
       uint32_t family,
       uint32_t model,
       uint32_t features
     )
{
	// Check for expected CPU features.
	const uint32_t expected = FEATURE_AVX  |
	                          FEATURE_FMA3 |
	                          FEATURE_AVX2;

	if ( !bli_cpuid_has_features( features, expected ) ) return FALSE;

	// All Excavator cores have a family of 0x15.
	if ( family != 0x15 ) return FALSE;

	// Finally, check for specific models:
	// - 0x60-0x7f
	const bool is_arch
	=
	( 0x60 <= model && model <= 0x7f );

	if ( !is_arch ) return FALSE;

	return TRUE;
}

bool bli_cpuid_is_steamroller
     (
       uint32_t family,
       uint32_t model,
       uint32_t features
     )
{
	// Check for expected CPU features.
	const uint32_t expected = FEATURE_AVX  |
	                          FEATURE_FMA3 |
	                          FEATURE_FMA4;

	if ( !bli_cpuid_has_features( features, expected ) ) return FALSE;

	// All Steamroller cores have a family of 0x15.
	if ( family != 0x15 ) return FALSE;

	// Finally, check for specific models:
	// - 0x30-0x3f
	const bool is_arch
	=
	( 0x30 <= model && model <= 0x3f );

	if ( !is_arch ) return FALSE;

	return TRUE;
}

bool bli_cpuid_is_piledriver
     (
       uint32_t family,
       uint32_t model,
       uint32_t features
     )
{
	// Check for expected CPU features.
	const uint32_t expected = FEATURE_AVX  |
	                          FEATURE_FMA3 |
	                          FEATURE_FMA4;

	if ( !bli_cpuid_has_features( features, expected ) ) return FALSE;

	// All Piledriver cores have a family of 0x15.
	if ( family != 0x15 ) return FALSE;

	// Finally, check for specific models:
	// - 0x02
	// - 0x10-0x1f
	const bool is_arch
	=
	model == 0x02 || ( 0x10 <= model && model <= 0x1f );

	if ( !is_arch ) return FALSE;

	return TRUE;
}

bool bli_cpuid_is_bulldozer
     (
       uint32_t family,
       uint32_t model,
       uint32_t features
     )
{
	// Check for expected CPU features.
	const uint32_t expected = FEATURE_AVX |
	                          FEATURE_FMA4;

	if ( !bli_cpuid_has_features( features, expected ) ) return FALSE;

	// All Bulldozer cores have a family of 0x15.
	if ( family != 0x15 ) return FALSE;

	// Finally, check for specific models:
	// - 0x00
	// - 0x01
	const bool is_arch
	=
	( model == 0x00 || model == 0x01 );

	if ( !is_arch ) return FALSE;

	return TRUE;
}

#elif defined(__aarch64__) || defined(__arm__) || defined(_M_ARM)

arch_t bli_cpuid_query_id( void )
{
	uint32_t vendor, model, part, features;
	arch_t envval = bli_env_check();

#ifdef BLIS_CONFIG_THUNDERX2
			if ( BLIS_ARCH_THUNDERX2 == envval )
				return BLIS_ARCH_THUNDERX2;
#endif
#ifdef BLIS_CONFIG_CORTEXA57
			if ( BLIS_ARCH_CORTEXA57 == envval )
				return BLIS_ARCH_CORTEXA57;
#endif
#ifdef BLIS_CONFIG_CORTEXA53
		if ( BLIS_ARCH_CORTEXA53 == envval )
			return BLIS_ARCH_CORTEXA53;
#endif
#ifdef BLIS_CONFIG_CORTEXA15
			if ( BLIS_ARCH_CORTEXA15 == envval )
				return BLIS_ARCH_CORTEXA15;
#endif
#ifdef BLIS_CONFIG_CORTEXA9
			if ( BLIS_ARCH_CORTEXA9 == envval )
				return BLIS_ARCH_CORTEXA9;
#endif

	vendor = bli_cpuid_query( &model, &part, &features );

#if 0
	printf( "vendor   = %u\n", vendor );
	printf( "model    = %u\n", model );
	printf( "part     = 0x%x\n", part );
	printf( "features = %u\n", features );
#endif



	if ( vendor == VENDOR_ARM )
	{
		if ( model == MODEL_ARMV8 )
		{
			// Check for each ARMv8 configuration that is enabled, check for that
			// microarchitecture. We check from most recent to most dated.
#ifdef BLIS_CONFIG_A64FX
			if ( bli_cpuid_is_a64fx( model, part, features ) )
				return BLIS_ARCH_A64FX;
#endif
#ifdef BLIS_CONFIG_THUNDERX2
			if ( bli_cpuid_is_thunderx2( model, part, features ) )
				return BLIS_ARCH_THUNDERX2;
#endif
#ifdef BLIS_CONFIG_CORTEXA57
			if ( bli_cpuid_is_cortexa57( model, part, features ) )
				return BLIS_ARCH_CORTEXA57;
#endif
#ifdef BLIS_CONFIG_CORTEXA53
		if ( bli_cpuid_is_cortexa53( model, part, features ) )
			return BLIS_ARCH_CORTEXA53;
#endif
			// If none of the other sub-configurations were detected, return
			// the 'generic' arch_t id value.
			return BLIS_ARCH_GENERIC;
		}
		else if ( model == MODEL_ARMV7 )
		{
			// Check for each ARMv7 configuration that is enabled, check for that
			// microarchitecture. We check from most recent to most dated.
#ifdef BLIS_CONFIG_CORTEXA15
			if ( bli_cpuid_is_cortexa15( model, part, features ) )
				return BLIS_ARCH_CORTEXA15;
#endif
#ifdef BLIS_CONFIG_CORTEXA9
			if ( bli_cpuid_is_cortexa9( model, part, features ) )
				return BLIS_ARCH_CORTEXA9;
#endif
			// If none of the other sub-configurations were detected, return
			// the 'generic' arch_t id value.
			return BLIS_ARCH_GENERIC;
		}
	}
	else if ( vendor == VENDOR_UNKNOWN )
	{
		return BLIS_ARCH_GENERIC;
	}

	return BLIS_ARCH_GENERIC;
}

bool_t bli_cpuid_is_a64fx
     (
       uint32_t family,
       uint32_t model,
       uint32_t features
     )
{
<<<<<<< HEAD
=======
	return model == BLIS_ARCH_A64FX;
}

bool_t bli_cpuid_is_thunderx2
     (
       uint32_t family,
       uint32_t model,
       uint32_t features
     )
{
>>>>>>> 19705bb2
	return model == BLIS_ARCH_THUNDERX2;
}

bool bli_cpuid_is_cortexa57
     (
       uint32_t family,
       uint32_t model,
       uint32_t features
     )
{
	return model == BLIS_ARCH_CORTEXA57;
}

bool bli_cpuid_is_cortexa53
     (
       uint32_t family,
       uint32_t model,
       uint32_t features
     )
{
	return model == BLIS_ARCH_CORTEXA53;
}

bool bli_cpuid_is_cortexa15
     (
       uint32_t family,
       uint32_t model,
       uint32_t features
     )
{
	// Check for expected CPU features.
	const uint32_t expected = FEATURE_NEON;

	return bli_cpuid_has_features( features, expected ) && model == 0xc0f;
}

bool bli_cpuid_is_cortexa9
     (
       uint32_t family,
       uint32_t model,
       uint32_t features
     )
{
	// Check for expected CPU features.
	const uint32_t expected = FEATURE_NEON;

	return bli_cpuid_has_features( features, expected ) && model == 0xc09;
}

#endif

// -----------------------------------------------------------------------------

//
// This section of the file was based off of cpuid.cxx from TBLIS [1].
//
// [1] https://github.com/devinamatthews/tblis
//

/*

   Copyright (C) 2017, The University of Texas at Austin
   Copyright (C) 2017, Devin Matthews
   Copyright (C) 2018 - 2019, Advanced Micro Devices, Inc.

   Redistribution and use in source and binary forms, with or without
   modification, are permitted provided that the following conditions are
   met:
    - Redistributions of source code must retain the above copyright
      notice, this list of conditions and the following disclaimer.
    - Redistributions in binary form must reproduce the above copyright
      notice, this list of conditions and the following disclaimer in the
      documentation and/or other materials provided with the distribution.
    - Neither the name(s) of the copyright holder(s) nor the names of its
      contributors may be used to endorse or promote products derived
      from this software without specific prior written permission.

   THIS SOFTWARE IS PROVIDED BY THE COPYRIGHT HOLDERS AND CONTRIBUTORS
   "AS IS" AND ANY EXPRESS OR IMPLIED WARRANTIES, INCLUDING, BUT NOT
   LIMITED TO, THE IMPLIED WARRANTIES OF MERCHANTABILITY AND FITNESS FOR
   A PARTICULAR PURPOSE ARE DISCLAIMED. IN NO EVENT SHALL THE COPYRIGHT
   HOLDER OR CONTRIBUTORS BE LIABLE FOR ANY DIRECT, INDIRECT, INCIDENTAL,
   SPECIAL, EXEMPLARY, OR CONSEQUENTIAL DAMAGES (INCLUDING, BUT NOT
   LIMITED TO, PROCUREMENT OF SUBSTITUTE GOODS OR SERVICES; LOSS OF USE,
   DATA, OR PROFITS; OR BUSINESS INTERRUPTION) HOWEVER CAUSED AND ON ANY
   THEORY OF LIABILITY, WHETHER IN CONTRACT, STRICT LIABILITY, OR TORT
   (INCLUDING NEGLIGENCE OR OTHERWISE) ARISING IN ANY WAY OUT OF THE USE
   OF THIS SOFTWARE, EVEN IF ADVISED OF THE POSSIBILITY OF SUCH DAMAGE.

*/

#if defined(__x86_64__) || defined(_M_X64) || defined(__i386) || defined(_M_IX86)

enum
{
                                      // input register(s)     output register
	FEATURE_MASK_SSE3     = (1u<< 0), // cpuid[eax=1]         :ecx[0]
	FEATURE_MASK_SSSE3    = (1u<< 9), // cpuid[eax=1]         :ecx[9]
	FEATURE_MASK_SSE41    = (1u<<19), // cpuid[eax=1]         :ecx[19]
	FEATURE_MASK_SSE42    = (1u<<20), // cpuid[eax=1]         :ecx[20]
	FEATURE_MASK_AVX      = (1u<<28), // cpuid[eax=1]         :ecx[28]
	FEATURE_MASK_AVX2     = (1u<< 5), // cpuid[eax=7,ecx=0]   :ebx[5]
	FEATURE_MASK_FMA3     = (1u<<12), // cpuid[eax=1]         :ecx[12]
	FEATURE_MASK_FMA4     = (1u<<16), // cpuid[eax=0x80000001]:ecx[16]
	FEATURE_MASK_AVX512F  = (1u<<16), // cpuid[eax=7,ecx=0]   :ebx[16]
	FEATURE_MASK_AVX512DQ = (1u<<17), // cpuid[eax=7,ecx=0]   :ebx[17]
	FEATURE_MASK_AVX512PF = (1u<<26), // cpuid[eax=7,ecx=0]   :ebx[26]
	FEATURE_MASK_AVX512ER = (1u<<27), // cpuid[eax=7,ecx=0]   :ebx[27]
	FEATURE_MASK_AVX512CD = (1u<<28), // cpuid[eax=7,ecx=0]   :ebx[28]
	FEATURE_MASK_AVX512BW = (1u<<30), // cpuid[eax=7,ecx=0]   :ebx[30]
	FEATURE_MASK_AVX512VL = (1u<<31), // cpuid[eax=7,ecx=0]   :ebx[31]
	FEATURE_MASK_XGETBV   = (1u<<26)|
                            (1u<<27), // cpuid[eax=1]         :ecx[27:26]
	XGETBV_MASK_XMM       = 0x02u,    // xcr0[1]
	XGETBV_MASK_YMM       = 0x04u,    // xcr0[2]
	XGETBV_MASK_ZMM       = 0xe0u     // xcr0[7:5]
};


uint32_t bli_cpuid_query
     (
       uint32_t* family,
       uint32_t* model,
       uint32_t* features
     )
{
	uint32_t eax, ebx, ecx, edx;

	uint32_t old_model  = 0;
	uint32_t old_family = 0;
	uint32_t ext_model  = 0;
	uint32_t ext_family = 0;

	*family   = 0;
	*model    = 0;
	*features = 0;

	//fprintf( stderr, "checking cpuid\n" );

	uint32_t cpuid_max     = __get_cpuid_max( 0,           0 );
	uint32_t cpuid_max_ext = __get_cpuid_max( 0x80000000u, 0 );

	//fprintf( stderr, "max cpuid leaf: %d\n", cpuid_max );
	//fprintf( stderr, "max extended cpuid leaf: %08x\n", cpuid_max_ext );

	if ( cpuid_max < 1 ) return VENDOR_UNKNOWN;

	// The fourth '0' serves as the NULL-terminator for the vendor string.
	uint32_t vendor_string[4] = { 0, 0, 0, 0 };

	// This is actually a macro that modifies the last four operands,
	// hence why they are not passed by address.
	__cpuid( 0, eax, vendor_string[0],
	                 vendor_string[2],
	                 vendor_string[1] );

	// Check extended feature bits for post-AVX2 features.
	if ( cpuid_max >= 7 )
	{
		// This is actually a macro that modifies the last four operands,
		// hence why they are not passed by address.
		__cpuid_count( 7, 0, eax, ebx, ecx, edx );

		//fprintf( stderr, "cpuid leaf 7:\n" );
		//print_binary( eax );
		//print_binary( ebx );
		//print_binary( ecx );
		//print_binary( edx );

		if ( bli_cpuid_has_features( ebx, FEATURE_MASK_AVX2     ) ) *features |= FEATURE_AVX2;
		if ( bli_cpuid_has_features( ebx, FEATURE_MASK_AVX512F  ) ) *features |= FEATURE_AVX512F;
		if ( bli_cpuid_has_features( ebx, FEATURE_MASK_AVX512DQ ) ) *features |= FEATURE_AVX512DQ;
		if ( bli_cpuid_has_features( ebx, FEATURE_MASK_AVX512PF ) ) *features |= FEATURE_AVX512PF;
		if ( bli_cpuid_has_features( ebx, FEATURE_MASK_AVX512ER ) ) *features |= FEATURE_AVX512ER;
		if ( bli_cpuid_has_features( ebx, FEATURE_MASK_AVX512CD ) ) *features |= FEATURE_AVX512CD;
		if ( bli_cpuid_has_features( ebx, FEATURE_MASK_AVX512BW ) ) *features |= FEATURE_AVX512BW;
		if ( bli_cpuid_has_features( ebx, FEATURE_MASK_AVX512VL ) ) *features |= FEATURE_AVX512VL;
	}

	// Check extended processor info / features bits for AMD-specific features.
	if ( cpuid_max_ext >= 0x80000001u )
	{
		// This is actually a macro that modifies the last four operands,
		// hence why they are not passed by address.
		__cpuid( 0x80000001u, eax, ebx, ecx, edx );

		//fprintf(stderr, "extended cpuid leaf 0x80000001:\n");
		//print_binary(eax);
		//print_binary(ebx);
		//print_binary(ecx);
		//print_binary(edx);

		if ( bli_cpuid_has_features( ecx, FEATURE_MASK_FMA4 ) ) *features |= FEATURE_FMA4;
	}

	// Unconditionally check processor info / features bits.
	{
		// This is actually a macro that modifies the last four operands,
		// hence why they are not passed by address.
		__cpuid( 1, eax, ebx, ecx, edx );

		//fprintf(stderr, "cpuid leaf 1:\n");
		//print_binary(eax);
		//print_binary(ebx);
		//print_binary(ecx);
		//print_binary(edx);

		/*
		   cpuid(eax=1): eax[27:0]

			3: 0 - Stepping
			7: 4 - Model
		   11: 8 - Family
		   13:12 - Processor Type
		   19:16 - Extended Model
		   27:20 - Extended Family

		   Intel and AMD have suggested applications to display the family of a
		   CPU as the sum of the "Family" and the "Extended Family" fields shown
		   above, and the model as the sum of the "Model" and the 4-bit
		   left-shifted "Extended Model" fields. If "Family" is different than
		   6 or 15, only the "Family" and "Model" fields should be used while the
		   "Extended Family" and "Extended Model" bits are reserved. If "Family"
		   is set to 15, then "Extended Family" and the 4-bit left-shifted
		   "Extended Model" should be added to the respective base values, and if
		   "Family" is set to 6, then only the 4-bit left-shifted "Extended Model"
		   should be added to "Model".
		*/

		old_model  = ( eax >>  4 ) & ( 0xF  ); // bits 7:4
		old_family = ( eax >>  8 ) & ( 0xF  ); // bits 11:8

		ext_model  = ( eax >> 16 ) & ( 0xF  ); // bits 19:16
		ext_family = ( eax >> 20 ) & ( 0xFF ); // bits 27:20

		// Set the display model and family values based on the original family
		// value. See explanation above.
		if      ( old_family == 6 )
		{
			*model  = ( ext_model << 4 ) + old_model;
			*family =                      old_family;
		}
		else if ( old_family == 15 )
		{
			*model  = ( ext_model << 4 ) + old_model;
			*family = ( ext_family     ) + old_family;
		}
		else
		{
			*model  =                      old_model;
			*family =                      old_family;
		}

		// Check for SSE, AVX, and FMA3 features.
		if ( bli_cpuid_has_features( ecx, FEATURE_MASK_SSE3  ) ) *features |= FEATURE_SSE3;
		if ( bli_cpuid_has_features( ecx, FEATURE_MASK_SSSE3 ) ) *features |= FEATURE_SSSE3;
		if ( bli_cpuid_has_features( ecx, FEATURE_MASK_SSE41 ) ) *features |= FEATURE_SSE41;
		if ( bli_cpuid_has_features( ecx, FEATURE_MASK_SSE42 ) ) *features |= FEATURE_SSE42;
		if ( bli_cpuid_has_features( ecx, FEATURE_MASK_AVX   ) ) *features |= FEATURE_AVX;
		if ( bli_cpuid_has_features( ecx, FEATURE_MASK_FMA3  ) ) *features |= FEATURE_FMA3;

		// Check whether the hardware supports xsave/xrestor/xsetbv/xgetbv AND 
		// support for these is enabled by the OS. If so, then we proceed with
		// checking that various register-state saving features are available.
		if ( bli_cpuid_has_features( ecx, FEATURE_MASK_XGETBV ) )
		{
			uint32_t xcr = 0;

			// Call xgetbv to get xcr0 (the extended control register) copied
			// to [edx:eax]. This encodes whether software supports various
			// register state-saving features.
			__asm__ __volatile__
			(
				".byte 0x0F, 0x01, 0xD0"
				: "=a" (eax),
				  "=d" (edx)
				: "c"  (xcr)
				: "cc"
			);

			//fprintf(stderr, "xcr0:\n");
			//print_binary(eax);
			//print_binary(edx);

			//fprintf(stderr, "xgetbv: xmm: %d\n", bli_cpuid_has_features(eax, XGETBV_MASK_XMM));
			//fprintf(stderr, "xgetbv: ymm: %d\n", bli_cpuid_has_features(eax, XGETBV_MASK_XMM|
			//                                                XGETBV_MASK_YMM));
			//fprintf(stderr, "xgetbv: zmm: %d\n", bli_cpuid_has_features(eax, XGETBV_MASK_XMM|
			//                                                XGETBV_MASK_YMM|
			//                                                XGETBV_MASK_ZMM));

			// The OS can manage the state of 512-bit zmm (AVX-512) registers
			// only if the xcr[7:5] bits are set. If they are not set, then
			// clear all feature bits related to AVX-512. 
			if ( !bli_cpuid_has_features( eax, XGETBV_MASK_XMM |
				                               XGETBV_MASK_YMM |
				                               XGETBV_MASK_ZMM ) )
			{
				*features &= ~( FEATURE_AVX512F  |
				                FEATURE_AVX512DQ |
				                FEATURE_AVX512PF |
				                FEATURE_AVX512ER |
				                FEATURE_AVX512CD |
				                FEATURE_AVX512BW |
				                FEATURE_AVX512VL );
			}

			// The OS can manage the state of 256-bit ymm (AVX) registers
			// only if the xcr[2] bit is set. If it is not set, then
			// clear all feature bits related to AVX. 
			if ( !bli_cpuid_has_features( eax, XGETBV_MASK_XMM |
				                               XGETBV_MASK_YMM ) )
			{
				*features &= ~( FEATURE_AVX  |
				                FEATURE_AVX2 |
				                FEATURE_FMA3 |
				                FEATURE_FMA4 );
			}

			// The OS can manage the state of 128-bit xmm (SSE) registers
			// only if the xcr[1] bit is set. If it is not set, then
			// clear all feature bits related to SSE (which means the
			// entire bitfield is clear). 
			if ( !bli_cpuid_has_features( eax, XGETBV_MASK_XMM ) )
			{
				*features = 0;
			}
		}
		else
		{
			// If the hardware does not support xsave/xrestor/xsetbv/xgetbv,
			// OR these features are not enabled by the OS, then we clear
			// the bitfield, because it means that not even xmm support is
			// present.

			//fprintf(stderr, "xgetbv: no\n");
			features = 0;
		}
	}

	//fprintf(stderr, "vendor: %12s\n", vendor_string);
	//fprintf(stderr, "family: %d\n", family);
	//fprintf(stderr, "model: %d\n", model);
	//fprintf(stderr, "sse3: %d\n", bli_cpuid_has_features(features, FEATURE_SSE3));
	//fprintf(stderr, "ssse3: %d\n", bli_cpuid_has_features(features, FEATURE_SSSE3));
	//fprintf(stderr, "sse4.1: %d\n", bli_cpuid_has_features(features, FEATURE_SSE41));
	//fprintf(stderr, "sse4.2: %d\n", bli_cpuid_has_features(features, FEATURE_SSE42));
	//fprintf(stderr, "avx: %d\n", bli_cpuid_has_features(features, FEATURE_AVX));
	//fprintf(stderr, "avx2: %d\n", bli_cpuid_has_features(features, FEATURE_AVX2));
	//fprintf(stderr, "fma3: %d\n", bli_cpuid_has_features(features, FEATURE_FMA3));
	//fprintf(stderr, "fma4: %d\n", bli_cpuid_has_features(features, FEATURE_FMA4));
	//fprintf(stderr, "avx512f: %d\n", bli_cpuid_has_features(features, FEATURE_AVX512F));
	//fprintf(stderr, "avx512pf: %d\n", bli_cpuid_has_features(features, FEATURE_AVX512PF));
	//fprintf(stderr, "avx512dq: %d\n", bli_cpuid_has_features(features, FEATURE_AVX512DQ));

	// Check the vendor string and return a value to indicate Intel or AMD.
	if      ( strcmp( ( char* )vendor_string, "AuthenticAMD" ) == 0 )
		return VENDOR_AMD;
	else if ( strcmp( ( char* )vendor_string, "GenuineIntel" ) == 0 )
		return VENDOR_INTEL;
	else
		return VENDOR_UNKNOWN;
}

void get_cpu_name( char *cpu_name )
{
	uint32_t eax, ebx, ecx, edx;

	__cpuid( 0x80000002u, eax, ebx, ecx, edx );
	//printf("%x %x %x %x\n", eax, ebx, ecx, edx);

	*( uint32_t* )&cpu_name[0 + 0] = eax;
	*( uint32_t* )&cpu_name[0 + 4] = ebx;
	*( uint32_t* )&cpu_name[0 + 8] = ecx;
	*( uint32_t* )&cpu_name[0 +12] = edx;

	__cpuid( 0x80000003u, eax, ebx, ecx, edx );
	//printf("%x %x %x %x\n", eax, ebx, ecx, edx);

	*( uint32_t* )&cpu_name[16+ 0] = eax;
	*( uint32_t* )&cpu_name[16+ 4] = ebx;
	*( uint32_t* )&cpu_name[16+ 8] = ecx;
	*( uint32_t* )&cpu_name[16+12] = edx;

	__cpuid( 0x80000004u, eax, ebx, ecx, edx );
	//printf("%x %x %x %x\n", eax, ebx, ecx, edx);

	*( uint32_t* )&cpu_name[32+ 0] = eax;
	*( uint32_t* )&cpu_name[32+ 4] = ebx;
	*( uint32_t* )&cpu_name[32+ 8] = ecx;
	*( uint32_t* )&cpu_name[32+12] = edx;
}

// Return the number of FMA units _assuming avx512 is supported_.
// This needs updating for new processor types, sigh.
// See https://ark.intel.com/content/www/us/en/ark.html#@Processors
// and also https://github.com/jeffhammond/vpu-count
int vpu_count( void )
{
	char  cpu_name[48] = {};
	char* loc;
	char  model_num[5];
	int   sku;

	get_cpu_name( cpu_name );

	if ( strstr( cpu_name, "Intel(R) Xeon(R)" ) != NULL )
	{
		if (( loc = strstr( cpu_name, "Platinum" ) ))
			return 2;
		if ( loc == NULL )
			loc = strstr( cpu_name, "Gold" ); // 1 or 2, tested below
		if ( loc == NULL )
			if (( loc = strstr( cpu_name, "Silver" ) ))
				return 1;
		if ( loc == NULL )
			if (( loc = strstr( cpu_name, "Bronze" ) ))
				return 1;
		if ( loc == NULL )
			loc = strstr( cpu_name, "W" );
		if ( loc == NULL )
			if (( loc = strstr( cpu_name, "D" ) ))
				// Fixme:  May be wrong
				// <https://github.com/jeffhammond/vpu-count/issues/3#issuecomment-542044651>
				return 1;
		if ( loc == NULL )
			return -1;

		// We may have W-nnnn rather than, say, Gold nnnn
		if ( 'W' == *loc && '-' == *(loc+1) )
			loc++;
		else
			loc = strstr( loc+1, " " );
		if ( loc == NULL )
			return -1;

		strncpy( model_num, loc+1, 4 );
		model_num[4] = '\0'; // Things like i9-10900X matched above

		sku = atoi( model_num );

		// These were derived from ARK listings as of 2019-10-09, but
		// may not be complete, especially as the ARK Skylake listing
		// seems to be limited.
		if      ( 8199 >= sku && sku >= 8100 ) return 2;
		else if ( 6199 >= sku && sku >= 6100 ) return 2;
		else if (                sku == 5122 ) return 2;
		else if ( 6299 >= sku && sku >= 6200 ) return 2; // Cascade Lake Gold
		else if ( 5299 >= sku && sku >= 5200 ) return 1; // Cascade Lake Gold
		else if ( 5199 >= sku && sku >= 5100 ) return 1;
		else if ( 4199 >= sku && sku >= 4100 ) return 1;
		else if ( 3199 >= sku && sku >= 3100 ) return 1;
		else if ( 3299 >= sku && sku >= 3200 ) return 2; // Cascade Lake W
		else if ( 2299 >= sku && sku >= 2200 ) return 2; // Cascade Lake W
		else if ( 2199 >= sku && sku >= 2120 ) return 2;
		else if ( 2102 == sku || sku == 2104 ) return 2; // Gold exceptions
		else if ( 2119 >= sku && sku >= 2100 ) return 1;
		else return -1;
	}
	else if ( strstr( cpu_name, "Intel(R) Core(TM)" ) != NULL )
		return 2; // All i7/i9 with avx512?
	else
	{
		return -1;
	}
}

#elif defined(__aarch64__)

#if __linux__
// This is adapted from OpenBLAS.  See
// https://www.kernel.org/doc/html/latest/arm64/cpu-feature-registers.html
// for the mechanism, but not the magic numbers.

// Fixme:  Could these be missing in older Linux?
#include <asm/hwcap.h>
#include <sys/auxv.h>

#ifndef HWCAP_CPUID
#define HWCAP_CPUID (1 << 11)
#endif
<<<<<<< HEAD
=======
/* From https://www.kernel.org/doc/html/latest/arm64/sve.html and the
   aarch64 hwcap.h */
#ifndef HWCAP_SVE
#define HWCAP_SVE (1 << 22)
#endif
/* Maybe also for AT_HWCAP2
#define HWCAP2_SVE2(1 << 1)
et al
) */
>>>>>>> 19705bb2

static uint32_t get_coretype(void) {
	int implementer, part, midr_el1;

<<<<<<< HEAD
	if (!(getauxval(AT_HWCAP) & HWCAP_CPUID)) {
		// Fixme:  We could try reading /sys and /proc here, as below.
		// Find out if that could work when the HWCAP test fails.
=======
// Fixme:  Presumably we should be checking the vector length as the
// imlementation isn't length-agnostic.
// #ifdef BLI_ARCH_ARMSVE          /* invented -- fixme */
// 	if (!(getauxval(AT_HWCAP) & HWCAP_SVE)) {
// 		/* Assuming no support for specific models */
// 		return BLI_ARCH_ARMSVE;
// 	}
// #endif

	if (!(getauxval(AT_HWCAP) & HWCAP_CPUID)) {
		// Fixme:  We could try reading /sys and /proc here, as below.
		// Find out if that could work when the HWCAP test fails.
		// https://github.com/xianyi/OpenBLAS/issues/2715 says HWCAP_CPUID
		// is a Linux 4.11 feature and that sys/.../midr_el1 is a 4.7
		// feature.  Should caution somewhere about binding to big cores
		// in big-little CPUs.
>>>>>>> 19705bb2
		return 0;
	}
	// Also available from
	// /sys/devices/system/cpu/cpu0/regs/identification/midr_el1
	// and split out in /proc/cpuinfo (with a tab before the colon):
	// CPU part	: 0x0a1
	__asm("mrs %0, MIDR_EL1" : "=r" (midr_el1));
	/*
	 * MIDR_EL1
	 *
	 * 31		   24 23	 20 19			16 15		   4 3		  0
	 * -----------------------------------------------------------------
	 * | Implementer | Variant | Architecture | Part Number | Revision |
	 * -----------------------------------------------------------------
	 */
	implementer = (midr_el1 >> 24) & 0xFF;
	part		= (midr_el1 >> 4)  & 0xFFF;
	// From Linux arch/arm64/include/asm/cputype.h
	// ARM_CPU_IMP_ARM 0x41
	// ARM_CPU_IMP_APM 0x50
	// ARM_CPU_IMP_CAVIUM 0x43
	// ARM_CPU_IMP_BRCM 0x42
	// ARM_CPU_IMP_QCOM 0x51
	// ARM_CPU_IMP_NVIDIA 0x4E
	// ARM_CPU_IMP_FUJITSU 0x46
	// ARM_CPU_IMP_HISI 0x48
	//
	// ARM_CPU_PART_AEM_V8 0xD0F
	// ARM_CPU_PART_FOUNDATION 0xD00
	// ARM_CPU_PART_CORTEX_A57 0xD07
	// ARM_CPU_PART_CORTEX_A72 0xD08
	// ARM_CPU_PART_CORTEX_A53 0xD03
	// ARM_CPU_PART_CORTEX_A73 0xD09
	// ARM_CPU_PART_CORTEX_A75 0xD0A
	// ARM_CPU_PART_CORTEX_A35 0xD04
	// ARM_CPU_PART_CORTEX_A55 0xD05
	// ARM_CPU_PART_CORTEX_A76 0xD0B
	// ARM_CPU_PART_NEOVERSE_N1 0xD0C
	//
	// APM_CPU_PART_POTENZA 0x000
	//
	// CAVIUM_CPU_PART_THUNDERX 0x0A1
	// CAVIUM_CPU_PART_THUNDERX_81XX 0x0A2
	// CAVIUM_CPU_PART_THUNDERX_83XX 0x0A3
	// CAVIUM_CPU_PART_THUNDERX2 0x0AF
<<<<<<< HEAD
	//
=======
	// CAVIUM_CPU_PART_THUNDERX3 0x0B8  // taken from OpenBLAS
	//
	// BRCM_CPU_PART_BRAHMA_B53 0x100 
>>>>>>> 19705bb2
	// BRCM_CPU_PART_VULCAN 0x516
	//
	// QCOM_CPU_PART_FALKOR_V1 0x800
	// QCOM_CPU_PART_FALKOR 0xC00
	// QCOM_CPU_PART_KRYO 0x200
<<<<<<< HEAD
=======
        // QCOM_CPU_PART_KRYO_3XX_SILVER 0x803
        // QCOM_CPU_PART_KRYO_4XX_GOLD 0x804
        // QCOM_CPU_PART_KRYO_4XX_SILVER 0x805
>>>>>>> 19705bb2
	//
	// NVIDIA_CPU_PART_DENVER 0x003
	// NVIDIA_CPU_PART_CARMEL 0x004
	//
	// FUJITSU_CPU_PART_A64FX 0x001
	//
	// HISI_CPU_PART_TSV110 0xD01

	// Fixme:  After merging the vpu_count branch we could report the
	// part here with bli_dolog.
	switch(implementer)
	{
		case 0x41:		// ARM
			switch (part)
			{
				case 0xd07: // Cortex A57
					return BLIS_ARCH_CORTEXA57;
				case 0xd03: // Cortex A53
					return BLIS_ARCH_CORTEXA53;
			}
			break;
		case 0x42:		// Broadcom
			switch (part)
			{
				case 0x516: // Vulcan
					return BLIS_ARCH_THUNDERX2;
			}
			break;
		case 0x43:		// Cavium
			switch (part)
			{
				case 0x0af: // ThunderX2
<<<<<<< HEAD
					return BLIS_ARCH_THUNDERX2;
			}
			break;
	}
	return BLIS_ARCH_CORTEXA57; // Fixme: Is this the best default?
=======
				case 0x0b8: // ThunderX3
					return BLIS_ARCH_THUNDERX2;
			}
			break;
		case 0x46:      // Fujitsu
			switch (part)
			{
				case 0x001: // A64FX
					return BLIS_ARCH_A64FX;
			}
			break;
        // Fixme: OpenBLAS 
	}
	// Fixme: OpenBLAS uses a57 basic config for others, but says
	// -mtune will speed them up
	// <https://github.com/xianyi/OpenBLAS/commit/310ea55f29f16771438386fb2f1f140e2fd7e397>
	// It has Neoverse-N1 as -march=armv8.2-a -mtune=neoverse-n1 (gcc
	// 9+, else v8-a a72) plus some TX2 level 1 and 2 bits; as gravitin2, l1d 64k, l2 1024, l3 32M, Features        : fp asimd evtstrm aes pmull sha1 sha2 crc32 atomics fphp asimdhp cpuid asimdrdm lrcpc dcpop asimddp ssbs
	return BLIS_ARCH_CORTEXA57;
>>>>>>> 19705bb2
}
#endif

uint32_t bli_cpuid_query
     (
       uint32_t* model,
       uint32_t* part,
       uint32_t* features
     )
{
	*model	  = MODEL_ARMV8;
	*part     = 0;
	*features = 0;
#if __linux__
	*part	  = get_coretype();
#endif

	return VENDOR_ARM;
}

#elif defined(__arm__) || defined(_M_ARM)

/* 
   I can't easily find documentation to do this as for aarch64, though
   it presumably could be unearthed from Linux code.  However, on
   Linux 5.2 (and Androids's 3.4), /proc/cpuinfo has this sort of
   thing, used below:

   CPU implementer	: 0x41
   CPU architecture: 7
   CPU variant	: 0x3
   CPU part	: 0xc09

   The complication for family selection is that Neon is optional for
   CortexA9, for instance.  That's tested in bli_cpuid_is_cortexa9.

   When reading /proc/cpuinfo, we should check the entry corresponding
   to the core we're actually running on, in case the system is
   heterogeneous (big.little).

   arch/arm/include/asm/cputype.h has:

   ARM_CPU_IMP_ARM			0x41
   ARM_CPU_IMP_BRCM		0x42
   ARM_CPU_IMP_DEC			0x44
   ARM_CPU_IMP_INTEL		0x69

   ARM implemented processors 
   ARM_CPU_PART_ARM1136		0x4100b360
   ARM_CPU_PART_ARM1156		0x4100b560
   ARM_CPU_PART_ARM1176		0x4100b760
   ARM_CPU_PART_ARM11MPCORE	0x4100b020
   ARM_CPU_PART_CORTEX_A8		0x4100c080
   ARM_CPU_PART_CORTEX_A9		0x4100c090
   ARM_CPU_PART_CORTEX_A5		0x4100c050
   ARM_CPU_PART_CORTEX_A7		0x4100c070
   ARM_CPU_PART_CORTEX_A12		0x4100c0d0
   ARM_CPU_PART_CORTEX_A17		0x4100c0e0
   ARM_CPU_PART_CORTEX_A15		0x4100c0f0
   ARM_CPU_PART_CORTEX_A53		0x4100d030
   ARM_CPU_PART_CORTEX_A57		0x4100d070
   ARM_CPU_PART_CORTEX_A72		0x4100d080
   ARM_CPU_PART_CORTEX_A73		0x4100d090
   ARM_CPU_PART_CORTEX_A75		0x4100d0a0
   ARM_CPU_PART_MASK		0xff00fff0

   Broadcom implemented processors 
   ARM_CPU_PART_BRAHMA_B15		0x420000f0
   ARM_CPU_PART_BRAHMA_B53		0x42001000

   DEC implemented cores 
   ARM_CPU_PART_SA1100		0x4400a110

   Intel implemented cores 
   ARM_CPU_PART_SA1110		0x6900b110
   ARM_CPU_REV_SA1110_A0		0
   ARM_CPU_REV_SA1110_B0		4
   ARM_CPU_REV_SA1110_B1		5
   ARM_CPU_REV_SA1110_B2		6
   ARM_CPU_REV_SA1110_B4		8

   ARM_CPU_XSCALE_ARCH_MASK	0xe000
   ARM_CPU_XSCALE_ARCH_V1		0x2000
   ARM_CPU_XSCALE_ARCH_V2		0x4000
   ARM_CPU_XSCALE_ARCH_V3		0x6000

   Qualcomm implemented cores
   ARM_CPU_PART_SCORPION		0x510002d0

   The list must be pretty incomplete.  A phone example in Android:
   "Qualcomm MSM 8974 HAMMERHEAD" (AKA Snapdragon 800):
   implementor: 0x51; variant: 0x2;  part: 0x06f

   ----

   Although it looks as if you should be able to do something similar
   to POWER, instead of reading /proc, like:

   #include <sys/auxv.h>
   #include <linux/auxvec.h>  // for AT_PLATFORM
   char * platform = NULL;
   platform = (char*) getauxval (AT_PLATFORM);

   but that just yields "v7l" on cortexa9.

 */

#define TEMP_BUFFER_SIZE 200

uint32_t bli_cpuid_query
     (
       uint32_t* model,
       uint32_t* part,
       uint32_t* features
     )
{
	*model    = MODEL_UNKNOWN;
    *part     = 0;
	*features = 0;

	char* pci_str = "/proc/cpuinfo";

	char  proc_str[ TEMP_BUFFER_SIZE ];
	char  ptno_str[ TEMP_BUFFER_SIZE ];
	char  feat_str[ TEMP_BUFFER_SIZE ];
	char* r_val;

	//printf( "bli_cpuid_query(): beginning search\n" );

	// Search /proc/cpuinfo for the 'Processor' entry.
	r_val = find_string_in( "Processor", proc_str, TEMP_BUFFER_SIZE, pci_str );
	if ( r_val == NULL ) return VENDOR_ARM;

	// Search /proc/cpuinfo for the 'CPU part' entry.
	r_val = find_string_in( "CPU part",  ptno_str, TEMP_BUFFER_SIZE, pci_str );
	if ( r_val == NULL ) return VENDOR_ARM;

	// Search /proc/cpuinfo for the 'Features' entry.
	r_val = find_string_in( "Features",  feat_str, TEMP_BUFFER_SIZE, pci_str );
	if ( r_val == NULL ) return VENDOR_ARM;

#if 0
	printf( "bli_cpuid_query(): full processor string: %s\n", proc_str );
	printf( "bli_cpuid_query(): full part num  string: %s\n", ptno_str );
	printf( "bli_cpuid_query(): full features  string: %s\n", feat_str );
#endif

	// Parse the feature string to check for SIMD features.
	if ( strstr( feat_str, "neon"  ) != NULL ||
	     strstr( feat_str, "asimd" ) != NULL )
		*features |= FEATURE_NEON;

	//printf( "bli_cpuid_query(): features var: %u\n", *features );

	// Parse the processor string to uncover the model.
	if      ( strstr( proc_str, "ARMv7"   ) != NULL )
		*model = MODEL_ARMV7;
	else if ( strstr( proc_str, "AArch64" ) != NULL ||
              strstr( proc_str, "ARMv8"   ) )
		*model = MODEL_ARMV8;

	//printf( "bli_cpuid_query(): model: %u\n", *model );

	// Parse the part number string.
	r_val = strstr( ptno_str, "0x" );
    if ( r_val != NULL)
    {
	    *part = strtol( r_val, NULL, 16 );
    }
	//printf( "bli_cpuid_query(): part#: %x\n", *part );

	return VENDOR_ARM;
}

// https://sourceforge.net/p/predef/wiki/Architectures/ lists macros
#elif __PPC64__ /* gcc */ || __ppc64__ /* should be gcc, but failed */ || \
      _ARCH_PPC64 /* xlc */
// NB POWER7 isn't actually used.  (ppc64le Linux is only supported on
// POWER8+.  Is BLIS is supposed to support big-endian?)

#if !__linux__
uint32_t bli_cpuid_query
     (
       uint32_t* model,
       uint32_t* part,
       uint32_t* features
     )
{
	*model	  = 0;			// Not used
	*features = 0;			// Not used
	*part = BLIS_ARCH_GENERIC;
	return 0;
}
#else  // __linux__
#include <sys/auxv.h>

uint32_t bli_cpuid_query
     (
       uint32_t* model,
       uint32_t* part,
       uint32_t* features
     )
{
	*model	  = 0;			// Not used
	*features = 0;			// Not used
	*part = BLIS_ARCH_GENERIC;

#if 0
// The easy GCC (and recent clang?) version
#  if __GNUC__ >= 6
	if ( __builtin_cpu_is( "power9" ) )
		*part = BLIS_ARCH_POWER9;
	else
#  endif
		if ( __builtin_cpu_is( "power8" ) )
		*part = BLIS_ARCH_POWER8;
	else if ( __builtin_cpu_is( "power7" ) )
		*part = BLIS_ARCH_POWER7;
#else
// See https://developer.ibm.com/tutorials/optimized-libraries-for-linux-on-power/
	char * platform = (char*) getauxval (AT_PLATFORM);
        if ( !platform ) return 0; // Fixme: can it be null?
	if ( strcmp( platform, "power8" ) == 0 )
		*part = BLIS_ARCH_POWER8;
	else if ( strcmp( platform, "power9" ) == 0 )
		*part = BLIS_ARCH_POWER9;
	else if ( strcmp( platform, "power7" ) == 0 )
		*part = BLIS_ARCH_POWER7;
#endif
	return 0;
}
#endif

arch_t bli_cpuid_query_id( void )
{
	uint32_t model, part, features;
#if defined BLIS_CONFIG_POWER9 || defined BLIS_CONFIG_POWER8
	arch_t envval = bli_env_check();
#endif

#ifdef BLIS_CONFIG_POWER9
	if ( BLIS_ARCH_POWER9 == envval )
		return BLIS_ARCH_POWER9;
#endif
#ifdef BLIS_CONFIG_POWER8
	if ( BLIS_ARCH_POWER8 == envval )
		return BLIS_ARCH_POWER8;
#endif

	(void) bli_cpuid_query( &model, &part, &features );

// NB.  Must use #ifdef, not #if (for configure)
#ifdef BLIS_CONFIG_POWER9
	if ( part == BLIS_ARCH_POWER9 )
		return BLIS_ARCH_POWER9;
#endif
#ifdef BLIS_CONFIG_POWER8
	if ( part == BLIS_ARCH_POWER8 )
		return BLIS_ARCH_POWER8;
#endif
	return BLIS_ARCH_GENERIC;
}

#elif __s390x__	 /* gcc */ || __zarch__ /* clang */ || __SYSC_ZARCH__ /* Systems/C */

// Z13 introduced SIMD, so we should compile the generic kernel for
// that if possible.  z14 vector introduced vector float.  (Fedora
// appears to target Z12, so s390x must cover non-SIMD Z.)

// Fixme:  See if default block sizes etc. are appropriate; 32x128b
// SIMD registers <https://www.ibm.com/downloads/cas/WVPALM0N>.

/*
Example cpuinfo (from Fedora build system):

CPU info:
Architecture:        s390x
CPU op-mode(s):      32-bit, 64-bit
Byte Order:          Big Endian
CPU(s):              2
On-line CPU(s) list: 0,1
Thread(s) per core:  1
Core(s) per socket:  1
Socket(s) per book:  1
Book(s) per drawer:  1
Drawer(s):           2
NUMA node(s):        1
Vendor ID:           IBM/S390
Machine type:        2964
CPU dynamic MHz:     5000
CPU static MHz:      5000
BogoMIPS:            3033.00
Hypervisor:          z/VM 6.4.0
Hypervisor vendor:   IBM
Virtualization type: full
Dispatching mode:    horizontal
L1d cache:           128K
L1i cache:           96K
L2d cache:           2048K
L2i cache:           2048K
L3 cache:            65536K
L4 cache:            491520K
NUMA node0 CPU(s):   0,1
Flags:               esan3 zarch stfle msa ldisp eimm dfp edat etf3eh highgprs te vx sie

And one from a shell, that's completely different.  As with aarch64,
we could probably have multiple CPU types, but we presumably only have
ine instruction set.

vendor_id       : IBM/S390
# processors    : 4
bogomips per cpu: 3241.00
max thread id   : 0
features: esan3 zarch stfle msa ldisp eimm dfp edat etf3eh highgprs te vx vxd vxe gs vxe2 vxp sort dflt sie 
facilities      : 0 1 2 3 4 6 7 8 9 10 12 14 15 16 17 18 19 20 21 22 23 24 25 26 27 28 30 31 32 33 34 35 36 37 38 40 41 42 43 44 45 46 47 48 49 50 51 52 53 54 55 57 58 59 60 61 73 74 75 76 77 80 81 82 128 129 130 131 133 134 135 146 147 148 150 151 152 155 156 168
cache0          : level=1 type=Data scope=Private size=128K line_size=256 associativity=8
cache1          : level=1 type=Instruction scope=Private size=128K line_size=256 associativity=8
cache2          : level=2 type=Data scope=Private size=4096K line_size=256 associativity=8
cache3          : level=2 type=Instruction scope=Private size=4096K line_size=256 associativity=8
cache4          : level=3 type=Unified scope=Shared size=262144K line_size=256 associativity=32
cache5          : level=4 type=Unified scope=Shared size=983040K line_size=256 associativity=60
processor 0: version = FF,  identification = 200000,  machine = 8561
processor 1: version = FF,  identification = 200001,  machine = 8561
processor 2: version = FF,  identification = 200002,  machine = 8561
processor 3: version = FF,  identification = 200003,  machine = 8561

cpu number      : 0
physical id     : 0
core id         : 0
book id         : 0
drawer id       : 0
dedicated       : 0
address         : 0
siblings        : 1
cpu cores       : 1
version         : FF
identification  : 200000
machine         : 8561
cpu MHz dynamic : 5200
cpu MHz static  : 5200

...
*/

#if !__linux__
uint32_t bli_cpuid_query
     (
       uint32_t* model,
       uint32_t* part,
       uint32_t* features
     )
{

	*model = MODEL_Z900;
        return VENDOR_IBM;
}
#else  // __linux__
#include <sys/auxv.h>
uint32_t bli_cpuid_query
     (
       uint32_t* model,
       uint32_t* part,
       uint32_t* features
     )
{

	*model = MODEL_Z900;
#if __GLIBC__ && __GLIBC_PREREQ(2, 16)
// Prefer not reading /proc (following OpenBLAS)
	{
		unsigned long hwcap = getauxval( AT_HWCAP );
		if (( hwcap & HWCAP_S390_VX ) && ( hwcap & HWCAP_S390_VXE ))
			*model = MODEL_Z14;	// DP SIMD
		else if ( hwcap & HWCAP_S390_VX )
			*model = MODEL_Z13;	// SP SIMD
		// Else no SIMD
	}
#else
	char  mstr[ 200 ];
	char *r_val;
	// Given the cpuinfo examples above, presumably we should look at
	// features/flags rather than the machine id.
  	r_val = find_string_in( "facilities", mstr, sizeof mstr,
							"/proc/cpuinfo" );
	if ( r_val == NULL )
	{
		r_val = find_string_in( "flags", mstr, sizeof mstr,
								"/proc/cpuinfo" );
		if ( r_val == NULL ) return VENDOR_IBM;
	}
	r_val = strstr( r_val, "vx" ); // DP SIMD
	if ( r_val == NULL ) return VENDOR_IBM;
	*model = MODEL_Z13;
	r_val = strstr( r_val, "vxe" ); // SP SIMD
	if ( r_val != NULL ) *model = MODEL_Z14;
#endif
	return VENDOR_IBM;
}
#endif  // __linux__

arch_t bli_cpuid_query_id( void )
{
	uint32_t model, part, features;
#if defined BLIS_CONFIG_Z14 || defined BLIS_CONFIG_Z13
	arch_t envval = bli_env_check();
#endif
#ifdef BLIS_CONFIG_Z14
	if ( BLIS_ARCH_Z14 == envval )
		return BLIS_ARCH_Z14;
#endif
#ifdef BLIS_CONFIG_Z13
	if ( BLIS_ARCH_Z13 == envval )
		return BLIS_ARCH_Z13;
#endif

	(void) bli_cpuid_query( &model, &part, &features );

// NB.  Must use #ifdef, not #if (for configure)
#ifdef BLIS_CONFIG_Z14
	if ( model == MODEL_Z14 )
		return BLIS_ARCH_Z14;
#endif
#ifdef BLIS_CONFIG_Z13
	if ( model == MODEL_Z13 )
		return BLIS_ARCH_Z13;
#endif
	return BLIS_ARCH_GENERIC;
}

#endif

#if __s390x__ || __zarch__ || __SYSC_ZARCH__ || __arm__ || _M_ARM
static char* find_string_in( char* target, char* buffer, size_t buf_len, char* filepath )
{
	// This function searches for the first line of the file located at
	// 'filepath' that contains the string 'target' and then copies that
	// line (actually, the substring of the line starting with 'target')
	// to 'buffer', which is 'buf_len' bytes long.

	char* r_val = NULL;

	// Allocate a temporary local buffer equal to the size of buffer.
	char* buf_local = malloc( buf_len * sizeof( char ) );

	// Open the file stream.
	FILE* stream = fopen( filepath, "r" );

	// Repeatedly read in a line from the stream, storing the contents of
	// the stream into buf_local.
	while ( !feof( stream ) )
	{
		// Read in the current line, up to buf_len-1 bytes.
		r_val = fgets( buf_local, buf_len-1, stream );

		//printf( "read line: %s", buf_local );

		// fgets() returns the pointer specified by the first argument (in
		// this case, buf_local) on success and NULL on error.
		if ( r_val == NULL ) break;

		// Since fgets() was successful, we can search for the target string
		// within the current line, as captured in buf_local.
		r_val = strstr( buf_local, target );

		// If the target string was found in buf_local, we save it to buffer.
		if ( r_val != NULL )
		{
			//printf( "  found match to '%s'\n", target );

			// Copy the string read by fgets() to the caller's buffer.
			strncpy( buffer, buf_local, buf_len );

			// Make sure that we have a terminating null character by the
			// end of the buffer.
			if ( buf_len > 0 ) buffer[ buf_len - 1 ] = '\0';

			// Leave the loop since we found the target string.
			break;
		}
	}

	// Close the file stream.
	fclose( stream );

	// Free the temporary local buffer.
	free( buf_local );

	// Return r_val so the caller knows if we failed.
	return r_val;
}
#endif
<|MERGE_RESOLUTION|>--- conflicted
+++ resolved
@@ -588,8 +588,6 @@
        uint32_t features
      )
 {
-<<<<<<< HEAD
-=======
 	return model == BLIS_ARCH_A64FX;
 }
 
@@ -600,7 +598,6 @@
        uint32_t features
      )
 {
->>>>>>> 19705bb2
 	return model == BLIS_ARCH_THUNDERX2;
 }
 
@@ -1082,8 +1079,6 @@
 #ifndef HWCAP_CPUID
 #define HWCAP_CPUID (1 << 11)
 #endif
-<<<<<<< HEAD
-=======
 /* From https://www.kernel.org/doc/html/latest/arm64/sve.html and the
    aarch64 hwcap.h */
 #ifndef HWCAP_SVE
@@ -1093,16 +1088,10 @@
 #define HWCAP2_SVE2(1 << 1)
 et al
 ) */
->>>>>>> 19705bb2
 
 static uint32_t get_coretype(void) {
 	int implementer, part, midr_el1;
 
-<<<<<<< HEAD
-	if (!(getauxval(AT_HWCAP) & HWCAP_CPUID)) {
-		// Fixme:  We could try reading /sys and /proc here, as below.
-		// Find out if that could work when the HWCAP test fails.
-=======
 // Fixme:  Presumably we should be checking the vector length as the
 // imlementation isn't length-agnostic.
 // #ifdef BLI_ARCH_ARMSVE          /* invented -- fixme */
@@ -1119,7 +1108,6 @@
 		// is a Linux 4.11 feature and that sys/.../midr_el1 is a 4.7
 		// feature.  Should caution somewhere about binding to big cores
 		// in big-little CPUs.
->>>>>>> 19705bb2
 		return 0;
 	}
 	// Also available from
@@ -1165,24 +1153,17 @@
 	// CAVIUM_CPU_PART_THUNDERX_81XX 0x0A2
 	// CAVIUM_CPU_PART_THUNDERX_83XX 0x0A3
 	// CAVIUM_CPU_PART_THUNDERX2 0x0AF
-<<<<<<< HEAD
-	//
-=======
 	// CAVIUM_CPU_PART_THUNDERX3 0x0B8  // taken from OpenBLAS
 	//
 	// BRCM_CPU_PART_BRAHMA_B53 0x100 
->>>>>>> 19705bb2
 	// BRCM_CPU_PART_VULCAN 0x516
 	//
 	// QCOM_CPU_PART_FALKOR_V1 0x800
 	// QCOM_CPU_PART_FALKOR 0xC00
 	// QCOM_CPU_PART_KRYO 0x200
-<<<<<<< HEAD
-=======
         // QCOM_CPU_PART_KRYO_3XX_SILVER 0x803
         // QCOM_CPU_PART_KRYO_4XX_GOLD 0x804
         // QCOM_CPU_PART_KRYO_4XX_SILVER 0x805
->>>>>>> 19705bb2
 	//
 	// NVIDIA_CPU_PART_DENVER 0x003
 	// NVIDIA_CPU_PART_CARMEL 0x004
@@ -1215,13 +1196,6 @@
 			switch (part)
 			{
 				case 0x0af: // ThunderX2
-<<<<<<< HEAD
-					return BLIS_ARCH_THUNDERX2;
-			}
-			break;
-	}
-	return BLIS_ARCH_CORTEXA57; // Fixme: Is this the best default?
-=======
 				case 0x0b8: // ThunderX3
 					return BLIS_ARCH_THUNDERX2;
 			}
@@ -1241,7 +1215,6 @@
 	// It has Neoverse-N1 as -march=armv8.2-a -mtune=neoverse-n1 (gcc
 	// 9+, else v8-a a72) plus some TX2 level 1 and 2 bits; as gravitin2, l1d 64k, l2 1024, l3 32M, Features        : fp asimd evtstrm aes pmull sha1 sha2 crc32 atomics fphp asimdhp cpuid asimdrdm lrcpc dcpop asimddp ssbs
 	return BLIS_ARCH_CORTEXA57;
->>>>>>> 19705bb2
 }
 #endif
 
