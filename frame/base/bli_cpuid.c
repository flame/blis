--- conflicted
+++ resolved
@@ -5,11 +5,7 @@
    libraries.
 
    Copyright (C) 2014, The University of Texas at Austin
-<<<<<<< HEAD
-   Copyright (C) 2018-2020, Advanced Micro Devices, Inc.
-=======
    Copyright (C) 2018 - 2024, Advanced Micro Devices, Inc. All rights reserved.
->>>>>>> fb2a6827
    Copyright (C) 2019, Dave Love, University of Manchester
 
    Redistribution and use in source and binary forms, with or without
@@ -208,8 +204,6 @@
 	{
 		// Check for each AMD configuration that is enabled, check for that
 		// microarchitecture. We check from most recent to most dated.
-<<<<<<< HEAD
-=======
 #ifdef BLIS_CONFIG_ZEN5
 		if ( bli_cpuid_is_zen5( family, model, features ) )
 			return BLIS_ARCH_ZEN5;
@@ -230,7 +224,6 @@
 		if ( is_avx512_supported )
 			return BLIS_ARCH_ZEN4;
 #endif
->>>>>>> fb2a6827
 #ifdef BLIS_CONFIG_ZEN3
 		if ( bli_cpuid_is_zen3( family, model, features ) )
 			return BLIS_ARCH_ZEN3;
@@ -677,12 +670,6 @@
 	if ( family != 0x17 ) return FALSE;
 
 	// Finally, check for specific models:
-<<<<<<< HEAD
-	// - 0x30 ~ 0xff
-	// NOTE: We must check model because the family 23 (0x17) is shared with
-	// zen.
-=======
->>>>>>> fb2a6827
 	const bool is_arch
 	=
 	( 0x30 <= model && model <= 0xff );
@@ -710,16 +697,7 @@
 	if ( family != 0x17 ) return FALSE;
 
 	// Finally, check for specific models:
-<<<<<<< HEAD
-	// - 0x00 ~ 0x2f
-	// NOTE: We must check model because the family 23 (0x17) is shared with
-	// zen2.
-	const bool is_arch
-	=
-	( 0x00 <= model && model <= 0x2f );
-=======
 	const bool is_arch = (model <= 0x30 );
->>>>>>> fb2a6827
 
 	if ( !is_arch ) return FALSE;
 
@@ -839,9 +817,6 @@
 	return TRUE;
 }
 
-<<<<<<< HEAD
-#elif defined(__aarch64__) || defined(__arm__) || defined(_M_ARM) || defined(_ARCH_PPC)
-=======
 
 // Determine if the CPU has support for AVX2 and FMA3.
 void bli_cpuid_check_avx2fma3_support
@@ -1031,7 +1006,6 @@
 }
 
 #elif defined(__aarch64__) || defined(__arm__) || defined(_M_ARM)
->>>>>>> fb2a6827
 
 arch_t bli_cpuid_query_id( void )
 {
