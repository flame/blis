--- conflicted
+++ resolved
@@ -106,7 +106,6 @@
 
 #if 0
 	printf( "vendor   = %s\n", vendor==1 ? "AMD": "INTEL" );
-<<<<<<< HEAD
 	printf( "family   = %x h\n", family );
 	printf( "model    = %x h\n", model );
 
@@ -121,12 +120,6 @@
 	printf( "L1D size = %u KB\n",bli_l1d_cache_size );
 	printf( "L2  size = %u KB\n",bli_l2_cache_size );
 	printf( "L3  size = %u KB\n",bli_l3_cache_size );
-=======
-	printf("family    = %x\n", family );
-	printf( "model    = %x\n", model );
-
-	printf( "features = %x\n", features );
->>>>>>> e366665c
 #endif
 
 	if ( vendor == VENDOR_INTEL )
