--- conflicted
+++ resolved
@@ -452,13 +452,10 @@
 		{
 			// Check for each ARMv8 configuration that is enabled, check for that
 			// microarchitecture. We check from most recent to most dated.
-<<<<<<< HEAD
-=======
 #ifdef BLIS_CONFIG_ARMSVE
 			if ( bli_cpuid_is_armsve( model, part, features ) )
 				return BLIS_ARCH_ARMSVE;
 #endif
->>>>>>> 3b275f81
 #ifdef BLIS_CONFIG_A64FX
 			if ( bli_cpuid_is_a64fx( model, part, features ) )
 				return BLIS_ARCH_A64FX;
