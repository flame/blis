/*

   BLIS
   An object-based framework for developing high-performance BLAS-like
   libraries.

   Copyright (C) 2014, The University of Texas at Austin

   Redistribution and use in source and binary forms, with or without
   modification, are permitted provided that the following conditions are
   met:
    - Redistributions of source code must retain the above copyright
      notice, this list of conditions and the following disclaimer.
    - Redistributions in binary form must reproduce the above copyright
      notice, this list of conditions and the following disclaimer in the
      documentation and/or other materials provided with the distribution.
    - Neither the name(s) of the copyright holder(s) nor the names of its
      contributors may be used to endorse or promote products derived
      from this software without specific prior written permission.

   THIS SOFTWARE IS PROVIDED BY THE COPYRIGHT HOLDERS AND CONTRIBUTORS
   "AS IS" AND ANY EXPRESS OR IMPLIED WARRANTIES, INCLUDING, BUT NOT
   LIMITED TO, THE IMPLIED WARRANTIES OF MERCHANTABILITY AND FITNESS FOR
   A PARTICULAR PURPOSE ARE DISCLAIMED. IN NO EVENT SHALL THE COPYRIGHT
   HOLDER OR CONTRIBUTORS BE LIABLE FOR ANY DIRECT, INDIRECT, INCIDENTAL,
   SPECIAL, EXEMPLARY, OR CONSEQUENTIAL DAMAGES (INCLUDING, BUT NOT
   LIMITED TO, PROCUREMENT OF SUBSTITUTE GOODS OR SERVICES; LOSS OF USE,
   DATA, OR PROFITS; OR BUSINESS INTERRUPTION) HOWEVER CAUSED AND ON ANY
   THEORY OF LIABILITY, WHETHER IN CONTRACT, STRICT LIABILITY, OR TORT
   (INCLUDING NEGLIGENCE OR OTHERWISE) ARISING IN ANY WAY OUT OF THE USE
   OF THIS SOFTWARE, EVEN IF ADVISED OF THE POSSIBILITY OF SUCH DAMAGE.

*/

#include "blis.h"

static const char* bli_ind_impl_str[BLIS_NUM_IND_METHODS] =
{
/* 1m   */ "1m",
/* nat  */ "native",
};

// -----------------------------------------------------------------------------

int bli_ind_init( void )
{
<<<<<<< HEAD
	// NOTE: We intentionally call bli_gks_query_cntx_noinit() in order
=======
	// NOTE: If TLS is enabled, this function is called once by EACH application
	// thread per library init/finalize cycle (see bli_init.c). In this case,
	// the threads will initialize thread-local data (see bli_l3_ind.c). If TLS
	// is disabled, this function is called once by ONLY ONE application thread.
	// In neither case is a mutex needed to protect the data initialization.

	// NOTE: We intentionally call bli_gks_query_nat_cntx_noinit() in order
>>>>>>> 1e264a42
	// to avoid the internal call to bli_init_once().
	const cntx_t* cntx = bli_gks_query_cntx_noinit();

	// For each precision, enable the default induced method (1m) if both of
	// the following conditions are met:
	// - the complex domain kernel is the (unoptimized) reference kernel
	// - the real domain kernel is NOT the (unoptimized) reference kernel
	// The second condition means that BLIS will not bother to use an induced
	// method if both the real and complex domain kernels are reference.

	bool s_is_ref = bli_gks_cntx_ukr_is_ref( BLIS_FLOAT,    BLIS_GEMM_UKR, cntx );
	bool d_is_ref = bli_gks_cntx_ukr_is_ref( BLIS_DOUBLE,   BLIS_GEMM_UKR, cntx );
	bool c_is_ref = bli_gks_cntx_ukr_is_ref( BLIS_SCOMPLEX, BLIS_GEMM_UKR, cntx );
	bool z_is_ref = bli_gks_cntx_ukr_is_ref( BLIS_DCOMPLEX, BLIS_GEMM_UKR, cntx );

	if ( c_is_ref && !s_is_ref ) bli_ind_enable_dt( BLIS_1M, BLIS_SCOMPLEX );
	if ( z_is_ref && !d_is_ref ) bli_ind_enable_dt( BLIS_1M, BLIS_DCOMPLEX );

	return 0;
}

int bli_ind_finalize( void )
{
	return 0;
}

// -----------------------------------------------------------------------------

void bli_ind_enable( ind_t method )
{
	bli_ind_enable_dt( method, BLIS_SCOMPLEX );
	bli_ind_enable_dt( method, BLIS_DCOMPLEX );
}

void bli_ind_disable( ind_t method )
{
	bli_ind_disable_dt( method, BLIS_SCOMPLEX );
	bli_ind_disable_dt( method, BLIS_DCOMPLEX );
}

void bli_ind_disable_all( void )
{
	bli_ind_disable_all_dt( BLIS_SCOMPLEX );
	bli_ind_disable_all_dt( BLIS_DCOMPLEX );
}

// -----------------------------------------------------------------------------

void bli_ind_enable_dt( ind_t method, num_t dt )
{
	if ( !bli_is_complex( dt ) ) return;

	bli_l3_ind_set_enable_dt( method, dt, TRUE );
}

void bli_ind_disable_dt( ind_t method, num_t dt )
{
	if ( !bli_is_complex( dt ) ) return;

	bli_l3_ind_set_enable_dt( method, dt, FALSE );
}

void bli_ind_disable_all_dt( num_t dt )
{
	ind_t im;

	for ( im = 0; im < BLIS_NUM_IND_METHODS; ++im )
	{
		// Never disable native execution.
		if ( im != BLIS_NAT )
			bli_ind_disable_dt( im, dt );
	}
}

// -----------------------------------------------------------------------------

void bli_ind_oper_enable_only( opid_t oper, ind_t method, num_t dt )
{
	if ( !bli_is_complex( dt ) ) return;

	if ( bli_opid_is_level3( oper ) )
	{
		bli_l3_ind_oper_enable_only( oper, method, dt );
	}
	else
	{
		// Other operations are not implemented, so requests to enable
		// them for any given induced method are currently no-ops.
		;
	}
}

// -----------------------------------------------------------------------------

bool bli_ind_oper_is_impl( opid_t oper, ind_t method )
{
	bool is_impl = FALSE;

	if ( bli_opid_is_level3( oper ) )
	{
		// Look up whether the operation is implemented for the given induced
		// method id.
		is_impl = bli_l3_ind_oper_is_impl( oper, method );
	}
	else
	{
		// All other operations should be reported as not implemented,
		// unless the requested check was for BLIS_NAT, in which case
		// all operations are implemented.
		if ( method == BLIS_NAT ) is_impl = TRUE;
		else                      is_impl = FALSE;
	}

	return is_impl;
}

ind_t bli_ind_oper_find_avail( opid_t oper, num_t dt )
{
	ind_t method;

	if ( bli_opid_is_level3( oper ) )
	{
		method = bli_l3_ind_oper_find_avail( oper, dt );
	}
	else
	{
		// Currently, any operation that is not level-3 is guaranteed
		// to be native.
		method = BLIS_NAT;
	}

	return method;
}

const char* bli_ind_oper_get_avail_impl_string( opid_t oper, num_t dt )
{
	ind_t method = bli_ind_oper_find_avail( oper, dt );

	return bli_ind_get_impl_string( method );
}

// -----------------------------------------------------------------------------

const char* bli_ind_get_impl_string( ind_t method )
{
	return bli_ind_impl_str[ method ];
}

num_t bli_ind_map_cdt_to_index( num_t dt )
{
	// A non-complex datatype should never be passed in.
	if ( !bli_is_complex( dt ) ) bli_abort();

	// Map the complex datatype to a zero-based index.
	if         ( bli_is_scomplex( dt ) )    return 0;
	else /* if ( bli_is_dcomplex( dt ) ) */ return 1;
}
<|MERGE_RESOLUTION|>--- conflicted
+++ resolved
@@ -44,17 +44,13 @@
 
 int bli_ind_init( void )
 {
-<<<<<<< HEAD
-	// NOTE: We intentionally call bli_gks_query_cntx_noinit() in order
-=======
 	// NOTE: If TLS is enabled, this function is called once by EACH application
 	// thread per library init/finalize cycle (see bli_init.c). In this case,
 	// the threads will initialize thread-local data (see bli_l3_ind.c). If TLS
 	// is disabled, this function is called once by ONLY ONE application thread.
 	// In neither case is a mutex needed to protect the data initialization.
 
-	// NOTE: We intentionally call bli_gks_query_nat_cntx_noinit() in order
->>>>>>> 1e264a42
+	// NOTE: We intentionally call bli_gks_query_cntx_noinit() in order
 	// to avoid the internal call to bli_init_once().
 	const cntx_t* cntx = bli_gks_query_cntx_noinit();
 
