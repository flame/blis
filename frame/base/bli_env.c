--- conflicted
+++ resolved
@@ -67,8 +67,8 @@
 
 gint_t bli_env_get_var( const char* env, gint_t fallback )
 {
-	gint_t      r_val;
-	const char* str;
+	gint_t r_val;
+	char*  str;
 
 	// Query the environment variable and store the result in str.
 	str = getenv( env );
@@ -89,15 +89,6 @@
 	return r_val;
 }
 
-<<<<<<< HEAD
-char* bli_env_get_str( const char* env )
-{
-	// Query the environment variable.
-	return getenv( env );
-}
-
-
-=======
 gint_t bli_env_get_var_arch_type( const char* env, gint_t fallback )
 {
 	gint_t r_val;
@@ -433,7 +424,6 @@
 
 	return r_val;
 }
->>>>>>> fb2a6827
 
 #if 0
 #ifdef _MSC_VER
