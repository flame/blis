--- conflicted
+++ resolved
@@ -1074,88 +1074,6 @@
 
 
 #undef  GENTFUNC
-<<<<<<< HEAD
-#define GENTFUNC( ctype, ch, opname ) \
-\
-void PASTEMAC(ch,opname) \
-     ( \
-       FILE*  file, \
-       char*  s1, \
-       dim_t  n, \
-       ctype* x, inc_t incx, \
-       char*  format, \
-       char*  s2  \
-     ) \
-{ \
-    dim_t  i; \
-    ctype* chi1; \
-    char   default_spec[32] = PASTEMAC(ch,formatspec)(); \
-\
-    if ( format == NULL ) format = default_spec; \
-\
-    chi1 = x; \
-\
-    fprintf( file, "%s\n", s1 ); \
-\
-    for ( i = 0; i < n; ++i ) \
-    { \
-        PASTEMAC(ch,fprints)( file, format, *chi1 ); \
-        fprintf( file, "\n" ); \
-\
-        chi1 += incx; \
-    } \
-\
-    fprintf( file, "%s\n", s2 ); \
-}
-
-INSERT_GENTFUNC_BASIC0_I( fprintv )
-
-
-#undef  GENTFUNC
-#define GENTFUNC( ctype, ch, opname ) \
-\
-void PASTEMAC(ch,opname) \
-     ( \
-       FILE*  file, \
-       char*  s1, \
-       dim_t  m, \
-       dim_t  n, \
-       ctype* x, inc_t rs_x, inc_t cs_x, \
-       char*  format, \
-       char*  s2  \
-     ) \
-{ \
-    dim_t  i, j; \
-    ctype* chi1; \
-    char   default_spec[32] = PASTEMAC(ch,formatspec)(); \
-\
-    if ( format == NULL ) format = default_spec; \
-\
-    fprintf( file, "%s\n", s1 ); \
-\
-    for ( i = 0; i < m; ++i ) \
-    { \
-        for ( j = 0; j < n; ++j ) \
-        { \
-            chi1 = (( ctype* ) x) + i*rs_x + j*cs_x; \
-\
-            PASTEMAC(ch,fprints)( file, format, *chi1 ); \
-            fprintf( file, " " ); \
-        } \
-\
-        fprintf( file, "\n" ); \
-    } \
-\
-    fprintf( file, "%s\n", s2 ); \
-    fflush( file ); \
-}
-
-INSERT_GENTFUNC_BASIC0_I( fprintm )
-
-
-#undef  GENTFUNC
-=======
->>>>>>> b683d01b
 #define GENTFUNC( ctype, ch, varname, randmac ) \
 \
 void PASTEMAC(ch,varname) \
