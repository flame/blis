--- conflicted
+++ resolved
@@ -52,19 +52,11 @@
        rntm_t*  rntm  \
      ) \
 { \
-<<<<<<< HEAD
-	ctype*  chi1; \
-	ctype_r chi1_r; \
-	ctype_r chi1_i; \
-	ctype_r absum; \
-	dim_t   i; \
-=======
     ctype*   chi1; \
     ctype_r  chi1_r; \
     ctype_r  chi1_i; \
     ctype_r  absum; \
     dim_t    i; \
->>>>>>> fb2a6827
 \
     /* Initialize the absolute sum accumulator to zero. */ \
     PASTEMAC(chr,set0s)( absum ); \
@@ -247,17 +239,10 @@
        rntm_t*  rntm  \
      ) \
 { \
-<<<<<<< HEAD
-	ctype*  chi1; \
-	ctype_r abs_chi1; \
-	ctype_r absum; \
-	dim_t   i; \
-=======
     ctype*   chi1; \
     ctype_r  abs_chi1; \
     ctype_r  absum; \
     dim_t    i; \
->>>>>>> fb2a6827
 \
     /* Initialize the absolute sum accumulator to zero. */ \
     PASTEMAC(chr,set0s)( absum ); \
@@ -1415,36 +1400,6 @@
        rntm_t*  rntm  \
      ) \
 { \
-<<<<<<< HEAD
-	ctype*  chi1; \
-	ctype_r abs_chi1; \
-	ctype_r abs_chi1_max; \
-	dim_t   i; \
-\
-	/* Initialize the maximum absolute value to zero. */ \
-	PASTEMAC(chr,set0s)( abs_chi1_max ); \
-\
-	for ( i = 0; i < n; ++i ) \
-	{ \
-		chi1 = x + (i  )*incx; \
-\
-		/* Compute the absolute value (or complex magnitude) of chi1. */ \
-		PASTEMAC2(ch,chr,abval2s)( *chi1, abs_chi1 ); \
-\
-		/* If the absolute value of the current element exceeds that of
-		   the previous largest, save it and its index. If NaN is
-		   encountered, then treat it the same as if it were a valid
-		   value that was larger than any previously seen. This
-		   behavior mimics that of LAPACK's ?lange(). */ \
-		if ( abs_chi1_max < abs_chi1 || bli_isnan( abs_chi1 ) ) \
-		{ \
-			PASTEMAC(chr,copys)( abs_chi1, abs_chi1_max ); \
-		} \
-	} \
-\
-	/* Store the final value to the output variable. */ \
-	PASTEMAC(chr,copys)( abs_chi1_max, *norm ); \
-=======
     ctype*   chi1; \
     ctype_r  abs_chi1; \
     ctype_r  abs_chi1_max; \
@@ -1473,7 +1428,6 @@
 \
     /* Store the final value to the output variable. */ \
     PASTEMAC(chr,copys)( abs_chi1_max, *norm ); \
->>>>>>> fb2a6827
 }
 
 INSERT_GENTFUNCR_BASIC( normiv_unb_var1 )
@@ -1496,151 +1450,6 @@
        rntm_t*  rntm  \
      ) \
 { \
-<<<<<<< HEAD
-	ctype*  one = PASTEMAC(ch,1); \
-	ctype*  x0; \
-	ctype*  chi1; \
-	ctype*  x2; \
-	ctype_r absum_max; \
-	ctype_r absum_j; \
-	ctype_r abval_chi1; \
-	uplo_t  uplox_eff; \
-	dim_t   n_iter; \
-	dim_t   n_elem, n_elem_max; \
-	inc_t   ldx, incx; \
-	dim_t   j, i; \
-	dim_t   ij0, n_shift; \
-\
-	/* Initialize the maximum absolute column sum to zero. */ \
-	PASTEMAC(chr,set0s)( absum_max ); \
-\
-	/* If either dimension is zero, return with absum_max equal to zero. */ \
-	if ( bli_zero_dim2( m, n ) ) \
-	{ \
-		PASTEMAC(chr,copys)( absum_max, *norm ); \
-		return; \
-	} \
-\
-	/* Set various loop parameters. */ \
-	bli_set_dims_incs_uplo_1m_noswap \
-	( \
-	  diagoffx, BLIS_NONUNIT_DIAG, \
-	  uplox, m, n, rs_x, cs_x, \
-	  &uplox_eff, &n_elem_max, &n_iter, &incx, &ldx, \
-	  &ij0, &n_shift \
-	); \
-\
-	/* If the matrix is zeros, return with absum_max equal to zero. */ \
-	if ( bli_is_zeros( uplox_eff ) ) \
-	{ \
-		PASTEMAC(chr,copys)( absum_max, *norm ); \
-		return; \
-	} \
-\
-\
-	/* Handle dense and upper/lower storage cases separately. */ \
-	if ( bli_is_dense( uplox_eff ) ) \
-	{ \
-		for ( j = 0; j < n_iter; ++j ) \
-		{ \
-			n_elem = n_elem_max; \
-\
-			x0     = x + (j  )*ldx + (0  )*incx; \
-\
-			/* Compute the norm of the current column. */ \
-			PASTEMAC(ch,kername) \
-			( \
-			  n_elem, \
-			  x0, incx, \
-			  &absum_j, \
-			  cntx, \
-			  rntm  \
-			); \
-\
-			/* If absum_j is greater than the previous maximum value,
-			   then save it. */ \
-			if ( absum_max < absum_j || bli_isnan( absum_j ) ) \
-			{ \
-				PASTEMAC(chr,copys)( absum_j, absum_max ); \
-			} \
-		} \
-	} \
-	else \
-	{ \
-		if ( bli_is_upper( uplox_eff ) ) \
-		{ \
-			for ( j = 0; j < n_iter; ++j ) \
-			{ \
-				n_elem = bli_min( n_shift + j + 1, n_elem_max ); \
-\
-				x0     = x + (ij0+j  )*ldx + (0       )*incx; \
-				chi1   = x + (ij0+j  )*ldx + (n_elem-1)*incx; \
-\
-				/* Compute the norm of the super-diagonal elements. */ \
-				PASTEMAC(ch,kername) \
-				( \
-				  n_elem - 1, \
-				  x0, incx, \
-				  &absum_j, \
-				  cntx, \
-				  rntm  \
-				); \
-\
-				if ( bli_is_unit_diag( diagx ) ) chi1 = one; \
-\
-				/* Handle the diagonal element separately in case it's
-				   unit. */ \
-				PASTEMAC2(ch,chr,abval2s)( *chi1, abval_chi1 ); \
-				PASTEMAC(chr,adds)( abval_chi1, absum_j ); \
-\
-				/* If absum_j is greater than the previous maximum value,
-				   then save it. */ \
-				if ( absum_max < absum_j || bli_isnan( absum_j ) ) \
-				{ \
-					PASTEMAC(chr,copys)( absum_j, absum_max ); \
-				} \
-			} \
-		} \
-		else if ( bli_is_lower( uplox_eff ) ) \
-		{ \
-			for ( j = 0; j < n_iter; ++j ) \
-			{ \
-				i      = bli_max( 0, ( doff_t )j - ( doff_t )n_shift ); \
-				n_elem = n_elem_max - i; \
-\
-				chi1   = x + (j  )*ldx + (ij0+i  )*incx; \
-				x2     = x + (j  )*ldx + (ij0+i+1)*incx; \
-\
-				/* Compute the norm of the sub-diagonal elements. */ \
-				PASTEMAC(ch,kername) \
-				( \
-				  n_elem - 1, \
-				  x2, incx, \
-				  &absum_j, \
-				  cntx, \
-				  rntm  \
-				); \
-\
-				if ( bli_is_unit_diag( diagx ) ) chi1 = one; \
-\
-				/* Handle the diagonal element separately in case it's
-				   unit. */ \
-				PASTEMAC2(ch,chr,abval2s)( *chi1, abval_chi1 ); \
-				PASTEMAC(chr,adds)( abval_chi1, absum_j ); \
-\
-				/* If absum_j is greater than the previous maximum value,
-				   then save it. */ \
-				if ( absum_max < absum_j || bli_isnan( absum_j ) ) \
-				{ \
-					PASTEMAC(chr,copys)( absum_j, absum_max ); \
-				} \
-			} \
-		} \
-	} \
-\
-	/* Store final value of absum_max to the output variable. */ \
-	PASTEMAC(chr,copys)( absum_max, *norm ); \
-=======
     ctype*   one       = PASTEMAC(ch,1); \
     ctype*   x0; \
     ctype*   chi1; \
@@ -1784,7 +1593,6 @@
 \
     /* Store final value of absum_max to the output variable. */ \
     PASTEMAC(chr,copys)( absum_max, *norm ); \
->>>>>>> fb2a6827
 }
 
 INSERT_GENTFUNCR_BASIC( norm1m_unb_var1, norm1v_unb_var1 )
@@ -2041,84 +1849,6 @@
        rntm_t* rntm  \
      ) \
 { \
-<<<<<<< HEAD
-	ctype* one = PASTEMAC(ch,1); \
-	ctype* x0; \
-	ctype* x1; \
-	ctype* x2; \
-	ctype* chi1; \
-	ctype  beta; \
-	ctype  omega; \
-	double max_m_n; \
-	uplo_t uplox_eff; \
-	dim_t  n_iter; \
-	dim_t  n_elem, n_elem_max; \
-	inc_t  ldx, incx; \
-	dim_t  j, i; \
-	dim_t  ij0, n_shift; \
-\
-	/* Set various loop parameters. Here, we pretend that diagx is equal to
-	   BLIS_NONUNIT_DIAG because we handle the unit diagonal case manually. */ \
-	bli_set_dims_incs_uplo_1m \
-	( \
-	  diagoffx, BLIS_NONUNIT_DIAG, \
-	  uplox, m, n, rs_x, cs_x, \
-	  &uplox_eff, &n_elem_max, &n_iter, &incx, &ldx, \
-	  &ij0, &n_shift \
-	); \
-\
-	if ( bli_is_zeros( uplox_eff ) ) return; \
-\
-	/* Handle dense and upper/lower storage cases separately. */ \
-	if ( bli_is_dense( uplox_eff ) ) \
-	{ \
-		for ( j = 0; j < n_iter; ++j ) \
-		{ \
-			n_elem = n_elem_max; \
-\
-			x1     = x + (j  )*ldx + (0  )*incx; \
-\
-			/*PASTEMAC2(ch,kername,BLIS_TAPI_EX_SUF)*/ \
-			PASTEMAC(ch,kername) \
-			( \
-			  n_elem, \
-			  x1, incx, \
-			  cntx, \
-			  rntm  \
-			); \
-		} \
-	} \
-	else \
-	{ \
-		max_m_n = bli_max( m, n ); \
-\
-		PASTEMAC2(d,ch,sets)( max_m_n, 0.0, omega ); \
-		PASTEMAC(ch,copys)( *one, beta ); \
-		PASTEMAC(ch,invscals)( omega, beta ); \
-\
-		if ( bli_is_upper( uplox_eff ) ) \
-		{ \
-			for ( j = 0; j < n_iter; ++j ) \
-			{ \
-				n_elem = bli_min( n_shift + j + 1, n_elem_max ); \
-\
-				x1     = x + (ij0+j  )*ldx + (0  )*incx; \
-				x0     = x1; \
-				chi1   = x1 + (n_elem-1)*incx; \
-\
-				/*PASTEMAC2(ch,kername,BLIS_TAPI_EX_SUF)*/ \
-				PASTEMAC(ch,kername) \
-				( \
-				  n_elem, \
-				  x1, incx, \
-				  cntx, \
-				  rntm  \
-				); \
-\
-				( void )x0; \
-				( void )chi1; \
-				/* We want positive diagonal elements between 1 and 2. */ \
-=======
     ctype*  one = PASTEMAC(ch,1); \
     ctype*  x0; \
     ctype*  x1; \
@@ -2195,7 +1925,6 @@
                 ( void )x0; \
                 ( void )chi1; \
                 /* We want positive diagonal elements between 1 and 2. */ \
->>>>>>> fb2a6827
 /*
                 PASTEMAC(ch,abval2s)( *chi1, *chi1 ); \
                 PASTEMAC(ch,adds)( *one, *chi1 ); \
