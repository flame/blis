--- conflicted
+++ resolved
@@ -42,13 +42,8 @@
 \
 BLIS_EXPORT_BLIS void PASTEMAC(opname,EX_SUF) \
      ( \
-<<<<<<< HEAD
-       const obj_t*  x, \
-       const obj_t*  asum  \
-=======
        const obj_t* x, \
        const obj_t* asum  \
->>>>>>> 9b1beec6
        BLIS_OAPI_EX_PARAMS  \
      );
 
@@ -60,11 +55,7 @@
 \
 BLIS_EXPORT_BLIS void PASTEMAC(opname,EX_SUF) \
      ( \
-<<<<<<< HEAD
-       const obj_t*  a  \
-=======
        const obj_t* a  \
->>>>>>> 9b1beec6
        BLIS_OAPI_EX_PARAMS  \
      );
 
@@ -78,13 +69,8 @@
 \
 BLIS_EXPORT_BLIS void PASTEMAC(opname,EX_SUF) \
      ( \
-<<<<<<< HEAD
-       const obj_t*  x, \
-       const obj_t*  norm  \
-=======
        const obj_t* x, \
        const obj_t* norm  \
->>>>>>> 9b1beec6
        BLIS_OAPI_EX_PARAMS  \
      );
 
@@ -98,13 +84,8 @@
 \
 BLIS_EXPORT_BLIS void PASTEMAC(opname,EX_SUF) \
      ( \
-<<<<<<< HEAD
-       const obj_t*  x, \
-       const obj_t*  norm  \
-=======
        const obj_t* x, \
        const obj_t* norm  \
->>>>>>> 9b1beec6
        BLIS_OAPI_EX_PARAMS  \
      );
 
@@ -118,11 +99,7 @@
 \
 BLIS_EXPORT_BLIS void PASTEMAC(opname,EX_SUF) \
      ( \
-<<<<<<< HEAD
-       const obj_t*  x  \
-=======
        const obj_t* x  \
->>>>>>> 9b1beec6
        BLIS_OAPI_EX_PARAMS  \
      );
 
@@ -135,11 +112,7 @@
 \
 BLIS_EXPORT_BLIS void PASTEMAC(opname,EX_SUF) \
      ( \
-<<<<<<< HEAD
-       const obj_t*  x  \
-=======
        const obj_t* x  \
->>>>>>> 9b1beec6
        BLIS_OAPI_EX_PARAMS  \
      );
 
@@ -152,15 +125,9 @@
 \
 BLIS_EXPORT_BLIS void PASTEMAC(opname,EX_SUF) \
      ( \
-<<<<<<< HEAD
-       const obj_t*  x, \
-       const obj_t*  scale, \
-       const obj_t*  sumsq  \
-=======
        const obj_t* x, \
        const obj_t* scale, \
        const obj_t* sumsq  \
->>>>>>> 9b1beec6
        BLIS_OAPI_EX_PARAMS  \
      );
 
@@ -209,17 +176,10 @@
 \
 BLIS_EXPORT_BLIS void PASTEMAC0(opname) \
      ( \
-<<<<<<< HEAD
-       const char*   s1, \
-       const obj_t*  x, \
-       const char*   format, \
-       const char*   s2  \
-=======
        const char*  s1, \
        const obj_t* x, \
        const char*  format, \
        const char*  s2  \
->>>>>>> 9b1beec6
      );
 
 GENPROT( printv )
