/*

   BLIS
   An object-based framework for developing high-performance BLAS-like
   libraries.

   Copyright (C) 2014, The University of Texas at Austin

   Redistribution and use in source and binary forms, with or without
   modification, are permitted provided that the following conditions are
   met:
    - Redistributions of source code must retain the above copyright
      notice, this list of conditions and the following disclaimer.
    - Redistributions in binary form must reproduce the above copyright
      notice, this list of conditions and the following disclaimer in the
      documentation and/or other materials provided with the distribution.
    - Neither the name(s) of the copyright holder(s) nor the names of its
      contributors may be used to endorse or promote products derived
      from this software without specific prior written permission.

   THIS SOFTWARE IS PROVIDED BY THE COPYRIGHT HOLDERS AND CONTRIBUTORS
   "AS IS" AND ANY EXPRESS OR IMPLIED WARRANTIES, INCLUDING, BUT NOT
   LIMITED TO, THE IMPLIED WARRANTIES OF MERCHANTABILITY AND FITNESS FOR
   A PARTICULAR PURPOSE ARE DISCLAIMED. IN NO EVENT SHALL THE COPYRIGHT
   HOLDER OR CONTRIBUTORS BE LIABLE FOR ANY DIRECT, INDIRECT, INCIDENTAL,
   SPECIAL, EXEMPLARY, OR CONSEQUENTIAL DAMAGES (INCLUDING, BUT NOT
   LIMITED TO, PROCUREMENT OF SUBSTITUTE GOODS OR SERVICES; LOSS OF USE,
   DATA, OR PROFITS; OR BUSINESS INTERRUPTION) HOWEVER CAUSED AND ON ANY
   THEORY OF LIABILITY, WHETHER IN CONTRACT, STRICT LIABILITY, OR TORT
   (INCLUDING NEGLIGENCE OR OTHERWISE) ARISING IN ANY WAY OUT OF THE USE
   OF THIS SOFTWARE, EVEN IF ADVISED OF THE POSSIBILITY OF SUCH DAMAGE.

*/


//
// Prototype object-based check functions.
//

#undef  GENPROT
#define GENPROT( opname ) \
\
void PASTEMAC(opname,_check) \
     ( \
<<<<<<< HEAD
       const obj_t*  alpha, \
       const obj_t*  a, \
       const obj_t*  x, \
       const obj_t*  beta, \
       const obj_t*  y  \
=======
       const obj_t* alpha, \
       const obj_t* a, \
       const obj_t* x, \
       const obj_t* beta, \
       const obj_t* y  \
>>>>>>> 9b1beec6
    );

GENPROT( gemv )
GENPROT( hemv )
GENPROT( symv )


#undef  GENPROT
#define GENPROT( opname ) \
\
void PASTEMAC(opname,_check) \
     ( \
<<<<<<< HEAD
       const obj_t*  alpha, \
       const obj_t*  x, \
       const obj_t*  y, \
       const obj_t*  a  \
=======
       const obj_t* alpha, \
       const obj_t* x, \
       const obj_t* y, \
       const obj_t* a  \
>>>>>>> 9b1beec6
    );

GENPROT( ger )
GENPROT( her2 )
GENPROT( syr2 )


#undef  GENPROT
#define GENPROT( opname ) \
\
void PASTEMAC(opname,_check) \
     ( \
<<<<<<< HEAD
       const obj_t*  alpha, \
       const obj_t*  x, \
       const obj_t*  a  \
=======
       const obj_t* alpha, \
       const obj_t* x, \
       const obj_t* a  \
>>>>>>> 9b1beec6
    );

GENPROT( her )
GENPROT( syr )


#undef  GENPROT
#define GENPROT( opname ) \
\
void PASTEMAC(opname,_check) \
     ( \
<<<<<<< HEAD
       const obj_t*  alpha, \
       const obj_t*  a, \
       const obj_t*  x  \
=======
       const obj_t* alpha, \
       const obj_t* a, \
       const obj_t* x  \
>>>>>>> 9b1beec6
    );

GENPROT( trmv )
GENPROT( trsv )


// -----------------------------------------------------------------------------

void bli_xxmv_check
     (
<<<<<<< HEAD
       const obj_t*  alpha,
       const obj_t*  a,
       const obj_t*  x,
       const obj_t*  beta,
       const obj_t*  y
=======
       const obj_t* alpha,
       const obj_t* a,
       const obj_t* x,
       const obj_t* beta,
       const obj_t* y
>>>>>>> 9b1beec6
     );

void bli_xxr_check
     (
<<<<<<< HEAD
       const obj_t*  alpha,
       const obj_t*  x,
       const obj_t*  y,
       const obj_t*  a
=======
       const obj_t* alpha,
       const obj_t* x,
       const obj_t* y,
       const obj_t* a
>>>>>>> 9b1beec6
     );<|MERGE_RESOLUTION|>--- conflicted
+++ resolved
@@ -42,19 +42,11 @@
 \
 void PASTEMAC(opname,_check) \
      ( \
-<<<<<<< HEAD
-       const obj_t*  alpha, \
-       const obj_t*  a, \
-       const obj_t*  x, \
-       const obj_t*  beta, \
-       const obj_t*  y  \
-=======
        const obj_t* alpha, \
        const obj_t* a, \
        const obj_t* x, \
        const obj_t* beta, \
        const obj_t* y  \
->>>>>>> 9b1beec6
     );
 
 GENPROT( gemv )
@@ -67,17 +59,10 @@
 \
 void PASTEMAC(opname,_check) \
      ( \
-<<<<<<< HEAD
-       const obj_t*  alpha, \
-       const obj_t*  x, \
-       const obj_t*  y, \
-       const obj_t*  a  \
-=======
        const obj_t* alpha, \
        const obj_t* x, \
        const obj_t* y, \
        const obj_t* a  \
->>>>>>> 9b1beec6
     );
 
 GENPROT( ger )
@@ -90,15 +75,9 @@
 \
 void PASTEMAC(opname,_check) \
      ( \
-<<<<<<< HEAD
-       const obj_t*  alpha, \
-       const obj_t*  x, \
-       const obj_t*  a  \
-=======
        const obj_t* alpha, \
        const obj_t* x, \
        const obj_t* a  \
->>>>>>> 9b1beec6
     );
 
 GENPROT( her )
@@ -110,15 +89,9 @@
 \
 void PASTEMAC(opname,_check) \
      ( \
-<<<<<<< HEAD
-       const obj_t*  alpha, \
-       const obj_t*  a, \
-       const obj_t*  x  \
-=======
        const obj_t* alpha, \
        const obj_t* a, \
        const obj_t* x  \
->>>>>>> 9b1beec6
     );
 
 GENPROT( trmv )
@@ -129,32 +102,17 @@
 
 void bli_xxmv_check
      (
-<<<<<<< HEAD
-       const obj_t*  alpha,
-       const obj_t*  a,
-       const obj_t*  x,
-       const obj_t*  beta,
-       const obj_t*  y
-=======
        const obj_t* alpha,
        const obj_t* a,
        const obj_t* x,
        const obj_t* beta,
        const obj_t* y
->>>>>>> 9b1beec6
      );
 
 void bli_xxr_check
      (
-<<<<<<< HEAD
-       const obj_t*  alpha,
-       const obj_t*  x,
-       const obj_t*  y,
-       const obj_t*  a
-=======
        const obj_t* alpha,
        const obj_t* x,
        const obj_t* y,
        const obj_t* a
->>>>>>> 9b1beec6
      );