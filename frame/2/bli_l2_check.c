/*

   BLIS
   An object-based framework for developing high-performance BLAS-like
   libraries.

   Copyright (C) 2014, The University of Texas at Austin

   Redistribution and use in source and binary forms, with or without
   modification, are permitted provided that the following conditions are
   met:
    - Redistributions of source code must retain the above copyright
      notice, this list of conditions and the following disclaimer.
    - Redistributions in binary form must reproduce the above copyright
      notice, this list of conditions and the following disclaimer in the
      documentation and/or other materials provided with the distribution.
    - Neither the name(s) of the copyright holder(s) nor the names of its
      contributors may be used to endorse or promote products derived
      from this software without specific prior written permission.

   THIS SOFTWARE IS PROVIDED BY THE COPYRIGHT HOLDERS AND CONTRIBUTORS
   "AS IS" AND ANY EXPRESS OR IMPLIED WARRANTIES, INCLUDING, BUT NOT
   LIMITED TO, THE IMPLIED WARRANTIES OF MERCHANTABILITY AND FITNESS FOR
   A PARTICULAR PURPOSE ARE DISCLAIMED. IN NO EVENT SHALL THE COPYRIGHT
   HOLDER OR CONTRIBUTORS BE LIABLE FOR ANY DIRECT, INDIRECT, INCIDENTAL,
   SPECIAL, EXEMPLARY, OR CONSEQUENTIAL DAMAGES (INCLUDING, BUT NOT
   LIMITED TO, PROCUREMENT OF SUBSTITUTE GOODS OR SERVICES; LOSS OF USE,
   DATA, OR PROFITS; OR BUSINESS INTERRUPTION) HOWEVER CAUSED AND ON ANY
   THEORY OF LIABILITY, WHETHER IN CONTRACT, STRICT LIABILITY, OR TORT
   (INCLUDING NEGLIGENCE OR OTHERWISE) ARISING IN ANY WAY OUT OF THE USE
   OF THIS SOFTWARE, EVEN IF ADVISED OF THE POSSIBILITY OF SUCH DAMAGE.

*/

#include "blis.h"

void bli_gemv_check
     (
<<<<<<< HEAD
       const obj_t*  alpha,
       const obj_t*  a,
       const obj_t*  x,
       const obj_t*  beta,
       const obj_t*  y
=======
       const obj_t* alpha,
       const obj_t* a,
       const obj_t* x,
       const obj_t* beta,
       const obj_t* y
>>>>>>> 9b1beec6
     )
{
	err_t e_val;

	// Perform checks common to gemv/hemv/symv/trmv/trsv.

	bli_xxmv_check( alpha, a, x, beta, y );

	// Check object structure.

	e_val = bli_check_general_object( a );
	bli_check_error_code( e_val );

	// Check for consistent datatypes.

	e_val = bli_check_consistent_object_datatypes( a, x );
	bli_check_error_code( e_val );

	e_val = bli_check_consistent_object_datatypes( a, y );
	bli_check_error_code( e_val );
}


void bli_hemv_check
     (
<<<<<<< HEAD
       const obj_t*  alpha,
       const obj_t*  a,
       const obj_t*  x,
       const obj_t*  beta,
       const obj_t*  y
=======
       const obj_t* alpha,
       const obj_t* a,
       const obj_t* x,
       const obj_t* beta,
       const obj_t* y
>>>>>>> 9b1beec6
     )
{
	err_t e_val;

	// Perform checks common to gemv/hemv/symv/trmv/trsv.

	bli_xxmv_check( alpha, a, x, beta, y );

	// Check squareness.

	e_val = bli_check_square_object( a );
	bli_check_error_code( e_val );

	// Check object structure.

	e_val = bli_check_hermitian_object( a );
	bli_check_error_code( e_val );

	// Check for consistent datatypes.

	e_val = bli_check_consistent_object_datatypes( a, x );
	bli_check_error_code( e_val );

	e_val = bli_check_consistent_object_datatypes( a, y );
	bli_check_error_code( e_val );
}


void bli_symv_check
     (
<<<<<<< HEAD
       const obj_t*  alpha,
       const obj_t*  a,
       const obj_t*  x,
       const obj_t*  beta,
       const obj_t*  y
=======
       const obj_t* alpha,
       const obj_t* a,
       const obj_t* x,
       const obj_t* beta,
       const obj_t* y
>>>>>>> 9b1beec6
     )
{
	err_t e_val;

	// Perform checks common to gemv/hemv/symv/trmv/trsv.

	bli_xxmv_check( alpha, a, x, beta, y );

	// Check squareness.

	e_val = bli_check_square_object( a );
	bli_check_error_code( e_val );

	// Check object structure.

	e_val = bli_check_symmetric_object( a );
	bli_check_error_code( e_val );

	// Check for consistent datatypes.

	e_val = bli_check_consistent_object_datatypes( a, x );
	bli_check_error_code( e_val );

	e_val = bli_check_consistent_object_datatypes( a, y );
	bli_check_error_code( e_val );
}


void bli_trmv_check
     (
<<<<<<< HEAD
       const obj_t*  alpha,
       const obj_t*  a,
       const obj_t*  x
=======
       const obj_t* alpha,
       const obj_t* a,
       const obj_t* x
>>>>>>> 9b1beec6
     )
{
	err_t e_val;

	// Perform checks common to gemv/hemv/symv/trmv/trsv.

	bli_xxmv_check( alpha, a, x, alpha, x );

	// Check squareness.

	e_val = bli_check_square_object( a );
	bli_check_error_code( e_val );

	// Check object structure.

	e_val = bli_check_triangular_object( a );
	bli_check_error_code( e_val );

	// Check for consistent datatypes.

	e_val = bli_check_consistent_object_datatypes( a, x );
	bli_check_error_code( e_val );
}


void bli_trsv_check
     (
<<<<<<< HEAD
       const obj_t*  alpha,
       const obj_t*  a,
       const obj_t*  x
=======
       const obj_t* alpha,
       const obj_t* a,
       const obj_t* x
>>>>>>> 9b1beec6
     )
{
	err_t e_val;

	// Perform checks common to gemv/hemv/symv/trmv/trsv.

	bli_xxmv_check( alpha, a, x, alpha, x );

	// Check squareness.

	e_val = bli_check_square_object( a );
	bli_check_error_code( e_val );

	// Check object structure.

	e_val = bli_check_triangular_object( a );
	bli_check_error_code( e_val );

	// Check for consistent datatypes.

	e_val = bli_check_consistent_object_datatypes( a, x );
	bli_check_error_code( e_val );
}


void bli_ger_check
     (
<<<<<<< HEAD
       const obj_t*  alpha,
       const obj_t*  x,
       const obj_t*  y,
       const obj_t*  a
=======
       const obj_t* alpha,
       const obj_t* x,
       const obj_t* y,
       const obj_t* a
>>>>>>> 9b1beec6
     )
{
	err_t e_val;

	// Perform checks common to ger/her/her2/syr/syr2.

	bli_xxr_check( alpha, x, y, a );

	// Check object structure.

	e_val = bli_check_general_object( a );
	bli_check_error_code( e_val );

	// Check for consistent datatypes.

	e_val = bli_check_consistent_object_datatypes( a, x );
	bli_check_error_code( e_val );

	e_val = bli_check_consistent_object_datatypes( a, y );
	bli_check_error_code( e_val );
}


void bli_her_check
     (
<<<<<<< HEAD
       const obj_t*  alpha,
       const obj_t*  x,
       const obj_t*  a
=======
       const obj_t* alpha,
       const obj_t* x,
       const obj_t* a
>>>>>>> 9b1beec6
     )
{
	err_t e_val;

	// Perform checks common to ger/her/her2/syr/syr2.

	bli_xxr_check( alpha, x, x, a );

	// Check squareness.

	e_val = bli_check_square_object( a );
	bli_check_error_code( e_val );

	// Check object structure.

	e_val = bli_check_hermitian_object( a );
	bli_check_error_code( e_val );

	// Check for consistent datatypes.

	e_val = bli_check_consistent_object_datatypes( a, x );
	bli_check_error_code( e_val );
}


void bli_her2_check
     (
<<<<<<< HEAD
       const obj_t*  alpha,
       const obj_t*  x,
       const obj_t*  y,
       const obj_t*  a
=======
       const obj_t* alpha,
       const obj_t* x,
       const obj_t* y,
       const obj_t* a
>>>>>>> 9b1beec6
     )
{
	err_t e_val;

	// Perform checks common to ger/her/her2/syr/syr2.

	bli_xxr_check( alpha, x, y, a );

	// Check squareness.

	e_val = bli_check_square_object( a );
	bli_check_error_code( e_val );

	// Check object structure.

	e_val = bli_check_hermitian_object( a );
	bli_check_error_code( e_val );

	// Check for consistent datatypes.

	e_val = bli_check_consistent_object_datatypes( a, x );
	bli_check_error_code( e_val );

	e_val = bli_check_consistent_object_datatypes( a, y );
	bli_check_error_code( e_val );
}


void bli_syr_check
     (
<<<<<<< HEAD
       const obj_t*  alpha,
       const obj_t*  x,
       const obj_t*  a
=======
       const obj_t* alpha,
       const obj_t* x,
       const obj_t* a
>>>>>>> 9b1beec6
     )
{
	err_t e_val;

	// Perform checks common to ger/her/her2/syr/syr2.

	bli_xxr_check( alpha, x, x, a );

	// Check squareness.

	e_val = bli_check_square_object( a );
	bli_check_error_code( e_val );

	// Check object structure.

	e_val = bli_check_symmetric_object( a );
	bli_check_error_code( e_val );

	// Check for consistent datatypes.

	e_val = bli_check_consistent_object_datatypes( a, x );
	bli_check_error_code( e_val );
}


void bli_syr2_check
     (
<<<<<<< HEAD
       const obj_t*  alpha,
       const obj_t*  x,
       const obj_t*  y,
       const obj_t*  a
=======
       const obj_t* alpha,
       const obj_t* x,
       const obj_t* y,
       const obj_t* a
>>>>>>> 9b1beec6
     )
{
	err_t e_val;

	// Perform checks common to ger/her/her2/syr/syr2.

	bli_xxr_check( alpha, x, y, a );

	// Check squareness.

	e_val = bli_check_square_object( a );
	bli_check_error_code( e_val );

	// Check object structure.

	e_val = bli_check_symmetric_object( a );
	bli_check_error_code( e_val );

	// Check for consistent datatypes.

	e_val = bli_check_consistent_object_datatypes( a, x );
	bli_check_error_code( e_val );

	e_val = bli_check_consistent_object_datatypes( a, y );
	bli_check_error_code( e_val );
}


// -----------------------------------------------------------------------------

void bli_xxmv_check
     (
<<<<<<< HEAD
       const obj_t*  alpha,
       const obj_t*  a,
       const obj_t*  x,
       const obj_t*  beta,
       const obj_t*  y
=======
       const obj_t* alpha,
       const obj_t* a,
       const obj_t* x,
       const obj_t* beta,
       const obj_t* y
>>>>>>> 9b1beec6
     )
{
	err_t e_val;

	// Check object datatypes.

	e_val = bli_check_noninteger_object( alpha );
	bli_check_error_code( e_val );

	e_val = bli_check_noninteger_object( beta );
	bli_check_error_code( e_val );

	e_val = bli_check_floating_object( a );
	bli_check_error_code( e_val );

	e_val = bli_check_floating_object( x );
	bli_check_error_code( e_val );

	e_val = bli_check_floating_object( y );
	bli_check_error_code( e_val );

	// Check object dimensions.

	e_val = bli_check_scalar_object( alpha );
	bli_check_error_code( e_val );

	e_val = bli_check_scalar_object( beta );
	bli_check_error_code( e_val );

	e_val = bli_check_matrix_object( a );
	bli_check_error_code( e_val );

	e_val = bli_check_vector_object( x );
	bli_check_error_code( e_val );

	e_val = bli_check_vector_object( y );
	bli_check_error_code( e_val );

	e_val = bli_check_vector_dim_equals( x, bli_obj_width_after_trans( a ) );
	bli_check_error_code( e_val );

	e_val = bli_check_vector_dim_equals( y, bli_obj_length_after_trans( a ) );
	bli_check_error_code( e_val );

	// Check object buffers (for non-NULLness).

	e_val = bli_check_object_buffer( alpha );
	bli_check_error_code( e_val );

	e_val = bli_check_object_buffer( a );
	bli_check_error_code( e_val );

	e_val = bli_check_object_buffer( x );
	bli_check_error_code( e_val );

	e_val = bli_check_object_buffer( beta );
	bli_check_error_code( e_val );

	e_val = bli_check_object_buffer( y );
	bli_check_error_code( e_val );
}

void bli_xxr_check
     (
<<<<<<< HEAD
       const obj_t*  alpha,
       const obj_t*  x,
       const obj_t*  y,
       const obj_t*  a
=======
       const obj_t* alpha,
       const obj_t* x,
       const obj_t* y,
       const obj_t* a
>>>>>>> 9b1beec6
     )
{
	err_t e_val;

	// Check object datatypes.

	e_val = bli_check_noninteger_object( alpha );
	bli_check_error_code( e_val );

	e_val = bli_check_floating_object( x );
	bli_check_error_code( e_val );

	e_val = bli_check_floating_object( y );
	bli_check_error_code( e_val );

	e_val = bli_check_floating_object( a );
	bli_check_error_code( e_val );

	// Check object dimensions.

	e_val = bli_check_scalar_object( alpha );
	bli_check_error_code( e_val );

	e_val = bli_check_vector_object( x );
	bli_check_error_code( e_val );

	e_val = bli_check_vector_object( y );
	bli_check_error_code( e_val );

	e_val = bli_check_matrix_object( a );
	bli_check_error_code( e_val );

	e_val = bli_check_vector_dim_equals( x, bli_obj_length_after_trans( a ) );
	bli_check_error_code( e_val );

	e_val = bli_check_vector_dim_equals( y, bli_obj_width_after_trans( a ) );
	bli_check_error_code( e_val );

	// Check object buffers (for non-NULLness).

	e_val = bli_check_object_buffer( alpha );
	bli_check_error_code( e_val );

	e_val = bli_check_object_buffer( x );
	bli_check_error_code( e_val );

	e_val = bli_check_object_buffer( y );
	bli_check_error_code( e_val );

	e_val = bli_check_object_buffer( a );
	bli_check_error_code( e_val );
}
<|MERGE_RESOLUTION|>--- conflicted
+++ resolved
@@ -36,19 +36,11 @@
 
 void bli_gemv_check
      (
-<<<<<<< HEAD
-       const obj_t*  alpha,
-       const obj_t*  a,
-       const obj_t*  x,
-       const obj_t*  beta,
-       const obj_t*  y
-=======
        const obj_t* alpha,
        const obj_t* a,
        const obj_t* x,
        const obj_t* beta,
        const obj_t* y
->>>>>>> 9b1beec6
      )
 {
 	err_t e_val;
@@ -74,19 +66,11 @@
 
 void bli_hemv_check
      (
-<<<<<<< HEAD
-       const obj_t*  alpha,
-       const obj_t*  a,
-       const obj_t*  x,
-       const obj_t*  beta,
-       const obj_t*  y
-=======
        const obj_t* alpha,
        const obj_t* a,
        const obj_t* x,
        const obj_t* beta,
        const obj_t* y
->>>>>>> 9b1beec6
      )
 {
 	err_t e_val;
@@ -117,19 +101,11 @@
 
 void bli_symv_check
      (
-<<<<<<< HEAD
-       const obj_t*  alpha,
-       const obj_t*  a,
-       const obj_t*  x,
-       const obj_t*  beta,
-       const obj_t*  y
-=======
        const obj_t* alpha,
        const obj_t* a,
        const obj_t* x,
        const obj_t* beta,
        const obj_t* y
->>>>>>> 9b1beec6
      )
 {
 	err_t e_val;
@@ -160,15 +136,9 @@
 
 void bli_trmv_check
      (
-<<<<<<< HEAD
-       const obj_t*  alpha,
-       const obj_t*  a,
-       const obj_t*  x
-=======
        const obj_t* alpha,
        const obj_t* a,
        const obj_t* x
->>>>>>> 9b1beec6
      )
 {
 	err_t e_val;
@@ -196,15 +166,9 @@
 
 void bli_trsv_check
      (
-<<<<<<< HEAD
-       const obj_t*  alpha,
-       const obj_t*  a,
-       const obj_t*  x
-=======
        const obj_t* alpha,
        const obj_t* a,
        const obj_t* x
->>>>>>> 9b1beec6
      )
 {
 	err_t e_val;
@@ -232,17 +196,10 @@
 
 void bli_ger_check
      (
-<<<<<<< HEAD
-       const obj_t*  alpha,
-       const obj_t*  x,
-       const obj_t*  y,
-       const obj_t*  a
-=======
        const obj_t* alpha,
        const obj_t* x,
        const obj_t* y,
        const obj_t* a
->>>>>>> 9b1beec6
      )
 {
 	err_t e_val;
@@ -268,15 +225,9 @@
 
 void bli_her_check
      (
-<<<<<<< HEAD
-       const obj_t*  alpha,
-       const obj_t*  x,
-       const obj_t*  a
-=======
-       const obj_t* alpha,
-       const obj_t* x,
-       const obj_t* a
->>>>>>> 9b1beec6
+       const obj_t* alpha,
+       const obj_t* x,
+       const obj_t* a
      )
 {
 	err_t e_val;
@@ -304,17 +255,10 @@
 
 void bli_her2_check
      (
-<<<<<<< HEAD
-       const obj_t*  alpha,
-       const obj_t*  x,
-       const obj_t*  y,
-       const obj_t*  a
-=======
        const obj_t* alpha,
        const obj_t* x,
        const obj_t* y,
        const obj_t* a
->>>>>>> 9b1beec6
      )
 {
 	err_t e_val;
@@ -345,15 +289,9 @@
 
 void bli_syr_check
      (
-<<<<<<< HEAD
-       const obj_t*  alpha,
-       const obj_t*  x,
-       const obj_t*  a
-=======
-       const obj_t* alpha,
-       const obj_t* x,
-       const obj_t* a
->>>>>>> 9b1beec6
+       const obj_t* alpha,
+       const obj_t* x,
+       const obj_t* a
      )
 {
 	err_t e_val;
@@ -381,17 +319,10 @@
 
 void bli_syr2_check
      (
-<<<<<<< HEAD
-       const obj_t*  alpha,
-       const obj_t*  x,
-       const obj_t*  y,
-       const obj_t*  a
-=======
        const obj_t* alpha,
        const obj_t* x,
        const obj_t* y,
        const obj_t* a
->>>>>>> 9b1beec6
      )
 {
 	err_t e_val;
@@ -424,19 +355,11 @@
 
 void bli_xxmv_check
      (
-<<<<<<< HEAD
-       const obj_t*  alpha,
-       const obj_t*  a,
-       const obj_t*  x,
-       const obj_t*  beta,
-       const obj_t*  y
-=======
        const obj_t* alpha,
        const obj_t* a,
        const obj_t* x,
        const obj_t* beta,
        const obj_t* y
->>>>>>> 9b1beec6
      )
 {
 	err_t e_val;
@@ -501,17 +424,10 @@
 
 void bli_xxr_check
      (
-<<<<<<< HEAD
-       const obj_t*  alpha,
-       const obj_t*  x,
-       const obj_t*  y,
-       const obj_t*  a
-=======
        const obj_t* alpha,
        const obj_t* x,
        const obj_t* y,
        const obj_t* a
->>>>>>> 9b1beec6
      )
 {
 	err_t e_val;
