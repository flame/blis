/*

   BLIS
   An object-based framework for developing high-performance BLAS-like
   libraries.

   Copyright (C) 2014, The University of Texas at Austin

   Redistribution and use in source and binary forms, with or without
   modification, are permitted provided that the following conditions are
   met:
    - Redistributions of source code must retain the above copyright
      notice, this list of conditions and the following disclaimer.
    - Redistributions in binary form must reproduce the above copyright
      notice, this list of conditions and the following disclaimer in the
      documentation and/or other materials provided with the distribution.
    - Neither the name(s) of the copyright holder(s) nor the names of its
      contributors may be used to endorse or promote products derived
      from this software without specific prior written permission.

   THIS SOFTWARE IS PROVIDED BY THE COPYRIGHT HOLDERS AND CONTRIBUTORS
   "AS IS" AND ANY EXPRESS OR IMPLIED WARRANTIES, INCLUDING, BUT NOT
   LIMITED TO, THE IMPLIED WARRANTIES OF MERCHANTABILITY AND FITNESS FOR
   A PARTICULAR PURPOSE ARE DISCLAIMED. IN NO EVENT SHALL THE COPYRIGHT
   HOLDER OR CONTRIBUTORS BE LIABLE FOR ANY DIRECT, INDIRECT, INCIDENTAL,
   SPECIAL, EXEMPLARY, OR CONSEQUENTIAL DAMAGES (INCLUDING, BUT NOT
   LIMITED TO, PROCUREMENT OF SUBSTITUTE GOODS OR SERVICES; LOSS OF USE,
   DATA, OR PROFITS; OR BUSINESS INTERRUPTION) HOWEVER CAUSED AND ON ANY
   THEORY OF LIABILITY, WHETHER IN CONTRACT, STRICT LIABILITY, OR TORT
   (INCLUDING NEGLIGENCE OR OTHERWISE) ARISING IN ANY WAY OUT OF THE USE
   OF THIS SOFTWARE, EVEN IF ADVISED OF THE POSSIBILITY OF SUCH DAMAGE.

*/

// Guard the function definitions so that they are only compiled when
// #included from files that define the object API macros.
#ifdef BLIS_ENABLE_OAPI

//
// Define object-based interfaces.
//

#undef  GENFRONT
#define GENFRONT( opname ) \
\
void PASTEMAC(opname,EX_SUF) \
     ( \
<<<<<<< HEAD
       const obj_t*  alpha, \
       const obj_t*  a, \
       const obj_t*  x, \
       const obj_t*  beta, \
       const obj_t*  y  \
=======
       const obj_t* alpha, \
       const obj_t* a, \
       const obj_t* x, \
       const obj_t* beta, \
       const obj_t* y  \
>>>>>>> 9b1beec6
       BLIS_OAPI_EX_PARAMS  \
     ) \
{ \
	bli_init_once(); \
\
	BLIS_OAPI_EX_DECLS \
\
	num_t     dt        = bli_obj_dt( a ); \
\
	trans_t   transa    = bli_obj_conjtrans_status( a ); \
	conj_t    conjx     = bli_obj_conj_status( x ); \
	dim_t     m         = bli_obj_length( a ); \
	dim_t     n         = bli_obj_width( a ); \
	void*     buf_a     = bli_obj_buffer_at_off( a ); \
	inc_t     rs_a      = bli_obj_row_stride( a ); \
	inc_t     cs_a      = bli_obj_col_stride( a ); \
	void*     buf_x     = bli_obj_buffer_at_off( x ); \
	inc_t     incx      = bli_obj_vector_inc( x ); \
	void*     buf_y     = bli_obj_buffer_at_off( y ); \
	inc_t     incy      = bli_obj_vector_inc( y ); \
\
	void*     buf_alpha; \
	void*     buf_beta; \
\
	obj_t     alpha_local; \
	obj_t     beta_local; \
\
	if ( bli_error_checking_is_enabled() ) \
		PASTEMAC(opname,_check)( alpha, a, x, beta, y ); \
\
	/* Create local copy-casts of scalars (and apply internal conjugation
	   as needed). */ \
	bli_obj_scalar_init_detached_copy_of( dt, BLIS_NO_CONJUGATE, \
	                                      alpha, &alpha_local ); \
	bli_obj_scalar_init_detached_copy_of( dt, BLIS_NO_CONJUGATE, \
	                                      beta, &beta_local ); \
	buf_alpha = bli_obj_buffer_for_1x1( dt, &alpha_local ); \
	buf_beta  = bli_obj_buffer_for_1x1( dt, &beta_local ); \
\
	/* Query a type-specific function pointer, except one that uses
	   void* for function arguments instead of typed pointers. */ \
	PASTECH2(opname,BLIS_TAPI_EX_SUF,_vft) f = \
	PASTEMAC2(opname,BLIS_TAPI_EX_SUF,_qfp)( dt ); \
\
	f \
	( \
	  transa, \
	  conjx, \
	  m, \
	  n, \
	  buf_alpha, \
	  buf_a, rs_a, cs_a, \
	  buf_x, incx, \
	  buf_beta, \
	  buf_y, incy, \
	  cntx, \
	  rntm  \
	); \
}

GENFRONT( gemv )


#undef  GENFRONT
#define GENFRONT( opname ) \
\
void PASTEMAC(opname,EX_SUF) \
     ( \
<<<<<<< HEAD
       const obj_t*  alpha, \
       const obj_t*  x, \
       const obj_t*  y, \
       const obj_t*  a  \
=======
       const obj_t* alpha, \
       const obj_t* x, \
       const obj_t* y, \
       const obj_t* a  \
>>>>>>> 9b1beec6
       BLIS_OAPI_EX_PARAMS  \
     ) \
{ \
	bli_init_once(); \
\
	BLIS_OAPI_EX_DECLS \
\
	num_t     dt        = bli_obj_dt( a ); \
\
	conj_t    conjx     = bli_obj_conj_status( x ); \
	conj_t    conjy     = bli_obj_conj_status( y ); \
	dim_t     m         = bli_obj_length( a ); \
	dim_t     n         = bli_obj_width( a ); \
	void*     buf_x     = bli_obj_buffer_at_off( x ); \
	inc_t     incx      = bli_obj_vector_inc( x ); \
	void*     buf_y     = bli_obj_buffer_at_off( y ); \
	inc_t     incy      = bli_obj_vector_inc( y ); \
	void*     buf_a     = bli_obj_buffer_at_off( a ); \
	inc_t     rs_a      = bli_obj_row_stride( a ); \
	inc_t     cs_a      = bli_obj_col_stride( a ); \
\
	void*     buf_alpha; \
\
	obj_t     alpha_local; \
\
	if ( bli_error_checking_is_enabled() ) \
		PASTEMAC(opname,_check)( alpha, x, y, a ); \
\
	/* Create local copy-casts of scalars (and apply internal conjugation
	   as needed). */ \
	bli_obj_scalar_init_detached_copy_of( dt, BLIS_NO_CONJUGATE, \
	                                      alpha, &alpha_local ); \
	buf_alpha = bli_obj_buffer_for_1x1( dt, &alpha_local ); \
\
	/* Query a type-specific function pointer, except one that uses
	   void* for function arguments instead of typed pointers. */ \
	PASTECH2(opname,BLIS_TAPI_EX_SUF,_vft) f = \
	PASTEMAC2(opname,BLIS_TAPI_EX_SUF,_qfp)( dt ); \
\
	f \
	( \
	  conjx, \
	  conjy, \
	  m, \
	  n, \
	  buf_alpha, \
	  buf_x, incx, \
	  buf_y, incy, \
	  buf_a, rs_a, cs_a, \
	  cntx, \
	  rntm  \
	); \
}

GENFRONT( ger )


#undef  GENFRONT
#define GENFRONT( opname ) \
\
void PASTEMAC(opname,EX_SUF) \
     ( \
<<<<<<< HEAD
       const obj_t*  alpha, \
       const obj_t*  a, \
       const obj_t*  x, \
       const obj_t*  beta, \
       const obj_t*  y  \
=======
       const obj_t* alpha, \
       const obj_t* a, \
       const obj_t* x, \
       const obj_t* beta, \
       const obj_t* y  \
>>>>>>> 9b1beec6
       BLIS_OAPI_EX_PARAMS  \
     ) \
{ \
	bli_init_once(); \
\
	BLIS_OAPI_EX_DECLS \
\
	num_t     dt        = bli_obj_dt( a ); \
\
	uplo_t    uploa     = bli_obj_uplo( a ); \
	conj_t    conja     = bli_obj_conj_status( a ); \
	conj_t    conjx     = bli_obj_conj_status( x ); \
	dim_t     m         = bli_obj_length( a ); \
	void*     buf_a     = bli_obj_buffer_at_off( a ); \
	inc_t     rs_a      = bli_obj_row_stride( a ); \
	inc_t     cs_a      = bli_obj_col_stride( a ); \
	void*     buf_x     = bli_obj_buffer_at_off( x ); \
	inc_t     incx      = bli_obj_vector_inc( x ); \
	void*     buf_y     = bli_obj_buffer_at_off( y ); \
	inc_t     incy      = bli_obj_vector_inc( y ); \
\
	void*     buf_alpha; \
	void*     buf_beta; \
\
	obj_t     alpha_local; \
	obj_t     beta_local; \
\
	if ( bli_error_checking_is_enabled() ) \
		PASTEMAC(opname,_check)( alpha, a, x, beta, y ); \
\
	/* Create local copy-casts of scalars (and apply internal conjugation
	   as needed). */ \
	bli_obj_scalar_init_detached_copy_of( dt, BLIS_NO_CONJUGATE, \
	                                      alpha, &alpha_local ); \
	bli_obj_scalar_init_detached_copy_of( dt, BLIS_NO_CONJUGATE, \
	                                      beta, &beta_local ); \
	buf_alpha = bli_obj_buffer_for_1x1( dt, &alpha_local ); \
	buf_beta  = bli_obj_buffer_for_1x1( dt, &beta_local ); \
\
	/* Query a type-specific function pointer, except one that uses
	   void* for function arguments instead of typed pointers. */ \
	PASTECH2(opname,BLIS_TAPI_EX_SUF,_vft) f = \
	PASTEMAC2(opname,BLIS_TAPI_EX_SUF,_qfp)( dt ); \
\
	f \
	( \
	  uploa, \
	  conja, \
	  conjx, \
	  m, \
	  buf_alpha, \
	  buf_a, rs_a, cs_a, \
	  buf_x, incx, \
	  buf_beta, \
	  buf_y, incy, \
	  cntx, \
	  rntm  \
	); \
}

GENFRONT( hemv )
GENFRONT( symv )


#undef  GENFRONT
#define GENFRONT( opname ) \
\
void PASTEMAC(opname,EX_SUF) \
     ( \
<<<<<<< HEAD
       const obj_t*  alpha, \
       const obj_t*  x, \
       const obj_t*  a  \
=======
       const obj_t* alpha, \
       const obj_t* x, \
       const obj_t* a  \
>>>>>>> 9b1beec6
       BLIS_OAPI_EX_PARAMS  \
     ) \
{ \
	bli_init_once(); \
\
	BLIS_OAPI_EX_DECLS \
\
	num_t     dt        = bli_obj_dt( a ); \
\
	uplo_t    uploa     = bli_obj_uplo( a ); \
	conj_t    conjx     = bli_obj_conj_status( x ); \
	dim_t     m         = bli_obj_length( a ); \
	void*     buf_x     = bli_obj_buffer_at_off( x ); \
	inc_t     incx      = bli_obj_vector_inc( x ); \
	void*     buf_a     = bli_obj_buffer_at_off( a ); \
	inc_t     rs_a      = bli_obj_row_stride( a ); \
	inc_t     cs_a      = bli_obj_col_stride( a ); \
\
	void*     buf_alpha; \
\
	obj_t     alpha_local; \
\
	if ( bli_error_checking_is_enabled() ) \
		PASTEMAC(opname,_check)( alpha, x, a ); \
\
	/* Create local copy-casts of scalars (and apply internal conjugation
	   as needed). */ \
	bli_obj_scalar_init_detached_copy_of( dt, BLIS_NO_CONJUGATE, \
	                                      alpha, &alpha_local ); \
	buf_alpha = bli_obj_buffer_for_1x1( dt, &alpha_local ); \
\
	/* Query a type-specific function pointer, except one that uses
	   void* for function arguments instead of typed pointers. */ \
	PASTECH2(opname,BLIS_TAPI_EX_SUF,_vft) f = \
	PASTEMAC2(opname,BLIS_TAPI_EX_SUF,_qfp)( dt ); \
\
	f \
	( \
	  uploa, \
	  conjx, \
	  m, \
	  buf_alpha, \
	  buf_x, incx, \
	  buf_a, rs_a, cs_a, \
	  cntx, \
	  rntm  \
	); \
}

GENFRONT( her )
GENFRONT( syr )


#undef  GENFRONT
#define GENFRONT( opname ) \
\
void PASTEMAC(opname,EX_SUF) \
     ( \
<<<<<<< HEAD
       const obj_t*  alpha, \
       const obj_t*  x, \
       const obj_t*  y, \
       const obj_t*  a  \
=======
       const obj_t* alpha, \
       const obj_t* x, \
       const obj_t* y, \
       const obj_t* a  \
>>>>>>> 9b1beec6
       BLIS_OAPI_EX_PARAMS  \
     ) \
{ \
	bli_init_once(); \
\
	BLIS_OAPI_EX_DECLS \
\
	num_t     dt        = bli_obj_dt( a ); \
\
	uplo_t    uploa     = bli_obj_uplo( a ); \
	conj_t    conjx     = bli_obj_conj_status( x ); \
	conj_t    conjy     = bli_obj_conj_status( y ); \
	dim_t     m         = bli_obj_length( a ); \
	void*     buf_x     = bli_obj_buffer_at_off( x ); \
	inc_t     incx      = bli_obj_vector_inc( x ); \
	void*     buf_y     = bli_obj_buffer_at_off( y ); \
	inc_t     incy      = bli_obj_vector_inc( y ); \
	void*     buf_a     = bli_obj_buffer_at_off( a ); \
	inc_t     rs_a      = bli_obj_row_stride( a ); \
	inc_t     cs_a      = bli_obj_col_stride( a ); \
\
	void*     buf_alpha; \
\
	obj_t     alpha_local; \
\
	if ( bli_error_checking_is_enabled() ) \
		PASTEMAC(opname,_check)( alpha, x, y, a ); \
\
	/* Create local copy-casts of scalars (and apply internal conjugation
	   as needed). */ \
	bli_obj_scalar_init_detached_copy_of( dt, BLIS_NO_CONJUGATE, \
	                                      alpha, &alpha_local ); \
	buf_alpha = bli_obj_buffer_for_1x1( dt, &alpha_local ); \
\
	/* Query a type-specific function pointer, except one that uses
	   void* for function arguments instead of typed pointers. */ \
	PASTECH2(opname,BLIS_TAPI_EX_SUF,_vft) f = \
	PASTEMAC2(opname,BLIS_TAPI_EX_SUF,_qfp)( dt ); \
\
	f \
	( \
	  uploa, \
	  conjx, \
	  conjy, \
	  m, \
	  buf_alpha, \
	  buf_x, incx, \
	  buf_y, incy, \
	  buf_a, rs_a, cs_a, \
	  cntx, \
	  rntm  \
	); \
}

GENFRONT( her2 )
GENFRONT( syr2 )


#undef  GENFRONT
#define GENFRONT( opname ) \
\
void PASTEMAC(opname,EX_SUF) \
     ( \
<<<<<<< HEAD
       const obj_t*  alpha, \
       const obj_t*  a, \
       const obj_t*  x  \
=======
       const obj_t* alpha, \
       const obj_t* a, \
       const obj_t* x  \
>>>>>>> 9b1beec6
       BLIS_OAPI_EX_PARAMS  \
     ) \
{ \
	bli_init_once(); \
\
	BLIS_OAPI_EX_DECLS \
\
	num_t     dt        = bli_obj_dt( a ); \
\
	uplo_t    uploa     = bli_obj_uplo( a ); \
	trans_t   transa    = bli_obj_conjtrans_status( a ); \
	diag_t    diaga     = bli_obj_diag( a ); \
	dim_t     m         = bli_obj_length( a ); \
	void*     buf_a     = bli_obj_buffer_at_off( a ); \
	inc_t     rs_a      = bli_obj_row_stride( a ); \
	inc_t     cs_a      = bli_obj_col_stride( a ); \
	void*     buf_x     = bli_obj_buffer_at_off( x ); \
	inc_t     incx      = bli_obj_vector_inc( x ); \
\
	void*     buf_alpha; \
\
	obj_t     alpha_local; \
\
	if ( bli_error_checking_is_enabled() ) \
		PASTEMAC(opname,_check)( alpha, a, x ); \
\
	/* Create local copy-casts of scalars (and apply internal conjugation
	   as needed). */ \
	bli_obj_scalar_init_detached_copy_of( dt, BLIS_NO_CONJUGATE, \
	                                      alpha, &alpha_local ); \
	buf_alpha = bli_obj_buffer_for_1x1( dt, &alpha_local ); \
\
	/* Query a type-specific function pointer, except one that uses
	   void* for function arguments instead of typed pointers. */ \
	PASTECH2(opname,BLIS_TAPI_EX_SUF,_vft) f = \
	PASTEMAC2(opname,BLIS_TAPI_EX_SUF,_qfp)( dt ); \
\
	f \
	( \
	  uploa, \
	  transa, \
	  diaga, \
	  m, \
	  buf_alpha, \
	  buf_a, rs_a, cs_a, \
	  buf_x, incx, \
	  cntx, \
	  rntm  \
	); \
}

GENFRONT( trmv )
GENFRONT( trsv )


#endif
<|MERGE_RESOLUTION|>--- conflicted
+++ resolved
@@ -45,19 +45,11 @@
 \
 void PASTEMAC(opname,EX_SUF) \
      ( \
-<<<<<<< HEAD
-       const obj_t*  alpha, \
-       const obj_t*  a, \
-       const obj_t*  x, \
-       const obj_t*  beta, \
-       const obj_t*  y  \
-=======
        const obj_t* alpha, \
        const obj_t* a, \
        const obj_t* x, \
        const obj_t* beta, \
        const obj_t* y  \
->>>>>>> 9b1beec6
        BLIS_OAPI_EX_PARAMS  \
      ) \
 { \
@@ -126,17 +118,10 @@
 \
 void PASTEMAC(opname,EX_SUF) \
      ( \
-<<<<<<< HEAD
-       const obj_t*  alpha, \
-       const obj_t*  x, \
-       const obj_t*  y, \
-       const obj_t*  a  \
-=======
        const obj_t* alpha, \
        const obj_t* x, \
        const obj_t* y, \
        const obj_t* a  \
->>>>>>> 9b1beec6
        BLIS_OAPI_EX_PARAMS  \
      ) \
 { \
@@ -199,19 +184,11 @@
 \
 void PASTEMAC(opname,EX_SUF) \
      ( \
-<<<<<<< HEAD
-       const obj_t*  alpha, \
-       const obj_t*  a, \
-       const obj_t*  x, \
-       const obj_t*  beta, \
-       const obj_t*  y  \
-=======
        const obj_t* alpha, \
        const obj_t* a, \
        const obj_t* x, \
        const obj_t* beta, \
        const obj_t* y  \
->>>>>>> 9b1beec6
        BLIS_OAPI_EX_PARAMS  \
      ) \
 { \
@@ -281,15 +258,9 @@
 \
 void PASTEMAC(opname,EX_SUF) \
      ( \
-<<<<<<< HEAD
-       const obj_t*  alpha, \
-       const obj_t*  x, \
-       const obj_t*  a  \
-=======
        const obj_t* alpha, \
        const obj_t* x, \
        const obj_t* a  \
->>>>>>> 9b1beec6
        BLIS_OAPI_EX_PARAMS  \
      ) \
 { \
@@ -348,17 +319,10 @@
 \
 void PASTEMAC(opname,EX_SUF) \
      ( \
-<<<<<<< HEAD
-       const obj_t*  alpha, \
-       const obj_t*  x, \
-       const obj_t*  y, \
-       const obj_t*  a  \
-=======
        const obj_t* alpha, \
        const obj_t* x, \
        const obj_t* y, \
        const obj_t* a  \
->>>>>>> 9b1beec6
        BLIS_OAPI_EX_PARAMS  \
      ) \
 { \
@@ -422,15 +386,9 @@
 \
 void PASTEMAC(opname,EX_SUF) \
      ( \
-<<<<<<< HEAD
-       const obj_t*  alpha, \
-       const obj_t*  a, \
-       const obj_t*  x  \
-=======
        const obj_t* alpha, \
        const obj_t* a, \
        const obj_t* x  \
->>>>>>> 9b1beec6
        BLIS_OAPI_EX_PARAMS  \
      ) \
 { \
