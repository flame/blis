/*

   BLIS
   An object-based framework for developing high-performance BLAS-like
   libraries.

   Copyright (C) 2014, The University of Texas at Austin

   Redistribution and use in source and binary forms, with or without
   modification, are permitted provided that the following conditions are
   met:
    - Redistributions of source code must retain the above copyright
      notice, this list of conditions and the following disclaimer.
    - Redistributions in binary form must reproduce the above copyright
      notice, this list of conditions and the following disclaimer in the
      documentation and/or other materials provided with the distribution.
    - Neither the name(s) of the copyright holder(s) nor the names of its
      contributors may be used to endorse or promote products derived
      from this software without specific prior written permission.

   THIS SOFTWARE IS PROVIDED BY THE COPYRIGHT HOLDERS AND CONTRIBUTORS
   "AS IS" AND ANY EXPRESS OR IMPLIED WARRANTIES, INCLUDING, BUT NOT
   LIMITED TO, THE IMPLIED WARRANTIES OF MERCHANTABILITY AND FITNESS FOR
   A PARTICULAR PURPOSE ARE DISCLAIMED. IN NO EVENT SHALL THE COPYRIGHT
   HOLDER OR CONTRIBUTORS BE LIABLE FOR ANY DIRECT, INDIRECT, INCIDENTAL,
   SPECIAL, EXEMPLARY, OR CONSEQUENTIAL DAMAGES (INCLUDING, BUT NOT
   LIMITED TO, PROCUREMENT OF SUBSTITUTE GOODS OR SERVICES; LOSS OF USE,
   DATA, OR PROFITS; OR BUSINESS INTERRUPTION) HOWEVER CAUSED AND ON ANY
   THEORY OF LIABILITY, WHETHER IN CONTRACT, STRICT LIABILITY, OR TORT
   (INCLUDING NEGLIGENCE OR OTHERWISE) ARISING IN ANY WAY OUT OF THE USE
   OF THIS SOFTWARE, EVEN IF ADVISED OF THE POSSIBILITY OF SUCH DAMAGE.

*/


//
// Prototype object-based interfaces.
//

#undef  GENPROT
#define GENPROT( opname ) \
\
BLIS_EXPORT_BLIS void PASTEMAC(opname,EX_SUF) \
     ( \
<<<<<<< HEAD
       const obj_t*  alpha, \
       const obj_t*  a, \
       const obj_t*  x, \
       const obj_t*  beta, \
       const obj_t*  y  \
=======
       const obj_t* alpha, \
       const obj_t* a, \
       const obj_t* x, \
       const obj_t* beta, \
       const obj_t* y  \
>>>>>>> 9b1beec6
       BLIS_OAPI_EX_PARAMS  \
     );

GENPROT( gemv )
GENPROT( hemv )
GENPROT( symv )


#undef  GENPROT
#define GENPROT( opname ) \
\
BLIS_EXPORT_BLIS void PASTEMAC(opname,EX_SUF) \
     ( \
<<<<<<< HEAD
       const obj_t*  alpha, \
       const obj_t*  x, \
       const obj_t*  y, \
       const obj_t*  a  \
=======
       const obj_t* alpha, \
       const obj_t* x, \
       const obj_t* y, \
       const obj_t* a  \
>>>>>>> 9b1beec6
       BLIS_OAPI_EX_PARAMS  \
     );

GENPROT( ger )
GENPROT( her2 )
GENPROT( syr2 )


#undef  GENPROT
#define GENPROT( opname ) \
\
BLIS_EXPORT_BLIS void PASTEMAC(opname,EX_SUF) \
     ( \
<<<<<<< HEAD
       const obj_t*  alpha, \
       const obj_t*  x, \
       const obj_t*  a  \
=======
       const obj_t* alpha, \
       const obj_t* x, \
       const obj_t* a  \
>>>>>>> 9b1beec6
       BLIS_OAPI_EX_PARAMS  \
     );

GENPROT( her )
GENPROT( syr )


#undef  GENPROT
#define GENPROT( opname ) \
\
BLIS_EXPORT_BLIS void PASTEMAC(opname,EX_SUF) \
     ( \
<<<<<<< HEAD
       const obj_t*  alpha, \
       const obj_t*  a, \
       const obj_t*  x  \
=======
       const obj_t* alpha, \
       const obj_t* a, \
       const obj_t* x  \
>>>>>>> 9b1beec6
       BLIS_OAPI_EX_PARAMS  \
     );

GENPROT( trmv )
GENPROT( trsv )
<|MERGE_RESOLUTION|>--- conflicted
+++ resolved
@@ -42,19 +42,11 @@
 \
 BLIS_EXPORT_BLIS void PASTEMAC(opname,EX_SUF) \
      ( \
-<<<<<<< HEAD
-       const obj_t*  alpha, \
-       const obj_t*  a, \
-       const obj_t*  x, \
-       const obj_t*  beta, \
-       const obj_t*  y  \
-=======
        const obj_t* alpha, \
        const obj_t* a, \
        const obj_t* x, \
        const obj_t* beta, \
        const obj_t* y  \
->>>>>>> 9b1beec6
        BLIS_OAPI_EX_PARAMS  \
      );
 
@@ -68,17 +60,10 @@
 \
 BLIS_EXPORT_BLIS void PASTEMAC(opname,EX_SUF) \
      ( \
-<<<<<<< HEAD
-       const obj_t*  alpha, \
-       const obj_t*  x, \
-       const obj_t*  y, \
-       const obj_t*  a  \
-=======
        const obj_t* alpha, \
        const obj_t* x, \
        const obj_t* y, \
        const obj_t* a  \
->>>>>>> 9b1beec6
        BLIS_OAPI_EX_PARAMS  \
      );
 
@@ -92,15 +77,9 @@
 \
 BLIS_EXPORT_BLIS void PASTEMAC(opname,EX_SUF) \
      ( \
-<<<<<<< HEAD
-       const obj_t*  alpha, \
-       const obj_t*  x, \
-       const obj_t*  a  \
-=======
        const obj_t* alpha, \
        const obj_t* x, \
        const obj_t* a  \
->>>>>>> 9b1beec6
        BLIS_OAPI_EX_PARAMS  \
      );
 
@@ -113,15 +92,9 @@
 \
 BLIS_EXPORT_BLIS void PASTEMAC(opname,EX_SUF) \
      ( \
-<<<<<<< HEAD
-       const obj_t*  alpha, \
-       const obj_t*  a, \
-       const obj_t*  x  \
-=======
        const obj_t* alpha, \
        const obj_t* a, \
        const obj_t* x  \
->>>>>>> 9b1beec6
        BLIS_OAPI_EX_PARAMS  \
      );
 
