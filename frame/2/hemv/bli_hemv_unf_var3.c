--- conflicted
+++ resolved
@@ -214,9 +214,5 @@
 	} \
 }
 
-<<<<<<< HEAD
 INSERT_GENTFUNC_BASIC( hemv_unf_var3 )
-=======
-INSERT_GENTFUNC_BASIC0( hemv_unf_var3 )
-
->>>>>>> fb2a6827
+
