/*

   BLIS
   An object-based framework for developing high-performance BLAS-like
   libraries.

   Copyright (C) 2014, The University of Texas at Austin

   Redistribution and use in source and binary forms, with or without
   modification, are permitted provided that the following conditions are
   met:
    - Redistributions of source code must retain the above copyright
      notice, this list of conditions and the following disclaimer.
    - Redistributions in binary form must reproduce the above copyright
      notice, this list of conditions and the following disclaimer in the
      documentation and/or other materials provided with the distribution.
    - Neither the name(s) of the copyright holder(s) nor the names of its
      contributors may be used to endorse or promote products derived
      from this software without specific prior written permission.

   THIS SOFTWARE IS PROVIDED BY THE COPYRIGHT HOLDERS AND CONTRIBUTORS
   "AS IS" AND ANY EXPRESS OR IMPLIED WARRANTIES, INCLUDING, BUT NOT
   LIMITED TO, THE IMPLIED WARRANTIES OF MERCHANTABILITY AND FITNESS FOR
   A PARTICULAR PURPOSE ARE DISCLAIMED. IN NO EVENT SHALL THE COPYRIGHT
   HOLDER OR CONTRIBUTORS BE LIABLE FOR ANY DIRECT, INDIRECT, INCIDENTAL,
   SPECIAL, EXEMPLARY, OR CONSEQUENTIAL DAMAGES (INCLUDING, BUT NOT
   LIMITED TO, PROCUREMENT OF SUBSTITUTE GOODS OR SERVICES; LOSS OF USE,
   DATA, OR PROFITS; OR BUSINESS INTERRUPTION) HOWEVER CAUSED AND ON ANY
   THEORY OF LIABILITY, WHETHER IN CONTRACT, STRICT LIABILITY, OR TORT
   (INCLUDING NEGLIGENCE OR OTHERWISE) ARISING IN ANY WAY OUT OF THE USE
   OF THIS SOFTWARE, EVEN IF ADVISED OF THE POSSIBILITY OF SUCH DAMAGE.

*/


//
// Prototype BLAS-like interfaces with typed operands.
//

#undef  GENTPROT
#define GENTPROT( ctype, ch, opname ) \
\
BLIS_EXPORT_BLIS void PASTEMAC2(ch,opname,EX_SUF) \
     ( \
             trans_t transa, \
             conj_t  conjx, \
             dim_t   m, \
             dim_t   n, \
       const ctype*  alpha, \
       const ctype*  a, inc_t rs_a, inc_t cs_a, \
       const ctype*  x, inc_t incx, \
       const ctype*  beta, \
             ctype*  y, inc_t incy  \
       BLIS_TAPI_EX_PARAMS  \
     );

INSERT_GENTPROT_BASIC0( gemv )


#undef  GENTPROT
#define GENTPROT( ctype, ch, opname ) \
\
BLIS_EXPORT_BLIS void PASTEMAC2(ch,opname,EX_SUF) \
     ( \
<<<<<<< HEAD
             conj_t  conjx, \
             conj_t  conjy, \
             dim_t   m, \
             dim_t   n, \
       const ctype*  alpha, \
       const ctype*  x, inc_t incx, \
       const ctype*  y, inc_t incy, \
             ctype*  a, inc_t rs_a, inc_t cs_a  \
=======
             conj_t conjx, \
             conj_t conjy, \
             dim_t  m, \
             dim_t  n, \
       const ctype* alpha, \
       const ctype* x, inc_t incx, \
       const ctype* y, inc_t incy, \
             ctype* a, inc_t rs_a, inc_t cs_a  \
>>>>>>> 9b1beec6
       BLIS_TAPI_EX_PARAMS  \
     );

INSERT_GENTPROT_BASIC0( ger )


#undef  GENTPROT
#define GENTPROT( ctype, ch, opname ) \
\
BLIS_EXPORT_BLIS void PASTEMAC2(ch,opname,EX_SUF) \
     ( \
<<<<<<< HEAD
             uplo_t  uploa, \
             conj_t  conja, \
             conj_t  conjx, \
             dim_t   m, \
       const ctype*  alpha, \
       const ctype*  a, inc_t rs_a, inc_t cs_a, \
       const ctype*  x, inc_t incx, \
       const ctype*  beta, \
             ctype*  y, inc_t incy  \
=======
             uplo_t uploa, \
             conj_t conja, \
             conj_t conjx, \
             dim_t  m, \
       const ctype* alpha, \
       const ctype* a, inc_t rs_a, inc_t cs_a, \
       const ctype* x, inc_t incx, \
       const ctype* beta, \
             ctype* y, inc_t incy  \
>>>>>>> 9b1beec6
       BLIS_TAPI_EX_PARAMS  \
     );

INSERT_GENTPROT_BASIC0( hemv )
INSERT_GENTPROT_BASIC0( symv )


#undef  GENTPROTR
#define GENTPROTR( ctype, ctype_r, ch, chr, opname ) \
\
BLIS_EXPORT_BLIS void PASTEMAC2(ch,opname,EX_SUF) \
     ( \
             uplo_t   uploa, \
             conj_t   conjx, \
             dim_t    m, \
       const ctype_r* alpha, \
       const ctype*   x, inc_t incx, \
             ctype*   a, inc_t rs_a, inc_t cs_a  \
       BLIS_TAPI_EX_PARAMS  \
     );

INSERT_GENTPROTR_BASIC0( her )


#undef  GENTPROT
#define GENTPROT( ctype, ch, opname ) \
\
BLIS_EXPORT_BLIS void PASTEMAC2(ch,opname,EX_SUF) \
     ( \
<<<<<<< HEAD
             uplo_t   uploa, \
             conj_t   conjx, \
             dim_t    m, \
       const ctype*   alpha, \
       const ctype*   x, inc_t incx, \
             ctype*   a, inc_t rs_a, inc_t cs_a  \
=======
             uplo_t uploa, \
             conj_t conjx, \
             dim_t  m, \
       const ctype* alpha, \
       const ctype* x, inc_t incx, \
             ctype* a, inc_t rs_a, inc_t cs_a  \
>>>>>>> 9b1beec6
       BLIS_TAPI_EX_PARAMS  \
     );

INSERT_GENTPROT_BASIC0( syr )


#undef  GENTPROT
#define GENTPROT( ctype, ch, opname ) \
\
BLIS_EXPORT_BLIS void PASTEMAC2(ch,opname,EX_SUF) \
     ( \
<<<<<<< HEAD
             uplo_t  uploa, \
             conj_t  conjx, \
             conj_t  conjy, \
             dim_t   m, \
       const ctype*  alpha, \
       const ctype*  x, inc_t incx, \
       const ctype*  y, inc_t incy, \
             ctype*  a, inc_t rs_a, inc_t cs_a  \
=======
             uplo_t uploa, \
             conj_t conjx, \
             conj_t conjy, \
             dim_t  m, \
       const ctype* alpha, \
       const ctype* x, inc_t incx, \
       const ctype* y, inc_t incy, \
             ctype* a, inc_t rs_a, inc_t cs_a  \
>>>>>>> 9b1beec6
       BLIS_TAPI_EX_PARAMS  \
     );

INSERT_GENTPROT_BASIC0( her2 )
INSERT_GENTPROT_BASIC0( syr2 )


#undef  GENTPROT
#define GENTPROT( ctype, ch, opname ) \
\
BLIS_EXPORT_BLIS void PASTEMAC2(ch,opname,EX_SUF) \
     ( \
             uplo_t  uploa, \
             trans_t transa, \
             diag_t  diaga, \
             dim_t   m, \
       const ctype*  alpha, \
       const ctype*  a, inc_t rs_a, inc_t cs_a, \
             ctype*  x, inc_t incx  \
       BLIS_TAPI_EX_PARAMS  \
     );

INSERT_GENTPROT_BASIC0( trmv )
INSERT_GENTPROT_BASIC0( trsv )<|MERGE_RESOLUTION|>--- conflicted
+++ resolved
@@ -62,16 +62,6 @@
 \
 BLIS_EXPORT_BLIS void PASTEMAC2(ch,opname,EX_SUF) \
      ( \
-<<<<<<< HEAD
-             conj_t  conjx, \
-             conj_t  conjy, \
-             dim_t   m, \
-             dim_t   n, \
-       const ctype*  alpha, \
-       const ctype*  x, inc_t incx, \
-       const ctype*  y, inc_t incy, \
-             ctype*  a, inc_t rs_a, inc_t cs_a  \
-=======
              conj_t conjx, \
              conj_t conjy, \
              dim_t  m, \
@@ -80,7 +70,6 @@
        const ctype* x, inc_t incx, \
        const ctype* y, inc_t incy, \
              ctype* a, inc_t rs_a, inc_t cs_a  \
->>>>>>> 9b1beec6
        BLIS_TAPI_EX_PARAMS  \
      );
 
@@ -92,17 +81,6 @@
 \
 BLIS_EXPORT_BLIS void PASTEMAC2(ch,opname,EX_SUF) \
      ( \
-<<<<<<< HEAD
-             uplo_t  uploa, \
-             conj_t  conja, \
-             conj_t  conjx, \
-             dim_t   m, \
-       const ctype*  alpha, \
-       const ctype*  a, inc_t rs_a, inc_t cs_a, \
-       const ctype*  x, inc_t incx, \
-       const ctype*  beta, \
-             ctype*  y, inc_t incy  \
-=======
              uplo_t uploa, \
              conj_t conja, \
              conj_t conjx, \
@@ -112,7 +90,6 @@
        const ctype* x, inc_t incx, \
        const ctype* beta, \
              ctype* y, inc_t incy  \
->>>>>>> 9b1beec6
        BLIS_TAPI_EX_PARAMS  \
      );
 
@@ -142,21 +119,12 @@
 \
 BLIS_EXPORT_BLIS void PASTEMAC2(ch,opname,EX_SUF) \
      ( \
-<<<<<<< HEAD
-             uplo_t   uploa, \
-             conj_t   conjx, \
-             dim_t    m, \
-       const ctype*   alpha, \
-       const ctype*   x, inc_t incx, \
-             ctype*   a, inc_t rs_a, inc_t cs_a  \
-=======
              uplo_t uploa, \
              conj_t conjx, \
              dim_t  m, \
        const ctype* alpha, \
        const ctype* x, inc_t incx, \
              ctype* a, inc_t rs_a, inc_t cs_a  \
->>>>>>> 9b1beec6
        BLIS_TAPI_EX_PARAMS  \
      );
 
@@ -168,16 +136,6 @@
 \
 BLIS_EXPORT_BLIS void PASTEMAC2(ch,opname,EX_SUF) \
      ( \
-<<<<<<< HEAD
-             uplo_t  uploa, \
-             conj_t  conjx, \
-             conj_t  conjy, \
-             dim_t   m, \
-       const ctype*  alpha, \
-       const ctype*  x, inc_t incx, \
-       const ctype*  y, inc_t incy, \
-             ctype*  a, inc_t rs_a, inc_t cs_a  \
-=======
              uplo_t uploa, \
              conj_t conjx, \
              conj_t conjy, \
@@ -186,7 +144,6 @@
        const ctype* x, inc_t incx, \
        const ctype* y, inc_t incy, \
              ctype* a, inc_t rs_a, inc_t cs_a  \
->>>>>>> 9b1beec6
        BLIS_TAPI_EX_PARAMS  \
      );
 
