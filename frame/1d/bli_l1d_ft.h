--- conflicted
+++ resolved
@@ -102,21 +102,12 @@
 \
 typedef void (*PASTECH3(ch,opname,EX_SUF,tsuf)) \
      ( \
-<<<<<<< HEAD
-             conj_t  conjalpha, \
-             doff_t  diagoffx, \
-             dim_t   m, \
-             dim_t   n, \
-       const ctype*  alpha, \
-             ctype*  x, inc_t rs_x, inc_t cs_x  \
-=======
              conj_t conjalpha, \
              doff_t diagoffx, \
              dim_t  m, \
              dim_t  n, \
        const ctype* alpha, \
              ctype* x, inc_t rs_x, inc_t cs_x  \
->>>>>>> 9b1beec6
        BLIS_TAPI_EX_PARAMS  \
      );
 
@@ -147,19 +138,11 @@
 \
 typedef void (*PASTECH3(ch,opname,EX_SUF,tsuf)) \
      ( \
-<<<<<<< HEAD
-             doff_t  diagoffx, \
-             dim_t   m, \
-             dim_t   n, \
-       const ctype*  alpha, \
-             ctype*  x, inc_t rs_x, inc_t cs_x  \
-=======
              doff_t diagoffx, \
              dim_t  m, \
              dim_t  n, \
        const ctype* alpha, \
              ctype* x, inc_t rs_x, inc_t cs_x  \
->>>>>>> 9b1beec6
        BLIS_TAPI_EX_PARAMS  \
      );
 
