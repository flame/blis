--- conflicted
+++ resolved
@@ -92,7 +92,7 @@
 GENTPROT( scald )
 GENTPROT( setd )
 GENTPROT( setid )
-<<<<<<< HEAD
+GENTPROT( shiftd )
 
 
 #undef  GENTPROT
@@ -107,6 +107,3 @@
      );
 
 GENTPROT( xpbyd )
-=======
-GENTPROT( shiftd )
->>>>>>> 0854e880
