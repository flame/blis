--- conflicted
+++ resolved
@@ -393,7 +393,64 @@
 void PASTEMAC2(ch,opname,EX_SUF) \
      ( \
        doff_t  diagoffx, \
-<<<<<<< HEAD
+       dim_t   m, \
+       dim_t   n, \
+       ctype*  alpha, \
+       ctype*  x, inc_t rs_x, inc_t cs_x  \
+       BLIS_TAPI_EX_PARAMS  \
+     ) \
+{ \
+	bli_init_once(); \
+\
+	BLIS_TAPI_EX_DECLS \
+\
+	const num_t dt = PASTEMAC(ch,type); \
+\
+	ctype*      x1; \
+	dim_t       n_elem; \
+	dim_t       offx; \
+	inc_t       incx; \
+\
+	if ( bli_zero_dim2( m, n ) ) return; \
+\
+	if ( bli_is_outside_diag( diagoffx, BLIS_NO_TRANSPOSE, m, n ) ) return; \
+\
+	/* Determine the distance to the diagonals, the number of diagonal
+	   elements, and the diagonal increments. */ \
+	bli_set_dims_incs_1d \
+	( \
+	  diagoffx, \
+	  m, n, rs_x, cs_x, \
+	  &offx, &n_elem, &incx \
+	); \
+\
+    x1 = x + offx; \
+\
+	/* Obtain a valid context from the gks if necessary. */ \
+	if ( cntx == NULL ) cntx = bli_gks_query_cntx(); \
+\
+	/* Query the context for the operation's kernel address. */ \
+	PASTECH2(ch,kername,_ker_ft) f = bli_cntx_get_l1v_ker_dt( dt, kerid, cntx ); \
+\
+	/* Invoke the kernel with the appropriate parameters. */ \
+	f( \
+	   BLIS_NO_CONJUGATE, \
+	   n_elem, \
+	   alpha, 0, \
+	   x1, incx, \
+	   cntx  \
+	 ); \
+}
+
+INSERT_GENTFUNC_BASIC2( shiftd, addv, BLIS_ADDV_KER )
+
+
+#undef  GENTFUNC
+#define GENTFUNC( ctype, ch, opname, kername, kerid ) \
+\
+void PASTEMAC2(ch,opname,EX_SUF) \
+     ( \
+       doff_t  diagoffx, \
        diag_t  diagx, \
        trans_t transx, \
        dim_t   m, \
@@ -401,12 +458,6 @@
        ctype*  x, inc_t rs_x, inc_t cs_x, \
        ctype*  beta, \
        ctype*  y, inc_t rs_y, inc_t cs_y  \
-=======
-       dim_t   m, \
-       dim_t   n, \
-       ctype*  alpha, \
-       ctype*  x, inc_t rs_x, inc_t cs_x  \
->>>>>>> 0854e880
        BLIS_TAPI_EX_PARAMS  \
      ) \
 { \
@@ -417,7 +468,6 @@
 	const num_t dt = PASTEMAC(ch,type); \
 \
 	ctype*      x1; \
-<<<<<<< HEAD
 	ctype*      y1; \
 	conj_t      conjx; \
 	dim_t       n_elem; \
@@ -452,26 +502,6 @@
 	    incx = 0; \
 	    y1   = y + offy; \
 	} \
-=======
-	dim_t       n_elem; \
-	dim_t       offx; \
-	inc_t       incx; \
-\
-	if ( bli_zero_dim2( m, n ) ) return; \
-\
-	if ( bli_is_outside_diag( diagoffx, BLIS_NO_TRANSPOSE, m, n ) ) return; \
-\
-	/* Determine the distance to the diagonals, the number of diagonal
-	   elements, and the diagonal increments. */ \
-	bli_set_dims_incs_1d \
-	( \
-	  diagoffx, \
-	  m, n, rs_x, cs_x, \
-	  &offx, &n_elem, &incx \
-	); \
-\
-    x1 = x + offx; \
->>>>>>> 0854e880
 \
 	/* Obtain a valid context from the gks if necessary. */ \
 	if ( cntx == NULL ) cntx = bli_gks_query_cntx(); \
@@ -481,27 +511,16 @@
 \
 	/* Invoke the kernel with the appropriate parameters. */ \
 	f( \
-<<<<<<< HEAD
 	   conjx, \
 	   n_elem, \
 	   x1, incx, \
 	   beta, \
 	   y1, incy, \
-=======
-	   BLIS_NO_CONJUGATE, \
-	   n_elem, \
-	   alpha, 0, \
-	   x1, incx, \
->>>>>>> 0854e880
-	   cntx  \
-	 ); \
-}
-
-<<<<<<< HEAD
+	   cntx  \
+	 ); \
+}
+
 INSERT_GENTFUNC_BASIC2( xpbyd,  xpbyv,  BLIS_XPBYV_KER )
-=======
-INSERT_GENTFUNC_BASIC2( shiftd, addv, BLIS_ADDV_KER )
->>>>>>> 0854e880
 
 
 #endif
