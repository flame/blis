--- conflicted
+++ resolved
@@ -97,21 +97,12 @@
 \
 BLIS_EXPORT_BLIS void PASTEMAC2(ch,opname,EX_SUF) \
      ( \
-<<<<<<< HEAD
-             conj_t  conjalpha, \
-             doff_t  diagoffx, \
-             dim_t   m, \
-             dim_t   n, \
-       const ctype*  alpha, \
-             ctype*  x, inc_t rs_x, inc_t cs_x  \
-=======
              conj_t conjalpha, \
              doff_t diagoffx, \
              dim_t  m, \
              dim_t  n, \
        const ctype* alpha, \
              ctype* x, inc_t rs_x, inc_t cs_x  \
->>>>>>> 9b1beec6
        BLIS_TAPI_EX_PARAMS  \
      );
 
@@ -140,19 +131,11 @@
 \
 BLIS_EXPORT_BLIS void PASTEMAC2(ch,opname,EX_SUF) \
      ( \
-<<<<<<< HEAD
-             doff_t  diagoffx, \
-             dim_t   m, \
-             dim_t   n, \
-       const ctype*  alpha, \
-             ctype*  x, inc_t rs_x, inc_t cs_x  \
-=======
              doff_t diagoffx, \
              dim_t  m, \
              dim_t  n, \
        const ctype* alpha, \
              ctype* x, inc_t rs_x, inc_t cs_x  \
->>>>>>> 9b1beec6
        BLIS_TAPI_EX_PARAMS  \
      );
 
