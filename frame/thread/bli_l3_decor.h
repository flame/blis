/*

   BLIS
   An object-based framework for developing high-performance BLAS-like
   libraries.

   Copyright (C) 2014, The University of Texas at Austin
   Copyright (C) 2018, Advanced Micro Devices, Inc.

   Redistribution and use in source and binary forms, with or without
   modification, are permitted provided that the following conditions are
   met:
    - Redistributions of source code must retain the above copyright
      notice, this list of conditions and the following disclaimer.
    - Redistributions in binary form must reproduce the above copyright
      notice, this list of conditions and the following disclaimer in the
      documentation and/or other materials provided with the distribution.
    - Neither the name(s) of the copyright holder(s) nor the names of its
      contributors may be used to endorse or promote products derived
      from this software without specific prior written permission.

   THIS SOFTWARE IS PROVIDED BY THE COPYRIGHT HOLDERS AND CONTRIBUTORS
   "AS IS" AND ANY EXPRESS OR IMPLIED WARRANTIES, INCLUDING, BUT NOT
   LIMITED TO, THE IMPLIED WARRANTIES OF MERCHANTABILITY AND FITNESS FOR
   A PARTICULAR PURPOSE ARE DISCLAIMED. IN NO EVENT SHALL THE COPYRIGHT
   HOLDER OR CONTRIBUTORS BE LIABLE FOR ANY DIRECT, INDIRECT, INCIDENTAL,
   SPECIAL, EXEMPLARY, OR CONSEQUENTIAL DAMAGES (INCLUDING, BUT NOT
   LIMITED TO, PROCUREMENT OF SUBSTITUTE GOODS OR SERVICES; LOSS OF USE,
   DATA, OR PROFITS; OR BUSINESS INTERRUPTION) HOWEVER CAUSED AND ON ANY
   THEORY OF LIABILITY, WHETHER IN CONTRACT, STRICT LIABILITY, OR TORT
   (INCLUDING NEGLIGENCE OR OTHERWISE) ARISING IN ANY WAY OUT OF THE USE
   OF THIS SOFTWARE, EVEN IF ADVISED OF THE POSSIBILITY OF SUCH DAMAGE.

*/

#ifndef BLIS_L3_DECOR_H
#define BLIS_L3_DECOR_H

// Level-3 internal function type.
typedef void (*l3int_ft)
     (
       const obj_t*     alpha,
       const obj_t*     a,
       const obj_t*     b,
       const obj_t*     beta,
       const obj_t*     c,
       const cntx_t*    cntx,
       const cntl_t*    cntl,
             thrinfo_t* thread
     );

// Level-3 thread decorator function type.
typedef void (*l3_decor_ft)
     (
             l3int_ft func,
             opid_t   family,
       const obj_t*   alpha,
       const obj_t*   a,
       const obj_t*   b,
       const obj_t*   beta,
       const obj_t*   c,
       const cntx_t*  cntx,
             rntm_t*  rntm,
             cntl_t*  cntl
     );

// Level-3 thread decorator prototype.
void bli_l3_thread_decorator
     (
<<<<<<< HEAD
             l3int_t func,
             opid_t  family,
       const obj_t*  alpha,
       const obj_t*  a,
       const obj_t*  b,
       const obj_t*  beta,
       const obj_t*  c,
       const cntx_t* cntx,
       const rntm_t* rntm,
       const cntl_t* cntl
=======
             l3int_ft func,
             opid_t   family,
       const obj_t*   alpha,
       const obj_t*   a,
       const obj_t*   b,
       const obj_t*   beta,
       const obj_t*   c,
       const cntx_t*  cntx,
             rntm_t*  rntm,
             cntl_t*  cntl
     );

void bli_l3_thread_decorator_check
     (
       rntm_t* rntm
>>>>>>> 63470b49
     );

// Include definitions specific to the method of multithreading for the
// conventional code path.
#include "bli_l3_decor_single.h"
#include "bli_l3_decor_openmp.h"
#include "bli_l3_decor_pthreads.h"

#endif
<|MERGE_RESOLUTION|>--- conflicted
+++ resolved
@@ -60,25 +60,13 @@
        const obj_t*   beta,
        const obj_t*   c,
        const cntx_t*  cntx,
-             rntm_t*  rntm,
-             cntl_t*  cntl
+       const rntm_t*  rntm,
+       const cntl_t*  cntl
      );
 
 // Level-3 thread decorator prototype.
 void bli_l3_thread_decorator
      (
-<<<<<<< HEAD
-             l3int_t func,
-             opid_t  family,
-       const obj_t*  alpha,
-       const obj_t*  a,
-       const obj_t*  b,
-       const obj_t*  beta,
-       const obj_t*  c,
-       const cntx_t* cntx,
-       const rntm_t* rntm,
-       const cntl_t* cntl
-=======
              l3int_ft func,
              opid_t   family,
        const obj_t*   alpha,
@@ -87,14 +75,13 @@
        const obj_t*   beta,
        const obj_t*   c,
        const cntx_t*  cntx,
-             rntm_t*  rntm,
-             cntl_t*  cntl
+       const rntm_t*  rntm,
+       const cntl_t*  cntl
      );
 
 void bli_l3_thread_decorator_check
      (
-       rntm_t* rntm
->>>>>>> 63470b49
+       const rntm_t* rntm
      );
 
 // Include definitions specific to the method of multithreading for the
