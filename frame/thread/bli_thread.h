/*

   BLIS
   An object-based framework for developing high-performance BLAS-like
   libraries.

   Copyright (C) 2014, The University of Texas at Austin
   Copyright (C) 2016, Hewlett Packard Enterprise Development LP
   Copyright (C) 2018 - 2024, Advanced Micro Devices, Inc. All rights reserved.

   Redistribution and use in source and binary forms, with or without
   modification, are permitted provided that the following conditions are
   met:
    - Redistributions of source code must retain the above copyright
      notice, this list of conditions and the following disclaimer.
    - Redistributions in binary form must reproduce the above copyright
      notice, this list of conditions and the following disclaimer in the
      documentation and/or other materials provided with the distribution.
    - Neither the name(s) of the copyright holder(s) nor the names of its
      contributors may be used to endorse or promote products derived
      from this software without specific prior written permission.

   THIS SOFTWARE IS PROVIDED BY THE COPYRIGHT HOLDERS AND CONTRIBUTORS
   "AS IS" AND ANY EXPRESS OR IMPLIED WARRANTIES, INCLUDING, BUT NOT
   LIMITED TO, THE IMPLIED WARRANTIES OF MERCHANTABILITY AND FITNESS FOR
   A PARTICULAR PURPOSE ARE DISCLAIMED. IN NO EVENT SHALL THE COPYRIGHT
   HOLDER OR CONTRIBUTORS BE LIABLE FOR ANY DIRECT, INDIRECT, INCIDENTAL,
   SPECIAL, EXEMPLARY, OR CONSEQUENTIAL DAMAGES (INCLUDING, BUT NOT
   LIMITED TO, PROCUREMENT OF SUBSTITUTE GOODS OR SERVICES; LOSS OF USE,
   DATA, OR PROFITS; OR BUSINESS INTERRUPTION) HOWEVER CAUSED AND ON ANY
   THEORY OF LIABILITY, WHETHER IN CONTRACT, STRICT LIABILITY, OR TORT
   (INCLUDING NEGLIGENCE OR OTHERWISE) ARISING IN ANY WAY OUT OF THE USE
   OF THIS SOFTWARE, EVEN IF ADVISED OF THE POSSIBILITY OF SUCH DAMAGE.

*/

#ifndef BLIS_THREAD_H
#define BLIS_THREAD_H

// Include thread communicator (thrcomm_t) object definitions and prototypes.
#include "bli_thrcomm.h"

// Include thread info (thrinfo_t) object definitions and prototypes.
#include "bli_thrinfo.h"

// Thread lanuch prototypes. Must go before including implementation headers.
typedef void (*thread_func_t)( thrcomm_t* gl_comm, dim_t tid, const void* params );

// Include threading implementations.
#include "bli_thread_openmp.h"
#include "bli_thread_pthreads.h"
#include "bli_thread_hpx.h"
#include "bli_thread_single.h"

// Include the pack full thread decorator and related definitions and prototypes
// for the pack code path.
#include "bli_pack_full_decor.h"
// Include the level-3 thread decorator and related definitions and prototypes
// for the compute code path.
#include "bli_l3_compute_decor.h"

// Initialization-related prototypes.
void bli_thread_init( void );
void bli_thread_init_tl( void );
void bli_thread_finalize( void );
void bli_thread_finalize_tl( void );

// -----------------------------------------------------------------------------

BLIS_EXPORT_BLIS void bli_thread_launch
     (
             timpl_t       ti,
             dim_t         nt,
             thread_func_t func,
       const void*         params
     );

// -----------------------------------------------------------------------------

// Factorization and partitioning prototypes
typedef struct
{
    dim_t n;
    dim_t sqrt_n;
    dim_t f;
} bli_prime_factors_t;

void bli_prime_factorization( dim_t n, bli_prime_factors_t* factors );

dim_t bli_next_prime_factor( bli_prime_factors_t* factors );
bool  bli_is_prime( dim_t n );

void bli_thread_partition_2x2
     (
       dim_t           n_thread,
       dim_t           work1,
       dim_t           work2,
       dim_t* restrict nt1,
       dim_t* restrict nt2
     );

void bli_thread_partition_2x2_slow
     (
       dim_t           n_thread,
       dim_t           work1,
       dim_t           work2,
       dim_t* restrict nt1,
       dim_t* restrict nt2
     );
void bli_thread_partition_2x2_fast
     (
       dim_t           n_thread,
       dim_t           work1,
       dim_t           work2,
       dim_t* restrict nt1,
       dim_t* restrict nt2
     );

void bli_thread_vector_partition
     (
       dim_t  n_elem,
       dim_t  t_count,
       dim_t* start,
       dim_t* compute_len,
       dim_t  thread_id
     );

void bli_normfv_thread_partition
	 (
		dim_t 	n_elem,
		dim_t 	t_count,
		dim_t* 	start,
		dim_t* 	compute_len,
		dim_t  	block_size,
		dim_t 	incx,
		dim_t 	thread_id
	 );

// -----------------------------------------------------------------------------

dim_t bli_gcd( dim_t x, dim_t y );
dim_t bli_lcm( dim_t x, dim_t y );
dim_t bli_ipow( dim_t base, dim_t power );

// -----------------------------------------------------------------------------

<<<<<<< HEAD
BLIS_EXPORT_BLIS dim_t   bli_thread_get_jc_nt( void );
BLIS_EXPORT_BLIS dim_t   bli_thread_get_pc_nt( void );
BLIS_EXPORT_BLIS dim_t   bli_thread_get_ic_nt( void );
BLIS_EXPORT_BLIS dim_t   bli_thread_get_jr_nt( void );
BLIS_EXPORT_BLIS dim_t   bli_thread_get_ir_nt( void );
BLIS_EXPORT_BLIS dim_t   bli_thread_get_num_threads( void );
BLIS_EXPORT_BLIS timpl_t bli_thread_get_thread_impl( void );
BLIS_EXPORT_BLIS const char* bli_thread_get_thread_impl_str( timpl_t ti );
=======
BLIS_EXPORT_BLIS dim_t bli_thread_get_jc_nt( void );
BLIS_EXPORT_BLIS dim_t bli_thread_get_pc_nt( void );
BLIS_EXPORT_BLIS dim_t bli_thread_get_ic_nt( void );
BLIS_EXPORT_BLIS dim_t bli_thread_get_jr_nt( void );
BLIS_EXPORT_BLIS dim_t bli_thread_get_ir_nt( void );
BLIS_EXPORT_BLIS dim_t bli_thread_get_num_threads( void );

BLIS_EXPORT_BLIS bool bli_thread_get_is_parallel( void ); 

BLIS_EXPORT_BLIS void  bli_thread_set_ways( dim_t jc, dim_t pc, dim_t ic, dim_t jr, dim_t ir );
BLIS_EXPORT_BLIS void  bli_thread_set_num_threads( dim_t value );

BLIS_EXPORT_BLIS void  bli_thread_init_rntm_from_env( rntm_t* rntm );

BLIS_EXPORT_BLIS void  bli_thread_init_rntm_from_global_rntm( rntm_t* rntm );

BLIS_EXPORT_BLIS void  bli_thread_update_rntm_from_env( rntm_t* rntm );

BLIS_EXPORT_BLIS void bli_thread_reset();

// -----------------------------------------------------------------------------

BLIS_INLINE void bli_thread_range_jrir_rr
     (
       thrinfo_t* thread,
       dim_t      n,
       dim_t      bf,
       bool       handle_edge_low,
       dim_t*     start,
       dim_t*     end,
       dim_t*     inc
     )
{
	// Use interleaved partitioning of jr/ir loops.
	*start = bli_thread_work_id( thread );
	*inc   = bli_thread_n_way( thread );
	*end   = n;
}

BLIS_INLINE void bli_thread_range_jrir_sl
     (
       thrinfo_t* thread,
       dim_t      n,
       dim_t      bf,
       bool       handle_edge_low,
       dim_t*     start,
       dim_t*     end,
       dim_t*     inc
     )
{
	// Use contiguous slab partitioning of jr/ir loops.
	bli_thread_range_sub( thread, n, bf, handle_edge_low, start, end );
	*inc = 1;
}

BLIS_INLINE void bli_thread_range_jrir
     (
       thrinfo_t* thread,
       dim_t      n,
       dim_t      bf,
       bool       handle_edge_low,
       dim_t*     start,
       dim_t*     end,
       dim_t*     inc
     )
{
	// Define a general-purpose version of bli_thread_range_jrir() whose
	// definition depends on whether slab or round-robin partitioning was
	// requested at configure-time.
#ifdef BLIS_ENABLE_JRIR_SLAB
	bli_thread_range_jrir_sl( thread, n, bf, handle_edge_low, start, end, inc );
#else
	bli_thread_range_jrir_rr( thread, n, bf, handle_edge_low, start, end, inc );
#endif
}

#if 0
BLIS_INLINE void bli_thread_range_weighted_jrir
     (
       thrinfo_t* thread,
       doff_t     diagoff,
       uplo_t     uplo,
       dim_t      m,
       dim_t      n,
       dim_t      bf,
       bool       handle_edge_low,
       dim_t*     start,
       dim_t*     end,
       dim_t*     inc
     )
{
#ifdef BLIS_ENABLE_JRIR_SLAB

	// Use contiguous slab partitioning for jr/ir loops.
	bli_thread_range_weighted_sub( thread, diagoff, uplo, m, n, bf,
	                               handle_edge_low, start, end );

	*start = *start / bf; *inc = 1;

	if ( *end % bf ) *end = *end / bf + 1;
	else             *end = *end / bf;
>>>>>>> fb2a6827

BLIS_EXPORT_BLIS void    bli_thread_set_ways( dim_t jc, dim_t pc, dim_t ic, dim_t jr, dim_t ir );
BLIS_EXPORT_BLIS void    bli_thread_set_num_threads( dim_t value );
BLIS_EXPORT_BLIS void    bli_thread_set_thread_impl( timpl_t ti );

void                     bli_thread_init_rntm_from_env( rntm_t* rntm );


#endif<|MERGE_RESOLUTION|>--- conflicted
+++ resolved
@@ -42,15 +42,20 @@
 
 // Include thread info (thrinfo_t) object definitions and prototypes.
 #include "bli_thrinfo.h"
-
-// Thread lanuch prototypes. Must go before including implementation headers.
-typedef void (*thread_func_t)( thrcomm_t* gl_comm, dim_t tid, const void* params );
-
-// Include threading implementations.
-#include "bli_thread_openmp.h"
-#include "bli_thread_pthreads.h"
-#include "bli_thread_hpx.h"
-#include "bli_thread_single.h"
+#include "bli_thrinfo_sup.h"
+
+// Include some operation-specific thrinfo_t prototypes.
+// Note that the bli_packm_thrinfo.h must be included before the others!
+#include "bli_packm_thrinfo.h"
+#include "bli_l3_thrinfo.h"
+
+// Include the level-3 thread decorator and related definitions and prototypes
+// for the conventional code path.
+#include "bli_l3_decor.h"
+
+// Include the level-3 thread decorator and related definitions and prototypes
+// for the sup code path.
+#include "bli_l3_sup_decor.h"
 
 // Include the pack full thread decorator and related definitions and prototypes
 // for the pack code path.
@@ -65,14 +70,90 @@
 void bli_thread_finalize( void );
 void bli_thread_finalize_tl( void );
 
-// -----------------------------------------------------------------------------
-
-BLIS_EXPORT_BLIS void bli_thread_launch
-     (
-             timpl_t       ti,
-             dim_t         nt,
-             thread_func_t func,
-       const void*         params
+// Thread range-related prototypes.
+
+BLIS_EXPORT_BLIS
+void bli_thread_range_sub
+     (
+       thrinfo_t* thread,
+       dim_t      n,
+       dim_t      bf,
+       bool       handle_edge_low,
+       dim_t*     start,
+       dim_t*     end
+     );
+
+#undef  GENPROT
+#define GENPROT( opname ) \
+\
+siz_t PASTEMAC0( opname ) \
+     ( \
+       dir_t      direct, \
+       thrinfo_t* thr, \
+       obj_t*     a, \
+       obj_t*     b, \
+       obj_t*     c, \
+       cntl_t*    cntl, \
+       cntx_t*    cntx, \
+       dim_t*     start, \
+       dim_t*     end  \
+     );
+
+GENPROT( thread_range_mdim )
+GENPROT( thread_range_ndim )
+
+#undef  GENPROT
+#define GENPROT( opname ) \
+\
+siz_t PASTEMAC0( opname ) \
+     ( \
+       thrinfo_t* thr, \
+       obj_t*     a, \
+       blksz_t*   bmult, \
+       dim_t*     start, \
+       dim_t*     end  \
+     );
+
+GENPROT( thread_range_l2r )
+GENPROT( thread_range_r2l )
+GENPROT( thread_range_t2b )
+GENPROT( thread_range_b2t )
+
+GENPROT( thread_range_weighted_l2r )
+GENPROT( thread_range_weighted_r2l )
+GENPROT( thread_range_weighted_t2b )
+GENPROT( thread_range_weighted_b2t )
+
+
+dim_t bli_thread_range_width_l
+     (
+       doff_t diagoff_j,
+       dim_t  m,
+       dim_t  n_j,
+       dim_t  j,
+       dim_t  n_way,
+       dim_t  bf,
+       dim_t  bf_left,
+       double area_per_thr,
+       bool   handle_edge_low
+     );
+siz_t bli_find_area_trap_l
+     (
+       dim_t  m,
+       dim_t  n,
+       doff_t diagoff
+     );
+siz_t bli_thread_range_weighted_sub
+     (
+       thrinfo_t* restrict thread,
+       doff_t              diagoff,
+       uplo_t              uplo,
+       dim_t               m,
+       dim_t               n,
+       dim_t               bf,
+       bool                handle_edge_low,
+       dim_t*     restrict j_start_thr,
+       dim_t*     restrict j_end_thr
      );
 
 // -----------------------------------------------------------------------------
@@ -85,9 +166,9 @@
     dim_t f;
 } bli_prime_factors_t;
 
-void bli_prime_factorization( dim_t n, bli_prime_factors_t* factors );
-
-dim_t bli_next_prime_factor( bli_prime_factors_t* factors );
+void bli_prime_factorization(dim_t n, bli_prime_factors_t* factors);
+
+dim_t bli_next_prime_factor(bli_prime_factors_t* factors);
 bool  bli_is_prime( dim_t n );
 
 void bli_thread_partition_2x2
@@ -144,16 +225,6 @@
 
 // -----------------------------------------------------------------------------
 
-<<<<<<< HEAD
-BLIS_EXPORT_BLIS dim_t   bli_thread_get_jc_nt( void );
-BLIS_EXPORT_BLIS dim_t   bli_thread_get_pc_nt( void );
-BLIS_EXPORT_BLIS dim_t   bli_thread_get_ic_nt( void );
-BLIS_EXPORT_BLIS dim_t   bli_thread_get_jr_nt( void );
-BLIS_EXPORT_BLIS dim_t   bli_thread_get_ir_nt( void );
-BLIS_EXPORT_BLIS dim_t   bli_thread_get_num_threads( void );
-BLIS_EXPORT_BLIS timpl_t bli_thread_get_thread_impl( void );
-BLIS_EXPORT_BLIS const char* bli_thread_get_thread_impl_str( timpl_t ti );
-=======
 BLIS_EXPORT_BLIS dim_t bli_thread_get_jc_nt( void );
 BLIS_EXPORT_BLIS dim_t bli_thread_get_pc_nt( void );
 BLIS_EXPORT_BLIS dim_t bli_thread_get_ic_nt( void );
@@ -255,13 +326,16 @@
 
 	if ( *end % bf ) *end = *end / bf + 1;
 	else             *end = *end / bf;
->>>>>>> fb2a6827
-
-BLIS_EXPORT_BLIS void    bli_thread_set_ways( dim_t jc, dim_t pc, dim_t ic, dim_t jr, dim_t ir );
-BLIS_EXPORT_BLIS void    bli_thread_set_num_threads( dim_t value );
-BLIS_EXPORT_BLIS void    bli_thread_set_thread_impl( timpl_t ti );
-
-void                     bli_thread_init_rntm_from_env( rntm_t* rntm );
-
-
-#endif+
+#else
+
+	// Use interleaved partitioning of jr/ir loops.
+	*start = bli_thread_work_id( thread );
+	*inc   = bli_thread_n_way( thread );
+	*end   = n;
+
+#endif
+}
+#endif
+
+#endif
