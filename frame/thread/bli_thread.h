/*

   BLIS
   An object-based framework for developing high-performance BLAS-like
   libraries.

   Copyright (C) 2014, The University of Texas at Austin
   Copyright (C) 2016, Hewlett Packard Enterprise Development LP
   Copyright (C) 2018 - 2024, Advanced Micro Devices, Inc. All rights reserved.

   Redistribution and use in source and binary forms, with or without
   modification, are permitted provided that the following conditions are
   met:
    - Redistributions of source code must retain the above copyright
      notice, this list of conditions and the following disclaimer.
    - Redistributions in binary form must reproduce the above copyright
      notice, this list of conditions and the following disclaimer in the
      documentation and/or other materials provided with the distribution.
    - Neither the name(s) of the copyright holder(s) nor the names of its
      contributors may be used to endorse or promote products derived
      from this software without specific prior written permission.

   THIS SOFTWARE IS PROVIDED BY THE COPYRIGHT HOLDERS AND CONTRIBUTORS
   "AS IS" AND ANY EXPRESS OR IMPLIED WARRANTIES, INCLUDING, BUT NOT
   LIMITED TO, THE IMPLIED WARRANTIES OF MERCHANTABILITY AND FITNESS FOR
   A PARTICULAR PURPOSE ARE DISCLAIMED. IN NO EVENT SHALL THE COPYRIGHT
   HOLDER OR CONTRIBUTORS BE LIABLE FOR ANY DIRECT, INDIRECT, INCIDENTAL,
   SPECIAL, EXEMPLARY, OR CONSEQUENTIAL DAMAGES (INCLUDING, BUT NOT
   LIMITED TO, PROCUREMENT OF SUBSTITUTE GOODS OR SERVICES; LOSS OF USE,
   DATA, OR PROFITS; OR BUSINESS INTERRUPTION) HOWEVER CAUSED AND ON ANY
   THEORY OF LIABILITY, WHETHER IN CONTRACT, STRICT LIABILITY, OR TORT
   (INCLUDING NEGLIGENCE OR OTHERWISE) ARISING IN ANY WAY OUT OF THE USE
   OF THIS SOFTWARE, EVEN IF ADVISED OF THE POSSIBILITY OF SUCH DAMAGE.

*/

#ifndef BLIS_THREAD_H
#define BLIS_THREAD_H

// Include thread communicator (thrcomm_t) object definitions and prototypes.
#include "bli_thrcomm.h"

// Include thread info (thrinfo_t) object definitions and prototypes.
#include "bli_thrinfo.h"

// Thread lanuch prototypes. Must go before including implementation headers.
typedef void (*thread_func_t)( thrcomm_t* gl_comm, dim_t tid, const void* params );

// Include threading implementations.
#include "bli_thread_openmp.h"
#include "bli_thread_pthreads.h"
#include "bli_thread_hpx.h"
#include "bli_thread_single.h"

// Include the pack full thread decorator and related definitions and prototypes
// for the pack code path.
#include "bli_pack_full_decor.h"
// Include the level-3 thread decorator and related definitions and prototypes
// for the compute code path.
#include "bli_l3_compute_decor.h"

// Initialization-related prototypes.
void bli_thread_init( void );
void bli_thread_init_tl( void );
void bli_thread_finalize( void );
void bli_thread_finalize_tl( void );

// -----------------------------------------------------------------------------

BLIS_EXPORT_BLIS void bli_thread_launch
     (
             timpl_t       ti,
             dim_t         nt,
             thread_func_t func,
       const void*         params
     );

// -----------------------------------------------------------------------------

// Factorization and partitioning prototypes
typedef struct
{
    dim_t n;
    dim_t sqrt_n;
    dim_t f;
} bli_prime_factors_t;

void bli_prime_factorization( dim_t n, bli_prime_factors_t* factors );

dim_t bli_next_prime_factor( bli_prime_factors_t* factors );
bool  bli_is_prime( dim_t n );

void bli_thread_partition_2x2
     (
       dim_t           n_thread,
       dim_t           work1,
       dim_t           work2,
       dim_t* restrict nt1,
       dim_t* restrict nt2
     );

void bli_thread_partition_2x2_slow
     (
       dim_t           n_thread,
       dim_t           work1,
       dim_t           work2,
       dim_t* restrict nt1,
       dim_t* restrict nt2
     );
void bli_thread_partition_2x2_fast
     (
       dim_t           n_thread,
       dim_t           work1,
       dim_t           work2,
       dim_t* restrict nt1,
       dim_t* restrict nt2
     );

void bli_thread_vector_partition
     (
       dim_t  n_elem,
       dim_t  t_count,
       dim_t* start,
       dim_t* compute_len,
       dim_t  thread_id
     );

void bli_normfv_thread_partition
	 (
		dim_t 	n_elem,
		dim_t 	t_count,
		dim_t* 	start,
		dim_t* 	compute_len,
		dim_t  	block_size,
		dim_t 	incx,
		dim_t 	thread_id
	 );

// -----------------------------------------------------------------------------

dim_t bli_gcd( dim_t x, dim_t y );
dim_t bli_lcm( dim_t x, dim_t y );
dim_t bli_ipow( dim_t base, dim_t power );

// -----------------------------------------------------------------------------

<<<<<<< HEAD
BLIS_EXPORT_BLIS dim_t   bli_thread_get_jc_nt( void );
BLIS_EXPORT_BLIS dim_t   bli_thread_get_pc_nt( void );
BLIS_EXPORT_BLIS dim_t   bli_thread_get_ic_nt( void );
BLIS_EXPORT_BLIS dim_t   bli_thread_get_jr_nt( void );
BLIS_EXPORT_BLIS dim_t   bli_thread_get_ir_nt( void );
BLIS_EXPORT_BLIS dim_t   bli_thread_get_num_threads( void );
BLIS_EXPORT_BLIS timpl_t bli_thread_get_thread_impl( void );
BLIS_EXPORT_BLIS const char* bli_thread_get_thread_impl_str( timpl_t ti );
=======
BLIS_EXPORT_BLIS dim_t bli_thread_get_jc_nt( void );
BLIS_EXPORT_BLIS dim_t bli_thread_get_pc_nt( void );
BLIS_EXPORT_BLIS dim_t bli_thread_get_ic_nt( void );
BLIS_EXPORT_BLIS dim_t bli_thread_get_jr_nt( void );
BLIS_EXPORT_BLIS dim_t bli_thread_get_ir_nt( void );
BLIS_EXPORT_BLIS dim_t bli_thread_get_num_threads( void );

BLIS_EXPORT_BLIS bool bli_thread_get_is_parallel( void ); 

BLIS_EXPORT_BLIS void  bli_thread_set_ways( dim_t jc, dim_t pc, dim_t ic, dim_t jr, dim_t ir );
BLIS_EXPORT_BLIS void  bli_thread_set_num_threads( dim_t value );

BLIS_EXPORT_BLIS void  bli_thread_init_rntm_from_env( rntm_t* rntm );

BLIS_EXPORT_BLIS void  bli_thread_init_rntm_from_global_rntm( rntm_t* rntm );

BLIS_EXPORT_BLIS void  bli_thread_update_rntm_from_env( rntm_t* rntm );

BLIS_EXPORT_BLIS void bli_thread_reset();

// -----------------------------------------------------------------------------

BLIS_INLINE void bli_thread_range_jrir_rr
     (
       thrinfo_t* thread,
       dim_t      n,
       dim_t      bf,
       bool       handle_edge_low,
       dim_t*     start,
       dim_t*     end,
       dim_t*     inc
     )
{
	// Use interleaved partitioning of jr/ir loops.
	*start = bli_thread_work_id( thread );
	*inc   = bli_thread_n_way( thread );
	*end   = n;
}

BLIS_INLINE void bli_thread_range_jrir_sl
     (
       thrinfo_t* thread,
       dim_t      n,
       dim_t      bf,
       bool       handle_edge_low,
       dim_t*     start,
       dim_t*     end,
       dim_t*     inc
     )
{
	// Use contiguous slab partitioning of jr/ir loops.
	bli_thread_range_sub( thread, n, bf, handle_edge_low, start, end );
	*inc = 1;
}

BLIS_INLINE void bli_thread_range_jrir
     (
       thrinfo_t* thread,
       dim_t      n,
       dim_t      bf,
       bool       handle_edge_low,
       dim_t*     start,
       dim_t*     end,
       dim_t*     inc
     )
{
	// Define a general-purpose version of bli_thread_range_jrir() whose
	// definition depends on whether slab or round-robin partitioning was
	// requested at configure-time.
#ifdef BLIS_ENABLE_JRIR_SLAB
	bli_thread_range_jrir_sl( thread, n, bf, handle_edge_low, start, end, inc );
#else
	bli_thread_range_jrir_rr( thread, n, bf, handle_edge_low, start, end, inc );
#endif
}

#if 0
BLIS_INLINE void bli_thread_range_weighted_jrir
     (
       thrinfo_t* thread,
       doff_t     diagoff,
       uplo_t     uplo,
       dim_t      m,
       dim_t      n,
       dim_t      bf,
       bool       handle_edge_low,
       dim_t*     start,
       dim_t*     end,
       dim_t*     inc
     )
{
#ifdef BLIS_ENABLE_JRIR_SLAB

	// Use contiguous slab partitioning for jr/ir loops.
	bli_thread_range_weighted_sub( thread, diagoff, uplo, m, n, bf,
	                               handle_edge_low, start, end );

	*start = *start / bf; *inc = 1;

	if ( *end % bf ) *end = *end / bf + 1;
	else             *end = *end / bf;
>>>>>>> fb2a6827

BLIS_EXPORT_BLIS void    bli_thread_set_ways( dim_t jc, dim_t pc, dim_t ic, dim_t jr, dim_t ir );
BLIS_EXPORT_BLIS void    bli_thread_set_num_threads( dim_t value );
BLIS_EXPORT_BLIS void    bli_thread_set_thread_impl( timpl_t ti );

void                     bli_thread_init_rntm_from_env( rntm_t* rntm );


#endif<|MERGE_RESOLUTION|>--- conflicted
+++ resolved
@@ -144,16 +144,6 @@
 
 // -----------------------------------------------------------------------------
 
-<<<<<<< HEAD
-BLIS_EXPORT_BLIS dim_t   bli_thread_get_jc_nt( void );
-BLIS_EXPORT_BLIS dim_t   bli_thread_get_pc_nt( void );
-BLIS_EXPORT_BLIS dim_t   bli_thread_get_ic_nt( void );
-BLIS_EXPORT_BLIS dim_t   bli_thread_get_jr_nt( void );
-BLIS_EXPORT_BLIS dim_t   bli_thread_get_ir_nt( void );
-BLIS_EXPORT_BLIS dim_t   bli_thread_get_num_threads( void );
-BLIS_EXPORT_BLIS timpl_t bli_thread_get_thread_impl( void );
-BLIS_EXPORT_BLIS const char* bli_thread_get_thread_impl_str( timpl_t ti );
-=======
 BLIS_EXPORT_BLIS dim_t bli_thread_get_jc_nt( void );
 BLIS_EXPORT_BLIS dim_t bli_thread_get_pc_nt( void );
 BLIS_EXPORT_BLIS dim_t bli_thread_get_ic_nt( void );
@@ -251,12 +241,6 @@
 	bli_thread_range_weighted_sub( thread, diagoff, uplo, m, n, bf,
 	                               handle_edge_low, start, end );
 
-	*start = *start / bf; *inc = 1;
-
-	if ( *end % bf ) *end = *end / bf + 1;
-	else             *end = *end / bf;
->>>>>>> fb2a6827
-
 BLIS_EXPORT_BLIS void    bli_thread_set_ways( dim_t jc, dim_t pc, dim_t ic, dim_t jr, dim_t ir );
 BLIS_EXPORT_BLIS void    bli_thread_set_num_threads( dim_t value );
 BLIS_EXPORT_BLIS void    bli_thread_set_thread_impl( timpl_t ti );
