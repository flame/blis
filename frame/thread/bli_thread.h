/*

   BLIS
   An object-based framework for developing high-performance BLAS-like
   libraries.

   Copyright (C) 2014, The University of Texas at Austin
   Copyright (C) 2016, Hewlett Packard Enterprise Development LP
   Copyright (C) 2018 - 2019, Advanced Micro Devices, Inc.

   Redistribution and use in source and binary forms, with or without
   modification, are permitted provided that the following conditions are
   met:
    - Redistributions of source code must retain the above copyright
      notice, this list of conditions and the following disclaimer.
    - Redistributions in binary form must reproduce the above copyright
      notice, this list of conditions and the following disclaimer in the
      documentation and/or other materials provided with the distribution.
    - Neither the name(s) of the copyright holder(s) nor the names of its
      contributors may be used to endorse or promote products derived
      from this software without specific prior written permission.

   THIS SOFTWARE IS PROVIDED BY THE COPYRIGHT HOLDERS AND CONTRIBUTORS
   "AS IS" AND ANY EXPRESS OR IMPLIED WARRANTIES, INCLUDING, BUT NOT
   LIMITED TO, THE IMPLIED WARRANTIES OF MERCHANTABILITY AND FITNESS FOR
   A PARTICULAR PURPOSE ARE DISCLAIMED. IN NO EVENT SHALL THE COPYRIGHT
   HOLDER OR CONTRIBUTORS BE LIABLE FOR ANY DIRECT, INDIRECT, INCIDENTAL,
   SPECIAL, EXEMPLARY, OR CONSEQUENTIAL DAMAGES (INCLUDING, BUT NOT
   LIMITED TO, PROCUREMENT OF SUBSTITUTE GOODS OR SERVICES; LOSS OF USE,
   DATA, OR PROFITS; OR BUSINESS INTERRUPTION) HOWEVER CAUSED AND ON ANY
   THEORY OF LIABILITY, WHETHER IN CONTRACT, STRICT LIABILITY, OR TORT
   (INCLUDING NEGLIGENCE OR OTHERWISE) ARISING IN ANY WAY OUT OF THE USE
   OF THIS SOFTWARE, EVEN IF ADVISED OF THE POSSIBILITY OF SUCH DAMAGE.

*/

#ifndef BLIS_THREAD_H
#define BLIS_THREAD_H

// Include thread communicator (thrcomm_t) object definitions and prototypes.
#include "bli_thrcomm.h"

// Include thread info (thrinfo_t) object definitions and prototypes.
#include "bli_thrinfo.h"

// Thread lanuch prototypes. Must go before including implementation headers.
typedef void (*thread_func_t)( thrcomm_t* gl_comm, dim_t tid, const void* params );

// Include threading implementations.
#include "bli_thread_openmp.h"
#include "bli_thread_pthreads.h"
#include "bli_thread_hpx.h"
#include "bli_thread_single.h"

// Initialization-related prototypes.
void bli_thread_init( void );
void bli_thread_finalize( void );

// -----------------------------------------------------------------------------

BLIS_EXPORT_BLIS void bli_thread_launch
     (
             timpl_t       ti,
             dim_t         nt,
             thread_func_t func,
       const void*         params
     );

<<<<<<< HEAD
// Thread range-related prototypes.

BLIS_EXPORT_BLIS void bli_thread_range_sub
     (
       dim_t  work_id,
       dim_t  n_way,
       dim_t  n,
       dim_t  bf,
       bool   handle_edge_low,
       dim_t* start,
       dim_t* end
     );

#undef  GENPROT
#define GENPROT( opname ) \
\
siz_t PASTEMAC0( opname ) \
     ( \
             dir_t      direct, \
             dim_t      bmult, \
             bool       use_weighted, \
       const thrinfo_t* thr, \
       const obj_t*     a, \
       const obj_t*     b, \
       const obj_t*     c, \
             dim_t*     start, \
             dim_t*     end \
     );

GENPROT( thread_range_mdim )
GENPROT( thread_range_ndim )

siz_t bli_thread_range
     (
       const thrinfo_t* thr,
       const obj_t*     a,
             dim_t      bmult,
             mdim_t     dim,
             dir_t      direct,
             bool       use_weighted,
             dim_t*     start,
             dim_t*     end
     );


dim_t bli_thread_range_width_l
     (
       doff_t diagoff_j,
       dim_t  m,
       dim_t  n_j,
       dim_t  j,
       dim_t  n_way,
       dim_t  bf,
       dim_t  bf_left,
       double area_per_thr,
       bool   handle_edge_low
     );
siz_t bli_find_area_trap_l
     (
       dim_t  m,
       dim_t  n,
       doff_t diagoff
     );
siz_t bli_thread_range_weighted_sub
     (
       const thrinfo_t* thread,
             doff_t     diagoff,
             uplo_t     uplo,
             dim_t      m,
             dim_t      n,
             dim_t      bf,
             bool       handle_edge_low,
             dim_t*     j_start_thr,
             dim_t*     j_end_thr
     );

=======
>>>>>>> 9a366b14
// -----------------------------------------------------------------------------

// Factorization and partitioning prototypes
typedef struct
{
    dim_t n;
    dim_t sqrt_n;
    dim_t f;
} bli_prime_factors_t;

void bli_prime_factorization( dim_t n, bli_prime_factors_t* factors );

dim_t bli_next_prime_factor( bli_prime_factors_t* factors );
bool  bli_is_prime( dim_t n );

void bli_thread_partition_2x2
     (
       dim_t           n_thread,
       dim_t           work1,
       dim_t           work2,
       dim_t* restrict nt1,
       dim_t* restrict nt2
     );
void bli_thread_partition_2x2_slow
     (
       dim_t           n_thread,
       dim_t           work1,
       dim_t           work2,
       dim_t* restrict nt1,
       dim_t* restrict nt2
     );
void bli_thread_partition_2x2_fast
     (
       dim_t           n_thread,
       dim_t           work1,
       dim_t           work2,
       dim_t* restrict nt1,
       dim_t* restrict nt2
     );

// -----------------------------------------------------------------------------

dim_t bli_gcd( dim_t x, dim_t y );
dim_t bli_lcm( dim_t x, dim_t y );
dim_t bli_ipow( dim_t base, dim_t power );

// -----------------------------------------------------------------------------

BLIS_EXPORT_BLIS dim_t   bli_thread_get_jc_nt( void );
BLIS_EXPORT_BLIS dim_t   bli_thread_get_pc_nt( void );
BLIS_EXPORT_BLIS dim_t   bli_thread_get_ic_nt( void );
BLIS_EXPORT_BLIS dim_t   bli_thread_get_jr_nt( void );
BLIS_EXPORT_BLIS dim_t   bli_thread_get_ir_nt( void );
BLIS_EXPORT_BLIS dim_t   bli_thread_get_num_threads( void );
BLIS_EXPORT_BLIS timpl_t bli_thread_get_thread_impl( void );
BLIS_EXPORT_BLIS const char* bli_thread_get_thread_impl_str( timpl_t ti );

BLIS_EXPORT_BLIS void    bli_thread_set_ways( dim_t jc, dim_t pc, dim_t ic, dim_t jr, dim_t ir );
BLIS_EXPORT_BLIS void    bli_thread_set_num_threads( dim_t value );
BLIS_EXPORT_BLIS void    bli_thread_set_thread_impl( timpl_t ti );

void                     bli_thread_init_rntm_from_env( rntm_t* rntm );

<<<<<<< HEAD
// -----------------------------------------------------------------------------

BLIS_INLINE void bli_thread_range_jrir_rr
     (
       dim_t  tid,
       dim_t  nt,
       dim_t  n,
       dim_t  bf,
       bool   handle_edge_low,
       dim_t* start,
       dim_t* end,
       dim_t* inc
     )
{
	// Use interleaved partitioning of jr/ir loops.
	*start = tid;
	*inc   = nt;
	*end   = n;
}

BLIS_INLINE void bli_thread_range_jrir_sl
     (
       dim_t  tid,
       dim_t  nt,
       dim_t  n,
       dim_t  bf,
       bool   handle_edge_low,
       dim_t* start,
       dim_t* end,
       dim_t* inc
     )
{
	// Use contiguous slab partitioning of jr/ir loops.
	bli_thread_range_sub( tid, nt, n, bf, handle_edge_low, start, end );
	*inc = 1;
}

BLIS_INLINE void bli_thread_range_jrir
     (
       dim_t  tid,
       dim_t  nt,
       dim_t  n,
       dim_t  bf,
       bool   handle_edge_low,
       dim_t* start,
       dim_t* end,
       dim_t* inc
     )
{
	// Define a general-purpose version of bli_thread_range_jrir() whose
	// definition depends on whether slab or round-robin partitioning was
	// requested at configure-time.
#ifdef BLIS_ENABLE_JRIR_SLAB
	bli_thread_range_jrir_sl( tid, nt, n, bf, handle_edge_low, start, end, inc );
#else
	bli_thread_range_jrir_rr( tid, nt, n, bf, handle_edge_low, start, end, inc );
#endif
}

#if 0
BLIS_INLINE void bli_thread_range_weighted_jrir
     (
       thrinfo_t* thread,
       doff_t     diagoff,
       uplo_t     uplo,
       dim_t      m,
       dim_t      n,
       dim_t      bf,
       bool       handle_edge_low,
       dim_t*     start,
       dim_t*     end,
       dim_t*     inc
     )
{
#ifdef BLIS_ENABLE_JRIR_SLAB

	// Use contiguous slab partitioning for jr/ir loops.
	bli_thread_range_weighted_sub( thread, diagoff, uplo, m, n, bf,
	                               handle_edge_low, start, end );

	*start = *start / bf; *inc = 1;

	if ( *end % bf ) *end = *end / bf + 1;
	else             *end = *end / bf;

#else

	// Use interleaved partitioning of jr/ir loops.
	*start = bli_thrinfo_work_id( thread );
	*inc   = bli_thrinfo_n_way( thread );
	*end   = n;

#endif
}
#endif
=======
>>>>>>> 9a366b14

#endif<|MERGE_RESOLUTION|>--- conflicted
+++ resolved
@@ -66,85 +66,6 @@
        const void*         params
      );
 
-<<<<<<< HEAD
-// Thread range-related prototypes.
-
-BLIS_EXPORT_BLIS void bli_thread_range_sub
-     (
-       dim_t  work_id,
-       dim_t  n_way,
-       dim_t  n,
-       dim_t  bf,
-       bool   handle_edge_low,
-       dim_t* start,
-       dim_t* end
-     );
-
-#undef  GENPROT
-#define GENPROT( opname ) \
-\
-siz_t PASTEMAC0( opname ) \
-     ( \
-             dir_t      direct, \
-             dim_t      bmult, \
-             bool       use_weighted, \
-       const thrinfo_t* thr, \
-       const obj_t*     a, \
-       const obj_t*     b, \
-       const obj_t*     c, \
-             dim_t*     start, \
-             dim_t*     end \
-     );
-
-GENPROT( thread_range_mdim )
-GENPROT( thread_range_ndim )
-
-siz_t bli_thread_range
-     (
-       const thrinfo_t* thr,
-       const obj_t*     a,
-             dim_t      bmult,
-             mdim_t     dim,
-             dir_t      direct,
-             bool       use_weighted,
-             dim_t*     start,
-             dim_t*     end
-     );
-
-
-dim_t bli_thread_range_width_l
-     (
-       doff_t diagoff_j,
-       dim_t  m,
-       dim_t  n_j,
-       dim_t  j,
-       dim_t  n_way,
-       dim_t  bf,
-       dim_t  bf_left,
-       double area_per_thr,
-       bool   handle_edge_low
-     );
-siz_t bli_find_area_trap_l
-     (
-       dim_t  m,
-       dim_t  n,
-       doff_t diagoff
-     );
-siz_t bli_thread_range_weighted_sub
-     (
-       const thrinfo_t* thread,
-             doff_t     diagoff,
-             uplo_t     uplo,
-             dim_t      m,
-             dim_t      n,
-             dim_t      bf,
-             bool       handle_edge_low,
-             dim_t*     j_start_thr,
-             dim_t*     j_end_thr
-     );
-
-=======
->>>>>>> 9a366b14
 // -----------------------------------------------------------------------------
 
 // Factorization and partitioning prototypes
@@ -208,103 +129,5 @@
 
 void                     bli_thread_init_rntm_from_env( rntm_t* rntm );
 
-<<<<<<< HEAD
-// -----------------------------------------------------------------------------
-
-BLIS_INLINE void bli_thread_range_jrir_rr
-     (
-       dim_t  tid,
-       dim_t  nt,
-       dim_t  n,
-       dim_t  bf,
-       bool   handle_edge_low,
-       dim_t* start,
-       dim_t* end,
-       dim_t* inc
-     )
-{
-	// Use interleaved partitioning of jr/ir loops.
-	*start = tid;
-	*inc   = nt;
-	*end   = n;
-}
-
-BLIS_INLINE void bli_thread_range_jrir_sl
-     (
-       dim_t  tid,
-       dim_t  nt,
-       dim_t  n,
-       dim_t  bf,
-       bool   handle_edge_low,
-       dim_t* start,
-       dim_t* end,
-       dim_t* inc
-     )
-{
-	// Use contiguous slab partitioning of jr/ir loops.
-	bli_thread_range_sub( tid, nt, n, bf, handle_edge_low, start, end );
-	*inc = 1;
-}
-
-BLIS_INLINE void bli_thread_range_jrir
-     (
-       dim_t  tid,
-       dim_t  nt,
-       dim_t  n,
-       dim_t  bf,
-       bool   handle_edge_low,
-       dim_t* start,
-       dim_t* end,
-       dim_t* inc
-     )
-{
-	// Define a general-purpose version of bli_thread_range_jrir() whose
-	// definition depends on whether slab or round-robin partitioning was
-	// requested at configure-time.
-#ifdef BLIS_ENABLE_JRIR_SLAB
-	bli_thread_range_jrir_sl( tid, nt, n, bf, handle_edge_low, start, end, inc );
-#else
-	bli_thread_range_jrir_rr( tid, nt, n, bf, handle_edge_low, start, end, inc );
-#endif
-}
-
-#if 0
-BLIS_INLINE void bli_thread_range_weighted_jrir
-     (
-       thrinfo_t* thread,
-       doff_t     diagoff,
-       uplo_t     uplo,
-       dim_t      m,
-       dim_t      n,
-       dim_t      bf,
-       bool       handle_edge_low,
-       dim_t*     start,
-       dim_t*     end,
-       dim_t*     inc
-     )
-{
-#ifdef BLIS_ENABLE_JRIR_SLAB
-
-	// Use contiguous slab partitioning for jr/ir loops.
-	bli_thread_range_weighted_sub( thread, diagoff, uplo, m, n, bf,
-	                               handle_edge_low, start, end );
-
-	*start = *start / bf; *inc = 1;
-
-	if ( *end % bf ) *end = *end / bf + 1;
-	else             *end = *end / bf;
-
-#else
-
-	// Use interleaved partitioning of jr/ir loops.
-	*start = bli_thrinfo_work_id( thread );
-	*inc   = bli_thrinfo_n_way( thread );
-	*end   = n;
-
-#endif
-}
-#endif
-=======
->>>>>>> 9a366b14
 
 #endif