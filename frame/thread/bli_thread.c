--- conflicted
+++ resolved
@@ -108,616 +108,6 @@
 
 // -----------------------------------------------------------------------------
 
-<<<<<<< HEAD
-siz_t bli_thread_range_mdim
-     (
-             dir_t      direct,
-             dim_t      bmult,
-             bool       use_weighted,
-       const thrinfo_t* thr,
-       const obj_t*     a,
-       const obj_t*     b,
-       const obj_t*     c,
-             dim_t*     start,
-             dim_t*     end
-     )
-{
-	return bli_thread_range
-    (
-      thr,
-      bli_obj_is_upper_or_lower( c ) ? c : a,
-      bmult,
-      BLIS_M,
-      direct,
-      use_weighted,
-      start,
-      end
-    );
-}
-
-siz_t bli_thread_range_ndim
-     (
-             dir_t      direct,
-             dim_t      bmult,
-             bool       use_weighted,
-       const thrinfo_t* thr,
-       const obj_t*     a,
-       const obj_t*     b,
-       const obj_t*     c,
-             dim_t*     start,
-             dim_t*     end
-     )
-{
-	return bli_thread_range
-    (
-      thr,
-      bli_obj_is_upper_or_lower( c ) ? c : b,
-      bmult,
-      BLIS_N,
-      direct,
-      use_weighted,
-      start,
-      end
-    );
-}
-
-// -----------------------------------------------------------------------------
-
-void bli_thread_range_sub
-     (
-       dim_t  work_id,
-       dim_t  n_way,
-       dim_t  n,
-       dim_t  bf,
-       bool   handle_edge_low,
-       dim_t* start,
-       dim_t* end
-     )
-{
-	if ( n_way == 1 ) { *start = 0; *end = n; return; }
-
-	dim_t      all_start  = 0;
-	dim_t      all_end    = n;
-
-	dim_t      size       = all_end - all_start;
-
-	dim_t      n_bf_whole = size / bf;
-	dim_t      n_bf_left  = size % bf;
-
-	dim_t      n_bf_lo    = n_bf_whole / n_way;
-	dim_t      n_bf_hi    = n_bf_whole / n_way;
-
-	// In this function, we partition the space between all_start and
-	// all_end into n_way partitions, each a multiple of block_factor
-	// with the exception of the one partition that recieves the
-	// "edge" case (if applicable).
-	//
-	// Here are examples of various thread partitionings, in units of
-	// the block_factor, when n_way = 4. (A '+' indicates the thread
-	// that receives the leftover edge case (ie: n_bf_left extra
-	// rows/columns in its sub-range).
-	//                                        (all_start ... all_end)
-	// n_bf_whole  _left  hel  n_th_lo  _hi   thr0  thr1  thr2  thr3
-	//         12     =0    f        0    4      3     3     3     3
-	//         12     >0    f        0    4      3     3     3     3+
-	//         13     >0    f        1    3      4     3     3     3+
-	//         14     >0    f        2    2      4     4     3     3+
-	//         15     >0    f        3    1      4     4     4     3+
-	//         15     =0    f        3    1      4     4     4     3
-	//
-	//         12     =0    t        4    0      3     3     3     3
-	//         12     >0    t        4    0      3+    3     3     3
-	//         13     >0    t        3    1      3+    3     3     4
-	//         14     >0    t        2    2      3+    3     4     4
-	//         15     >0    t        1    3      3+    4     4     4
-	//         15     =0    t        1    3      3     4     4     4
-
-	// As indicated by the table above, load is balanced as equally
-	// as possible, even in the presence of an edge case.
-
-	// First, we must differentiate between cases where the leftover
-	// "edge" case (n_bf_left) should be allocated to a thread partition
-	// at the low end of the index range or the high end.
-
-	if ( handle_edge_low == FALSE )
-	{
-		// Notice that if all threads receive the same number of
-		// block_factors, those threads are considered "high" and
-		// the "low" thread group is empty.
-		dim_t n_th_lo = n_bf_whole % n_way;
-		//dim_t n_th_hi = n_way - n_th_lo;
-
-		// If some partitions must have more block_factors than others
-		// assign the slightly larger partitions to lower index threads.
-		if ( n_th_lo != 0 ) n_bf_lo += 1;
-
-		// Compute the actual widths (in units of rows/columns) of
-		// individual threads in the low and high groups.
-		dim_t size_lo = n_bf_lo * bf;
-		dim_t size_hi = n_bf_hi * bf;
-
-		// Precompute the starting indices of the low and high groups.
-		dim_t lo_start = all_start;
-		dim_t hi_start = all_start + n_th_lo * size_lo;
-
-		// Compute the start and end of individual threads' ranges
-		// as a function of their work_ids and also the group to which
-		// they belong (low or high).
-		if ( work_id < n_th_lo )
-		{
-			*start = lo_start + (work_id  ) * size_lo;
-			*end   = lo_start + (work_id+1) * size_lo;
-		}
-		else // if ( n_th_lo <= work_id )
-		{
-			*start = hi_start + (work_id-n_th_lo  ) * size_hi;
-			*end   = hi_start + (work_id-n_th_lo+1) * size_hi;
-
-			// Since the edge case is being allocated to the high
-			// end of the index range, we have to advance the last
-			// thread's end.
-			if ( work_id == n_way - 1 ) *end += n_bf_left;
-		}
-	}
-	else // if ( handle_edge_low == TRUE )
-	{
-		// Notice that if all threads receive the same number of
-		// block_factors, those threads are considered "low" and
-		// the "high" thread group is empty.
-		dim_t n_th_hi = n_bf_whole % n_way;
-		dim_t n_th_lo = n_way - n_th_hi;
-
-		// If some partitions must have more block_factors than others
-		// assign the slightly larger partitions to higher index threads.
-		if ( n_th_hi != 0 ) n_bf_hi += 1;
-
-		// Compute the actual widths (in units of rows/columns) of
-		// individual threads in the low and high groups.
-		dim_t size_lo = n_bf_lo * bf;
-		dim_t size_hi = n_bf_hi * bf;
-
-		// Precompute the starting indices of the low and high groups.
-		dim_t lo_start = all_start;
-		dim_t hi_start = all_start + n_th_lo * size_lo
-		                           + n_bf_left;
-
-		// Compute the start and end of individual threads' ranges
-		// as a function of their work_ids and also the group to which
-		// they belong (low or high).
-		if ( work_id < n_th_lo )
-		{
-			*start = lo_start + (work_id  ) * size_lo;
-			*end   = lo_start + (work_id+1) * size_lo;
-
-			// Since the edge case is being allocated to the low
-			// end of the index range, we have to advance the
-			// starts/ends accordingly.
-			if ( work_id == 0 )   *end   += n_bf_left;
-			else                { *start += n_bf_left;
-			                      *end   += n_bf_left; }
-		}
-		else // if ( n_th_lo <= work_id )
-		{
-			*start = hi_start + (work_id-n_th_lo  ) * size_hi;
-			*end   = hi_start + (work_id-n_th_lo+1) * size_hi;
-		}
-	}
-}
-
-// -----------------------------------------------------------------------------
-
-dim_t bli_thread_range_width_l
-     (
-       doff_t diagoff_j,
-       dim_t  m,
-       dim_t  n_j,
-       dim_t  j,
-       dim_t  n_way,
-       dim_t  bf,
-       dim_t  bf_left,
-       double area_per_thr,
-       bool   handle_edge_low
-     )
-{
-	dim_t width;
-
-	// In this function, we assume that we are somewhere in the process of
-	// partitioning an m x n lower-stored region (with arbitrary diagonal
-	// offset) n_ways along the n dimension (into column panels). The value
-	// j identifies the left-to-right subpartition index (from 0 to n_way-1)
-	// of the subpartition whose width we are about to compute using the
-	// area per thread determined by the caller. n_j is the number of
-	// columns in the remaining region of the matrix being partitioned,
-	// and diagoff_j is that region's diagonal offset.
-
-	// If this is the last subpartition, the width is simply equal to n_j.
-	// Note that this statement handles cases where the "edge case" (if
-	// one exists) is assigned to the high end of the index range (ie:
-	// handle_edge_low == FALSE).
-	if ( j == n_way - 1 ) return n_j;
-
-	// At this point, we know there are at least two subpartitions left.
-	// We also know that IF the submatrix contains a completely dense
-	// rectangular submatrix, it will occur BEFORE the triangular (or
-	// trapezoidal) part.
-
-	// Here, we implement a somewhat minor load balancing optimization
-	// that ends up getting employed only for relatively small matrices.
-	// First, recall that all subpartition widths will be some multiple
-	// of the blocking factor bf, except perhaps either the first or last
-	// subpartition, which will receive the edge case, if it exists.
-	// Also recall that j represents the current thread (or thread group,
-	// or "caucus") for which we are computing a subpartition width.
-	// If n_j is sufficiently small that we can only allocate bf columns
-	// to each of the remaining threads, then we set the width to bf. We
-	// do not allow the subpartition width to be less than bf, so, under
-	// some conditions, if n_j is small enough, some of the reamining
-	// threads may not get any work. For the purposes of this lower bound
-	// on work (ie: width >= bf), we allow the edge case to count as a
-	// "full" set of bf columns.
-	{
-		dim_t n_j_bf = n_j / bf + ( bf_left > 0 ? 1 : 0 );
-
-		if ( n_j_bf <= n_way - j )
-		{
-			if ( j == 0 && handle_edge_low )
-				width = ( bf_left > 0 ? bf_left : bf );
-			else
-				width = bf;
-
-			// Make sure that the width does not exceed n_j. This would
-			// occur if and when n_j_bf < n_way - j; that is, when the
-			// matrix being partitioned is sufficiently small relative to
-			// n_way such that there is not even enough work for every
-			// (remaining) thread to get bf (or bf_left) columns. The
-			// net effect of this safeguard is that some threads may get
-			// assigned empty ranges (ie: no work), which of course must
-			// happen in some situations.
-			if ( width > n_j ) width = n_j;
-
-			return width;
-		}
-	}
-
-	// This block computes the width assuming that we are entirely within
-	// a dense rectangle that precedes the triangular (or trapezoidal)
-	// part.
-	{
-		// First compute the width of the current panel under the
-		// assumption that the diagonal offset would not intersect.
-		width = ( dim_t )bli_round( ( double )area_per_thr / ( double )m );
-
-		// Adjust the width, if necessary. Specifically, we may need
-		// to allocate the edge case to the first subpartition, if
-		// requested; otherwise, we just need to ensure that the
-		// subpartition is a multiple of the blocking factor.
-		if ( j == 0 && handle_edge_low )
-		{
-			if ( width % bf != bf_left ) width += bf_left - ( width % bf );
-		}
-		else // if interior case
-		{
-			// Round up to the next multiple of the blocking factor.
-			//if ( width % bf != 0       ) width += bf      - ( width % bf );
-			// Round to the nearest multiple of the blocking factor.
-			if ( width % bf != 0       ) width = bli_round_to_mult( width, bf );
-		}
-	}
-
-	// We need to recompute width if the panel, according to the width
-	// as currently computed, would intersect the diagonal.
-	if ( diagoff_j < width )
-	{
-		dim_t offm_inc, offn_inc;
-
-		// Prune away the unstored region above the diagonal, if it exists.
-		// Note that the entire region was pruned initially, so we know that
-		// we don't need to try to prune the right side. (Also, we discard
-		// the offset deltas since we don't need to actually index into the
-		// subpartition.)
-		bli_prune_unstored_region_top_l( &diagoff_j, &m, &n_j, &offm_inc );
-		//bli_prune_unstored_region_right_l( &diagoff_j, &m, &n_j, &offn_inc );
-
-		// We don't need offm_inc, offn_inc here. These statements should
-		// prevent compiler warnings.
-		( void )offm_inc;
-		( void )offn_inc;
-
-		// Prepare to solve a quadratic equation to find the width of the
-		// current (jth) subpartition given the m dimension, diagonal offset,
-		// and area.
-		// NOTE: We know that the +/- in the quadratic formula must be a +
-		// here because we know that the desired solution (the subpartition
-		// width) will be smaller than (m + diagoff), not larger. If you
-		// don't believe me, draw a picture!
-		const double a = -0.5;
-		const double b = ( double )m + ( double )diagoff_j + 0.5;
-		const double c = -0.5 * (   ( double )diagoff_j *
-		                          ( ( double )diagoff_j + 1.0 )
-		                        ) - area_per_thr;
-		const double r = b * b - 4.0 * a * c;
-
-		// If the quadratic solution is not imaginary, round it and use that
-		// as our width, but make sure it didn't round to zero. Otherwise,
-		// discard the quadratic solution and leave width, as previously
-		// computed, unchanged.
-		if ( r >= 0.0 )
-		{
-			const double x = ( -b + sqrt( r ) ) / ( 2.0 * a );
-
-			width = ( dim_t )bli_round( x );
-			if ( width == 0 ) width = 1;
-		}
-
-		// Adjust the width, if necessary.
-		if ( j == 0 && handle_edge_low )
-		{
-			if ( width % bf != bf_left ) width += bf_left - ( width % bf );
-		}
-		else // if interior case
-		{
-			// Round up to the next multiple of the blocking factor.
-			//if ( width % bf != 0       ) width += bf      - ( width % bf );
-			// Round to the nearest multiple of the blocking factor.
-			if ( width % bf != 0       ) width = bli_round_to_mult( width, bf );
-		}
-	}
-
-	// Make sure that the width, after being adjusted, does not cause the
-	// subpartition to exceed n_j.
-	if ( width > n_j ) width = n_j;
-
-	return width;
-}
-
-siz_t bli_find_area_trap_l
-     (
-       dim_t  m,
-       dim_t  n,
-       doff_t diagoff
-     )
-{
-	dim_t  offm_inc = 0;
-	dim_t  offn_inc = 0;
-	double tri_area;
-	double area;
-
-	// Prune away any rectangular region above where the diagonal
-	// intersects the left edge of the subpartition, if it exists.
-	bli_prune_unstored_region_top_l( &diagoff, &m, &n, &offm_inc );
-
-	// Prune away any rectangular region to the right of where the
-	// diagonal intersects the bottom edge of the subpartition, if
-	// it exists. (This shouldn't ever be needed, since the caller
-	// would presumably have already performed rightward pruning,
-	// but it's here just in case.)
-	bli_prune_unstored_region_right_l( &diagoff, &m, &n, &offn_inc );
-
-	( void )offm_inc;
-	( void )offn_inc;
-
-	// Compute the area of the empty triangle so we can subtract it
-	// from the area of the rectangle that bounds the subpartition.
-	if ( bli_intersects_diag_n( diagoff, m, n ) )
-	{
-		double tri_dim = ( double )( n - diagoff - 1 );
-		tri_area = tri_dim * ( tri_dim + 1.0 ) / 2.0;
-	}
-	else
-	{
-		// If the diagonal does not intersect the trapezoid, then
-		// we can compute the area as a simple rectangle.
-		tri_area = 0.0;
-	}
-
-	area = ( double )m * ( double )n - tri_area;
-
-	return ( siz_t )area;
-}
-
-// -----------------------------------------------------------------------------
-
-siz_t bli_thread_range_weighted_sub
-     (
-       const thrinfo_t* thread,
-             doff_t     diagoff,
-             uplo_t     uplo,
-             dim_t      m,
-             dim_t      n,
-             dim_t      bf,
-             bool       handle_edge_low,
-             dim_t*     j_start_thr,
-             dim_t*     j_end_thr
-     )
-{
-	dim_t      n_way   = bli_thrinfo_n_way( thread );
-	dim_t      my_id   = bli_thrinfo_work_id( thread );
-
-	dim_t      bf_left = n % bf;
-
-	dim_t      j;
-
-	dim_t      off_j;
-	doff_t     diagoff_j;
-	dim_t      n_left;
-
-	dim_t      width_j;
-
-	dim_t      offm_inc, offn_inc;
-
-	double     tri_dim, tri_area;
-	double     area_total, area_per_thr;
-
-	siz_t      area = 0;
-
-	// In this function, we assume that the caller has already determined
-	// that (a) the diagonal intersects the submatrix, and (b) the submatrix
-	// is either lower- or upper-stored.
-
-	if ( bli_is_lower( uplo ) )
-	{
-		// Prune away the unstored region above the diagonal, if it exists,
-		// and then to the right of where the diagonal intersects the bottom,
-		// if it exists. (Also, we discard the offset deltas since we don't
-		// need to actually index into the subpartition.)
-		bli_prune_unstored_region_top_l( &diagoff, &m, &n, &offm_inc );
-		bli_prune_unstored_region_right_l( &diagoff, &m, &n, &offn_inc );
-
-		// We don't need offm_inc, offn_inc here. These statements should
-		// prevent compiler warnings.
-		( void )offm_inc;
-		( void )offn_inc;
-
-		// Now that pruning has taken place, we know that diagoff >= 0.
-
-		// Compute the total area of the submatrix, accounting for the
-		// location of the diagonal, and divide it by the number of ways
-		// of parallelism.
-		tri_dim      = ( double )( n - diagoff - 1 );
-		tri_area     = tri_dim * ( tri_dim + 1.0 ) / 2.0;
-		area_total   = ( double )m * ( double )n - tri_area;
-		area_per_thr = area_total / ( double )n_way;
-
-		// Initialize some variables prior to the loop: the offset to the
-		// current subpartition, the remainder of the n dimension, and
-		// the diagonal offset of the current subpartition.
-		off_j     = 0;
-		diagoff_j = diagoff;
-		n_left    = n;
-
-		// Iterate over the subpartition indices corresponding to each
-		// thread/caucus participating in the n_way parallelism.
-		for ( j = 0; j < n_way; ++j )
-		{
-			// Compute the width of the jth subpartition, taking the
-			// current diagonal offset into account, if needed.
-			width_j =
-			bli_thread_range_width_l
-			(
-			  diagoff_j, m, n_left,
-			  j, n_way,
-			  bf, bf_left,
-			  area_per_thr,
-			  handle_edge_low
-			);
-
-			// If the current thread belongs to caucus j, this is his
-			// subpartition. So we compute the implied index range and
-			// end our search.
-			if ( j == my_id )
-			{
-				*j_start_thr = off_j;
-				*j_end_thr   = off_j + width_j;
-
-				area = bli_find_area_trap_l( m, width_j, diagoff_j );
-
-				break;
-			}
-
-			// Shift the current subpartition's starting and diagonal offsets,
-			// as well as the remainder of the n dimension, according to the
-			// computed width, and then iterate to the next subpartition.
-			off_j     += width_j;
-			diagoff_j -= width_j;
-			n_left    -= width_j;
-		}
-	}
-	else // if ( bli_is_upper( uplo ) )
-	{
-		// Express the upper-stored case in terms of the lower-stored case.
-
-		// First, we convert the upper-stored trapezoid to an equivalent
-		// lower-stored trapezoid by rotating it 180 degrees.
-		bli_rotate180_trapezoid( &diagoff, &uplo, &m, &n );
-
-		// Now that the trapezoid is "flipped" in the n dimension, negate
-		// the bool that encodes whether to handle the edge case at the
-		// low (or high) end of the index range.
-		bli_toggle_bool( &handle_edge_low );
-
-		// Compute the appropriate range for the rotated trapezoid.
-		area = bli_thread_range_weighted_sub
-		(
-		  thread, diagoff, uplo, m, n, bf,
-		  handle_edge_low,
-		  j_start_thr, j_end_thr
-		);
-
-		// Reverse the indexing basis for the subpartition ranges so that
-		// the indices, relative to left-to-right iteration through the
-		// unrotated upper-stored trapezoid, map to the correct columns
-		// (relative to the diagonal). This amounts to subtracting the
-		// range from n.
-		bli_reverse_index_direction( n, j_start_thr, j_end_thr );
-	}
-
-	return area;
-}
-
-siz_t bli_thread_range
-     (
-       const thrinfo_t* thr,
-       const obj_t*     a,
-             dim_t      bf,
-             mdim_t     dim,
-             dir_t      direct,
-             bool       use_weighted,
-             dim_t*     start,
-             dim_t*     end
-     )
-{
-	doff_t diagoff = bli_obj_diag_offset( a );
-	uplo_t uplo    = bli_obj_uplo( a );
-	dim_t  m       = bli_obj_length( a );
-	dim_t  n       = bli_obj_width( a );
-
-	// Support implicit transposition.
-    // The code below assumes that the n dimension is being partitioned.
-    // If this is not what is requested then perform an additional
-    // logical transposition.
-	if ( ( dim == BLIS_M && !bli_obj_has_trans( a ) ) ||
-	     ( dim == BLIS_N &&  bli_obj_has_trans( a ) ) )
-	{
-		bli_reflect_about_diag( &diagoff, &uplo, &m, &n );
-	}
-
-	// If the area is trapezoidal and weighting is requested, assign
-    // area-weighted ranges in the indicated dimension and direction.
-	if ( use_weighted &&
-         bli_obj_intersects_diag( a ) &&
-	     bli_obj_is_upper_or_lower( a ) )
-	{
-		if ( direct != BLIS_FWD )
-		{
-			bli_rotate180_trapezoid( &diagoff, &uplo, &m, &n );
-		}
-
-		return bli_thread_range_weighted_sub
-		(
-		  thr, diagoff, uplo, m, n, bf, direct != BLIS_FWD, start, end
-		);
-	}
-	else // if dense or zeros
-	{
-		bli_thread_range_sub
-        (
-          bli_thrinfo_work_id( thr ),
-          bli_thrinfo_n_way( thr ),
-          n,
-          bf,
-          direct != BLIS_FWD,
-          start,
-          end
-        );
-
-    	return m * ( *end - *start );
-	}
-}
-
-// -----------------------------------------------------------------------------
-
-=======
->>>>>>> 9a366b14
 void bli_prime_factorization( dim_t n, bli_prime_factors_t* factors )
 {
 	factors->n = n;
