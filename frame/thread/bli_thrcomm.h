/*

   BLIS
   An object-based framework for developing high-performance BLAS-like
   libraries.

   Copyright (C) 2014, The University of Texas at Austin
   Copyright (C) 2018 - 2019, Advanced Micro Devices, Inc.

   Redistribution and use in source and binary forms, with or without
   modification, are permitted provided that the following conditions are
   met:
    - Redistributions of source code must retain the above copyright
      notice, this list of conditions and the following disclaimer.
    - Redistributions in binary form must reproduce the above copyright
      notice, this list of conditions and the following disclaimer in the
      documentation and/or other materials provided with the distribution.
    - Neither the name(s) of the copyright holder(s) nor the names of its
      contributors may be used to endorse or promote products derived
      from this software without specific prior written permission.

   THIS SOFTWARE IS PROVIDED BY THE COPYRIGHT HOLDERS AND CONTRIBUTORS
   "AS IS" AND ANY EXPRESS OR IMPLIED WARRANTIES, INCLUDING, BUT NOT
   LIMITED TO, THE IMPLIED WARRANTIES OF MERCHANTABILITY AND FITNESS FOR
   A PARTICULAR PURPOSE ARE DISCLAIMED. IN NO EVENT SHALL THE COPYRIGHT
   HOLDER OR CONTRIBUTORS BE LIABLE FOR ANY DIRECT, INDIRECT, INCIDENTAL,
   SPECIAL, EXEMPLARY, OR CONSEQUENTIAL DAMAGES (INCLUDING, BUT NOT
   LIMITED TO, PROCUREMENT OF SUBSTITUTE GOODS OR SERVICES; LOSS OF USE,
   DATA, OR PROFITS; OR BUSINESS INTERRUPTION) HOWEVER CAUSED AND ON ANY
   THEORY OF LIABILITY, WHETHER IN CONTRACT, STRICT LIABILITY, OR TORT
   (INCLUDING NEGLIGENCE OR OTHERWISE) ARISING IN ANY WAY OUT OF THE USE
   OF THIS SOFTWARE, EVEN IF ADVISED OF THE POSSIBILITY OF SUCH DAMAGE.

*/

#ifndef BLIS_THRCOMM_H
#define BLIS_THRCOMM_H

// Define barrier_t, which is specific to the tree barrier in the OpenMP
// implementation. This needs to be done first since it is (potentially)
// used within the definition of thrcomm_t below.

#ifdef BLIS_ENABLE_OPENMP
#ifdef BLIS_TREE_BARRIER
struct barrier_s
{
	int               arity;
	int               count;
	struct barrier_s* dad;
	volatile int      signal;
};
typedef struct barrier_s barrier_t;
#endif
#endif

// Define the thrcomm_t structure, which will be common to all threading
// implementations.

typedef struct thrcomm_s
{
	// -- Fields common to all threading implementations --

	void*       sent_object;
	dim_t       n_threads;
	timpl_t     ti;

	// NOTE: barrier_sense was originally a gint_t-based bool_t, but upon
	// redefining bool_t as bool we discovered that some gcc __atomic built-ins
	// don't allow the use of bool for the variables being operated upon.
	// (Specifically, this was observed of __atomic_fetch_xor(), but it likely
	// applies to all other related built-ins.) Thus, we get around this by
	// redefining barrier_sense as a gint_t.
	//volatile gint_t  barrier_sense;
	gint_t barrier_sense;
	dim_t  barrier_threads_arrived;

	// -- Fields specific to OpenMP --

	#ifdef BLIS_ENABLE_OPENMP
	#ifdef BLIS_TREE_BARRIER
	// This field is only needed if the tree barrier implementation is being
	// compiled. The non-tree barrier code does not use it.
	barrier_t** barriers;
	#endif
	#endif

	// -- Fields specific to pthreads --

	#ifdef BLIS_ENABLE_PTHREADS
	#ifdef BLIS_USE_PTHREAD_BARRIER
	// This field is only needed if the pthread_barrier_t implementation is
	// being compiled. The non-pthread_barrier_t code does not use it.
	bli_pthread_barrier_t barrier;
	#endif
	#endif

} thrcomm_t;





// Include definitions (mostly thrcomm_t) specific to the method of
// multithreading.
#include "bli_thrcomm_single.h"
#include "bli_thrcomm_openmp.h"
#include "bli_thrcomm_pthreads.h"

// Define a function pointer type for each of the functions that are
// "overloaded" by each method of multithreading.
typedef void (*thrcomm_init_ft)( dim_t nt, thrcomm_t* comm );
typedef void (*thrcomm_cleanup_ft)( thrcomm_t* comm );
typedef void (*thrcomm_barrier_ft)( dim_t tid, thrcomm_t* comm );


// thrcomm_t query (field only)

BLIS_INLINE dim_t bli_thrcomm_num_threads( thrcomm_t* comm )
{
	return comm->n_threads;
}


<<<<<<< HEAD
// Thread communicator prototypes.
thrcomm_t* bli_thrcomm_create( pool_t* sba_pool, dim_t n_threads );
void       bli_thrcomm_free( pool_t* sba_pool, thrcomm_t* comm );
void       bli_thrcomm_init( dim_t n_threads, thrcomm_t* comm );
void       bli_thrcomm_cleanup( thrcomm_t* comm );
=======
// Threading method-agnostic function prototypes.
thrcomm_t* bli_thrcomm_create( rntm_t* rntm, dim_t n_threads );
void       bli_thrcomm_free( rntm_t* rntm, thrcomm_t* comm );
>>>>>>> 63470b49

// Threading method-specific function prototypes.
// NOTE: These are the prototypes to the dispatcher functions and thus they
// require the timpl_t as an argument. The threading-specific functions can
// (and do) omit the timpl_t from their function signatures since their
// threading implementation is intrinsically known.
void                   bli_thrcomm_init( timpl_t ti, dim_t n_threads, thrcomm_t* comm );
void                   bli_thrcomm_cleanup( timpl_t ti, thrcomm_t* comm );
BLIS_EXPORT_BLIS void  bli_thrcomm_barrier( timpl_t ti, dim_t thread_id, thrcomm_t* comm );

// Other function prototypes.
BLIS_EXPORT_BLIS void* bli_thrcomm_bcast( timpl_t ti, dim_t inside_id, void* to_send, thrcomm_t* comm );
void                   bli_thrcomm_barrier_atomic( dim_t thread_id, thrcomm_t* comm );

#endif
<|MERGE_RESOLUTION|>--- conflicted
+++ resolved
@@ -120,30 +120,23 @@
 	return comm->n_threads;
 }
 
+BLIS_INLINE timpl_t bli_thrcomm_thread_impl( thrcomm_t* comm )
+{
+	return comm->ti;
+}
 
-<<<<<<< HEAD
-// Thread communicator prototypes.
-thrcomm_t* bli_thrcomm_create( pool_t* sba_pool, dim_t n_threads );
+
+// Threading method-agnostic function prototypes.
+thrcomm_t* bli_thrcomm_create( pool_t* sba_pool, timpl_t ti, dim_t n_threads );
 void       bli_thrcomm_free( pool_t* sba_pool, thrcomm_t* comm );
-void       bli_thrcomm_init( dim_t n_threads, thrcomm_t* comm );
-void       bli_thrcomm_cleanup( thrcomm_t* comm );
-=======
-// Threading method-agnostic function prototypes.
-thrcomm_t* bli_thrcomm_create( rntm_t* rntm, dim_t n_threads );
-void       bli_thrcomm_free( rntm_t* rntm, thrcomm_t* comm );
->>>>>>> 63470b49
 
 // Threading method-specific function prototypes.
-// NOTE: These are the prototypes to the dispatcher functions and thus they
-// require the timpl_t as an argument. The threading-specific functions can
-// (and do) omit the timpl_t from their function signatures since their
-// threading implementation is intrinsically known.
 void                   bli_thrcomm_init( timpl_t ti, dim_t n_threads, thrcomm_t* comm );
-void                   bli_thrcomm_cleanup( timpl_t ti, thrcomm_t* comm );
-BLIS_EXPORT_BLIS void  bli_thrcomm_barrier( timpl_t ti, dim_t thread_id, thrcomm_t* comm );
+void                   bli_thrcomm_cleanup( thrcomm_t* comm );
+BLIS_EXPORT_BLIS void  bli_thrcomm_barrier( dim_t thread_id, thrcomm_t* comm );
 
 // Other function prototypes.
-BLIS_EXPORT_BLIS void* bli_thrcomm_bcast( timpl_t ti, dim_t inside_id, void* to_send, thrcomm_t* comm );
+BLIS_EXPORT_BLIS void* bli_thrcomm_bcast( dim_t inside_id, void* to_send, thrcomm_t* comm );
 void                   bli_thrcomm_barrier_atomic( dim_t thread_id, thrcomm_t* comm );
 
 #endif
