--- conflicted
+++ resolved
@@ -41,17 +41,6 @@
 
 err_t bli_l3_sup_thread_decorator_openmp
      (
-<<<<<<< HEAD
-             l3supint_t func,
-             opid_t     family,
-       const obj_t*     alpha,
-       const obj_t*     a,
-       const obj_t*     b,
-       const obj_t*     beta,
-       const obj_t*     c,
-       const cntx_t*    cntx,
-       const rntm_t*    rntm
-=======
              l3supint_ft func,
              opid_t      family,
        const obj_t*      alpha,
@@ -60,8 +49,7 @@
        const obj_t*      beta,
        const obj_t*      c,
        const cntx_t*     cntx,
-             rntm_t*     rntm
->>>>>>> 63470b49
+       const rntm_t*     rntm
      )
 {
 	// Query the total number of threads from the rntm_t object.
@@ -76,7 +64,8 @@
 	array_t* array = bli_sba_checkout_array( n_threads );
 
 	// Allcoate a global communicator for the root thrinfo_t structures.
-	thrcomm_t* gl_comm = bli_thrcomm_create( NULL, n_threads );
+	timpl_t    ti      = bli_rntm_thread_impl( rntm );
+	thrcomm_t* gl_comm = bli_thrcomm_create( NULL, ti, n_threads );
 
 	_Pragma( "omp parallel num_threads(n_threads)" )
 	{
@@ -107,7 +96,7 @@
 		  c,
 		  cntx,
 		  rntm_p,
-		  bli_thrinfo_sub_node( thread )
+		  thread
 		);
 
 		// Free the current thread's thrinfo_t structure.
