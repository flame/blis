--- conflicted
+++ resolved
@@ -35,40 +35,7 @@
 
 #include "blis.h"
 
-<<<<<<< HEAD
-#ifndef BLIS_ENABLE_MULTITHREADING
-
-//Constructors and destructors for constructors
-thrcomm_t* bli_thrcomm_create( pool_t* sba_pool, dim_t n_threads )
-{
-	#ifdef BLIS_ENABLE_MEM_TRACING
-	printf( "bli_thrcomm_create(): " );
-	#endif
-
-	thrcomm_t* comm = bli_sba_acquire( sba_pool, sizeof( thrcomm_t ) );
-
-	bli_thrcomm_init( n_threads, comm );
-
-	return comm;
-}
-
-void bli_thrcomm_free( pool_t* sba_pool, thrcomm_t* comm )
-{
-	if ( comm == NULL ) return;
-
-	bli_thrcomm_cleanup( comm );
-
-	#ifdef BLIS_ENABLE_MEM_TRACING
-	printf( "bli_thrcomm_free(): " );
-	#endif
-
-	bli_sba_release( sba_pool, comm );
-}
-
-void bli_thrcomm_init( dim_t n_threads, thrcomm_t* comm )
-=======
 void bli_thrcomm_init_single( dim_t n_threads, thrcomm_t* comm )
->>>>>>> 63470b49
 {
 	if ( comm == NULL ) return;
 
