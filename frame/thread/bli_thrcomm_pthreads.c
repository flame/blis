/*

   BLIS
   An object-based framework for developing high-performance BLAS-like
   libraries.

   Copyright (C) 2014, The University of Texas at Austin
   Copyright (C) 2018 - 2019, Advanced Micro Devices, Inc.

   Redistribution and use in source and binary forms, with or without
   modification, are permitted provided that the following conditions are
   met:
    - Redistributions of source code must retain the above copyright
      notice, this list of conditions and the following disclaimer.
    - Redistributions in binary form must reproduce the above copyright
      notice, this list of conditions and the following disclaimer in the
      documentation and/or other materials provided with the distribution.
    - Neither the name(s) of the copyright holder(s) nor the names of its
      contributors may be used to endorse or promote products derived
      from this software without specific prior written permission.

   THIS SOFTWARE IS PROVIDED BY THE COPYRIGHT HOLDERS AND CONTRIBUTORS
   "AS IS" AND ANY EXPRESS OR IMPLIED WARRANTIES, INCLUDING, BUT NOT
   LIMITED TO, THE IMPLIED WARRANTIES OF MERCHANTABILITY AND FITNESS FOR
   A PARTICULAR PURPOSE ARE DISCLAIMED. IN NO EVENT SHALL THE COPYRIGHT
   HOLDER OR CONTRIBUTORS BE LIABLE FOR ANY DIRECT, INDIRECT, INCIDENTAL,
   SPECIAL, EXEMPLARY, OR CONSEQUENTIAL DAMAGES (INCLUDING, BUT NOT
   LIMITED TO, PROCUREMENT OF SUBSTITUTE GOODS OR SERVICES; LOSS OF USE,
   DATA, OR PROFITS; OR BUSINESS INTERRUPTION) HOWEVER CAUSED AND ON ANY
   THEORY OF LIABILITY, WHETHER IN CONTRACT, STRICT LIABILITY, OR TORT
   (INCLUDING NEGLIGENCE OR OTHERWISE) ARISING IN ANY WAY OUT OF THE USE
   OF THIS SOFTWARE, EVEN IF ADVISED OF THE POSSIBILITY OF SUCH DAMAGE.

*/

#include "blis.h"

#ifdef BLIS_ENABLE_PTHREADS

<<<<<<< HEAD
thrcomm_t* bli_thrcomm_create( pool_t* sba_pool, dim_t n_threads )
{
	#ifdef BLIS_ENABLE_MEM_TRACING
	printf( "bli_thrcomm_create(): " );
	#endif

	thrcomm_t* comm = bli_sba_acquire( sba_pool, sizeof(thrcomm_t) );

	bli_thrcomm_init( n_threads, comm );

	return comm;
}

void bli_thrcomm_free( pool_t* sba_pool, thrcomm_t* comm )
{
	if ( comm == NULL ) return;

	bli_thrcomm_cleanup( comm );

	#ifdef BLIS_ENABLE_MEM_TRACING
	printf( "bli_thrcomm_free(): " );
	#endif

	bli_sba_release( sba_pool, comm );
}

=======
>>>>>>> 63470b49
#ifdef BLIS_USE_PTHREAD_BARRIER

// Define the pthread_barrier_t implementations of the init, cleanup, and
// barrier functions.

void bli_thrcomm_init_pthreads( dim_t n_threads, thrcomm_t* comm )
{
	if ( comm == NULL ) return;
	comm->sent_object = NULL;
	comm->n_threads = n_threads;
	bli_pthread_barrier_init( &comm->barrier, NULL, n_threads );
}

void bli_thrcomm_cleanup_pthreads( thrcomm_t* comm )
{
	if ( comm == NULL ) return;
	bli_pthread_barrier_destroy( &comm->barrier );
}

void bli_thrcomm_barrier( dim_t t_id, thrcomm_t* comm )
{
	bli_pthread_barrier_wait( &comm->barrier );
}

#else

// Define the non-pthread_barrier_t implementations of the init, cleanup,
// and barrier functions. These are the default unless the pthread_barrier_t
// versions are requested at compile-time.

void bli_thrcomm_init_pthreads( dim_t n_threads, thrcomm_t* comm )
{
	if ( comm == NULL ) return;
	comm->sent_object = NULL;
	comm->n_threads = n_threads;
	comm->barrier_sense = 0;
	comm->barrier_threads_arrived = 0;
}

void bli_thrcomm_cleanup_pthreads( thrcomm_t* comm )
{
}

void bli_thrcomm_barrier_pthreads( dim_t t_id, thrcomm_t* comm )
{
#if 0
	if ( comm == NULL || comm->n_threads == 1 ) return;
	bool  my_sense = comm->sense;
	dim_t my_threads_arrived;

	my_threads_arrived = __sync_add_and_fetch(&(comm->threads_arrived), 1);

	if ( my_threads_arrived == comm->n_threads )
	{
		comm->threads_arrived = 0;
		comm->sense = !comm->sense;
	}
	else
	{
		volatile bool* listener = &comm->sense;
		while( *listener == my_sense ) {}
	}
#endif
	bli_thrcomm_barrier_atomic( t_id, comm );
}

#endif

#endif
<|MERGE_RESOLUTION|>--- conflicted
+++ resolved
@@ -37,35 +37,6 @@
 
 #ifdef BLIS_ENABLE_PTHREADS
 
-<<<<<<< HEAD
-thrcomm_t* bli_thrcomm_create( pool_t* sba_pool, dim_t n_threads )
-{
-	#ifdef BLIS_ENABLE_MEM_TRACING
-	printf( "bli_thrcomm_create(): " );
-	#endif
-
-	thrcomm_t* comm = bli_sba_acquire( sba_pool, sizeof(thrcomm_t) );
-
-	bli_thrcomm_init( n_threads, comm );
-
-	return comm;
-}
-
-void bli_thrcomm_free( pool_t* sba_pool, thrcomm_t* comm )
-{
-	if ( comm == NULL ) return;
-
-	bli_thrcomm_cleanup( comm );
-
-	#ifdef BLIS_ENABLE_MEM_TRACING
-	printf( "bli_thrcomm_free(): " );
-	#endif
-
-	bli_sba_release( sba_pool, comm );
-}
-
-=======
->>>>>>> 63470b49
 #ifdef BLIS_USE_PTHREAD_BARRIER
 
 // Define the pthread_barrier_t implementations of the init, cleanup, and
