--- conflicted
+++ resolved
@@ -62,23 +62,12 @@
        const obj_t*      beta,
        const obj_t*      c,
        const cntx_t*     cntx,
-             rntm_t*     rntm
+       const rntm_t*     rntm
      );
 
 // Level-3 sup thread decorator prototype.
 err_t bli_l3_sup_thread_decorator
      (
-<<<<<<< HEAD
-             l3supint_t func,
-             opid_t     family,
-       const obj_t*     alpha,
-       const obj_t*     a,
-       const obj_t*     b,
-       const obj_t*     beta,
-       const obj_t*     c,
-       const cntx_t*    cntx,
-       const rntm_t*    rntm
-=======
              l3supint_ft func,
              opid_t      family,
        const obj_t*      alpha,
@@ -87,13 +76,12 @@
        const obj_t*      beta,
        const obj_t*      c,
        const cntx_t*     cntx,
-             rntm_t*     rntm
+       const rntm_t*     rntm
      );
 
 void bli_l3_sup_thread_decorator_check
      (
-       rntm_t* rntm
->>>>>>> 63470b49
+       const rntm_t* rntm
      );
 
 // Include definitions specific to the method of multithreading for the
