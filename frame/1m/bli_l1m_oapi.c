--- conflicted
+++ resolved
@@ -45,13 +45,8 @@
 \
 void PASTEMAC(opname,EX_SUF) \
      ( \
-<<<<<<< HEAD
-       const obj_t*  x, \
-       const obj_t*  y  \
-=======
        const obj_t* x, \
        const obj_t* y  \
->>>>>>> 9b1beec6
        BLIS_OAPI_EX_PARAMS  \
      ) \
 { \
@@ -107,15 +102,9 @@
 \
 void PASTEMAC(opname,EX_SUF) \
      ( \
-<<<<<<< HEAD
-       const obj_t*  alpha, \
-       const obj_t*  x, \
-       const obj_t*  y  \
-=======
        const obj_t* alpha, \
        const obj_t* x, \
        const obj_t* y  \
->>>>>>> 9b1beec6
        BLIS_OAPI_EX_PARAMS  \
      ) \
 { \
@@ -181,13 +170,8 @@
 \
 void PASTEMAC(opname,EX_SUF) \
      ( \
-<<<<<<< HEAD
-       const obj_t*  alpha, \
-       const obj_t*  x  \
-=======
        const obj_t* alpha, \
        const obj_t* x  \
->>>>>>> 9b1beec6
        BLIS_OAPI_EX_PARAMS  \
      ) \
 { \
@@ -261,13 +245,8 @@
 \
 void PASTEMAC(opname,EX_SUF) \
      ( \
-<<<<<<< HEAD
-       const obj_t*  alpha, \
-       const obj_t*  x  \
-=======
        const obj_t* alpha, \
        const obj_t* x  \
->>>>>>> 9b1beec6
        BLIS_OAPI_EX_PARAMS  \
      ) \
 { \
@@ -328,15 +307,9 @@
 \
 void PASTEMAC(opname,EX_SUF) \
      ( \
-<<<<<<< HEAD
-       const obj_t*  x, \
-       const obj_t*  beta, \
-       const obj_t*  y  \
-=======
        const obj_t* x, \
        const obj_t* beta, \
        const obj_t* y  \
->>>>>>> 9b1beec6
        BLIS_OAPI_EX_PARAMS  \
      ) \
 { \
@@ -404,15 +377,9 @@
 \
 void PASTEMAC(opname,EX_SUF) \
      ( \
-<<<<<<< HEAD
-       const obj_t*  x, \
-       const obj_t*  beta, \
-       const obj_t*  y  \
-=======
        const obj_t* x, \
        const obj_t* beta, \
        const obj_t* y  \
->>>>>>> 9b1beec6
        BLIS_OAPI_EX_PARAMS  \
      ) \
 { \
