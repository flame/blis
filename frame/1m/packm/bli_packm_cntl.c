/*

   BLIS
   An object-based framework for developing high-performance BLAS-like
   libraries.

   Copyright (C) 2014, The University of Texas at Austin
   Copyright (C) 2018 - 2023, Advanced Micro Devices, Inc. All rights reserved.

   Redistribution and use in source and binary forms, with or without
   modification, are permitted provided that the following conditions are
   met:
    - Redistributions of source code must retain the above copyright
      notice, this list of conditions and the following disclaimer.
    - Redistributions in binary form must reproduce the above copyright
      notice, this list of conditions and the following disclaimer in the
      documentation and/or other materials provided with the distribution.
    - Neither the name(s) of the copyright holder(s) nor the names of its
      contributors may be used to endorse or promote products derived
      from this software without specific prior written permission.

   THIS SOFTWARE IS PROVIDED BY THE COPYRIGHT HOLDERS AND CONTRIBUTORS
   "AS IS" AND ANY EXPRESS OR IMPLIED WARRANTIES, INCLUDING, BUT NOT
   LIMITED TO, THE IMPLIED WARRANTIES OF MERCHANTABILITY AND FITNESS FOR
   A PARTICULAR PURPOSE ARE DISCLAIMED. IN NO EVENT SHALL THE COPYRIGHT
   HOLDER OR CONTRIBUTORS BE LIABLE FOR ANY DIRECT, INDIRECT, INCIDENTAL,
   SPECIAL, EXEMPLARY, OR CONSEQUENTIAL DAMAGES (INCLUDING, BUT NOT
   LIMITED TO, PROCUREMENT OF SUBSTITUTE GOODS OR SERVICES; LOSS OF USE,
   DATA, OR PROFITS; OR BUSINESS INTERRUPTION) HOWEVER CAUSED AND ON ANY
   THEORY OF LIABILITY, WHETHER IN CONTRACT, STRICT LIABILITY, OR TORT
   (INCLUDING NEGLIGENCE OR OTHERWISE) ARISING IN ANY WAY OUT OF THE USE
   OF THIS SOFTWARE, EVEN IF ADVISED OF THE POSSIBILITY OF SUCH DAMAGE.

*/

#include "blis.h"

BLIS_EXPORT_BLIS cntl_t* bli_packm_cntl_create_node
     (
<<<<<<< HEAD
       pool_t*   pool,
=======
       rntm_t*   rntm,
       opid_t    family,
>>>>>>> fb2a6827
       void_fp   var_func,
       bszid_t   bmid_m,
       bszid_t   bmid_n,
       bool      does_invert_diag,
       bool      rev_iter_if_upper,
       bool      rev_iter_if_lower,
       pack_t    pack_schema,
       packbuf_t pack_buf_type,
       cntl_t*   sub_node
     )
{
	cntl_t*         cntl;
	packm_params_t* params;

	#ifdef BLIS_ENABLE_MEM_TRACING
	printf( "bli_packm_cntl_create_node(): " );
	#endif

	// Allocate a packm_params_t struct.
	params = bli_sba_acquire( pool, sizeof( packm_params_t ) );

	// Initialize the packm_params_t struct.
	params->size              = sizeof( packm_params_t );
	params->bmid_m            = bmid_m;
	params->bmid_n            = bmid_n;
	params->does_invert_diag  = does_invert_diag;
	params->rev_iter_if_upper = rev_iter_if_upper;
	params->rev_iter_if_lower = rev_iter_if_lower;
	params->pack_schema       = pack_schema;
	params->pack_buf_type     = pack_buf_type;

	#ifdef BLIS_ENABLE_MEM_TRACING
	printf( "bli_packm_cntl_create_node(): " );
	#endif

	// It's important that we set the bszid field to BLIS_NO_PART to indicate
	// that no blocksize partitioning is performed. bli_cntl_free() will rely
	// on this information to know how to step through the thrinfo_t tree in
	// sync with the cntl_t tree.
	cntl = bli_cntl_create_node
	(
<<<<<<< HEAD
	  pool,
	  BLIS_NOID,
=======
	  rntm,
	  family,
>>>>>>> fb2a6827
	  BLIS_NO_PART,
	  var_func,
	  params,
	  sub_node
	);

	return cntl;
}
<|MERGE_RESOLUTION|>--- conflicted
+++ resolved
@@ -35,15 +35,12 @@
 
 #include "blis.h"
 
-BLIS_EXPORT_BLIS cntl_t* bli_packm_cntl_create_node
+cntl_t* bli_packm_cntl_create_node
      (
-<<<<<<< HEAD
-       pool_t*   pool,
-=======
        rntm_t*   rntm,
        opid_t    family,
->>>>>>> fb2a6827
        void_fp   var_func,
+       void_fp   packm_var_func,
        bszid_t   bmid_m,
        bszid_t   bmid_n,
        bool      does_invert_diag,
@@ -62,10 +59,11 @@
 	#endif
 
 	// Allocate a packm_params_t struct.
-	params = bli_sba_acquire( pool, sizeof( packm_params_t ) );
+	params = bli_sba_acquire( rntm, sizeof( packm_params_t ) );
 
 	// Initialize the packm_params_t struct.
 	params->size              = sizeof( packm_params_t );
+	params->var_func          = packm_var_func;
 	params->bmid_m            = bmid_m;
 	params->bmid_n            = bmid_n;
 	params->does_invert_diag  = does_invert_diag;
@@ -84,13 +82,8 @@
 	// sync with the cntl_t tree.
 	cntl = bli_cntl_create_node
 	(
-<<<<<<< HEAD
-	  pool,
-	  BLIS_NOID,
-=======
 	  rntm,
 	  family,
->>>>>>> fb2a6827
 	  BLIS_NO_PART,
 	  var_func,
 	  params,
