/*

   BLIS
   An object-based framework for developing high-performance BLAS-like
   libraries.

   Copyright (C) 2014, The University of Texas at Austin

   Redistribution and use in source and binary forms, with or without
   modification, are permitted provided that the following conditions are
   met:
    - Redistributions of source code must retain the above copyright
      notice, this list of conditions and the following disclaimer.
    - Redistributions in binary form must reproduce the above copyright
      notice, this list of conditions and the following disclaimer in the
      documentation and/or other materials provided with the distribution.
    - Neither the name(s) of the copyright holder(s) nor the names of its
      contributors may be used to endorse or promote products derived
      from this software without specific prior written permission.

   THIS SOFTWARE IS PROVIDED BY THE COPYRIGHT HOLDERS AND CONTRIBUTORS
   "AS IS" AND ANY EXPRESS OR IMPLIED WARRANTIES, INCLUDING, BUT NOT
   LIMITED TO, THE IMPLIED WARRANTIES OF MERCHANTABILITY AND FITNESS FOR
   A PARTICULAR PURPOSE ARE DISCLAIMED. IN NO EVENT SHALL THE COPYRIGHT
   HOLDER OR CONTRIBUTORS BE LIABLE FOR ANY DIRECT, INDIRECT, INCIDENTAL,
   SPECIAL, EXEMPLARY, OR CONSEQUENTIAL DAMAGES (INCLUDING, BUT NOT
   LIMITED TO, PROCUREMENT OF SUBSTITUTE GOODS OR SERVICES; LOSS OF USE,
   DATA, OR PROFITS; OR BUSINESS INTERRUPTION) HOWEVER CAUSED AND ON ANY
   THEORY OF LIABILITY, WHETHER IN CONTRACT, STRICT LIABILITY, OR TORT
   (INCLUDING NEGLIGENCE OR OTHERWISE) ARISING IN ANY WAY OUT OF THE USE
   OF THIS SOFTWARE, EVEN IF ADVISED OF THE POSSIBILITY OF SUCH DAMAGE.

*/

<<<<<<< HEAD
BLIS_EXPORT_BLIS void bli_packm_struc_cxk
     (
             num_t   dt_c,
             num_t   dt_p,
             struc_t strucc,
             diag_t  diagc,
             uplo_t  uploc,
             conj_t  conjc,
             pack_t  schema,
             bool    invdiag,
             dim_t   panel_dim,
             dim_t   panel_len,
             dim_t   panel_dim_max,
             dim_t   panel_len_max,
             dim_t   panel_dim_off,
             dim_t   panel_len_off,
       const void*   kappa,
       const void*   c, inc_t incc, inc_t ldc,
             void*   p,             inc_t ldp,
       const void*   params,
       const cntx_t* cntx
=======
#undef  GENTPROT
#define GENTPROT( ctype, ch, varname ) \
\
void PASTEMAC(ch,varname) \
     ( \
             struc_t strucc, \
             diag_t  diagc, \
             uplo_t  uploc, \
             conj_t  conjc, \
             pack_t  schema, \
             bool    invdiag, \
             dim_t   panel_dim, \
             dim_t   panel_len, \
             dim_t   panel_dim_max, \
             dim_t   panel_len_max, \
             dim_t   panel_dim_off, \
             dim_t   panel_len_off, \
             dim_t   panel_bcast, \
       const void*   kappa, \
       const void*   c, inc_t incc, inc_t ldc, \
             void*   p,             inc_t ldp, \
       const void*   params, \
       const cntx_t* cntx  \
>>>>>>> e4244301
     );
<|MERGE_RESOLUTION|>--- conflicted
+++ resolved
@@ -32,33 +32,10 @@
 
 */
 
-<<<<<<< HEAD
-BLIS_EXPORT_BLIS void bli_packm_struc_cxk
-     (
-             num_t   dt_c,
-             num_t   dt_p,
-             struc_t strucc,
-             diag_t  diagc,
-             uplo_t  uploc,
-             conj_t  conjc,
-             pack_t  schema,
-             bool    invdiag,
-             dim_t   panel_dim,
-             dim_t   panel_len,
-             dim_t   panel_dim_max,
-             dim_t   panel_len_max,
-             dim_t   panel_dim_off,
-             dim_t   panel_len_off,
-       const void*   kappa,
-       const void*   c, inc_t incc, inc_t ldc,
-             void*   p,             inc_t ldp,
-       const void*   params,
-       const cntx_t* cntx
-=======
 #undef  GENTPROT
 #define GENTPROT( ctype, ch, varname ) \
 \
-void PASTEMAC(ch,varname) \
+BLIS_EXPORT_BLIS void PASTEMAC(ch,varname) \
      ( \
              struc_t strucc, \
              diag_t  diagc, \
@@ -77,6 +54,7 @@
        const void*   c, inc_t incc, inc_t ldc, \
              void*   p,             inc_t ldp, \
        const void*   params, \
-       const cntx_t* cntx  \
->>>>>>> e4244301
+       const cntx_t* cntx \
      );
+
+INSERT_GENTPROT_BASIC( packm_struc_cxk )
