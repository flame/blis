--- conflicted
+++ resolved
@@ -37,7 +37,6 @@
 \
 void PASTEMAC(ch,varname) \
      ( \
-<<<<<<< HEAD
              struc_t strucc, \
              diag_t  diagc, \
              uplo_t  uploc, \
@@ -53,28 +52,8 @@
        const void*   kappa, \
        const void*   c, inc_t incc, inc_t ldc, \
              void*   p,             inc_t ldp, \
-       const cntx_t* cntx, \
-       const void*   params  \
-=======
-       struc_t strucc, \
-       diag_t  diagc, \
-       uplo_t  uploc, \
-       conj_t  conjc, \
-       pack_t  schema, \
-       bool    invdiag, \
-       dim_t   panel_dim, \
-       dim_t   panel_len, \
-       dim_t   panel_dim_max, \
-       dim_t   panel_len_max, \
-       dim_t   panel_dim_off, \
-       dim_t   panel_len_off, \
-       ctype*  kappa, \
-       ctype*  c, inc_t incc, inc_t ldc, \
-       ctype*  p,             inc_t ldp, \
-                  inc_t is_p, \
-       void*   params, \
-       cntx_t* cntx  \
->>>>>>> 89b7863f
+       const void*   params, \
+       const cntx_t* cntx  \
      );
 
 INSERT_GENTPROT_BASIC( packm_struc_cxk )
