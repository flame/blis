--- conflicted
+++ resolved
@@ -36,13 +36,12 @@
 
 #include "blis.h"
 
-bool bli_packm_init
+siz_t bli_packm_init
      (
-       const obj_t*  c,
-             obj_t*  p,
-       const cntx_t* cntx,
-       const cntl_t* cntl,
-             thrinfo_t* thread
+       obj_t*  a,
+       obj_t*  p,
+       cntx_t* cntx,
+       cntl_t* cntl
      )
 {
 	bli_init_once();
@@ -53,29 +52,61 @@
 	// suitable block of memory from the memory allocator (if such a block
 	// of memory has not already been allocated previously).
 
+	bszid_t   bmult_id_m;
+	bszid_t   bmult_id_n;
+	bool      does_invert_diag;
+	bool      rev_iter_if_upper;
+	bool      rev_iter_if_lower;
+	pack_t    schema;
+	//packbuf_t pack_buf_type;
+	siz_t     size_needed;
+
 	// Check parameters.
 	if ( bli_error_checking_is_enabled() )
-		bli_packm_init_check( c, p, cntx );
-
-	// We begin by copying the fields of A.
-	bli_obj_alias_to( c, p );
+		bli_packm_init_check( a, p, cntx );
+
+	// Extract various fields from the control tree.
+	bmult_id_m        = bli_cntl_packm_params_bmid_m( cntl );
+	bmult_id_n        = bli_cntl_packm_params_bmid_n( cntl );
+	does_invert_diag  = bli_cntl_packm_params_does_invert_diag( cntl );
+	rev_iter_if_upper = bli_cntl_packm_params_rev_iter_if_upper( cntl );
+	rev_iter_if_lower = bli_cntl_packm_params_rev_iter_if_lower( cntl );
+	schema            = bli_cntl_packm_params_pack_schema( cntl );
+	//pack_buf_type     = bli_cntl_packm_params_pack_buf_type( cntl );
+
+#if 0
+	// Let us now check to see if the object has already been packed. First
+	// we check if it has been packed to an unspecified (row or column)
+	// format, in which case we can alias the object and return.
+	// NOTE: The reason we don't need to even look at the control tree in
+	// this case is as follows: an object's pack status is only set to
+	// BLIS_PACKED_UNSPEC for situations when the actual format used is
+	// not important, as long as its packed into contiguous rows or
+	// contiguous columns. A good example of this is packing for matrix
+	// operands in the level-2 operations.
+	if ( bli_obj_pack_schema( a ) == BLIS_PACKED_UNSPEC )
+	{
+		bli_obj_alias_to( a, p );
+		return 0;
+	}
+
+	// Now we check if the object has already been packed to the desired
+	// schema (as encoded in the control tree). If so, we can alias and
+	// return 0.
+	// NOTE: In most cases, an object's pack status will be BLIS_NOT_PACKED
+	// and thus packing will be called for (but in some cases packing has
+	// already taken place, or does not need to take place, and so that will
+	// be indicated by the pack status). Also, not all combinations of
+	// current pack status and desired pack schema are valid.
+	if ( bli_obj_pack_schema( a ) == pack_schema )
+	{
+		bli_obj_alias_to( a, p );
+		return 0;
+	}
+#endif
 
 	// If the object is marked as being filled with zeros, then we can skip
 	// the packm operation entirely and alias.
-<<<<<<< HEAD
-	if ( bli_obj_is_zeros( c ) )
-		return false;
-
-	// Extract various fields from the control tree.
-	bszid_t bmult_id_m   = bli_cntl_packm_params_bmid_m( cntl );
-	bszid_t bmult_id_n   = bli_cntl_packm_params_bmid_n( cntl );
-	pack_t  schema       = bli_cntl_packm_params_pack_schema( cntl );
-	num_t   dt_tar       = bli_obj_target_dt( c );
-	num_t   dt_scalar    = bli_obj_scalar_dt( c );
-	dim_t   bmult_m_def  = bli_cntx_get_blksz_def_dt( dt_tar, bmult_id_m, cntx );
-	dim_t   bmult_m_pack = bli_cntx_get_blksz_max_dt( dt_tar, bmult_id_m, cntx );
-	dim_t   bmult_n_def  = bli_cntx_get_blksz_def_dt( dt_tar, bmult_id_n, cntx );
-=======
 	if ( bli_obj_is_zeros( a ) )
 	{
 		bli_obj_alias_to( a, p );
@@ -184,7 +215,6 @@
 
 	// We begin by copying the fields of A.
 	bli_obj_alias_to( a, p );
->>>>>>> fb2a6827
 
 	// Typecast the internal scalar value to the target datatype.
 	// Note that if the typecasting is needed, this must happen BEFORE we
@@ -196,20 +226,50 @@
 
 	// Update the storage datatype of P to be the target datatype of A.
 	bli_obj_set_dt( dt_tar, p );
-	bli_obj_set_elem_size( bli_dt_size( dt_tar ), p );
-
-	// Store the pack schema to the object.
-	bli_obj_set_pack_schema( schema, p );
-
-	// Clear the conjugation field from the object since matrix packing
-	// in BLIS is deemed to take care of all conjugation necessary.
-	bli_obj_set_conj( BLIS_NO_CONJUGATE, p );
-
-	// Since we are packing micropanels, mark P as dense.
-	bli_obj_set_uplo( BLIS_DENSE, p );
+
+	// Update the dimension fields to explicitly reflect a transposition,
+	// if needed.
+	// Then, clear the conjugation and transposition fields from the object
+	// since matrix packing in BLIS is deemed to take care of all conjugation
+	// and transposition necessary.
+	// Then, we adjust the properties of P when A needs a transposition.
+	// We negate the diagonal offset, and if A is upper- or lower-stored,
+	// we either toggle the uplo of P.
+	// Finally, if we mark P as dense since we assume that all matrices,
+	// regardless of structure, will be densified.
+	bli_obj_set_dims_with_trans( transa, m_a, n_a, p );
+	bli_obj_set_conjtrans( BLIS_NO_TRANSPOSE, p );
+	if ( bli_does_trans( transa ) )
+	{
+		bli_obj_negate_diag_offset( p );
+		if ( bli_obj_is_upper_or_lower( a ) )
+			bli_obj_toggle_uplo( p );
+	}
+
+	// If we are packing micropanels, mark P as dense. Otherwise, we are
+	// probably being called in the context of a level-2 operation, in
+	// which case we do not want to overwrite the uplo field of P (inherited
+	// from A) with BLIS_DENSE because that information may be needed by
+	// the level-2 operation's unblocked variant to decide whether to
+	// execute a "lower" or "upper" branch of code.
+	if ( bli_is_panel_packed( schema ) )
+	{
+		bli_obj_set_uplo( BLIS_DENSE, p );
+	}
 
 	// Reset the view offsets to (0,0).
 	bli_obj_set_offs( 0, 0, p );
+
+	// Set the invert diagonal field.
+	bli_obj_set_invert_diag( invert_diag, p );
+
+	// Set the pack status of P to the pack schema prescribed in the control
+	// tree node.
+	bli_obj_set_pack_schema( schema, p );
+
+	// Set the packing order bits.
+	bli_obj_set_pack_order_if_upper( pack_ord_if_up, p );
+	bli_obj_set_pack_order_if_lower( pack_ord_if_lo, p );
 
 	// Compute the dimensions padded by the dimension multiples. These
 	// dimensions will be the dimensions of the packed matrices, including
@@ -218,10 +278,10 @@
 	// in P) and aligning them to the dimension multiples (typically equal
 	// to register blocksizes). This does waste a little bit of space for
 	// level-2 operations, but that's okay with us.
-	dim_t m_p     = bli_obj_length( p );
-	dim_t n_p     = bli_obj_width( p );
-	dim_t m_p_pad = bli_align_dim_to_mult( m_p, bmult_m_def );
-	dim_t n_p_pad = bli_align_dim_to_mult( n_p, bmult_n_def );
+	m_p     = bli_obj_length( p );
+	n_p     = bli_obj_width( p );
+	m_p_pad = bli_align_dim_to_mult( m_p, bmult_m_def );
+	n_p_pad = bli_align_dim_to_mult( n_p, bmult_n_def );
 
 	// Save the padded dimensions into the packed object. It is important
 	// to save these dimensions since they represent the actual dimensions
@@ -229,69 +289,176 @@
 	bli_obj_set_padded_dims( m_p_pad, n_p_pad, p );
 
 	// Now we prepare to compute strides, align them, and compute the
-	// total number of bytes needed for the packed buffer. Then we use
-	// that value to acquire an appropriate block of memory from the
-	// memory allocator.
+	// total number of bytes needed for the packed buffer. The caller
+	// will then use that value to acquire an appropriate block of memory
+	// from the memory allocator.
 
 	// Extract the element size for the packed object.
-	siz_t elem_size_p = bli_obj_elem_size( p );
-
-	// The panel dimension (for each datatype) should be equal to the
-	// default (logical) blocksize multiple in the m dimension.
-	dim_t m_panel = bmult_m_def;
-
-	// The "column stride" of a row-micropanel packed object is interpreted
-	// as the column stride WITHIN a micropanel. Thus, this is equal to the
-	// packing (storage) blocksize multiple, which may be equal to the
-	// default (logical) blocksize multiple).
-	inc_t cs_p = bmult_m_pack;
-
-	// The "row stride" of a row-micropanel packed object is interpreted
-	// as the row stride WITHIN a micropanel. Thus, it is unit.
-	inc_t rs_p = 1;
-
-	// The "panel stride" of a micropanel packed object is interpreted as
-	// the distance between the (0,0) element of panel k and the (0,0)
-	// element of panel k+1. We use the padded width computed above to
-	// allow for zero-padding (if necessary/desired) along the far end
-	// of each micropanel (ie: the right edge of the matrix). Zero-padding
-	// can also occur along the long edge of the last micropanel if the m
-	// dimension of the matrix is not a whole multiple of MR.
-	inc_t ps_p = cs_p * n_p_pad;
-
-	// As a general rule, we don't want micropanel strides to be odd. There
-	// are very few instances where this can happen, but we've seen it happen
-	// more than zero times (such as for certain small problems), and so we
-	// check for it here.
-	if ( bli_is_odd( ps_p ) ) ps_p += 1;
-
-	// Set the imaginary stride (in units of fundamental elements).
-	// This is the number of real elements that must be traversed before
-	// reaching the imaginary part of the packed micropanel. NOTE: the
-	// imaginary stride is mostly vestigial and left over from the 3m
-	// and 4m implementations.
-	inc_t is_p = 1;
-
-	// Store the strides and panel dimension in P.
-	bli_obj_set_strides( rs_p, cs_p, p );
-	bli_obj_set_imag_stride( is_p, p );
-	bli_obj_set_panel_dim( m_panel, p );
-	bli_obj_set_panel_stride( ps_p, p );
-	bli_obj_set_panel_length( m_panel, p );
-	bli_obj_set_panel_width( n_p, p );
-
-	// Compute the size of the packed buffer.
-	siz_t size_p = ps_p * ( m_p_pad / m_panel ) * elem_size_p;
-
-	// If the requested size is zero, then we don't need to do any allocation.
-	if ( size_p == 0 )
-		return false;
-
-	// Update the buffer address in p to point to the buffer associated
-	// with the mem_t entry acquired from the memory broker (now cached in
-	// the control tree node).
-	void* buffer = bli_packm_alloc( size_p, cntl, thread );
-	bli_obj_set_buffer( buffer, p );
-
-	return true;
+	elem_size_p = bli_obj_elem_size( p );
+
+	// Set the row and column strides of p based on the pack schema.
+	if      ( bli_is_row_packed( schema ) &&
+	          !bli_is_panel_packed( schema ) )
+	{
+		// For regular row storage, the padded width of our matrix
+		// should be used for the row stride, with the column stride set
+		// to one. By using the WIDTH of the mem_t region, we allow for
+		// zero-padding (if necessary/desired) along the right edge of
+		// the matrix.
+		rs_p = n_p_pad;
+		cs_p = 1;
+
+		// Align the leading dimension according to the heap stride
+		// alignment size so that the second, third, etc rows begin at
+		// aligned addresses.
+		rs_p = bli_align_dim_to_size( rs_p, elem_size_p,
+		                              BLIS_HEAP_STRIDE_ALIGN_SIZE );
+
+		// Store the strides in P.
+		bli_obj_set_strides( rs_p, cs_p, p );
+
+		// Compute the size of the packed buffer.
+		size_p = m_p_pad * rs_p * elem_size_p;
+	}
+	else if ( bli_is_col_packed( schema ) &&
+	          !bli_is_panel_packed( schema ) )
+	{
+		// For regular column storage, the padded length of our matrix
+		// should be used for the column stride, with the row stride set
+		// to one. By using the LENGTH of the mem_t region, we allow for
+		// zero-padding (if necessary/desired) along the bottom edge of
+		// the matrix.
+		cs_p = m_p_pad;
+		rs_p = 1;
+
+		// Align the leading dimension according to the heap stride
+		// alignment size so that the second, third, etc columns begin at
+		// aligned addresses.
+		cs_p = bli_align_dim_to_size( cs_p, elem_size_p,
+		                              BLIS_HEAP_STRIDE_ALIGN_SIZE );
+
+		// Store the strides in P.
+		bli_obj_set_strides( rs_p, cs_p, p );
+
+		// Compute the size of the packed buffer.
+		size_p = cs_p * n_p_pad * elem_size_p;
+	}
+	else if ( bli_is_row_packed( schema ) &&
+	          bli_is_panel_packed( schema ) )
+	{
+		dim_t m_panel;
+		dim_t ps_p;
+
+		// The panel dimension (for each datatype) should be equal to the
+		// default (logical) blocksize multiple in the m dimension.
+		m_panel = bmult_m_def;
+
+		// The "column stride" of a row-micropanel packed object is interpreted
+		// as the column stride WITHIN a micropanel. Thus, this is equal to the
+		// packing (storage) blocksize multiple, which may be equal to the
+		// default (logical) blocksize multiple).
+		cs_p = bmult_m_pack;
+
+		// The "row stride" of a row-micropanel packed object is interpreted
+		// as the row stride WITHIN a micropanel. Thus, it is unit.
+		rs_p = 1;
+
+		// The "panel stride" of a micropanel packed object is interpreted as
+		// the distance between the (0,0) element of panel k and the (0,0)
+		// element of panel k+1. We use the padded width computed above to
+		// allow for zero-padding (if necessary/desired) along the far end
+		// of each micropanel (ie: the right edge of the matrix). Zero-padding
+		// can also occur along the long edge of the last micropanel if the m
+		// dimension of the matrix is not a whole multiple of MR.
+		ps_p = cs_p * n_p_pad;
+
+		// As a general rule, we don't want micropanel strides to be odd.
+		// NOTE: This safety feature *may* not be necessary anymore, but was
+		// definitely needed to support certain variations of the 3m method.
+		if ( bli_is_odd( ps_p ) ) ps_p += 1;
+
+		// Set the imaginary stride (in units of fundamental elements).
+		// This is the number of real elements that must be traversed before
+		// reaching the imaginary part of the packed micropanel. NOTE: the
+		// imaginary stride is mostly vestigial and left over from the 3m
+		// and 4m implementations.
+		is_p = 1;
+
+		// Store the strides and panel dimension in P.
+		bli_obj_set_strides( rs_p, cs_p, p );
+		bli_obj_set_imag_stride( is_p, p );
+		bli_obj_set_panel_dim( m_panel, p );
+		bli_obj_set_panel_stride( ps_p, p );
+		bli_obj_set_panel_length( m_panel, p );
+		bli_obj_set_panel_width( n_p, p );
+
+		// Compute the size of the packed buffer.
+		size_p = ps_p * ( m_p_pad / m_panel ) * elem_size_p;
+	}
+	else if ( bli_is_col_packed( schema ) &&
+	          bli_is_panel_packed( schema ) )
+	{
+		dim_t n_panel;
+		dim_t ps_p;
+
+		// The panel dimension (for each datatype) should be equal to the
+		// default (logical) blocksize multiple in the n dimension.
+		n_panel = bmult_n_def;
+
+		// The "row stride" of a column-micropanel packed object is interpreted
+		// as the row stride WITHIN a micropanel. Thus, this is equal to the
+		// packing (storage) blocksize multiple (which may be equal to the
+		// default (logical) blocksize multiple.
+		rs_p = bmult_n_pack;
+
+		// The "column stride" of a column-micropanel packed object is
+		// interpreted as the column stride WITHIN a micropanel. Thus, it is
+		// unit.
+		cs_p = 1;
+
+		// The "panel stride" of a micropanel packed object is interpreted as
+		// the distance between the (0,0) element of panel k and the (0,0)
+		// element of panel k+1. We use the padded length computed above to
+		// allow for zero-padding (if necessary/desired) along the far end
+		// of each micropanel (ie: the bottom edge of the matrix). Zero-padding
+		// can also occur along the long edge of the last micropanel if the n
+		// dimension of the matrix is not a whole multiple of NR.
+		ps_p = m_p_pad * rs_p;
+
+		// As a general rule, we don't want micropanel strides to be odd.
+		// NOTE: This safety feature *may* not be necessary anymore, but was
+		// definitely needed to support certain variations of the 3m method.
+		if ( bli_is_odd( ps_p ) ) ps_p += 1;
+
+		// Set the imaginary stride (in units of fundamental elements).
+		// This is the number of real elements that must be traversed before
+		// reaching the imaginary part of the packed micropanel. NOTE: the
+		// imaginary stride is mostly vestigial and left over from the 3m
+		// and 4m implementations.
+		is_p = 1;
+
+		// Store the strides and panel dimension in P.
+		bli_obj_set_strides( rs_p, cs_p, p );
+		bli_obj_set_imag_stride( is_p, p );
+		bli_obj_set_panel_dim( n_panel, p );
+		bli_obj_set_panel_stride( ps_p, p );
+		bli_obj_set_panel_length( m_p, p );
+		bli_obj_set_panel_width( n_panel, p );
+
+		// Compute the size of the packed buffer.
+		size_p = ps_p * ( n_p_pad / n_panel ) * elem_size_p;
+	}
+	else
+	{
+		// NOTE: When implementing block storage, we only need to implement
+		// the following two cases:
+		// - row-stored blocks in row-major order
+		// - column-stored blocks in column-major order
+		// The other two combinations coincide with that of packed row-panel
+		// and packed column- panel storage.
+
+		size_p = 0;
+	}
+
+	return size_p;
 }
