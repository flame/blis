--- conflicted
+++ resolved
@@ -39,7 +39,6 @@
 \
 void PASTEMAC(ch,varname) \
      ( \
-<<<<<<< HEAD
              struc_t strucc, \
              diag_t  diagc, \
              uplo_t  uploc, \
@@ -55,28 +54,8 @@
        const void*   kappa, \
        const void*   c, inc_t incc, inc_t ldc, \
              void*   p,             inc_t ldp, \
-       const cntx_t* cntx, \
-       const void*   params  \
-=======
-       struc_t strucc, \
-       diag_t  diagc, \
-       uplo_t  uploc, \
-       conj_t  conjc, \
-       pack_t  schema, \
-       bool    invdiag, \
-       dim_t   panel_dim, \
-       dim_t   panel_len, \
-       dim_t   panel_dim_max, \
-       dim_t   panel_len_max, \
-       dim_t   panel_dim_off, \
-       dim_t   panel_len_off, \
-       ctype*  kappa, \
-       ctype*  c, inc_t incc, inc_t ldc, \
-       ctype*  p,             inc_t ldp, \
-                  inc_t is_p, \
-       void*   params, \
-       cntx_t* cntx  \
->>>>>>> 89b7863f
+       const void*   params, \
+       const cntx_t* cntx  \
      ) \
 { \
 	( void )panel_dim_max; \
@@ -102,13 +81,8 @@
 		                                         : BLIS_PACKM_MRXMR_DIAG_1ER_KER; \
 	} \
 \
-<<<<<<< HEAD
-	packm_cxk_ker_vft f_cxk      = bli_cntx_get_ukr_dt( dt, cxk_ker_id, cntx ); \
-	packm_cxc_diag_ker_vft f_cxc = bli_cntx_get_ukr_dt( dt, cxc_ker_id, cntx ); \
-=======
 	PASTECH(cxk_kername,_ker_ft) f_cxk = bli_cntx_get_ukr_dt( dt, cxk_ker_id, cntx ); \
 	PASTECH(cxc_kername,_ker_ft) f_cxc = bli_cntx_get_ukr_dt( dt, cxc_ker_id, cntx ); \
->>>>>>> 89b7863f
 \
 	/* For general matrices, pack and return early */ \
 	if ( bli_is_general( strucc ) ) \
@@ -123,8 +97,8 @@
 		  kappa, \
 		  c, incc, ldc, \
 		  p,       ldp, \
-		  cntx, \
-		  params  \
+		  params, \
+		  cntx  \
 		); \
 		return; \
 	} \
@@ -214,8 +188,8 @@
 			  kappa, \
 			  c10, incc10, ldc10, \
 			  p10,         ldp, \
-			  cntx, \
-			  params  \
+			  params, \
+			  cntx  \
 			); \
 		} \
 	} \
@@ -246,8 +220,8 @@
 		  kappa, \
 		  c11, incc11, ldc11, \
 		  p11,         ldp, \
-		  cntx, \
-		  params  \
+		  params, \
+		  cntx  \
 		); \
 	} \
 \
@@ -327,8 +301,8 @@
 			  kappa, \
 			  c12, incc12, ldc12, \
 			  p12,         ldp, \
-			  cntx, \
-			  params  \
+			  params, \
+			  cntx  \
 			); \
 		} \
 	} \
