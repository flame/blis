--- conflicted
+++ resolved
@@ -250,23 +250,6 @@
 		{ \
 			if ( bli_is_1m_packed( schema ) ) \
 			{ \
-<<<<<<< HEAD
-			    ctype_r* restrict zero = PASTEMAC(chr,0); \
-\
-				PASTEMAC2(chr,setm,BLIS_TAPI_EX_SUF) \
-				( \
-				  BLIS_NO_CONJUGATE, \
-				  0, \
-				  BLIS_NONUNIT_DIAG, \
-				  BLIS_DENSE, \
-				  packmrnr_r, \
-				  p12_len_max * 2, \
-				  zero, \
-				  ( ctype_r* )p12, 1, ldp, \
-				  cntx, \
-				  NULL  \
-				); \
-=======
 				ctype* restrict __attribute__ ((unused)) pi11 = p11; \
 \
 				for ( i = 0; i < p11_m; ++i ) \
@@ -275,7 +258,6 @@
 \
 					pi11 += rs_p + cs_p; \
 				} \
->>>>>>> fb2a6827
 			} \
 			else \
 			{ \
