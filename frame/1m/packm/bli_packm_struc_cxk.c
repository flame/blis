--- conflicted
+++ resolved
@@ -60,26 +60,12 @@
 { \
 	num_t   dt            = PASTEMAC(ch,type); \
 	num_t   dt_r          = PASTEMAC(chr,type); \
-<<<<<<< HEAD
-    dim_t   panel_len_pad = panel_len_max - panel_len; \
-=======
 	dim_t   panel_len_pad = panel_len_max - panel_len; \
->>>>>>> 2998bce0
 \
 	bszid_t bsz_id        = bli_is_col_packed( schema ) ? BLIS_NR : BLIS_MR; \
 	dim_t   packmrnr      = bli_cntx_get_blksz_max_dt( dt, bsz_id, cntx ); \
 	dim_t   packmrnr_r    = bli_cntx_get_blksz_max_dt( dt_r, bsz_id, cntx ); \
 \
-<<<<<<< HEAD
-	ukr_t   cxk_ker_id    = bli_is_col_packed( schema ) ? BLIS_PACKM_NRXK_KER : BLIS_PACKM_MRXK_KER; \
-	ukr_t   cxc_ker_id    = bli_is_col_packed( schema ) ? BLIS_PACKM_NRXNR_DIAG_KER : BLIS_PACKM_MRXMR_DIAG_KER; \
-\
-    if ( bli_is_1m_packed( schema ) ) \
-    { \
-	    cxk_ker_id = bli_is_col_packed( schema ) ? BLIS_PACKM_NRXK_1ER_KER : BLIS_PACKM_MRXK_1ER_KER; \
-	    cxc_ker_id = bli_is_col_packed( schema ) ? BLIS_PACKM_NRXNR_DIAG_1ER_KER : BLIS_PACKM_MRXMR_DIAG_1ER_KER; \
-    } \
-=======
 	ukr_t   cxk_ker_id    = bli_is_col_packed( schema ) ? BLIS_PACKM_NRXK_KER \
 	                                                    : BLIS_PACKM_MRXK_KER; \
 	ukr_t   cxc_ker_id    = bli_is_col_packed( schema ) ? BLIS_PACKM_NRXNR_DIAG_KER \
@@ -141,223 +127,11 @@
 		if ( bli_is_upper( uploc ) ) \
 		{ \
 			bli_reflect_to_stored_part( diagoffc, c10, incc10, ldc10 ); \
->>>>>>> 2998bce0
-\
-	PASTECH2(ch,cxk_kername,_ker_ft) f_cxk = bli_cntx_get_ukr_dt( dt, cxk_ker_id, cntx ); \
-	PASTECH2(ch,cxc_kername,_ker_ft) f_cxc = bli_cntx_get_ukr_dt( dt, cxc_ker_id, cntx ); \
-\
-<<<<<<< HEAD
-    /* For general matrices, pack and return early */ \
-    if ( bli_is_general( strucc ) ) \
-    { \
-    	f_cxk \
-    	( \
-    	  conjc, \
-    	  schema, \
-    	  panel_dim, \
-    	  panel_len, \
-    	  panel_len_max, \
-    	  kappa, \
-    	  c, incc, ldc, \
-    	  p,       ldp, \
-    	  cntx  \
-    	); \
-        return; \
-    } \
-\
-	/* Sanity check. Diagonals should not intersect the short end of
-	   a micro-panel. If they do, then somehow the constraints on
-	   cache blocksizes being a whole multiple of the register
-	   blocksizes was somehow violated. */ \
-	doff_t diagoffc = panel_dim_off - panel_len_off; \
-	if ( (          -panel_dim < diagoffc && diagoffc <         0 ) || \
-         ( panel_len-panel_dim < diagoffc && diagoffc < panel_len ) ) \
-		bli_check_error_code( BLIS_NOT_YET_IMPLEMENTED ); \
-\
-    /* For triangular, symmetric, and hermitian matrices we need to consider three parts. */ \
-\
-	/* Pack to p10. */ \
-    if ( 0 < diagoffc ) \
-    { \
-    	dim_t  p10_dim     = panel_dim; \
-    	dim_t  p10_len     = bli_min( diagoffc, panel_len ); \
-    	dim_t  p10_len_max = p10_len == panel_len ? panel_len_max : p10_len; \
-    	ctype* p10         = p; \
-    	conj_t conjc10     = conjc; \
-        ctype* c10         = c; \
-        inc_t  incc10      = incc; \
-    	inc_t  ldc10       = ldc; \
-\
-    	if ( bli_is_upper( uploc ) ) \
-        { \
-            bli_reflect_to_stored_part( diagoffc, c10, incc10, ldc10 ); \
-\
-    		if ( bli_is_hermitian( strucc ) ) \
-    			bli_toggle_conj( &conjc10 ); \
-        } \
-\
-        /* If we are referencing the unstored part of a triangular matrix, explicitly store zeros */ \
-        if ( bli_is_upper( uploc ) && bli_is_triangular( strucc ) ) \
-        { \
-            if ( bli_is_1m_packed( schema ) ) \
-            { \
-    		    ctype_r* zero = PASTEMAC(chr,0); \
-        		PASTEMAC2(chr,setm,BLIS_TAPI_EX_SUF) \
-        		( \
-        		  BLIS_NO_CONJUGATE, \
-        		  0, \
-        		  BLIS_NONUNIT_DIAG, \
-        		  BLIS_DENSE, \
-        		  packmrnr_r, \
-        		  p10_len_max * 2, \
-        		  zero, \
-        		  ( ctype_r* )p10, 1, ldp, \
-        		  cntx, \
-        		  NULL  \
-        		); \
-            } \
-            else \
-            { \
-    		    ctype* zero = PASTEMAC(ch,0); \
-        		PASTEMAC2(ch,setm,BLIS_TAPI_EX_SUF) \
-        		( \
-        		  BLIS_NO_CONJUGATE, \
-        		  0, \
-        		  BLIS_NONUNIT_DIAG, \
-        		  BLIS_DENSE, \
-        		  packmrnr, \
-        		  p10_len_max, \
-        		  zero, \
-        		  p10, 1, ldp, \
-        		  cntx, \
-        		  NULL  \
-        		); \
-            } \
-        } \
-        else \
-        { \
-        	f_cxk \
-        	( \
-        	  conjc10, \
-        	  schema, \
-        	  p10_dim, \
-        	  p10_len, \
-        	  p10_len_max, \
-        	  kappa, \
-        	  c10, incc10, ldc10, \
-        	  p10,         ldp, \
-        	  cntx  \
-        	); \
-        } \
-    } \
-\
-	/* Pack to p11. */ \
-    if ( 0 <= diagoffc && diagoffc + panel_dim <= panel_len ) \
-    { \
-        dim_t  i           = diagoffc; \
-    	dim_t  p11_dim     = panel_dim; \
-    	dim_t  p11_len_max = panel_dim + ( diagoffc + panel_dim == panel_len ? panel_len_pad : 0 ); \
-    	ctype* p11         = p + i * ldp; \
-    	conj_t conjc11     = conjc; \
-    	ctype* c11         = c + i * ldc; \
-        inc_t  incc11      = incc; \
-    	inc_t  ldc11       = ldc; \
-\
-    	f_cxc \
-    	( \
-          strucc, \
-          diagc, \
-          uploc, \
-          conjc11, \
-          schema, \
-          invdiag, \
-    	  p11_dim, \
-    	  p11_len_max, \
-    	  kappa, \
-    	  c11, incc11, ldc11, \
-    	  p11,         ldp, \
-    	  cntx  \
-    	); \
-    } \
-\
-	/* Pack to p12. */ \
-    if ( diagoffc + panel_dim < panel_len ) \
-    { \
-        dim_t  i           = bli_max( 0, diagoffc + panel_dim ); \
-    	dim_t  p12_dim     = panel_dim; \
-    	dim_t  p12_len     = panel_len - i; \
-        /* If we are packing p12, then it is always the last partial block \
-           and so we should make sure to pad with zeros if necessary. */ \
-    	dim_t  p12_len_max = p12_len + panel_len_pad; \
-    	ctype* p12         = p + i * ldp; \
-    	conj_t conjc12     = conjc; \
-    	ctype* c12         = c + i * ldc; \
-        inc_t  incc12      = incc; \
-    	inc_t  ldc12       = ldc; \
-\
-    	if ( bli_is_lower( uploc ) ) \
-        { \
-            bli_reflect_to_stored_part( diagoffc - i, c12, incc12, ldc12 ); \
-\
-    		if ( bli_is_hermitian( strucc ) ) \
-    			bli_toggle_conj( &conjc12 ); \
-        } \
-\
-        /* If we are referencing the unstored part of a triangular matrix, explicitly store zeros */ \
-        if ( bli_is_lower( uploc ) && bli_is_triangular( strucc ) ) \
-        { \
-            if ( bli_is_1m_packed( schema ) ) \
-            { \
-    		    ctype_r* zero = PASTEMAC(chr,0); \
-        		PASTEMAC2(chr,setm,BLIS_TAPI_EX_SUF) \
-        		( \
-        		  BLIS_NO_CONJUGATE, \
-        		  0, \
-        		  BLIS_NONUNIT_DIAG, \
-        		  BLIS_DENSE, \
-        		  packmrnr_r, \
-        		  p12_len_max * 2, \
-        		  zero, \
-        		  ( ctype_r* )p12, 1, ldp, \
-        		  cntx, \
-        		  NULL  \
-        		); \
-            } \
-            else \
-            { \
-    		    ctype* zero = PASTEMAC(ch,0); \
-        		PASTEMAC2(ch,setm,BLIS_TAPI_EX_SUF) \
-        		( \
-        		  BLIS_NO_CONJUGATE, \
-        		  0, \
-        		  BLIS_NONUNIT_DIAG, \
-        		  BLIS_DENSE, \
-        		  packmrnr, \
-        		  p12_len_max, \
-        		  zero, \
-        		  p12, 1, ldp, \
-        		  cntx, \
-        		  NULL  \
-        		); \
-            } \
-        } \
-        else \
-        { \
-        	f_cxk \
-        	( \
-        	  conjc12, \
-        	  schema, \
-        	  p12_dim, \
-        	  p12_len, \
-        	  p12_len_max, \
-        	  kappa, \
-        	  c12, incc12, ldc12, \
-        	  p12,         ldp, \
-        	  cntx  \
-        	); \
-        } \
-    } \
-=======
+\
+			if ( bli_is_hermitian( strucc ) ) \
+				bli_toggle_conj( &conjc10 ); \
+		} \
+\
 		/* If we are referencing the unstored part of a triangular matrix,
 		   explicitly store zeros */ \
 		if ( bli_is_upper( uploc ) && bli_is_triangular( strucc ) ) \
@@ -526,7 +300,6 @@
 			); \
 		} \
 	} \
->>>>>>> 2998bce0
 }
 
 INSERT_GENTFUNCR_BASIC2( packm_struc_cxk, packm_cxk, packm_cxc_diag )
