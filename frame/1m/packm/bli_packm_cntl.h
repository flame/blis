--- conflicted
+++ resolved
@@ -35,48 +35,54 @@
 
 struct packm_params_s
 {
-	uint64_t  size; // size field must be present and come first.
-	bszid_t   bmid_m;
-	bszid_t   bmid_n;
-	bool      does_invert_diag;
-	bool      rev_iter_if_upper;
-	bool      rev_iter_if_lower;
-	pack_t    pack_schema;
-	packbuf_t pack_buf_type;
+	uint64_t      size; // size field must be present and come first.
+	packm_var_oft var_func;
+	bszid_t       bmid_m;
+	bszid_t       bmid_n;
+	bool          does_invert_diag;
+	bool          rev_iter_if_upper;
+	bool          rev_iter_if_lower;
+	pack_t        pack_schema;
+	packbuf_t     pack_buf_type;
 };
 typedef struct packm_params_s packm_params_t;
 
-BLIS_INLINE bszid_t bli_cntl_packm_params_bmid_m( const cntl_t* cntl )
+BLIS_INLINE packm_var_oft bli_cntl_packm_params_var_func( cntl_t* cntl )
+{
+	packm_params_t* ppp = ( packm_params_t* )cntl->params; return ppp->var_func;
+}
+
+BLIS_INLINE bszid_t bli_cntl_packm_params_bmid_m( cntl_t* cntl )
 {
 	packm_params_t* ppp = ( packm_params_t* )cntl->params; return ppp->bmid_m;
 }
 
-BLIS_INLINE bszid_t bli_cntl_packm_params_bmid_n( const cntl_t* cntl )
+BLIS_INLINE bszid_t bli_cntl_packm_params_bmid_n( cntl_t* cntl )
 {
 	packm_params_t* ppp = ( packm_params_t* )cntl->params; return ppp->bmid_n;
 }
 
-BLIS_INLINE bool bli_cntl_packm_params_does_invert_diag( const cntl_t* cntl )
+BLIS_INLINE bool bli_cntl_packm_params_does_invert_diag( cntl_t* cntl )
 {
 	packm_params_t* ppp = ( packm_params_t* )cntl->params; return ppp->does_invert_diag;
 }
 
-BLIS_INLINE bool bli_cntl_packm_params_rev_iter_if_upper( const cntl_t* cntl )
+BLIS_INLINE bool bli_cntl_packm_params_rev_iter_if_upper( cntl_t* cntl )
 {
 	packm_params_t* ppp = ( packm_params_t* )cntl->params; return ppp->rev_iter_if_upper;
 }
 
-BLIS_INLINE bool bli_cntl_packm_params_rev_iter_if_lower( const cntl_t* cntl )
+BLIS_INLINE bool bli_cntl_packm_params_rev_iter_if_lower( cntl_t* cntl )
 {
 	packm_params_t* ppp = ( packm_params_t* )cntl->params; return ppp->rev_iter_if_lower;
 }
 
-BLIS_INLINE pack_t bli_cntl_packm_params_pack_schema( const cntl_t* cntl )
+BLIS_INLINE pack_t bli_cntl_packm_params_pack_schema( cntl_t* cntl )
 {
 	packm_params_t* ppp = ( packm_params_t* )cntl->params; return ppp->pack_schema;
 }
 
-BLIS_INLINE packbuf_t bli_cntl_packm_params_pack_buf_type( const cntl_t* cntl )
+BLIS_INLINE packbuf_t bli_cntl_packm_params_pack_buf_type( cntl_t* cntl )
 {
 	packm_params_t* ppp = ( packm_params_t* )cntl->params; return ppp->pack_buf_type;
 }
@@ -85,13 +91,10 @@
 
 cntl_t* bli_packm_cntl_create_node
      (
-<<<<<<< HEAD
-       pool_t*   pool,
-=======
        rntm_t*   rntm,
        opid_t    family,
->>>>>>> fb2a6827
        void_fp   var_func,
+       void_fp   packm_var_func,
        bszid_t   bmid_m,
        bszid_t   bmid_n,
        bool      does_invert_diag,
