/*

   BLIS
   An object-based framework for developing high-performance BLAS-like
   libraries.

   Copyright (C) 2014, The University of Texas at Austin
   Copyright (C) 2018 - 2019, Advanced Micro Devices, Inc.

   Redistribution and use in source and binary forms, with or without
   modification, are permitted provided that the following conditions are
   met:
    - Redistributions of source code must retain the above copyright
      notice, this list of conditions and the following disclaimer.
    - Redistributions in binary form must reproduce the above copyright
      notice, this list of conditions and the following disclaimer in the
      documentation and/or other materials provided with the distribution.
    - Neither the name(s) of the copyright holder(s) nor the names of its
      contributors may be used to endorse or promote products derived
      from this software without specific prior written permission.

   THIS SOFTWARE IS PROVIDED BY THE COPYRIGHT HOLDERS AND CONTRIBUTORS
   "AS IS" AND ANY EXPRESS OR IMPLIED WARRANTIES, INCLUDING, BUT NOT
   LIMITED TO, THE IMPLIED WARRANTIES OF MERCHANTABILITY AND FITNESS FOR
   A PARTICULAR PURPOSE ARE DISCLAIMED. IN NO EVENT SHALL THE COPYRIGHT
   HOLDER OR CONTRIBUTORS BE LIABLE FOR ANY DIRECT, INDIRECT, INCIDENTAL,
   SPECIAL, EXEMPLARY, OR CONSEQUENTIAL DAMAGES (INCLUDING, BUT NOT
   LIMITED TO, PROCUREMENT OF SUBSTITUTE GOODS OR SERVICES; LOSS OF USE,
   DATA, OR PROFITS; OR BUSINESS INTERRUPTION) HOWEVER CAUSED AND ON ANY
   THEORY OF LIABILITY, WHETHER IN CONTRACT, STRICT LIABILITY, OR TORT
   (INCLUDING NEGLIGENCE OR OTHERWISE) ARISING IN ANY WAY OUT OF THE USE
   OF THIS SOFTWARE, EVEN IF ADVISED OF THE POSSIBILITY OF SUCH DAMAGE.

*/

#include "blis.h"


void bli_packm_blk_var1
     (
       const obj_t*     c,
             obj_t*     p,
       const cntx_t*    cntx,
       const cntl_t*    cntl,
             thrinfo_t* thread
     )
{
	// Extract various fields from the control tree.
	pack_t schema  = bli_packm_def_cntl_pack_schema( cntl );
	bool   invdiag = bli_packm_def_cntl_does_invert_diag( cntl );
	bool   revifup = bli_packm_def_cntl_rev_iter_if_upper( cntl );
	bool   reviflo = bli_packm_def_cntl_rev_iter_if_lower( cntl );

	// Every thread initializes p and determines the size of memory block
	// needed (which gets embedded into the otherwise "blank" mem_t entry
	// in the control tree node). Return early if no packing is required.
	if ( !bli_packm_init( c, p, cntl, thread ) )
		return;

	// Check parameters.
	if ( bli_error_checking_is_enabled() )
		bli_packm_int_check( c, p );

	num_t   dt_c           = bli_obj_dt( c );
	dim_t   dt_c_size      = bli_dt_size( dt_c );

	num_t   dt_p           = bli_obj_dt( p );
	dim_t   dt_p_size      = bli_dt_size( dt_p );

	struc_t strucc         = bli_obj_struc( c );
	doff_t  diagoffc       = bli_obj_diag_offset( c );
	diag_t  diagc          = bli_obj_diag( c );
	uplo_t  uploc          = bli_obj_uplo( c );
	conj_t  conjc          = bli_obj_conj_status( c );

	dim_t   iter_dim       = bli_obj_length( p );
	dim_t   panel_len_full = bli_obj_width( p );
	dim_t   panel_len_max  = bli_obj_padded_width( p );

	char*   c_cast         = bli_obj_buffer_at_off( c );
	inc_t   incc           = bli_obj_row_stride( c );
	inc_t   ldc            = bli_obj_col_stride( c );
	dim_t   panel_dim_off  = bli_obj_row_off( c );
	dim_t   panel_len_off  = bli_obj_col_off( c );

	char*   p_cast         = bli_obj_buffer( p );
	inc_t   ldp            = bli_obj_col_stride( p );
	inc_t   is_p           = bli_obj_imag_stride( p );
	dim_t   panel_dim_max  = bli_obj_panel_dim( p );
	inc_t   ps_p           = bli_obj_panel_stride( p );

	doff_t  diagoffc_inc   = ( doff_t )panel_dim_max;

	obj_t   kappa_local;
	char*   kappa_cast     = bli_packm_scalar( &kappa_local, p );

	// Query the datatype-specific function pointer from the control tree.
	packm_ker_vft packm_ker_cast = bli_packm_def_cntl_ukr( cntl );

	// Compute the total number of iterations we'll need.
	dim_t n_iter = iter_dim / panel_dim_max + ( iter_dim % panel_dim_max ? 1 : 0 );

	// Set the initial values and increments for indices related to C and P
	// based on whether reverse iteration was requested.
	dim_t  ic0, ip0;
	doff_t ic_inc, ip_inc;

	if ( ( revifup && bli_is_upper( uploc ) && bli_is_triangular( strucc ) ) ||
	     ( reviflo && bli_is_lower( uploc ) && bli_is_triangular( strucc ) ) )
	{
		ic0    = (n_iter - 1) * panel_dim_max;
		ic_inc = -panel_dim_max;
		ip0    = n_iter - 1;
		ip_inc = -1;
	}
	else
	{
		ic0    = 0;
		ic_inc = panel_dim_max;
		ip0    = 0;
		ip_inc = 1;
	}

	// Query the number of threads (single-member thread teams) and the thread
	// team ids from the current thread's packm thrinfo_t node.
	const dim_t nt  = bli_thrinfo_num_threads( thread );
	const dim_t tid = bli_thrinfo_thread_id( thread );

	// Determine the thread range and increment using the current thread's
	// packm thrinfo_t node. NOTE: The definition of bli_thread_range_slrr()
	// will depend on whether slab or round-robin partitioning was requested
	// at configure-time.
	dim_t it_start, it_end, it_inc;
<<<<<<< HEAD
	bli_thread_range_jrir( tid, nt, n_iter, 1, FALSE, &it_start, &it_end, &it_inc );
=======
	bli_thread_range_slrr( thread, n_iter, 1, FALSE, &it_start, &it_end, &it_inc );
>>>>>>> 9a366b14

	char* p_begin = p_cast;

	if ( !bli_is_triangular( strucc ) ||
	     bli_is_stored_subpart_n( diagoffc, uploc, iter_dim, panel_len_full ) )
	{
		// This case executes if the panel is either dense, belongs
		// to a Hermitian or symmetric matrix, which includes stored,
		// unstored, and diagonal-intersecting panels, or belongs
		// to a completely stored part of a triangular matrix.

		// Iterate over every logical micropanel in the source matrix.
		for ( dim_t ic  = ic0,    ip  = ip0,    it  = 0; it < n_iter;
		            ic += ic_inc, ip += ip_inc, it += 1 )
		{
			dim_t  panel_dim_i     = bli_min( panel_dim_max, iter_dim - ic );
			dim_t  panel_dim_off_i = panel_dim_off + ic;

			char*  c_begin         = c_cast   + (ic  )*incc*dt_c_size;

			// Hermitian/symmetric and general packing may use slab or round-
			// robin (bli_is_my_iter()), depending on which was selected at
			// configure-time.
			if ( bli_is_my_iter( it, it_start, it_end, tid, nt ) )
			{
				packm_ker_cast( bli_is_triangular( strucc ) ? BLIS_GENERAL : strucc,
				                diagc,
				                uploc,
				                conjc,
				                schema,
				                invdiag,
				                panel_dim_i,
				                panel_len_full,
				                panel_dim_max,
				                panel_len_max,
				                panel_dim_off_i,
				                panel_len_off,
				                kappa_cast,
				                c_begin, incc, ldc,
				                p_begin,       ldp, is_p,
				                ( cntx_t* )cntx,
				                params );
			}

			p_begin += ps_p*dt_p_size;
		}
	}
	else
	{
		// This case executes if the panel belongs to a diagonal-intersecting
		// part of a triangular matrix.

		// Iterate over every logical micropanel in the source matrix.
		for ( dim_t ic  = ic0,    ip  = ip0,    it  = 0; it < n_iter;
		            ic += ic_inc, ip += ip_inc, it += 1 )
		{
			dim_t  panel_dim_i     = bli_min( panel_dim_max, iter_dim - ic );
			dim_t  panel_dim_off_i = panel_dim_off + ic;

			doff_t diagoffc_i      = diagoffc + (ip  )*diagoffc_inc;
			char*  c_begin         = c_cast   + (ic  )*incc*dt_c_size;

			if ( bli_is_unstored_subpart_n( diagoffc_i, uploc, panel_dim_i,
			                                panel_len_full ) )
				continue;

			// Sanity check. Diagonals should not intersect the short edge of
			// a micro-panel (typically corresponding to a register blocksize).
			// If they do, then the constraints on cache blocksizes being a
			// whole multiple of the register blocksizes was somehow violated.
			if ( ( diagoffc_i > -panel_dim_i &&
			       diagoffc_i < 0 ) ||
			     ( diagoffc_i > panel_len_full &&
			       diagoffc_i < panel_len_full + panel_dim_i ) )
				bli_check_error_code( BLIS_NOT_YET_IMPLEMENTED );

			dim_t panel_off_i     = 0;
			dim_t panel_len_i     = panel_len_full;
			dim_t panel_len_max_i = panel_len_max;

			if ( bli_intersects_diag_n( diagoffc_i, panel_dim_i, panel_len_full ) )
			{
				if ( bli_is_lower( uploc ) )
				{
					panel_off_i     = 0;
					panel_len_i     = diagoffc_i + panel_dim_i;
					panel_len_max_i = bli_min( diagoffc_i + panel_dim_max,
					                           panel_len_max );
				}
				else // if ( bli_is_upper( uploc ) )
				{
					panel_off_i     = diagoffc_i;
					panel_len_i     = panel_len_full - panel_off_i;
					panel_len_max_i = panel_len_max  - panel_off_i;
				}
			}

			dim_t panel_len_off_i = panel_off_i + panel_len_off;

			char* c_use           = c_begin + (panel_off_i  )*ldc*dt_c_size;
			char* p_use           = p_begin;

			// We need to re-compute the imaginary stride as a function of
			// panel_len_max_i since triangular packed matrices have panels
			// of varying lengths. NOTE: This imaginary stride value is
			// only referenced by the packm kernels for induced methods.
			inc_t is_p_use = ldp * panel_len_max_i;

			// We nudge the imaginary stride up by one if it is odd.
			is_p_use += ( bli_is_odd( is_p_use ) ? 1 : 0 );

			// NOTE: We MUST use round-robin work allocation (bli_is_my_iter_rr())
			// when packing micropanels of a triangular matrix.
			if ( bli_is_my_iter_rr( it, tid, nt ) )
			{
				packm_ker_cast( strucc,
				                diagc,
				                uploc,
				                conjc,
				                schema,
				                invdiag,
				                panel_dim_i,
				                panel_len_i,
				                panel_dim_max,
				                panel_len_max_i,
				                panel_dim_off_i,
				                panel_len_off_i,
				                kappa_cast,
				                c_use, incc, ldc,
				                p_use,       ldp,
				                       is_p_use,
				                ( cntx_t* )cntx,
				                NULL );
			}

			// NOTE: This value is usually LESS than ps_p because triangular
			// matrices usually have several micro-panels that are shorter
			// than a "full" micro-panel.
			p_begin += is_p_use*dt_p_size;
		}
<<<<<<< HEAD
		else
		{
			// This case executes if the panel is either dense, or belongs
			// to a Hermitian or symmetric matrix, which includes stored,
			// unstored, and diagonal-intersecting panels.

			if ( my_iter )
			{
				packm_ker_cast( bli_is_triangular( strucc ) ? BLIS_GENERAL : strucc,
				                diagc,
				                uploc,
				                conjc,
				                schema,
				                invdiag,
				                panel_dim_i,
				                panel_len_full,
				                panel_dim_max,
				                panel_len_max,
				                panel_dim_off_i,
				                panel_len_off,
				                kappa_cast,
				                c_begin, incc, ldc,
				                p_begin,       ldp, is_p,
				                ( cntx_t* )cntx,
				                NULL );
			}
		}

		p_begin += p_inc*dt_p_size;
=======
>>>>>>> 9a366b14
	}
}
<|MERGE_RESOLUTION|>--- conflicted
+++ resolved
@@ -131,11 +131,7 @@
 	// will depend on whether slab or round-robin partitioning was requested
 	// at configure-time.
 	dim_t it_start, it_end, it_inc;
-<<<<<<< HEAD
-	bli_thread_range_jrir( tid, nt, n_iter, 1, FALSE, &it_start, &it_end, &it_inc );
-=======
-	bli_thread_range_slrr( thread, n_iter, 1, FALSE, &it_start, &it_end, &it_inc );
->>>>>>> 9a366b14
+	bli_thread_range_slrr( tid, nt, n_iter, 1, FALSE, &it_start, &it_end, &it_inc );
 
 	char* p_begin = p_cast;
 
@@ -177,7 +173,7 @@
 				                c_begin, incc, ldc,
 				                p_begin,       ldp, is_p,
 				                ( cntx_t* )cntx,
-				                params );
+				                NULL );
 			}
 
 			p_begin += ps_p*dt_p_size;
@@ -276,37 +272,5 @@
 			// than a "full" micro-panel.
 			p_begin += is_p_use*dt_p_size;
 		}
-<<<<<<< HEAD
-		else
-		{
-			// This case executes if the panel is either dense, or belongs
-			// to a Hermitian or symmetric matrix, which includes stored,
-			// unstored, and diagonal-intersecting panels.
-
-			if ( my_iter )
-			{
-				packm_ker_cast( bli_is_triangular( strucc ) ? BLIS_GENERAL : strucc,
-				                diagc,
-				                uploc,
-				                conjc,
-				                schema,
-				                invdiag,
-				                panel_dim_i,
-				                panel_len_full,
-				                panel_dim_max,
-				                panel_len_max,
-				                panel_dim_off_i,
-				                panel_len_off,
-				                kappa_cast,
-				                c_begin, incc, ldc,
-				                p_begin,       ldp, is_p,
-				                ( cntx_t* )cntx,
-				                NULL );
-			}
-		}
-
-		p_begin += p_inc*dt_p_size;
-=======
->>>>>>> 9a366b14
 	}
 }
