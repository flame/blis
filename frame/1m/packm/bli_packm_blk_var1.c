--- conflicted
+++ resolved
@@ -113,10 +113,6 @@
 
 	doff_t  diagoffc_inc   = ( doff_t )panel_dim_max;
 
-<<<<<<< HEAD
-	obj_t   kappa_local;
-	char*   kappa_cast     = bli_packm_scalar( &kappa_local, p );
-=======
 	// Treatment of kappa (ie: packing during scaling) depends on
 	// whether we are executing an induced method.
 	// For dzgemm, scale alpha during packing.
@@ -143,7 +139,6 @@
 		if ( bli_obj_scalar_has_nonzero_imag( p ) )
 		{
 			//printf( "applying non-zero imag kappa\n" );
->>>>>>> fb2a6827
 
 	// we use the default lookup table to determine the right func_t
 	// for the current schema.
@@ -157,12 +152,6 @@
 	{
 		packm_ker_cast = packm_struc_cxk_md[ dt_c ][ dt_p ];
 	}
-<<<<<<< HEAD
-
-	// Query the address of the packm params field of the obj_t. The user might
-	// have set this field in order to specify a custom packm kernel.
-	packm_blk_var1_params_t* params = bli_obj_pack_params( c );
-=======
 	
 #ifdef BLIS_KERNELS_ZEN4
 	// For DGEMM in AVX512, scale by alpha during packing
@@ -179,7 +168,6 @@
 		buf_kappa = kappa.buffer;
 	}
 #endif
->>>>>>> fb2a6827
 
 	if ( params && params->ukr_fn[ dt_c ][ dt_p ] )
 	{
