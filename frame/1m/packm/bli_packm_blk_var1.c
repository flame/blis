--- conflicted
+++ resolved
@@ -101,35 +101,9 @@
 	obj_t   kappa_local;
 	char*   kappa_cast     = bli_packm_scalar( &kappa_local, p );
 
-<<<<<<< HEAD
 	// Query the datatype-specific function pointer from the control tree.
-	packm_ker_vft packm_ker_cast = bli_packm_def_cntl_ukr( cntl );
-	const void*   params         = bli_packm_def_cntl_ukr_params( cntl );
-=======
-	// we use the default lookup table to determine the right func_t
-	// for the current schema.
-	func_t* packm_kers = &packm_struc_cxk_kers[ bli_pack_schema_index( schema ) ];
-
-	// Query the datatype-specific function pointer from the func_t object.
-	packm_ker_ft packm_ker_cast = bli_func_get_dt( dt_p, packm_kers );
-
-	// For mixed-precision gemm, select the proper kernel (only dense panels).
-	if ( dt_c != dt_p )
-	{
-		packm_ker_cast = packm_struc_cxk_md[ dt_c ][ dt_p ];
-	}
-
-	// Query the address of the packm params field of the obj_t. The user might
-	// have set this field in order to specify a custom packm kernel.
-	packm_blk_var1_params_t* params = bli_obj_pack_params( c );
-
-	if ( params && params->ukr_fn[ dt_c ][ dt_p ] )
-	{
-		// Query the user-provided packing kernel from the obj_t. If provided,
-		// this overrides the kernel determined above.
-		packm_ker_cast = params->ukr_fn[ dt_c ][ dt_p ];
-	}
->>>>>>> 89b7863f
+	packm_ker_ft packm_ker_cast = bli_packm_def_cntl_ukr( cntl );
+	const void*  params         = bli_packm_def_cntl_ukr_params( cntl );
 
 	// Compute the total number of iterations we'll need.
 	dim_t n_iter = iter_dim / panel_dim_max + ( iter_dim % panel_dim_max ? 1 : 0 );
@@ -191,25 +165,6 @@
 			// configure-time.
 			if ( bli_is_my_iter( it, it_start, it_end, tid, nt ) )
 			{
-<<<<<<< HEAD
-				packm_ker_cast( bli_is_triangular( strucc ) ? BLIS_GENERAL : strucc,
-				                diagc,
-				                uploc,
-				                conjc,
-				                schema,
-				                invdiag,
-				                panel_dim_i,
-				                panel_len_full,
-				                panel_dim_max,
-				                panel_len_max,
-				                panel_dim_off_i,
-				                panel_len_off,
-				                kappa_cast,
-				                c_begin, incc, ldc,
-				                p_begin,       ldp,
-				                cntx,
-				                params );
-=======
 				packm_ker_cast
 				(
 				  bli_is_triangular( strucc ) ? BLIS_GENERAL : strucc,
@@ -226,11 +181,10 @@
 				  panel_len_off,
 				  kappa_cast,
 				  c_begin, incc, ldc,
-				  p_begin,       ldp, is_p,
+				  p_begin,       ldp,
 				  params,
-				  ( cntx_t* )cntx
+				  cntx
 				);
->>>>>>> 89b7863f
 			}
 
 			p_begin += ps_p*dt_p_size;
@@ -304,25 +258,6 @@
 			// when packing micropanels of a triangular matrix.
 			if ( bli_is_my_iter_rr( it, tid, nt ) )
 			{
-<<<<<<< HEAD
-				packm_ker_cast( strucc,
-				                diagc,
-				                uploc,
-				                conjc,
-				                schema,
-				                invdiag,
-				                panel_dim_i,
-				                panel_len_i,
-				                panel_dim_max,
-				                panel_len_max_i,
-				                panel_dim_off_i,
-				                panel_len_off_i,
-				                kappa_cast,
-				                c_use, incc, ldc,
-				                p_use,       ldp,
-				                cntx,
-				                params );
-=======
 				packm_ker_cast
 				(
 				  strucc,
@@ -340,11 +275,9 @@
 				  kappa_cast,
 				  c_use, incc, ldc,
 				  p_use,       ldp,
-				         is_p_use,
 				  params,
-				  ( cntx_t* )cntx
+				  cntx
 				);
->>>>>>> 89b7863f
 			}
 
 			// NOTE: This value is usually LESS than ps_p because triangular
