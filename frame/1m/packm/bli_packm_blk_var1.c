--- conflicted
+++ resolved
@@ -40,37 +40,6 @@
 {
     /* float (0)  scomplex (1)  double (2)  dcomplex (3) */
 // 0000 row/col panels
-<<<<<<< HEAD
-	{ { bli_spackm_struc_cxk,      bli_cpackm_struc_cxk,
-	    bli_dpackm_struc_cxk,      bli_zpackm_struc_cxk,      } },
-// 0001 row/col panels: 4m interleaved
-	{ { NULL,                      bli_cpackm_struc_cxk_4mi,
-	    NULL,                      bli_zpackm_struc_cxk_4mi,  } },
-// 0010 row/col panels: 3m interleaved
-	{ { NULL,                      bli_cpackm_struc_cxk_3mis,
-	    NULL,                      bli_zpackm_struc_cxk_3mis, } },
-// 0011 row/col panels: 4m separated (NOT IMPLEMENTED)
-	{ { NULL,                      NULL,
-	    NULL,                      NULL,                      } },
-// 0100 row/col panels: 3m separated
-	{ { NULL,                      bli_cpackm_struc_cxk_3mis,
-	    NULL,                      bli_zpackm_struc_cxk_3mis, } },
-// 0101 row/col panels: real only
-	{ { NULL,                      bli_cpackm_struc_cxk_rih,
-	    NULL,                      bli_zpackm_struc_cxk_rih,  } },
-// 0110 row/col panels: imaginary only
-	{ { NULL,                      bli_cpackm_struc_cxk_rih,
-	    NULL,                      bli_zpackm_struc_cxk_rih,  } },
-// 0111 row/col panels: real+imaginary only
-	{ { NULL,                      bli_cpackm_struc_cxk_rih,
-	    NULL,                      bli_zpackm_struc_cxk_rih,  } },
-// 1000 row/col panels: 1m-expanded (1e)
-	{ { NULL,                      bli_cpackm_struc_cxk_1er,
-	    NULL,                      bli_zpackm_struc_cxk_1er,  } },
-// 1001 row/col panels: 1m-reordered (1r)
-	{ { NULL,                      bli_cpackm_struc_cxk_1er,
-	    NULL,                      bli_zpackm_struc_cxk_1er,  } },
-=======
     { { bli_spackm_struc_cxk,      bli_cpackm_struc_cxk,
         bli_dpackm_struc_cxk,      bli_zpackm_struc_cxk,      } },
 // 0001 row/col panels: 1m-expanded (1e)
@@ -79,7 +48,6 @@
 // 0010 row/col panels: 1m-reordered (1r)
     { { NULL,                      bli_cpackm_struc_cxk_1er,
         NULL,                      bli_zpackm_struc_cxk_1er,  } },
->>>>>>> cfa3db3f
 };
 
 static void_fp GENARRAY2_ALL(packm_struc_cxk_md,packm_struc_cxk_md);
@@ -167,29 +135,8 @@
         packm_ker_cast = params->ukr_fn[ dt_c ][ dt_p ];
     }
 
-	/* Compute the storage stride scaling. Usually this is just 1. However,
-	   in the case of interleaved 3m, we need to scale by 3/2, and in the
-	   cases of real-only, imag-only, or summed-only, we need to scale by
-	   1/2. In both cases, we are compensating for the fact that pointer
-	   arithmetic occurs in terms of complex elements rather than real
-	   elements. */
-	dim_t ss_num;
-	dim_t ss_den;
-
-	if      ( bli_is_3mi_packed( schema ) ) { ss_num = 3; ss_den = 2; }
-	else if ( bli_is_3ms_packed( schema ) ) { ss_num = 1; ss_den = 2; }
-	else if ( bli_is_rih_packed( schema ) ) { ss_num = 1; ss_den = 2; }
-	else                                    { ss_num = 1; ss_den = 1; }
-
-<<<<<<< HEAD
 	/* Compute the total number of iterations we'll need. */
 	dim_t n_iter = iter_dim / panel_dim_max + ( iter_dim % panel_dim_max ? 1 : 0 );
-=======
-	// The original idea here was to read the packm_ukr from the context
-	// if it is non-NULL. The problem is, it requires that we be able to
-	// assume that the packm_ukr field is initialized to NULL, which it
-	// currently is not.
->>>>>>> cfa3db3f
 
 	/* Set the initial values and increments for indices related to C and P
 	   based on whether reverse iteration was requested. */
@@ -211,201 +158,7 @@
 		ip0    = 0;
 		ip_inc = 1;
 	}
-<<<<<<< HEAD
-
-=======
-#endif
-
-	// Query the datatype-specific function pointer from the func_t object.
-	packm_ker = bli_func_get_dt( dt_p, packm_kers );
-
-	// Index into the type combination array to extract the correct
-	// function pointer.
-	f = ftypes[dt_p];
-
-	// Invoke the function.
-	f( strucc,
-	   diagoffc,
-	   diagc,
-	   uploc,
-	   transc,
-	   schema,
-	   invdiag,
-	   revifup,
-	   reviflo,
-	   m_p,
-	   n_p,
-	   m_max_p,
-	   n_max_p,
-	   buf_kappa,
-	   buf_c, rs_c, cs_c,
-	   buf_p, rs_p, cs_p,
-	          is_p,
-	          pd_p, ps_p,
-	   packm_ker,
-	   cntx,
-	   t );
-}
-
-
-#undef  GENTFUNCR
-#define GENTFUNCR( ctype, ctype_r, ch, chr, opname, varname ) \
-\
-void PASTEMAC(ch,varname) \
-     ( \
-       struc_t strucc, \
-       doff_t  diagoffc, \
-       diag_t  diagc, \
-       uplo_t  uploc, \
-       trans_t transc, \
-       pack_t  schema, \
-       bool    invdiag, \
-       bool    revifup, \
-       bool    reviflo, \
-       dim_t   m, \
-       dim_t   n, \
-       dim_t   m_max, \
-       dim_t   n_max, \
-       void*   kappa, \
-       void*   c, inc_t rs_c, inc_t cs_c, \
-       void*   p, inc_t rs_p, inc_t cs_p, \
-                  inc_t is_p, \
-                  dim_t pd_p, inc_t ps_p, \
-       void_fp packm_ker, \
-       cntx_t* cntx, \
-       thrinfo_t* thread  \
-     ) \
-{ \
-	PASTECH2(ch,opname,_ker_ft) packm_ker_cast = packm_ker; \
-\
-	ctype* restrict kappa_cast = kappa; \
-	ctype* restrict c_cast     = c; \
-	ctype* restrict p_cast     = p; \
-	ctype* restrict c_begin; \
-	ctype* restrict p_begin; \
-\
-	dim_t           iter_dim; \
-	dim_t           n_iter; \
-	dim_t           it, ic, ip; \
-	dim_t           ic0, ip0; \
-	doff_t          ic_inc, ip_inc; \
-	doff_t          diagoffc_i; \
-	doff_t          diagoffc_inc; \
-	dim_t           panel_len_full; \
-	dim_t           panel_len_i; \
-	dim_t           panel_len_max; \
-	dim_t           panel_len_max_i; \
-	dim_t           panel_dim_i; \
-	dim_t           panel_dim_max; \
-	dim_t           panel_off_i; \
-	inc_t           vs_c; \
-	inc_t           ldc; \
-	inc_t           ldp, p_inc; \
-	dim_t*          m_panel_full; \
-	dim_t*          n_panel_full; \
-	dim_t*          m_panel_use; \
-	dim_t*          n_panel_use; \
-	dim_t*          m_panel_max; \
-	dim_t*          n_panel_max; \
-	conj_t          conjc; \
-	bool            row_stored; \
-	bool            col_stored; \
-	inc_t           is_p_use; \
-\
-	ctype* restrict c_use; \
-	ctype* restrict p_use; \
-	doff_t          diagoffp_i; \
-\
-\
-	/* If C is zeros and part of a triangular matrix, then we don't need
-	   to pack it. */ \
-	if ( bli_is_zeros( uploc ) && \
-	     bli_is_triangular( strucc ) ) return; \
-\
-	/* Extract the conjugation bit from the transposition argument. */ \
-	conjc = bli_extract_conj( transc ); \
-\
-	/* If c needs a transposition, induce it so that we can more simply
-	   express the remaining parameters and code. */ \
-	if ( bli_does_trans( transc ) ) \
-	{ \
-		bli_swap_incs( &rs_c, &cs_c ); \
-		bli_negate_diag_offset( &diagoffc ); \
-		bli_toggle_uplo( &uploc ); \
-		bli_toggle_trans( &transc ); \
-	} \
-\
-	/* Create flags to incidate row or column storage. Note that the
-	   schema bit that encodes row or column is describing the form of
-	   micro-panel, not the storage in the micro-panel. Hence the
-	   mismatch in "row" and "column" semantics. */ \
-	row_stored = bli_is_col_packed( schema ); \
-	col_stored = bli_is_row_packed( schema ); \
-\
-	/* If the row storage flag indicates row storage, then we are packing
-	   to column panels; otherwise, if the strides indicate column storage,
-	   we are packing to row panels. */ \
-	if ( row_stored ) \
-	{ \
-		/* Prepare to pack to row-stored column panels. */ \
-		iter_dim       = n; \
-		panel_len_full = m; \
-		panel_len_max  = m_max; \
-		panel_dim_max  = pd_p; \
-		ldc            = rs_c; \
-		vs_c           = cs_c; \
-		diagoffc_inc   = -( doff_t )panel_dim_max; \
-		ldp            = rs_p; \
-		m_panel_full   = &m; \
-		n_panel_full   = &panel_dim_i; \
-		m_panel_use    = &panel_len_i; \
-		n_panel_use    = &panel_dim_i; \
-		m_panel_max    = &panel_len_max_i; \
-		n_panel_max    = &panel_dim_max; \
-	} \
-	else /* if ( col_stored ) */ \
-	{ \
-		/* Prepare to pack to column-stored row panels. */ \
-		iter_dim       = m; \
-		panel_len_full = n; \
-		panel_len_max  = n_max; \
-		panel_dim_max  = pd_p; \
-		ldc            = cs_c; \
-		vs_c           = rs_c; \
-		diagoffc_inc   = ( doff_t )panel_dim_max; \
-		ldp            = cs_p; \
-		m_panel_full   = &panel_dim_i; \
-		n_panel_full   = &n; \
-		m_panel_use    = &panel_dim_i; \
-		n_panel_use    = &panel_len_i; \
-		m_panel_max    = &panel_dim_max; \
-		n_panel_max    = &panel_len_max_i; \
-	} \
-\
-	/* Compute the total number of iterations we'll need. */ \
-	n_iter = iter_dim / panel_dim_max + ( iter_dim % panel_dim_max ? 1 : 0 ); \
-\
-	/* Set the initial values and increments for indices related to C and P
-	   based on whether reverse iteration was requested. */ \
-	if ( ( revifup && bli_is_upper( uploc ) && bli_is_triangular( strucc ) ) || \
-	     ( reviflo && bli_is_lower( uploc ) && bli_is_triangular( strucc ) ) ) \
-	{ \
-		ic0    = (n_iter - 1) * panel_dim_max; \
-		ic_inc = -panel_dim_max; \
-		ip0    = n_iter - 1; \
-		ip_inc = -1; \
-	} \
-	else \
-	{ \
-		ic0    = 0; \
-		ic_inc = panel_dim_max; \
-		ip0    = 0; \
-		ip_inc = 1; \
-	} \
-\
-	p_begin = p_cast; \
-\
->>>>>>> cfa3db3f
+
 	/* Query the number of threads and thread ids from the current thread's
 	   packm thrinfo_t node. */
 	const dim_t nt  = bli_thread_n_way( thread );
@@ -524,9 +277,8 @@
 
 			/* NOTE: This value is usually LESS than ps_p because triangular
 			   matrices usually have several micro-panels that are shorter
-<<<<<<< HEAD
 			   than a "full" micro-panel. */
-			p_inc = ( is_p_use * ss_num ) / ss_den;
+			p_inc = is_p_use;
 		}
 		else
 		{
@@ -559,191 +311,3 @@
 		p_begin += p_inc*dt_p_size;
 	}
 }
-=======
-			   than a "full" micro-panel. */ \
-			p_inc = is_p_use; \
-		} \
-		else if ( bli_is_herm_or_symm( strucc ) ) \
-		{ \
-			/* This case executes if the panel belongs to a Hermitian or
-			   symmetric matrix, which includes stored, unstored, and
-			   diagonal-intersecting panels. */ \
-\
-			c_use = c_begin; \
-			p_use = p_begin; \
-\
-			panel_len_i     = panel_len_full; \
-			panel_len_max_i = panel_len_max; \
-\
-			is_p_use = is_p; \
-\
-			/* The definition of bli_packm_my_iter() will depend on whether slab
-			   or round-robin partitioning was requested at configure-time. */ \
-			if ( bli_packm_my_iter( it, it_start, it_end, tid, nt ) ) \
-			{ \
-				packm_ker_cast( strucc, \
-				                diagoffc_i, \
-				                diagc, \
-				                uploc, \
-				                conjc, \
-				                schema, \
-				                invdiag, \
-				                *m_panel_use, \
-				                *n_panel_use, \
-				                *m_panel_max, \
-				                *n_panel_max, \
-				                kappa_cast, \
-				                c_use, rs_c, cs_c, \
-				                p_use, rs_p, cs_p, \
-			                           is_p_use, \
-				                cntx ); \
-			} \
-\
-			p_inc = ps_p; \
-		} \
-		else \
-		{ \
-			/* This case executes if the panel is general, or, if the
-			   panel is part of a triangular matrix and is neither unstored
-			   (ie: zero) nor diagonal-intersecting. */ \
-\
-			c_use = c_begin; \
-			p_use = p_begin; \
-\
-			panel_len_i     = panel_len_full; \
-			panel_len_max_i = panel_len_max; \
-\
-			is_p_use = is_p; \
-\
-			/* The definition of bli_packm_my_iter() will depend on whether slab
-			   or round-robin partitioning was requested at configure-time. */ \
-			if ( bli_packm_my_iter( it, it_start, it_end, tid, nt ) ) \
-			{ \
-				packm_ker_cast( BLIS_GENERAL, \
-				                0, \
-				                diagc, \
-				                BLIS_DENSE, \
-				                conjc, \
-				                schema, \
-				                invdiag, \
-				                *m_panel_use, \
-				                *n_panel_use, \
-				                *m_panel_max, \
-				                *n_panel_max, \
-				                kappa_cast, \
-				                c_use, rs_c, cs_c, \
-				                p_use, rs_p, cs_p, \
-			                           is_p_use, \
-				                cntx ); \
-			} \
-\
-			/* NOTE: This value is equivalent to ps_p. */ \
-			p_inc = ps_p; \
-		} \
-\
-		p_begin += p_inc; \
-\
-	} \
-}
-
-INSERT_GENTFUNCR_BASIC( packm, packm_blk_var1 )
-
-
-
-/*
-if ( row_stored ) \
-PASTEMAC(ch,fprintm)( stdout, "packm_var2: b", m, n, \
-                      c_cast,        rs_c, cs_c, "%4.1f", "" ); \
-if ( col_stored ) \
-PASTEMAC(ch,fprintm)( stdout, "packm_var2: a", m, n, \
-                      c_cast,        rs_c, cs_c, "%4.1f", "" ); \
-*/
-/*
-if ( row_stored ) \
-PASTEMAC(ch,fprintm)( stdout, "packm_blk_var1: b packed", *m_panel_max, *n_panel_max, \
-                               p_use, rs_p, cs_p, "%5.2f", "" ); \
-else \
-PASTEMAC(ch,fprintm)( stdout, "packm_blk_var1: a packed", *m_panel_max, *n_panel_max, \
-                               p_use, rs_p, cs_p, "%5.2f", "" ); \
-*/ \
-\
-/*
-if ( col_stored ) { \
-	if ( bli_thread_work_id( thread ) == 0 ) \
-	{ \
-	printf( "packm_blk_var1: thread %lu  (a = %p, ap = %p)\n", bli_thread_work_id( thread ), c_use, p_use ); \
-	fflush( stdout ); \
-	PASTEMAC(ch,fprintm)( stdout, "packm_blk_var1: a", *m_panel_use, *n_panel_use, \
-	                      ( ctype* )c_use,         rs_c, cs_c, "%4.1f", "" ); \
-	PASTEMAC(ch,fprintm)( stdout, "packm_blk_var1: ap", *m_panel_max, *n_panel_max, \
-	                      ( ctype* )p_use,         rs_p, cs_p, "%4.1f", "" ); \
-	fflush( stdout ); \
-	} \
-bli_thread_barrier( thread ); \
-	if ( bli_thread_work_id( thread ) == 1 ) \
-	{ \
-	printf( "packm_blk_var1: thread %lu  (a = %p, ap = %p)\n", bli_thread_work_id( thread ), c_use, p_use ); \
-	fflush( stdout ); \
-	PASTEMAC(ch,fprintm)( stdout, "packm_blk_var1: a", *m_panel_use, *n_panel_use, \
-	                      ( ctype* )c_use,         rs_c, cs_c, "%4.1f", "" ); \
-	PASTEMAC(ch,fprintm)( stdout, "packm_blk_var1: ap", *m_panel_max, *n_panel_max, \
-	                      ( ctype* )p_use,         rs_p, cs_p, "%4.1f", "" ); \
-	fflush( stdout ); \
-	} \
-bli_thread_barrier( thread ); \
-} \
-else { \
-	if ( bli_thread_work_id( thread ) == 0 ) \
-	{ \
-	printf( "packm_blk_var1: thread %lu  (b = %p, bp = %p)\n", bli_thread_work_id( thread ), c_use, p_use ); \
-	fflush( stdout ); \
-	PASTEMAC(ch,fprintm)( stdout, "packm_blk_var1: b", *m_panel_use, *n_panel_use, \
-	                      ( ctype* )c_use,         rs_c, cs_c, "%4.1f", "" ); \
-	PASTEMAC(ch,fprintm)( stdout, "packm_blk_var1: bp", *m_panel_max, *n_panel_max, \
-	                      ( ctype* )p_use,         rs_p, cs_p, "%4.1f", "" ); \
-	fflush( stdout ); \
-	} \
-bli_thread_barrier( thread ); \
-	if ( bli_thread_work_id( thread ) == 1 ) \
-	{ \
-	printf( "packm_blk_var1: thread %lu  (b = %p, bp = %p)\n", bli_thread_work_id( thread ), c_use, p_use ); \
-	fflush( stdout ); \
-	PASTEMAC(ch,fprintm)( stdout, "packm_blk_var1: b", *m_panel_use, *n_panel_use, \
-	                      ( ctype* )c_use,         rs_c, cs_c, "%4.1f", "" ); \
-	PASTEMAC(ch,fprintm)( stdout, "packm_blk_var1: bp", *m_panel_max, *n_panel_max, \
-	                      ( ctype* )p_use,         rs_p, cs_p, "%4.1f", "" ); \
-	fflush( stdout ); \
-	} \
-bli_thread_barrier( thread ); \
-} \
-*/
-/*
-		PASTEMAC(chr,fprintm)( stdout, "packm_var2: bp_rpi", *m_panel_max, *n_panel_max, \
-		                       ( ctype_r* )p_use,         rs_p, cs_p, "%4.1f", "" ); \
-*/
-/*
-		if ( row_stored ) { \
-		PASTEMAC(chr,fprintm)( stdout, "packm_var2: b_r", *m_panel_max, *n_panel_max, \
-		                       ( ctype_r* )c_use,        2*rs_c, 2*cs_c, "%4.1f", "" ); \
-		PASTEMAC(chr,fprintm)( stdout, "packm_var2: b_i", *m_panel_max, *n_panel_max, \
-		                       (( ctype_r* )c_use)+rs_c, 2*rs_c, 2*cs_c, "%4.1f", "" ); \
-		PASTEMAC(chr,fprintm)( stdout, "packm_var2: bp_r", *m_panel_max, *n_panel_max, \
-		                       ( ctype_r* )p_use,         rs_p, cs_p, "%4.1f", "" ); \
-		inc_t is_b = rs_p * *m_panel_max; \
-		PASTEMAC(chr,fprintm)( stdout, "packm_var2: bp_i", *m_panel_max, *n_panel_max, \
-		                       ( ctype_r* )p_use + is_b, rs_p, cs_p, "%4.1f", "" ); \
-		} \
-*/
-/*
-		if ( col_stored ) { \
-		PASTEMAC(chr,fprintm)( stdout, "packm_var2: a_r", *m_panel_max, *n_panel_max, \
-		                       ( ctype_r* )c_use,        2*rs_c, 2*cs_c, "%4.1f", "" ); \
-		PASTEMAC(chr,fprintm)( stdout, "packm_var2: a_i", *m_panel_max, *n_panel_max, \
-		                       (( ctype_r* )c_use)+rs_c, 2*rs_c, 2*cs_c, "%4.1f", "" ); \
-		PASTEMAC(chr,fprintm)( stdout, "packm_var2: ap_r", *m_panel_max, *n_panel_max, \
-		                       ( ctype_r* )p_use,         rs_p, cs_p, "%4.1f", "" ); \
-		PASTEMAC(chr,fprintm)( stdout, "packm_var2: ap_i", *m_panel_max, *n_panel_max, \
-		                       ( ctype_r* )p_use + p_inc, rs_p, cs_p, "%4.1f", "" ); \
-		} \
-*/
->>>>>>> cfa3db3f
