--- conflicted
+++ resolved
@@ -33,15 +33,8 @@
 
 */
 
-BLIS_EXPORT_BLIS bool bli_packm_init
+siz_t bli_packm_init
      (
-<<<<<<< HEAD
-       const obj_t*  a,
-             obj_t*  p,
-       const cntx_t* cntx,
-       const cntl_t* cntl,
-             thrinfo_t* thread
-=======
        obj_t*  a,
        obj_t*  p,
        cntx_t* cntx,
@@ -60,5 +53,4 @@
        obj_t*    a,
        obj_t*    p,
        cntx_t*   cntx
->>>>>>> fb2a6827
      );
