/*

   BLIS
   An object-based framework for developing high-performance BLAS-like
   libraries.

   Copyright (C) 2014, The University of Texas at Austin

   Redistribution and use in source and binary forms, with or without
   modification, are permitted provided that the following conditions are
   met:
    - Redistributions of source code must retain the above copyright
      notice, this list of conditions and the following disclaimer.
    - Redistributions in binary form must reproduce the above copyright
      notice, this list of conditions and the following disclaimer in the
      documentation and/or other materials provided with the distribution.
    - Neither the name(s) of the copyright holder(s) nor the names of its
      contributors may be used to endorse or promote products derived
      from this software without specific prior written permission.

   THIS SOFTWARE IS PROVIDED BY THE COPYRIGHT HOLDERS AND CONTRIBUTORS
   "AS IS" AND ANY EXPRESS OR IMPLIED WARRANTIES, INCLUDING, BUT NOT
   LIMITED TO, THE IMPLIED WARRANTIES OF MERCHANTABILITY AND FITNESS FOR
   A PARTICULAR PURPOSE ARE DISCLAIMED. IN NO EVENT SHALL THE COPYRIGHT
   HOLDER OR CONTRIBUTORS BE LIABLE FOR ANY DIRECT, INDIRECT, INCIDENTAL,
   SPECIAL, EXEMPLARY, OR CONSEQUENTIAL DAMAGES (INCLUDING, BUT NOT
   LIMITED TO, PROCUREMENT OF SUBSTITUTE GOODS OR SERVICES; LOSS OF USE,
   DATA, OR PROFITS; OR BUSINESS INTERRUPTION) HOWEVER CAUSED AND ON ANY
   THEORY OF LIABILITY, WHETHER IN CONTRACT, STRICT LIABILITY, OR TORT
   (INCLUDING NEGLIGENCE OR OTHERWISE) ARISING IN ANY WAY OUT OF THE USE
   OF THIS SOFTWARE, EVEN IF ADVISED OF THE POSSIBILITY OF SUCH DAMAGE.

*/

#include "blis.h"

#define FUNCPTR_T unpackm_fp

<<<<<<< HEAD
typedef void (*FUNCPTR_T)(
                           struc_t strucc,
                           doff_t  diagoffc,
                           diag_t  diagc,
                           uplo_t  uploc,
                           trans_t transc,
                           dim_t   m,
                           dim_t   n,
                           dim_t   m_panel,
                           dim_t   n_panel,
                           void*   p, inc_t rs_p, inc_t cs_p,
                                      dim_t pd_p, inc_t ps_p,
                           void*   c, inc_t rs_c, inc_t cs_c,
                           const cntx_t* cntx
                         );
=======
typedef void (*FUNCPTR_T)
     (
       struc_t strucc,
       doff_t  diagoffc,
       diag_t  diagc,
       uplo_t  uploc,
       trans_t transc,
       dim_t   m,
       dim_t   n,
       dim_t   m_panel,
       dim_t   n_panel,
       void*   p, inc_t rs_p, inc_t cs_p,
                  dim_t pd_p, inc_t ps_p,
       void*   c, inc_t rs_c, inc_t cs_c,
       cntx_t* cntx
     );
>>>>>>> 2998bce0

static FUNCPTR_T GENARRAY(ftypes,unpackm_blk_var1);


void bli_unpackm_blk_var1
     (
       const obj_t*  p,
       const obj_t*  c,
       const cntx_t* cntx,
       const cntl_t* cntl,
       const thrinfo_t* thread
     )
{
	num_t     dt_cp     = bli_obj_dt( c );

	// Normally we take the parameters from the source argument. But here,
	// the packm/unpackm framework is not yet solidified enough for us to
	// assume that at this point struc(P) == struc(C), (ie: since
	// densification may have marked P's structure as dense when the root
	// is upper or lower). So, we take the struc field from C, not P.
	struc_t   strucc    = bli_obj_struc( c );
	doff_t    diagoffc  = bli_obj_diag_offset( c );
	diag_t    diagc     = bli_obj_diag( c );
	uplo_t    uploc     = bli_obj_uplo( c );

	// Again, normally the trans argument is on the source matrix. But we
	// know that the packed matrix is not transposed. If there is to be a
	// transposition, it is because C was originally transposed when packed.
	// Thus, we query C for the trans status, not P. Also, we only query
	// the trans status (not the conjugation status), since we probably
	// don't want to un-conjugate if the original matrix was conjugated
	// when packed.
	trans_t   transc    = bli_obj_onlytrans_status( c );

	dim_t     m_c       = bli_obj_length( c );
	dim_t     n_c       = bli_obj_width( c );
	dim_t     m_panel   = bli_obj_panel_length( c );
	dim_t     n_panel   = bli_obj_panel_width( c );

	void*     buf_p     = bli_obj_buffer_at_off( p );
	inc_t     rs_p      = bli_obj_row_stride( p );
	inc_t     cs_p      = bli_obj_col_stride( p );
	dim_t     pd_p      = bli_obj_panel_dim( p );
	inc_t     ps_p      = bli_obj_panel_stride( p );

	void*     buf_c     = bli_obj_buffer_at_off( c );
	inc_t     rs_c      = bli_obj_row_stride( c );
	inc_t     cs_c      = bli_obj_col_stride( c );

	FUNCPTR_T f;

	// Index into the type combination array to extract the correct
	// function pointer.
	f = ftypes[dt_cp];

	// Invoke the function.
	f( strucc,
	   diagoffc,
	   diagc,
	   uploc,
	   transc,
	   m_c,
	   n_c,
	   m_panel,
	   n_panel,
	   buf_p, rs_p, cs_p,
	          pd_p, ps_p,
	   buf_c, rs_c, cs_c,
	   cntx );
}


#undef  GENTFUNC
#define GENTFUNC( ctype, ch, varname ) \
\
void PASTEMAC(ch,varname) \
     ( \
       struc_t strucc, \
       doff_t  diagoffc, \
       diag_t  diagc, \
       uplo_t  uploc, \
       trans_t transc, \
       dim_t   m, \
       dim_t   n, \
       dim_t   m_panel, \
       dim_t   n_panel, \
       void*   p, inc_t rs_p, inc_t cs_p, \
                  dim_t pd_p, inc_t ps_p, \
       void*   c, inc_t rs_c, inc_t cs_c, \
       const cntx_t* cntx  \
     ) \
{ \
	ctype* one    = PASTEMAC(ch,1); \
	ctype* c_cast = c; \
	ctype* p_cast = p; \
	ctype* c_begin; \
	ctype* p_begin; \
\
<<<<<<< HEAD
	dim_t  iter_dim; \
	dim_t  num_iter; \
	dim_t  it, ic, ip; \
    dim_t  ic0, ip0; \
	doff_t ic_inc, ip_inc; \
    doff_t diagoffc_i; \
    doff_t diagoffc_inc; \
	dim_t  panel_len; \
	dim_t  panel_dim_i; \
	dim_t  panel_dim_max; \
	inc_t  vs_c; \
	inc_t  incc, ldc; \
	inc_t  ldp; \
	dim_t* m_panel_full; \
	dim_t* n_panel_full; \
    pack_t schema; \
=======
	dim_t           iter_dim; \
	dim_t           num_iter; \
	dim_t           it, ic, ip; \
	dim_t           ic0, ip0; \
	doff_t          ic_inc, ip_inc; \
	doff_t          diagoffc_i; \
	doff_t          diagoffc_inc; \
	dim_t           panel_len; \
	dim_t           panel_dim_i; \
	dim_t           panel_dim_max; \
	inc_t           vs_c; \
	inc_t           incc, ldc; \
	inc_t           ldp; \
	dim_t*          m_panel_full; \
	dim_t*          n_panel_full; \
	pack_t          schema; \
>>>>>>> 2998bce0
\
\
	/* If c needs a transposition, induce it so that we can more simply
	   express the remaining parameters and code. */ \
	if ( bli_does_trans( transc ) ) \
	{ \
		bli_swap_incs( &rs_c, &cs_c ); \
		bli_negate_diag_offset( &diagoffc ); \
		bli_toggle_uplo( &uploc ); \
		bli_toggle_trans( &transc ); \
	} \
\
	/* If the strides of p indicate row storage, then we are packing to
	   column panels; otherwise, if the strides indicate column storage,
	   we are packing to row panels. */ \
	if ( bli_is_row_stored_f( m_panel, n_panel, rs_p, cs_p ) ) \
	{ \
		/* Prepare to unpack from column panels. */ \
<<<<<<< HEAD
        schema        = BLIS_PACKED_COL_PANELS; \
=======
		schema        = BLIS_PACKED_COL_PANELS; \
>>>>>>> 2998bce0
		iter_dim      = n; \
		panel_len     = m; \
		panel_dim_max = pd_p; \
		incc          = cs_c; \
		ldc           = rs_c; \
		vs_c          = cs_c; \
		diagoffc_inc  = -( doff_t)panel_dim_max; \
		ldp           = rs_p; \
		m_panel_full  = &m; \
		n_panel_full  = &panel_dim_i; \
	} \
	else /* if ( bli_is_col_stored_f( m_panel, n_panel, rs_p, cs_p ) ) */ \
	{ \
		/* Prepare to unpack from row panels. */ \
<<<<<<< HEAD
        schema        = BLIS_PACKED_ROW_PANELS; \
=======
		schema        = BLIS_PACKED_ROW_PANELS; \
>>>>>>> 2998bce0
		iter_dim      = m; \
		panel_len     = n; \
		panel_dim_max = pd_p; \
		incc          = rs_c; \
		ldc           = cs_c; \
		vs_c          = rs_c; \
		diagoffc_inc  = ( doff_t )panel_dim_max; \
		ldp           = cs_p; \
		m_panel_full  = &panel_dim_i; \
		n_panel_full  = &n; \
	} \
\
	num_t dt     = PASTEMAC(ch,type); \
<<<<<<< HEAD
	ukr_t ker_id = bli_is_col_packed( schema ) ? BLIS_UNPACKM_NRXK_KER : BLIS_UNPACKM_MRXK_KER; \
=======
	ukr_t ker_id = bli_is_col_packed( schema ) ? BLIS_UNPACKM_NRXK_KER \
	                                           : BLIS_UNPACKM_MRXK_KER; \
>>>>>>> 2998bce0
\
	/* Query the context for the unpackm kernel corresponding to the current
	   panel dimension, or kernel id. */ \
	PASTECH2(ch,unpackm_cxk,_ker_ft) f = bli_cntx_get_ukr_dt( dt, ker_id, cntx ); \
\
	/* Compute the total number of iterations we'll need. */ \
	num_iter = iter_dim / panel_dim_max + ( iter_dim % panel_dim_max ? 1 : 0 ); \
\
	{ \
		ic0    = 0; \
		ic_inc = panel_dim_max; \
		ip0    = 0; \
		ip_inc = 1; \
	} \
\
	for ( ic  = ic0,    ip  = ip0,    it  = 0; it < num_iter; \
	      ic += ic_inc, ip += ip_inc, it += 1 ) \
	{ \
		panel_dim_i = bli_min( panel_dim_max, iter_dim - ic ); \
\
		diagoffc_i  = diagoffc + (ip  )*diagoffc_inc; \
\
		p_begin     = p_cast + ip * ps_p; \
		c_begin     = c_cast + ic * vs_c; \
\
		/* If the current panel of C intersects the diagonal AND is upper or
		   lower stored, then we must call scal2m. Otherwise, we can use a
		   variant that is oblivious to structure and storage (and thus tends
		   to be faster). */ \
		if ( bli_intersects_diag_n( diagoffc_i, *m_panel_full, *n_panel_full ) && \
		     bli_is_upper_or_lower( uploc ) ) \
		{ \
			PASTEMAC2(ch,scal2m,BLIS_TAPI_EX_SUF) \
			( \
			  diagoffc_i, \
			  diagc, \
			  uploc, \
			  transc, \
			  *m_panel_full, \
			  *n_panel_full, \
			  one, \
			  p_begin, rs_p, cs_p, \
			  c_begin, rs_c, cs_c, \
			  cntx, \
			  NULL  \
			); \
		} \
		else \
		{ \
			/* Pack the current panel. */ \
			f \
			( \
			  BLIS_NO_CONJUGATE, \
<<<<<<< HEAD
              schema, \
=======
			  schema, \
>>>>>>> 2998bce0
			  panel_dim_i, \
			  panel_len, \
			  one, \
			  p_begin,       ldp, \
			  c_begin, incc, ldc, \
			  ( cntx_t* )cntx  \
			); \
		} \
\
		/*PASTEMAC(ch,fprintm)( stdout, "p copied", *m_panel_full, *n_panel_full, \
		                      p_begin, rs_p, cs_p, "%4.1f", "" );*/ \
	} \
\
}

INSERT_GENTFUNC_BASIC0( unpackm_blk_var1 )
<|MERGE_RESOLUTION|>--- conflicted
+++ resolved
@@ -36,23 +36,6 @@
 
 #define FUNCPTR_T unpackm_fp
 
-<<<<<<< HEAD
-typedef void (*FUNCPTR_T)(
-                           struc_t strucc,
-                           doff_t  diagoffc,
-                           diag_t  diagc,
-                           uplo_t  uploc,
-                           trans_t transc,
-                           dim_t   m,
-                           dim_t   n,
-                           dim_t   m_panel,
-                           dim_t   n_panel,
-                           void*   p, inc_t rs_p, inc_t cs_p,
-                                      dim_t pd_p, inc_t ps_p,
-                           void*   c, inc_t rs_c, inc_t cs_c,
-                           const cntx_t* cntx
-                         );
-=======
 typedef void (*FUNCPTR_T)
      (
        struc_t strucc,
@@ -69,7 +52,6 @@
        void*   c, inc_t rs_c, inc_t cs_c,
        cntx_t* cntx
      );
->>>>>>> 2998bce0
 
 static FUNCPTR_T GENARRAY(ftypes,unpackm_blk_var1);
 
@@ -126,19 +108,22 @@
 	f = ftypes[dt_cp];
 
 	// Invoke the function.
-	f( strucc,
-	   diagoffc,
-	   diagc,
-	   uploc,
-	   transc,
-	   m_c,
-	   n_c,
-	   m_panel,
-	   n_panel,
-	   buf_p, rs_p, cs_p,
-	          pd_p, ps_p,
-	   buf_c, rs_c, cs_c,
-	   cntx );
+	f
+	(
+	  strucc,
+	  diagoffc,
+	  diagc,
+	  uploc,
+	  transc,
+	  m_c,
+	  n_c,
+	  m_panel,
+	  n_panel,
+	  buf_p, rs_p, cs_p,
+	         pd_p, ps_p,
+	  buf_c, rs_c, cs_c,
+	  cntx
+	);
 }
 
 
@@ -168,14 +153,13 @@
 	ctype* c_begin; \
 	ctype* p_begin; \
 \
-<<<<<<< HEAD
 	dim_t  iter_dim; \
 	dim_t  num_iter; \
 	dim_t  it, ic, ip; \
-    dim_t  ic0, ip0; \
+	dim_t  ic0, ip0; \
 	doff_t ic_inc, ip_inc; \
-    doff_t diagoffc_i; \
-    doff_t diagoffc_inc; \
+	doff_t diagoffc_i; \
+	doff_t diagoffc_inc; \
 	dim_t  panel_len; \
 	dim_t  panel_dim_i; \
 	dim_t  panel_dim_max; \
@@ -184,25 +168,7 @@
 	inc_t  ldp; \
 	dim_t* m_panel_full; \
 	dim_t* n_panel_full; \
-    pack_t schema; \
-=======
-	dim_t           iter_dim; \
-	dim_t           num_iter; \
-	dim_t           it, ic, ip; \
-	dim_t           ic0, ip0; \
-	doff_t          ic_inc, ip_inc; \
-	doff_t          diagoffc_i; \
-	doff_t          diagoffc_inc; \
-	dim_t           panel_len; \
-	dim_t           panel_dim_i; \
-	dim_t           panel_dim_max; \
-	inc_t           vs_c; \
-	inc_t           incc, ldc; \
-	inc_t           ldp; \
-	dim_t*          m_panel_full; \
-	dim_t*          n_panel_full; \
-	pack_t          schema; \
->>>>>>> 2998bce0
+	pack_t schema; \
 \
 \
 	/* If c needs a transposition, induce it so that we can more simply
@@ -221,11 +187,7 @@
 	if ( bli_is_row_stored_f( m_panel, n_panel, rs_p, cs_p ) ) \
 	{ \
 		/* Prepare to unpack from column panels. */ \
-<<<<<<< HEAD
-        schema        = BLIS_PACKED_COL_PANELS; \
-=======
 		schema        = BLIS_PACKED_COL_PANELS; \
->>>>>>> 2998bce0
 		iter_dim      = n; \
 		panel_len     = m; \
 		panel_dim_max = pd_p; \
@@ -240,11 +202,7 @@
 	else /* if ( bli_is_col_stored_f( m_panel, n_panel, rs_p, cs_p ) ) */ \
 	{ \
 		/* Prepare to unpack from row panels. */ \
-<<<<<<< HEAD
-        schema        = BLIS_PACKED_ROW_PANELS; \
-=======
 		schema        = BLIS_PACKED_ROW_PANELS; \
->>>>>>> 2998bce0
 		iter_dim      = m; \
 		panel_len     = n; \
 		panel_dim_max = pd_p; \
@@ -258,12 +216,8 @@
 	} \
 \
 	num_t dt     = PASTEMAC(ch,type); \
-<<<<<<< HEAD
-	ukr_t ker_id = bli_is_col_packed( schema ) ? BLIS_UNPACKM_NRXK_KER : BLIS_UNPACKM_MRXK_KER; \
-=======
 	ukr_t ker_id = bli_is_col_packed( schema ) ? BLIS_UNPACKM_NRXK_KER \
 	                                           : BLIS_UNPACKM_MRXK_KER; \
->>>>>>> 2998bce0
 \
 	/* Query the context for the unpackm kernel corresponding to the current
 	   panel dimension, or kernel id. */ \
@@ -317,11 +271,7 @@
 			f \
 			( \
 			  BLIS_NO_CONJUGATE, \
-<<<<<<< HEAD
-              schema, \
-=======
 			  schema, \
->>>>>>> 2998bce0
 			  panel_dim_i, \
 			  panel_len, \
 			  one, \
