--- conflicted
+++ resolved
@@ -60,11 +60,7 @@
 	f = bli_cntl_unpackm_params_var_func( cntl );
 
 	// Invoke the variant.
-<<<<<<< HEAD
     if ( bli_thread_am_chief( thread ) )
-=======
-	if ( bli_thread_am_ochief( thread ) )
->>>>>>> 9b1beec6
 	{
 		f
 		(
