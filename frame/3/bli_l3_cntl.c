/*

   BLIS
   An object-based framework for developing high-performance BLAS-like
   libraries.

   Copyright (C) 2014, The University of Texas at Austin
   Copyright (C) 2018 - 2023, Advanced Micro Devices, Inc. All rights reserved.

   Redistribution and use in source and binary forms, with or without
   modification, are permitted provided that the following conditions are
   met:
    - Redistributions of source code must retain the above copyright
      notice, this list of conditions and the following disclaimer.
    - Redistributions in binary form must reproduce the above copyright
      notice, this list of conditions and the following disclaimer in the
      documentation and/or other materials provided with the distribution.
    - Neither the name(s) of the copyright holder(s) nor the names of its
      contributors may be used to endorse or promote products derived
      from this software without specific prior written permission.

   THIS SOFTWARE IS PROVIDED BY THE COPYRIGHT HOLDERS AND CONTRIBUTORS
   "AS IS" AND ANY EXPRESS OR IMPLIED WARRANTIES, INCLUDING, BUT NOT
   LIMITED TO, THE IMPLIED WARRANTIES OF MERCHANTABILITY AND FITNESS FOR
   A PARTICULAR PURPOSE ARE DISCLAIMED. IN NO EVENT SHALL THE COPYRIGHT
   HOLDER OR CONTRIBUTORS BE LIABLE FOR ANY DIRECT, INDIRECT, INCIDENTAL,
   SPECIAL, EXEMPLARY, OR CONSEQUENTIAL DAMAGES (INCLUDING, BUT NOT
   LIMITED TO, PROCUREMENT OF SUBSTITUTE GOODS OR SERVICES; LOSS OF USE,
   DATA, OR PROFITS; OR BUSINESS INTERRUPTION) HOWEVER CAUSED AND ON ANY
   THEORY OF LIABILITY, WHETHER IN CONTRACT, STRICT LIABILITY, OR TORT
   (INCLUDING NEGLIGENCE OR OTHERWISE) ARISING IN ANY WAY OUT OF THE USE
   OF THIS SOFTWARE, EVEN IF ADVISED OF THE POSSIBILITY OF SUCH DAMAGE.

*/

#include "blis.h"


void bli_l3_cntl_create_if
     (
             opid_t   family,
             pack_t   schema_a,
             pack_t   schema_b,
       const obj_t*   a,
       const obj_t*   b,
       const obj_t*   c,
             pool_t*  pool,
       const cntl_t*  cntl_orig,
             cntl_t** cntl_use
     )
{
	// If the control tree pointer is NULL, we construct a default
	// tree as a function of the operation family.
	if ( cntl_orig == NULL )
	{
		if ( family == BLIS_GEMM ||
<<<<<<< HEAD
		     family == BLIS_GEMMT ||
		     family == BLIS_TRMM )
=======
		     family == BLIS_HERK ||
		     family == BLIS_TRMM ||
		     family == BLIS_GEMMT)
>>>>>>> fb2a6827
		{
			*cntl_use = bli_gemm_cntl_create
			(
			  pool,
			  family,
			  schema_a,
			  schema_b,
			  bli_obj_ker_fn( c )
			);
		}
		else // if ( family == BLIS_TRSM )
		{
			side_t side;

			// NOTE: We no longer ever use right-sided trsm, and therefore this
			// function will only ever get called with side = BLIS_LEFT, which
			// means that in the future, we can remove the a, b, and c operands
			// from the function signature. (This assumes that the call to
			// bli_obj_ker_fn( c ) is replaced in some future reorganization
			// that moves the .ker_fn argument from obj_t to, say, the rntm_t.)
			if ( bli_obj_is_triangular( a ) ) side = BLIS_LEFT;
			else                              side = BLIS_RIGHT;

			*cntl_use = bli_trsm_cntl_create
			(
			  pool,
			  side,
			  schema_a,
			  schema_b,
			  bli_obj_ker_fn( c )
			);
		}
	}
	else
	{
		// If the user provided a control tree, create a copy and use it
		// instead (so that threads can use its local tree as a place to
		// cache things like pack mem_t entries).
		*cntl_use = bli_cntl_copy( pool, cntl_orig );

		// Recursively set the family fields of the newly copied control tree
		// nodes.
		bli_cntl_mark_family( family, *cntl_use );
	}
}

void bli_l3_cntl_free
     (
       pool_t* pool,
       cntl_t* cntl_use
     )
{
	// NOTE: We don't actually need to call separate _cntl_free() functions
	// for gemm and trsm; it is merely an unnecessary mirroring of behavior
	// from the _create() side (which must call different functions based
	// on the family).

	opid_t family = bli_cntl_family( cntl_use );

	if ( family == BLIS_GEMM ||
	     family == BLIS_GEMMT ||
	     family == BLIS_TRMM )
	{
		bli_gemm_cntl_free( pool, cntl_use );
	}
	else // if ( family == BLIS_TRSM )
	{
		bli_trsm_cntl_free( pool, cntl_use );
	}
}
<|MERGE_RESOLUTION|>--- conflicted
+++ resolved
@@ -38,15 +38,15 @@
 
 void bli_l3_cntl_create_if
      (
-             opid_t   family,
-             pack_t   schema_a,
-             pack_t   schema_b,
-       const obj_t*   a,
-       const obj_t*   b,
-       const obj_t*   c,
-             pool_t*  pool,
-       const cntl_t*  cntl_orig,
-             cntl_t** cntl_use
+       opid_t   family,
+       pack_t   schema_a,
+       pack_t   schema_b,
+       obj_t*   a,
+       obj_t*   b,
+       obj_t*   c,
+       rntm_t*  rntm,
+       cntl_t*  cntl_orig,
+       cntl_t** cntl_use
      )
 {
 	// If the control tree pointer is NULL, we construct a default
@@ -54,45 +54,20 @@
 	if ( cntl_orig == NULL )
 	{
 		if ( family == BLIS_GEMM ||
-<<<<<<< HEAD
-		     family == BLIS_GEMMT ||
-		     family == BLIS_TRMM )
-=======
 		     family == BLIS_HERK ||
 		     family == BLIS_TRMM ||
 		     family == BLIS_GEMMT)
->>>>>>> fb2a6827
 		{
-			*cntl_use = bli_gemm_cntl_create
-			(
-			  pool,
-			  family,
-			  schema_a,
-			  schema_b,
-			  bli_obj_ker_fn( c )
-			);
+			*cntl_use = bli_gemm_cntl_create( rntm, family, schema_a, schema_b );
 		}
 		else // if ( family == BLIS_TRSM )
 		{
 			side_t side;
 
-			// NOTE: We no longer ever use right-sided trsm, and therefore this
-			// function will only ever get called with side = BLIS_LEFT, which
-			// means that in the future, we can remove the a, b, and c operands
-			// from the function signature. (This assumes that the call to
-			// bli_obj_ker_fn( c ) is replaced in some future reorganization
-			// that moves the .ker_fn argument from obj_t to, say, the rntm_t.)
 			if ( bli_obj_is_triangular( a ) ) side = BLIS_LEFT;
 			else                              side = BLIS_RIGHT;
 
-			*cntl_use = bli_trsm_cntl_create
-			(
-			  pool,
-			  side,
-			  schema_a,
-			  schema_b,
-			  bli_obj_ker_fn( c )
-			);
+			*cntl_use = bli_trsm_cntl_create( rntm, side, schema_a, schema_b );
 		}
 	}
 	else
@@ -100,7 +75,7 @@
 		// If the user provided a control tree, create a copy and use it
 		// instead (so that threads can use its local tree as a place to
 		// cache things like pack mem_t entries).
-		*cntl_use = bli_cntl_copy( pool, cntl_orig );
+		*cntl_use = bli_cntl_copy( rntm, cntl_orig );
 
 		// Recursively set the family fields of the newly copied control tree
 		// nodes.
@@ -110,8 +85,9 @@
 
 void bli_l3_cntl_free
      (
-       pool_t* pool,
-       cntl_t* cntl_use
+       rntm_t*    rntm,
+       cntl_t*    cntl_use,
+       thrinfo_t* thread
      )
 {
 	// NOTE: We don't actually need to call separate _cntl_free() functions
@@ -122,13 +98,13 @@
 	opid_t family = bli_cntl_family( cntl_use );
 
 	if ( family == BLIS_GEMM ||
-	     family == BLIS_GEMMT ||
+	     family == BLIS_HERK ||
 	     family == BLIS_TRMM )
 	{
-		bli_gemm_cntl_free( pool, cntl_use );
+		bli_gemm_cntl_free( rntm, cntl_use, thread );
 	}
 	else // if ( family == BLIS_TRSM )
 	{
-		bli_trsm_cntl_free( pool, cntl_use );
+		bli_trsm_cntl_free( rntm, cntl_use, thread );
 	}
 }
