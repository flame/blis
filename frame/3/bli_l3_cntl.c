/*

   BLIS
   An object-based framework for developing high-performance BLAS-like
   libraries.

   Copyright (C) 2014, The University of Texas at Austin
   Copyright (C) 2018 - 2023, Advanced Micro Devices, Inc. All rights reserved.

   Redistribution and use in source and binary forms, with or without
   modification, are permitted provided that the following conditions are
   met:
    - Redistributions of source code must retain the above copyright
      notice, this list of conditions and the following disclaimer.
    - Redistributions in binary form must reproduce the above copyright
      notice, this list of conditions and the following disclaimer in the
      documentation and/or other materials provided with the distribution.
    - Neither the name(s) of the copyright holder(s) nor the names of its
      contributors may be used to endorse or promote products derived
      from this software without specific prior written permission.

   THIS SOFTWARE IS PROVIDED BY THE COPYRIGHT HOLDERS AND CONTRIBUTORS
   "AS IS" AND ANY EXPRESS OR IMPLIED WARRANTIES, INCLUDING, BUT NOT
   LIMITED TO, THE IMPLIED WARRANTIES OF MERCHANTABILITY AND FITNESS FOR
   A PARTICULAR PURPOSE ARE DISCLAIMED. IN NO EVENT SHALL THE COPYRIGHT
   HOLDER OR CONTRIBUTORS BE LIABLE FOR ANY DIRECT, INDIRECT, INCIDENTAL,
   SPECIAL, EXEMPLARY, OR CONSEQUENTIAL DAMAGES (INCLUDING, BUT NOT
   LIMITED TO, PROCUREMENT OF SUBSTITUTE GOODS OR SERVICES; LOSS OF USE,
   DATA, OR PROFITS; OR BUSINESS INTERRUPTION) HOWEVER CAUSED AND ON ANY
   THEORY OF LIABILITY, WHETHER IN CONTRACT, STRICT LIABILITY, OR TORT
   (INCLUDING NEGLIGENCE OR OTHERWISE) ARISING IN ANY WAY OUT OF THE USE
   OF THIS SOFTWARE, EVEN IF ADVISED OF THE POSSIBILITY OF SUCH DAMAGE.

*/

#include "blis.h"


void bli_l3_cntl_create_if
     (
             opid_t   family,
             pack_t   schema_a,
             pack_t   schema_b,
       const obj_t*   a,
       const obj_t*   b,
       const obj_t*   c,
             pool_t*  pool,
       const cntl_t*  cntl_orig,
             cntl_t** cntl_use
     )
{
	// If the control tree pointer is NULL, we construct a default
	// tree as a function of the operation family.
	if ( cntl_orig == NULL )
	{
		if ( family == BLIS_GEMM ||
<<<<<<< HEAD
		     family == BLIS_GEMMT ||
		     family == BLIS_TRMM )
=======
		     family == BLIS_HERK ||
		     family == BLIS_TRMM ||
		     family == BLIS_GEMMT)
>>>>>>> fb2a6827
		{
			*cntl_use = bli_gemm_cntl_create
			(
			  pool,
			  family,
			  schema_a,
			  schema_b,
			  bli_obj_ker_fn( c )
			);
		}
		else // if ( family == BLIS_TRSM )
		{
			side_t side;

			// NOTE: We no longer ever use right-sided trsm, and therefore this
			// function will only ever get called with side = BLIS_LEFT, which
			// means that in the future, we can remove the a, b, and c operands
			// from the function signature. (This assumes that the call to
			// bli_obj_ker_fn( c ) is replaced in some future reorganization
			// that moves the .ker_fn argument from obj_t to, say, the rntm_t.)
			if ( bli_obj_is_triangular( a ) ) side = BLIS_LEFT;
			else                              side = BLIS_RIGHT;

			*cntl_use = bli_trsm_cntl_create
			(
			  pool,
			  side,
			  schema_a,
			  schema_b,
			  bli_obj_ker_fn( c )
			);
		}
	}
	else
	{
		// If the user provided a control tree, create a copy and use it
		// instead (so that threads can use its local tree as a place to
		// cache things like pack mem_t entries).
		*cntl_use = bli_cntl_copy( pool, cntl_orig );

		// Recursively set the family fields of the newly copied control tree
		// nodes.
		bli_cntl_mark_family( family, *cntl_use );
	}
}

void bli_l3_cntl_free
     (
       pool_t* pool,
       cntl_t* cntl_use
     )
{
	// NOTE: We don't actually need to call separate _cntl_free() functions
	// for gemm and trsm; it is merely an unnecessary mirroring of behavior
	// from the _create() side (which must call different functions based
	// on the family).

	opid_t family = bli_cntl_family( cntl_use );

	if ( family == BLIS_GEMM ||
	     family == BLIS_GEMMT ||
	     family == BLIS_TRMM )
	{
		bli_gemm_cntl_free( pool, cntl_use );
	}
	else // if ( family == BLIS_TRSM )
	{
		bli_trsm_cntl_free( pool, cntl_use );
	}
}
<|MERGE_RESOLUTION|>--- conflicted
+++ resolved
@@ -54,14 +54,9 @@
 	if ( cntl_orig == NULL )
 	{
 		if ( family == BLIS_GEMM ||
-<<<<<<< HEAD
-		     family == BLIS_GEMMT ||
-		     family == BLIS_TRMM )
-=======
 		     family == BLIS_HERK ||
 		     family == BLIS_TRMM ||
 		     family == BLIS_GEMMT)
->>>>>>> fb2a6827
 		{
 			*cntl_use = bli_gemm_cntl_create
 			(
