/*

   BLIS
   An object-based framework for developing high-performance BLAS-like
   libraries.

   Copyright (C) 2014, The University of Texas at Austin

   Redistribution and use in source and binary forms, with or without
   modification, are permitted provided that the following conditions are
   met:
    - Redistributions of source code must retain the above copyright
      notice, this list of conditions and the following disclaimer.
    - Redistributions in binary form must reproduce the above copyright
      notice, this list of conditions and the following disclaimer in the
      documentation and/or other materials provided with the distribution.
    - Neither the name(s) of the copyright holder(s) nor the names of its
      contributors may be used to endorse or promote products derived
      from this software without specific prior written permission.

   THIS SOFTWARE IS PROVIDED BY THE COPYRIGHT HOLDERS AND CONTRIBUTORS
   "AS IS" AND ANY EXPRESS OR IMPLIED WARRANTIES, INCLUDING, BUT NOT
   LIMITED TO, THE IMPLIED WARRANTIES OF MERCHANTABILITY AND FITNESS FOR
   A PARTICULAR PURPOSE ARE DISCLAIMED. IN NO EVENT SHALL THE COPYRIGHT
   HOLDER OR CONTRIBUTORS BE LIABLE FOR ANY DIRECT, INDIRECT, INCIDENTAL,
   SPECIAL, EXEMPLARY, OR CONSEQUENTIAL DAMAGES (INCLUDING, BUT NOT
   LIMITED TO, PROCUREMENT OF SUBSTITUTE GOODS OR SERVICES; LOSS OF USE,
   DATA, OR PROFITS; OR BUSINESS INTERRUPTION) HOWEVER CAUSED AND ON ANY
   THEORY OF LIABILITY, WHETHER IN CONTRACT, STRICT LIABILITY, OR TORT
   (INCLUDING NEGLIGENCE OR OTHERWISE) ARISING IN ANY WAY OUT OF THE USE
   OF THIS SOFTWARE, EVEN IF ADVISED OF THE POSSIBILITY OF SUCH DAMAGE.

*/

#include "blis.h"

#undef  GENTFUNC
#define GENTFUNC( ctype, ch, opname, tname, kerid ) \
\
void PASTEMAC(ch,opname) \
     ( \
             dim_t      m, \
             dim_t      n, \
             dim_t      k, \
       const ctype*     alpha, \
       const ctype*     a, \
       const ctype*     b, \
       const ctype*     beta, \
             ctype*     c, inc_t rs_c, inc_t cs_c, \
             auxinfo_t* data, \
       const cntx_t*    cntx  \
     ) \
{ \
	bli_init_once(); \
\
	const num_t dt = PASTEMAC(ch,type); \
\
	/* Query the context for the function address of the current
	   datatype's micro-kernel. */ \
<<<<<<< HEAD
	PASTECH2(ch,tname,_ukr_ft) f = bli_cntx_get_ukr_dt( dt, kerid, cntx ); \
=======
	PASTECH(tname,_ukr_ft) f = bli_cntx_get_l3_vir_ukr_dt( dt, kerid, cntx ); \
>>>>>>> 89b7863f
\
	/* Invoke the typed function for the given datatype. */ \
	f \
	( \
	  m, \
	  n, \
	  k, \
	  alpha, \
	  a, \
	  b, \
	  beta, \
	  c, rs_c, cs_c, \
	  data, \
	  cntx  \
	); \
} \

INSERT_GENTFUNC_BASIC( gemm_ukernel, gemm, BLIS_GEMM_UKR )


#undef  GENTFUNC
#define GENTFUNC( ctype, ch, opname, tname, kerid ) \
\
void PASTEMAC(ch,opname) \
     ( \
             dim_t      m, \
             dim_t      n, \
             dim_t      k, \
       const ctype*     alpha, \
       const ctype*     a1x, \
       const ctype*     a11, \
       const ctype*     bx1, \
             ctype*     b11, \
             ctype*     c11, inc_t rs_c, inc_t cs_c, \
             auxinfo_t* data, \
       const cntx_t*    cntx  \
     ) \
{ \
	bli_init_once(); \
\
	const num_t dt = PASTEMAC(ch,type); \
\
	/* Query the context for the function address of the current
	   datatype's micro-kernel. */ \
<<<<<<< HEAD
	PASTECH2(ch,tname,_ukr_ft) f = bli_cntx_get_ukr_dt( dt, kerid, cntx ); \
=======
	PASTECH(tname,_ukr_ft) f = bli_cntx_get_l3_vir_ukr_dt( dt, kerid, cntx ); \
>>>>>>> 89b7863f
\
	/* Invoke the typed function for the given datatype. */ \
	f \
	( \
	  m, \
	  n, \
	  k, \
	  alpha, \
	  a1x, \
	  a11, \
	  bx1, \
	  b11, \
	  c11, rs_c, cs_c, \
	  data, \
	  cntx  \
	); \
} \

INSERT_GENTFUNC_BASIC( gemmtrsm_l_ukernel, gemmtrsm, BLIS_GEMMTRSM_L_UKR )
INSERT_GENTFUNC_BASIC( gemmtrsm_u_ukernel, gemmtrsm, BLIS_GEMMTRSM_U_UKR )


#undef  GENTFUNC
#define GENTFUNC( ctype, ch, opname, tname, kerid ) \
\
void PASTEMAC(ch,opname) \
     ( \
       const ctype*     a, \
             ctype*     b, \
             ctype*     c, inc_t rs_c, inc_t cs_c, \
             auxinfo_t* data, \
       const cntx_t*    cntx  \
     ) \
{ \
	bli_init_once(); \
\
	const num_t dt = PASTEMAC(ch,type); \
\
	/* Query the context for the function address of the current
	   datatype's micro-kernel. */ \
<<<<<<< HEAD
	PASTECH2(ch,tname,_ukr_ft) f = bli_cntx_get_ukr_dt( dt, kerid, cntx ); \
=======
	PASTECH(tname,_ukr_ft) f = bli_cntx_get_l3_vir_ukr_dt( dt, kerid, cntx ); \
>>>>>>> 89b7863f
\
	/* Invoke the typed function for the given datatype. */ \
	f \
	( \
	  a, \
	  b, \
	  c, rs_c, cs_c, \
	  data, \
	  cntx  \
	); \
} \

INSERT_GENTFUNC_BASIC( trsm_l_ukernel, trsm, BLIS_TRSM_L_UKR )
INSERT_GENTFUNC_BASIC( trsm_u_ukernel, trsm, BLIS_TRSM_U_UKR )
<|MERGE_RESOLUTION|>--- conflicted
+++ resolved
@@ -57,11 +57,7 @@
 \
 	/* Query the context for the function address of the current
 	   datatype's micro-kernel. */ \
-<<<<<<< HEAD
-	PASTECH2(ch,tname,_ukr_ft) f = bli_cntx_get_ukr_dt( dt, kerid, cntx ); \
-=======
-	PASTECH(tname,_ukr_ft) f = bli_cntx_get_l3_vir_ukr_dt( dt, kerid, cntx ); \
->>>>>>> 89b7863f
+	PASTECH(tname,_ukr_ft) f = bli_cntx_get_ukr_dt( dt, kerid, cntx ); \
 \
 	/* Invoke the typed function for the given datatype. */ \
 	f \
@@ -106,11 +102,7 @@
 \
 	/* Query the context for the function address of the current
 	   datatype's micro-kernel. */ \
-<<<<<<< HEAD
-	PASTECH2(ch,tname,_ukr_ft) f = bli_cntx_get_ukr_dt( dt, kerid, cntx ); \
-=======
-	PASTECH(tname,_ukr_ft) f = bli_cntx_get_l3_vir_ukr_dt( dt, kerid, cntx ); \
->>>>>>> 89b7863f
+	PASTECH(tname,_ukr_ft) f = bli_cntx_get_ukr_dt( dt, kerid, cntx ); \
 \
 	/* Invoke the typed function for the given datatype. */ \
 	f \
@@ -151,11 +143,7 @@
 \
 	/* Query the context for the function address of the current
 	   datatype's micro-kernel. */ \
-<<<<<<< HEAD
-	PASTECH2(ch,tname,_ukr_ft) f = bli_cntx_get_ukr_dt( dt, kerid, cntx ); \
-=======
-	PASTECH(tname,_ukr_ft) f = bli_cntx_get_l3_vir_ukr_dt( dt, kerid, cntx ); \
->>>>>>> 89b7863f
+	PASTECH(tname,_ukr_ft) f = bli_cntx_get_ukr_dt( dt, kerid, cntx ); \
 \
 	/* Invoke the typed function for the given datatype. */ \
 	f \
