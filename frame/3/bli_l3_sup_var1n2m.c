--- conflicted
+++ resolved
@@ -54,7 +54,7 @@
 {
 	const num_t  dt      = bli_obj_dt( c );
 
-    const dim_t  dt_size = bli_dt_size( dt );
+	const dim_t  dt_size = bli_dt_size( dt );
 
 	      bool   packa   = bli_rntm_pack_a( rntm );
 	      bool   packb   = bli_rntm_pack_b( rntm );
@@ -136,7 +136,6 @@
 	   n are assumed to be registered to the "non-primary" group associated
 	   with the ("non-primary") anti-preference. Note that this pattern holds
 	   regardless of whether the mkernel set has a row or column preference.)
-<<<<<<< HEAD
 	   See bli_l3_sup_int.c for a higher-level view of how this choice is made. */
 	stor_id = bli_stor3_trans( stor_id );
 
@@ -147,7 +146,10 @@
 	const dim_t MC0 = bli_cntx_get_l3_sup_blksz_def_dt( dt, BLIS_MC, cntx );
 	const dim_t KC0 = bli_cntx_get_l3_sup_blksz_def_dt( dt, BLIS_KC, cntx );
 
-	dim_t KC;
+	/* Disable modification of KC since it seems to negatively impact certain operations (#644). */
+	dim_t KC = KC0;
+
+	/*
 	if      ( packa && packb )
 	{
 		KC = KC0;
@@ -172,7 +174,7 @@
 		          stor_id == BLIS_CCR    ) KC = (( KC0 / 4 ) / 4 ) * 4;
 		else                               KC = KC0;
 	}
-	else /* if ( !packa && !packb ) */
+	else *//* if ( !packa && !packb ) *//*
 	{
 		if      ( FALSE                  ) KC = KC0;
 		else if ( stor_id == BLIS_RRC ||
@@ -183,59 +185,8 @@
 		else if ( m <= 4*MR && n <= 4*NR ) KC = KC0 / 4;
 		else                               KC = (( KC0 / 5 ) / 4 ) * 4;
 	}
-
-=======
-	   See bli_l3_sup_int.c for a higher-level view of how this choice is made. */ \
-	stor_id = bli_stor3_trans( stor_id ); \
-\
-	/* Query the context for various blocksizes. */ \
-	const dim_t NR  = bli_cntx_get_l3_sup_blksz_def_dt( dt, BLIS_NR, cntx ); \
-	const dim_t MR  = bli_cntx_get_l3_sup_blksz_def_dt( dt, BLIS_MR, cntx ); \
-	const dim_t NC0 = bli_cntx_get_l3_sup_blksz_def_dt( dt, BLIS_NC, cntx ); \
-	const dim_t MC0 = bli_cntx_get_l3_sup_blksz_def_dt( dt, BLIS_MC, cntx ); \
-	const dim_t KC0 = bli_cntx_get_l3_sup_blksz_def_dt( dt, BLIS_KC, cntx ); \
-\
-	/* Disable modification of KC since it seems to negatively impact certain operations (#644). */ \
-	dim_t KC = KC0; \
-	/* \
-	dim_t KC; \
-	if      ( packa && packb ) \
-	{ \
-		KC = KC0; \
-	} \
-	else if ( packb ) \
-	{ \
-		if      ( stor_id == BLIS_RRR || \
-				  stor_id == BLIS_CCC    ) KC = KC0; \
-		else if ( stor_id == BLIS_RRC || \
-				  stor_id == BLIS_CRC    ) KC = KC0; \
-		else if ( stor_id == BLIS_RCR || \
-		          stor_id == BLIS_CCR    ) KC = (( KC0 / 4 ) / 4 ) * 4; \
-		else                               KC = KC0; \
-	} \
-	else if ( packa ) \
-	{ \
-		if      ( stor_id == BLIS_RRR || \
-				  stor_id == BLIS_CCC    ) KC = (( KC0 / 2 ) / 2 ) * 2; \
-		else if ( stor_id == BLIS_RRC || \
-				  stor_id == BLIS_CRC    ) KC = KC0; \
-		else if ( stor_id == BLIS_RCR || \
-		          stor_id == BLIS_CCR    ) KC = (( KC0 / 4 ) / 4 ) * 4; \
-		else                               KC = KC0; \
-	} \
-	else *//* if ( !packa && !packb ) *//* \
-	{ \
-		if      ( FALSE                  ) KC = KC0; \
-		else if ( stor_id == BLIS_RRC || \
-				  stor_id == BLIS_CRC    ) KC = KC0; \
-		else if ( m <=   MR && n <=   NR ) KC = KC0; \
-		else if ( m <= 2*MR && n <= 2*NR ) KC = KC0 / 2; \
-		else if ( m <= 3*MR && n <= 3*NR ) KC = (( KC0 / 3 ) / 4 ) * 4; \
-		else if ( m <= 4*MR && n <= 4*NR ) KC = KC0 / 4; \
-		else                               KC = (( KC0 / 5 ) / 4 ) * 4; \
-	}*/ \
-\
->>>>>>> a87eae2b
+	*/
+
 	/* Nudge NC up to a multiple of MR and MC up to a multiple of NR.
 	   NOTE: This is unique to variant 1 (ie: not performed in variant 2)
 	   because MC % MR == 0 and NC % NR == 0 is already enforced at runtime. */
@@ -273,7 +224,7 @@
 	const char* a_00       = buf_a;
 	const char* b_00       = buf_b;
 	      char* c_00       = buf_c;
-    const void* one        = bli_obj_buffer_for_const( dt, &BLIS_ONE );
+	const void* one        = bli_obj_buffer_for_const( dt, &BLIS_ONE );
 
 	auxinfo_t aux;
 
@@ -293,19 +244,8 @@
 	   That is, this panel-block algorithm partitions an NC x KC submatrix
 	   of A to be packed in the 4th loop, and a KC x MC submatrix of B
 	   to be packed in the 3rd loop. */
-	/*                                  5thloop  4thloop         packa  3rdloop         packb  2ndloop  1stloop  ukrloop */
-	bszid_t bszids_nopack[6] = { BLIS_NC, BLIS_KC,               BLIS_MC,               BLIS_NR, BLIS_MR, BLIS_KR };
-	bszid_t bszids_packa [7] = { BLIS_NC, BLIS_KC, BLIS_NO_PART, BLIS_MC,               BLIS_NR, BLIS_MR, BLIS_KR };
-	bszid_t bszids_packb [7] = { BLIS_NC, BLIS_KC,               BLIS_MC, BLIS_NO_PART, BLIS_NR, BLIS_MR, BLIS_KR };
-	bszid_t bszids_packab[8] = { BLIS_NC, BLIS_KC, BLIS_NO_PART, BLIS_MC, BLIS_NO_PART, BLIS_NR, BLIS_MR, BLIS_KR };
-	bszid_t* bszids;
-\
-	/* Set the bszids pointer to the correct bszids array above based on which
-	   matrices (if any) are being packed. */
-	if ( packa ) { if ( packb ) bszids = bszids_packab;
-	               else         bszids = bszids_packa; }
-	else         { if ( packb ) bszids = bszids_packb;
-	               else         bszids = bszids_nopack; }
+	/*                    5thloop  4thloop         packa  3rdloop         packb  2ndloop  1stloop  ukrloop */
+	bszid_t bszids[8] = { BLIS_NC, BLIS_KC, BLIS_NO_PART, BLIS_MC, BLIS_NO_PART, BLIS_NR, BLIS_MR, BLIS_KR };
 \
 	/* Determine whether we are using more than one thread. */
 	const bool is_mt = ( bli_rntm_calc_num_threads( rntm ) > 1 );
@@ -326,21 +266,15 @@
 	         thread_pc = bli_thrinfo_sub_node( thread_jc );
 	bli_thrinfo_sup_grow( rntm, bszids_pc, thread_pc );
 
-	bszid_t* bszids_pa;
-	if ( packa ) { bszids_pa = &bszids_pc[1];
-	               thread_pa = bli_thrinfo_sub_node( thread_pc ); }
-	else         { bszids_pa = &bszids_pc[0];
-	               thread_pa = thread_pc; }
+	bszid_t* bszids_pa = &bszids_pc[1];
+	         thread_pa = bli_thrinfo_sub_node( thread_pc );
 
 	bszid_t* bszids_ic = &bszids_pa[1];
 	         thread_ic = bli_thrinfo_sub_node( thread_pa );
 	bli_thrinfo_sup_grow( rntm, bszids_ic, thread_ic );
 
-	bszid_t* bszids_pb;
-	if ( packb ) { bszids_pb = &bszids_ic[1];
-				   thread_pb = bli_thrinfo_sub_node( thread_ic ); }
-	else         { bszids_pb = &bszids_ic[0];
-				   thread_pb = thread_ic; }
+	bszid_t* bszids_pb = &bszids_ic[1];
+	         thread_pb = bli_thrinfo_sub_node( thread_ic );
 
 	bszid_t* bszids_jr = &bszids_pb[1];
 	         thread_jr = bli_thrinfo_sub_node( thread_pb );
@@ -402,16 +336,16 @@
 			  BLIS_BUFFER_FOR_B_PANEL, /* This algorithm packs matrix A to */
 			  stor_id,                 /* a "panel of B".                  */
 			  BLIS_NO_TRANSPOSE,
-              dt,
+			  dt,
 			  NC,     KC,       /* This "panel of B" is (at most) NC x KC. */
 			  nc_cur, kc_cur, MR,
 			  one,
 			  a_pc,   rs_a,      cs_a,
 			  ( void** )&a_use, &rs_a_use, &cs_a_use,
 			                    &ps_a_use,
-              cntx,
-              rntm,
-              &mem_a,
+			  cntx,
+			  rntm,
+			  &mem_a,
 			  thread_pa
 			);
 
@@ -460,16 +394,16 @@
 				  BLIS_BUFFER_FOR_A_BLOCK, /* This algorithm packs matrix B to */
 				  stor_id,                 /* a "block of A".                  */
 				  BLIS_NO_TRANSPOSE,
-                  dt,
+				  dt,
 				  MC,     KC,       /* This "block of A" is (at most) KC x MC. */
 				  mc_cur, kc_cur, NR,
 				  one,
 				  b_ic,   cs_b,      rs_b,
 				  ( void** )&b_use, &cs_b_use, &rs_b_use,
 				                    &ps_b_use,
-                  cntx,
-                  rntm,
-                  &mem_b,
+				  cntx,
+				  rntm,
+				  &mem_b,
 				  thread_pb
 				);
 
@@ -550,15 +484,15 @@
 	bli_packm_sup_finalize_mem
 	(
 	  packa,
-      rntm,
-      &mem_a,
+	  rntm,
+	  &mem_a,
 	  thread_pa
 	);
 	bli_packm_sup_finalize_mem
 	(
 	  packb,
-      rntm,
-      &mem_b,
+	  rntm,
+	  &mem_b,
 	  thread_pb
 	);
 
@@ -589,7 +523,7 @@
      )
 {
 	const num_t  dt      = bli_obj_dt( c );
-    const dim_t  dt_size = bli_dt_size( dt );
+	const dim_t  dt_size = bli_dt_size( dt );
 
 	      bool   packa   = bli_rntm_pack_a( rntm );
 	      bool   packb   = bli_rntm_pack_b( rntm );
@@ -650,18 +584,18 @@
 	bli_gemmsup_ref_var1n2m_opt_cases( dt, &trans, packa, packb, &stor_id, cntx );
 #endif
 
-    if ( bli_is_trans( trans ) )
-    {
-              bool   packtmp = packa; packa = packb; packb = packtmp;
-              conj_t conjtmp = conja; conja = conjb; conjb = conjtmp;
-              dim_t  len_tmp =     m;     m =     n;     n = len_tmp;
-        const void*  buf_tmp = buf_a; buf_a = buf_b; buf_b = buf_tmp;
-              inc_t  str_tmp =  rs_a;  rs_a =  cs_b;  cs_b = str_tmp;
-                     str_tmp =  cs_a;  cs_a =  rs_b;  rs_b = str_tmp;
-                     str_tmp =  rs_c;  rs_c =  cs_c;  cs_c = str_tmp;
-
-        stor_id = bli_stor3_trans( stor_id );
-    }
+	if ( bli_is_trans( trans ) )
+	{
+		      bool   packtmp = packa; packa = packb; packb = packtmp;
+		      conj_t conjtmp = conja; conja = conjb; conjb = conjtmp;
+		      dim_t  len_tmp =     m;     m =     n;     n = len_tmp;
+		const void*  buf_tmp = buf_a; buf_a = buf_b; buf_b = buf_tmp;
+		      inc_t  str_tmp =  rs_a;  rs_a =  cs_b;  cs_b = str_tmp;
+		             str_tmp =  cs_a;  cs_a =  rs_b;  rs_b = str_tmp;
+		             str_tmp =  rs_c;  rs_c =  cs_c;  cs_c = str_tmp;
+
+		stor_id = bli_stor3_trans( stor_id );
+	}
 
 	/* Query the context for various blocksizes. */
 	const dim_t NR  = bli_cntx_get_l3_sup_blksz_def_dt( dt, BLIS_NR, cntx );
@@ -670,7 +604,10 @@
 	const dim_t MC  = bli_cntx_get_l3_sup_blksz_def_dt( dt, BLIS_MC, cntx );
 	const dim_t KC0 = bli_cntx_get_l3_sup_blksz_def_dt( dt, BLIS_KC, cntx );
 
-	dim_t KC;
+	/* Disable modification of KC since it seems to negatively impact certain operations (#644). */
+	dim_t KC = KC0;
+
+	/*
 	if      ( packa && packb )
 	{
 		KC = KC0;
@@ -695,7 +632,7 @@
 		          stor_id == BLIS_CCR    ) KC = (( KC0 / 4 ) / 4 ) * 4;
 		else                               KC = KC0;
 	}
-	else /* if ( !packa && !packb ) */
+	else *//* if ( !packa && !packb ) *//*
 	{
 		if      ( stor_id == BLIS_RRR ||
 				  stor_id == BLIS_CCC    ) KC = KC0;
@@ -707,105 +644,8 @@
 		else if ( m <= 4*MR && n <= 4*NR ) KC = KC0 / 4;
 		else                               KC = (( KC0 / 5 ) / 4 ) * 4;
 	}
-
-<<<<<<< HEAD
-=======
-#undef  GENTFUNC
-#define GENTFUNC( ctype, ch, varname ) \
-\
-void PASTEMAC(ch,varname) \
-     ( \
-       bool       packa, \
-       bool       packb, \
-       conj_t     conja, \
-       conj_t     conjb, \
-       dim_t      m, \
-       dim_t      n, \
-       dim_t      k, \
-       void*      alpha, \
-       void*      a, inc_t rs_a, inc_t cs_a, \
-       void*      b, inc_t rs_b, inc_t cs_b, \
-       void*      beta, \
-       void*      c, inc_t rs_c, inc_t cs_c, \
-       stor3_t    stor_id, \
-       cntx_t*    cntx, \
-       rntm_t*    rntm, \
-       thrinfo_t* thread  \
-     ) \
-{ \
-	const num_t dt = PASTEMAC(ch,type); \
-\
-	/* If m or n is zero, return immediately. */ \
-	if ( bli_zero_dim2( m, n ) ) return; \
-\
-	/* If k < 1 or alpha is zero, scale by beta and return. */ \
-	if ( k < 1 || PASTEMAC(ch,eq0)( *(( ctype* )alpha) ) ) \
-	{ \
-		if ( bli_thread_am_ochief( thread ) ) \
-		{ \
-			PASTEMAC(ch,scalm) \
-			( \
-			  BLIS_NO_CONJUGATE, \
-			  0, \
-			  BLIS_NONUNIT_DIAG, \
-			  BLIS_DENSE, \
-			  m, n, \
-			  beta, \
-			  c, rs_c, cs_c \
-			); \
-		} \
-		return; \
-	} \
-\
-	/* Query the context for various blocksizes. */ \
-	const dim_t NR  = bli_cntx_get_l3_sup_blksz_def_dt( dt, BLIS_NR, cntx ); \
-	const dim_t MR  = bli_cntx_get_l3_sup_blksz_def_dt( dt, BLIS_MR, cntx ); \
-	const dim_t NC  = bli_cntx_get_l3_sup_blksz_def_dt( dt, BLIS_NC, cntx ); \
-	const dim_t MC  = bli_cntx_get_l3_sup_blksz_def_dt( dt, BLIS_MC, cntx ); \
-	const dim_t KC0 = bli_cntx_get_l3_sup_blksz_def_dt( dt, BLIS_KC, cntx ); \
-\
-	/* Disable modification of KC since it seems to negatively impact certain operations (#644). */ \
-	dim_t KC = KC0; \
-	/* \
-	dim_t KC; \
-	if      ( packa && packb ) \
-	{ \
-		KC = KC0; \
-	} \
-	else if ( packb ) \
-	{ \
-		if      ( stor_id == BLIS_RRR || \
-				  stor_id == BLIS_CCC    ) KC = KC0; \
-		else if ( stor_id == BLIS_RRC || \
-				  stor_id == BLIS_CRC    ) KC = KC0; \
-		else if ( stor_id == BLIS_RCR || \
-		          stor_id == BLIS_CCR    ) KC = (( KC0 / 4 ) / 4 ) * 4; \
-		else                               KC = KC0; \
-	} \
-	else if ( packa ) \
-	{ \
-		if      ( stor_id == BLIS_RRR || \
-				  stor_id == BLIS_CCC    ) KC = (( KC0 / 2 ) / 2 ) * 2; \
-		else if ( stor_id == BLIS_RRC || \
-				  stor_id == BLIS_CRC    ) KC = KC0; \
-		else if ( stor_id == BLIS_RCR || \
-		          stor_id == BLIS_CCR    ) KC = (( KC0 / 4 ) / 4 ) * 4; \
-		else                               KC = KC0; \
-	} \
-	else *//* if ( !packa && !packb ) *//* \
-	{ \
-		if      ( stor_id == BLIS_RRR || \
-				  stor_id == BLIS_CCC    ) KC = KC0; \
-		else if ( stor_id == BLIS_RRC || \
-				  stor_id == BLIS_CRC    ) KC = KC0; \
-		else if ( m <=   MR && n <=   NR ) KC = KC0; \
-		else if ( m <= 2*MR && n <= 2*NR ) KC = KC0 / 2; \
-		else if ( m <= 3*MR && n <= 3*NR ) KC = (( KC0 / 3 ) / 4 ) * 4; \
-		else if ( m <= 4*MR && n <= 4*NR ) KC = KC0 / 4; \
-		else                               KC = (( KC0 / 5 ) / 4 ) * 4; \
-	}*/ \
-\
->>>>>>> a87eae2b
+	*/
+
 	/* Query the maximum blocksize for NR, which implies a maximum blocksize
 	   extension for the final iteration. */
 	const dim_t NRM = bli_cntx_get_l3_sup_blksz_max_dt( dt, BLIS_NR, cntx );
@@ -838,7 +678,7 @@
 	const char* a_00       = buf_a;
 	const char* b_00       = buf_b;
 	      char* c_00       = buf_c;
-    const void* one        = bli_obj_buffer_for_const( dt, &BLIS_ONE );
+	const void* one        = bli_obj_buffer_for_const( dt, &BLIS_ONE );
 
 	auxinfo_t       aux;
 
@@ -937,16 +777,16 @@
 			  BLIS_BUFFER_FOR_B_PANEL, /* This algorithm packs matrix B to */
 			  stor_id,                 /* a "panel of B."                  */
 			  BLIS_NO_TRANSPOSE,
-              dt,
+			  dt,
 			  NC,     KC,       /* This "panel of B" is (at most) KC x NC. */
 			  nc_cur, kc_cur, NR,
 			  one,
 			  b_pc,   cs_b,      rs_b,
 			  ( void** )&b_use, &cs_b_use, &rs_b_use,
 			                    &ps_b_use,
-              cntx,
-              rntm,
-              &mem_b,
+			  cntx,
+			  rntm,
+			  &mem_b,
 			  thread_pb
 			);
 
@@ -993,16 +833,16 @@
 				  BLIS_BUFFER_FOR_A_BLOCK, /* This algorithm packs matrix A to */
 				  stor_id,                 /* a "block of A."                  */
 				  BLIS_NO_TRANSPOSE,
-                  dt,
+				  dt,
 				  MC,     KC,       /* This "block of A" is (at most) MC x KC. */
 				  mc_cur, kc_cur, MR,
 				  one,
 				  a_ic,   rs_a,      cs_a,
 				  ( void** )&a_use, &rs_a_use, &cs_a_use,
 				                    &ps_a_use,
-                  cntx,
-                  rntm,
-                  &mem_a,
+				  cntx,
+				  rntm,
+				  &mem_a,
 				  thread_pa
 				);
 
@@ -1083,15 +923,15 @@
 	bli_packm_sup_finalize_mem
 	(
 	  packa,
-      rntm,
-      &mem_a,
+	  rntm,
+	  &mem_a,
 	  thread_pa
 	);
 	bli_packm_sup_finalize_mem
 	(
 	  packb,
-      rntm,
-      &mem_b,
+	  rntm,
+	  &mem_b,
 	  thread_pb
 	);
 
