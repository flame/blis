--- conflicted
+++ resolved
@@ -52,9 +52,6 @@
              thrinfo_t* thread
      )
 {
-<<<<<<< HEAD
-	const num_t  dt      = bli_obj_dt( c );
-=======
 	AOCL_DTL_TRACE_ENTRY(AOCL_DTL_LEVEL_TRACE_5);
 #if 0
 	obj_t at, bt;
@@ -81,7 +78,6 @@
 	void* restrict buf_a     = bli_obj_buffer_at_off( &at );
 	const inc_t    rs_a      = bli_obj_row_stride( &at );
 	const inc_t    cs_a      = bli_obj_col_stride( &at );
->>>>>>> fb2a6827
 
 	const dim_t  dt_size = bli_dt_size( dt );
 
@@ -187,43 +183,8 @@
 	{
 		KC = KC0;
 	}
-<<<<<<< HEAD
-	else if ( packb )
-	{
-		if      ( stor_id == BLIS_RRR ||
-				  stor_id == BLIS_CCC    ) KC = KC0;
-		else if ( stor_id == BLIS_RRC ||
-				  stor_id == BLIS_CRC    ) KC = KC0;
-		else if ( stor_id == BLIS_RCR ||
-		          stor_id == BLIS_CCR    ) KC = (( KC0 / 4 ) / 4 ) * 4;
-		else                               KC = KC0;
-	}
-	else if ( packa )
-	{
-		if      ( stor_id == BLIS_RRR ||
-				  stor_id == BLIS_CCC    ) KC = (( KC0 / 2 ) / 2 ) * 2;
-		else if ( stor_id == BLIS_RRC ||
-				  stor_id == BLIS_CRC    ) KC = KC0;
-		else if ( stor_id == BLIS_RCR ||
-		          stor_id == BLIS_CCR    ) KC = (( KC0 / 4 ) / 4 ) * 4;
-		else                               KC = KC0;
-	}
-	else // if ( !packa && !packb )
-	{
-		if      ( FALSE                  ) KC = KC0;
-		else if ( stor_id == BLIS_RRC ||
-				  stor_id == BLIS_CRC    ) KC = KC0;
-		else if ( m <=   MR && n <=   NR ) KC = KC0;
-		else if ( m <= 2*MR && n <= 2*NR ) KC = KC0 / 2;
-		else if ( m <= 3*MR && n <= 3*NR ) KC = (( KC0 / 3 ) / 4 ) * 4;
-		else if ( m <= 4*MR && n <= 4*NR ) KC = KC0 / 4;
-		else                               KC = (( KC0 / 5 ) / 4 ) * 4;
-	}
-	*/
-=======
 	AOCL_DTL_TRACE_EXIT(AOCL_DTL_LEVEL_TRACE_5);
 }
->>>>>>> fb2a6827
 
 	// Nudge NC up to a multiple of MR and MC up to a multiple of NR.
 	// NOTE: This is unique to variant 1 (ie: not performed in variant 2)
@@ -248,13 +209,6 @@
 
 	const inc_t jrstep_c = rs_c * MR * dt_size;
 
-<<<<<<< HEAD
-	//const inc_t jrstep_a = rs_a * MR;
-	//( void )jrstep_a;
-
-	//const inc_t irstep_c = cs_c * NR;
-	//const inc_t irstep_b = cs_b * NR;
-=======
 void bli_gemmsup_ref_var2m
      (
        trans_t trans,
@@ -272,7 +226,6 @@
 	AOCL_DTL_TRACE_ENTRY(AOCL_DTL_LEVEL_TRACE_5);
 #if 0
 	obj_t at, bt;
->>>>>>> fb2a6827
 
 	// Query the context for the sup microkernel address and cast it to its
 	// function pointer type.
@@ -619,44 +572,8 @@
 	{
 		KC = KC0;
 	}
-<<<<<<< HEAD
-	else if ( packb )
-	{
-		if      ( stor_id == BLIS_RRR ||
-				  stor_id == BLIS_CCC    ) KC = KC0;
-		else if ( stor_id == BLIS_RRC ||
-				  stor_id == BLIS_CRC    ) KC = KC0;
-		else if ( stor_id == BLIS_RCR ||
-		          stor_id == BLIS_CCR    ) KC = (( KC0 / 4 ) / 4 ) * 4;
-		else                               KC = KC0;
-	}
-	else if ( packa )
-	{
-		if      ( stor_id == BLIS_RRR ||
-				  stor_id == BLIS_CCC    ) KC = (( KC0 / 2 ) / 2 ) * 2;
-		else if ( stor_id == BLIS_RRC ||
-				  stor_id == BLIS_CRC    ) KC = KC0;
-		else if ( stor_id == BLIS_RCR ||
-		          stor_id == BLIS_CCR    ) KC = (( KC0 / 4 ) / 4 ) * 4;
-		else                               KC = KC0;
-	}
-	else // if ( !packa && !packb )
-	{
-		if      ( stor_id == BLIS_RRR ||
-				  stor_id == BLIS_CCC    ) KC = KC0;
-		else if ( stor_id == BLIS_RRC ||
-				  stor_id == BLIS_CRC    ) KC = KC0;
-		else if ( m <=   MR && n <=   NR ) KC = KC0;
-		else if ( m <= 2*MR && n <= 2*NR ) KC = KC0 / 2;
-		else if ( m <= 3*MR && n <= 3*NR ) KC = (( KC0 / 3 ) / 4 ) * 4;
-		else if ( m <= 4*MR && n <= 4*NR ) KC = KC0 / 4;
-		else                               KC = (( KC0 / 5 ) / 4 ) * 4;
-	}
-	*/
-=======
 	AOCL_DTL_TRACE_EXIT(AOCL_DTL_LEVEL_TRACE_5);
 }
->>>>>>> fb2a6827
 
 	// Query the maximum blocksize for NR, which implies a maximum blocksize
 	// extension for the final iteration.
@@ -902,8 +819,6 @@
 	  thread_pb
 	);
 
-<<<<<<< HEAD
-=======
 #undef  GENTFUNC
 #define GENTFUNC( ctype, ch, varname ) \
 \
@@ -1339,7 +1254,6 @@
 	  thread_pb  \
 	); \
 \
->>>>>>> fb2a6827
 /*
 PASTEMAC(ch,fprintm)( stdout, "gemmsup_ref_var2: b1", kc_cur, nr_cur, b_jr, rs_b, cs_b, "%4.1f", "" );
 PASTEMAC(ch,fprintm)( stdout, "gemmsup_ref_var2: a1", mr_cur, kc_cur, a_ir, rs_a, cs_a, "%4.1f", "" );
