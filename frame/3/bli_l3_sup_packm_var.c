--- conflicted
+++ resolved
@@ -158,11 +158,7 @@
 	   packm thrinfo_t node. NOTE: The definition of bli_thread_range_slrr()
 	   will depend on whether slab or round-robin partitioning was requested
 	   at configure-time. */ \
-<<<<<<< HEAD
-	bli_thread_range_jrir( tid, nt, n_iter, 1, FALSE, &it_start, &it_end, &it_inc ); \
-=======
-	bli_thread_range_slrr( thread, n_iter, 1, FALSE, &it_start, &it_end, &it_inc ); \
->>>>>>> 9a366b14
+	bli_thread_range_slrr( tid, nt, n_iter, 1, FALSE, &it_start, &it_end, &it_inc ); \
 \
 	/* Iterate over every logical micropanel in the source matrix. */ \
 	for ( ic  = ic0,    it  = 0; it < n_iter; \
@@ -405,11 +401,7 @@
 	   packm thrinfo_t node. NOTE: The definition of bli_thread_range_slrr()
 	   will depend on whether slab or round-robin partitioning was requested
 	   at configure-time. */ \
-<<<<<<< HEAD
-	bli_thread_range_jrir( tid, nt, n_iter, 1, FALSE, &it_start, &it_end, &it_inc ); \
-=======
-	bli_thread_range_slrr( thread, n_iter, 1, FALSE, &it_start, &it_end, &it_inc ); \
->>>>>>> 9a366b14
+	bli_thread_range_slrr( tid, nt, n_iter, 1, FALSE, &it_start, &it_end, &it_inc ); \
 \
 	/* Iterate over every logical micropanel in the source matrix. */ \
 	for ( it = 0; it < n_iter; it += 1 ) \
