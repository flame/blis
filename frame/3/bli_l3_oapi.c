/*

   BLIS
   An object-based framework for developing high-performance BLAS-like
   libraries.

   Copyright (C) 2021, The University of Texas at Austin

   Redistribution and use in source and binary forms, with or without
   modification, are permitted provided that the following conditions are
   met:
    - Redistributions of source code must retain the above copyright
      notice, this list of conditions and the following disclaimer.
    - Redistributions in binary form must reproduce the above copyright
      notice, this list of conditions and the following disclaimer in the
      documentation and/or other materials provided with the distribution.
    - Neither the name(s) of the copyright holder(s) nor the names of its
      contributors may be used to endorse or promote products derived
      from this software without specific prior written permission.

   THIS SOFTWARE IS PROVIDED BY THE COPYRIGHT HOLDERS AND CONTRIBUTORS
   "AS IS" AND ANY EXPRESS OR IMPLIED WARRANTIES, INCLUDING, BUT NOT
   LIMITED TO, THE IMPLIED WARRANTIES OF MERCHANTABILITY AND FITNESS FOR
   A PARTICULAR PURPOSE ARE DISCLAIMED. IN NO EVENT SHALL THE COPYRIGHT
   HOLDER OR CONTRIBUTORS BE LIABLE FOR ANY DIRECT, INDIRECT, INCIDENTAL,
   SPECIAL, EXEMPLARY, OR CONSEQUENTIAL DAMAGES (INCLUDING, BUT NOT
   LIMITED TO, PROCUREMENT OF SUBSTITUTE GOODS OR SERVICES; LOSS OF USE,
   DATA, OR PROFITS; OR BUSINESS INTERRUPTION) HOWEVER CAUSED AND ON ANY
   THEORY OF LIABILITY, WHETHER IN CONTRACT, STRICT LIABILITY, OR TORT
   (INCLUDING NEGLIGENCE OR OTHERWISE) ARISING IN ANY WAY OUT OF THE USE
   OF THIS SOFTWARE, EVEN IF ADVISED OF THE POSSIBILITY OF SUCH DAMAGE.

*/

#include "blis.h"

//
// Define object-based interfaces (basic).
//

<<<<<<< HEAD
void bli_gemm_ex
     (
       obj_t*  alpha,
       obj_t*  a,
       obj_t*  b,
       obj_t*  beta,
       obj_t*  c,
       cntx_t* cntx,
       rntm_t* rntm
     )
{
	bli_init_once();

	/* If the rntm is non-NULL, it may indicate that we should forgo sup
	   handling altogether. */
	bool enable_sup = TRUE;
	if ( rntm != NULL ) enable_sup = bli_rntm_l3_sup( rntm );

	if ( enable_sup )
	{
		/* Execute the small/unpacked oapi handler. If it finds that the problem
		   does not fall within the thresholds that define "small", or for some
		   other reason decides not to use the small/unpacked implementation,
		   the function returns with BLIS_FAILURE, which causes execution to
		   proceed towards the conventional implementation. */
		err_t result = bli_gemmsup( alpha, a, b, beta, c, cntx, rntm );
		if ( result == BLIS_SUCCESS )
		{
			return;
		}
	}

	/* Only proceed with an induced method if each of the operands have a
	   complex storage datatype. NOTE: Allowing precisions to vary while
	   using 1m, which is what we do here, is unique to gemm; other level-3
	   operations use 1m only if all storage datatypes are equal (and they
	   ignore the computation precision). If any operands are real, skip the
	   induced method chooser function and proceed directly with native
	   execution. */
	if ( bli_obj_is_complex( c ) &&
	     bli_obj_is_complex( a ) &&
	     bli_obj_is_complex( b ) )
	{
		/* Invoke the operation's "ind" function--its induced method front-end.
		   For complex problems, it calls the highest priority induced method
		   that is available (ie: implemented and enabled), and if none are
		   enabled, it calls native execution. (For real problems, it calls
		   the operation's native execution interface.) */
		bli_gemmind( alpha, a, b, beta, c, cntx, rntm );
	}
	else
	{
		bli_gemmnat( alpha, a, b, beta, c, cntx, rntm );
	}
}

void bli_gemm
     (
       obj_t*  alpha,
       obj_t*  a,
       obj_t*  b,
       obj_t*  beta,
       obj_t*  c
     )
{
	bli_gemm_ex( alpha, a, b, beta, c, NULL, NULL );
}

void bli_gemmt_ex
     (
       obj_t*  alpha,
       obj_t*  a,
       obj_t*  b,
       obj_t*  beta,
       obj_t*  c,
       cntx_t* cntx,
       rntm_t* rntm
     )
{
	bli_init_once();

	/* If the rntm is non-NULL, it may indicate that we should forgo sup
	   handling altogether. */
	/*
	bool enable_sup = TRUE;
	if ( rntm != NULL ) enable_sup = bli_rntm_l3_sup( rntm );
	*/

	/* NOTE: The sup handling for gemmt is disabled here because gemmtsup
	   is not yet fully implemented. */
	/*
	if ( enable_sup )
	{
	*/
		/* Execute the small/unpacked oapi handler. If it finds that the problem
		   does not fall within the thresholds that define "small", or for some
		   other reason decides not to use the small/unpacked implementation,
		   the function returns with BLIS_FAILURE, which causes execution to
		   proceed towards the conventional implementation. */
	/*
		err_t result = PASTEMAC(opname,sup)( alpha, a, b, beta, c, cntx, rntm );
		if ( result == BLIS_SUCCESS )
		{
			return;
		}
	}
	*/

	/* Only proceed with an induced method if all operands have the same
	   (complex) datatype. If any datatypes differ, skip the induced method
	   chooser function and proceed directly with native execution, which is
	   where mixed datatype support will be implemented (if at all). */
	if ( bli_obj_dt( a ) == bli_obj_dt( c ) &&
	     bli_obj_dt( b ) == bli_obj_dt( c ) &&
	     bli_obj_is_complex( c ) )
	{
		bli_gemmtind( alpha, a, b, beta, c, cntx, rntm );
	}
	else
	{
		bli_gemmtnat( alpha, a, b, beta, c, cntx, rntm );
	}
}

void bli_gemmt
     (
       obj_t*  alpha,
       obj_t*  a,
       obj_t*  b,
       obj_t*  beta,
       obj_t*  c
     )
{
    bli_gemmt_ex( alpha, a, b, beta, c, NULL, NULL );
}

#undef GENTFUNC
#define GENTFUNC(opname,ind) \
void PASTEMAC(opname,ind) \
     ( \
       obj_t*  alpha, \
       obj_t*  a, \
       obj_t*  b, \
       obj_t*  beta, \
       obj_t*  c, \
       cntx_t* cntx, \
       rntm_t* rntm \
     ) \
{ \
    bli_init_once(); \
\
    obj_t ah; \
    obj_t bh; \
    obj_t alphah; \
\
	/* Check parameters. */ \
	if ( bli_error_checking_is_enabled() ) \
		bli_her2k_check( alpha, a, b, beta, c, cntx ); \
\
	bli_obj_alias_to( alpha, &alphah ); \
	bli_obj_toggle_conj( &alphah ); \
\
	bli_obj_alias_to( a, &ah ); \
	bli_obj_induce_trans( &ah ); \
	bli_obj_toggle_conj( &ah ); \
\
	bli_obj_alias_to( b, &bh ); \
	bli_obj_induce_trans( &bh ); \
	bli_obj_toggle_conj( &bh ); \
\
	/* Invoke gemmt twice, using beta only the first time. */ \
\
    PASTEMAC(gemmt,ind)(   alpha, a, &bh,      beta, c, cntx, rntm ); \
    PASTEMAC(gemmt,ind)( &alphah, b, &ah, &BLIS_ONE, c, cntx, rntm ); \
\
	/* The Hermitian rank-2k product was computed as A*B'+B*A', even for \
	 * the diagonal elements. Mathematically, the imaginary components of \
	 * diagonal elements of a Hermitian rank-2k product should always be \
	 * zero. However, in practice, they sometimes accumulate meaningless \
	 * non-zero values. To prevent this, we explicitly set those values \
	 * to zero before returning. */ \
 \
    bli_setid( &BLIS_ZERO, c ); \
}

GENTFUNC(her2k,_ex);
GENTFUNC(her2k,3mh);
GENTFUNC(her2k,3m1);
GENTFUNC(her2k,4mh);
GENTFUNC(her2k,4m1);
GENTFUNC(her2k,1m);
GENTFUNC(her2k,nat);
GENTFUNC(her2k,ind);
=======
#undef  GENFRONT
#define GENFRONT( opname ) \
\
void PASTEMAC0(opname) \
     ( \
       obj_t*  alpha, \
       obj_t*  a, \
       obj_t*  b, \
       obj_t*  beta, \
       obj_t*  c  \
     ) \
{ \
	/* Invoke the expert interface and request default cntx_t and rntm_t
	   objects. */ \
	PASTEMAC(opname,_ex)( alpha, a, b, beta, c, NULL, NULL ); \
}

GENFRONT( gemm )
GENFRONT( gemmt )
GENFRONT( her2k )
GENFRONT( syr2k )
>>>>>>> f065a807

void bli_her2k
     (
       obj_t*  alpha,
       obj_t*  a,
       obj_t*  b,
       obj_t*  beta,
       obj_t*  c
     )
{
	bli_her2k_ex( alpha, a, b, beta, c, NULL, NULL );
}

<<<<<<< HEAD
#undef GENTFUNC
#define GENTFUNC(opname,ind) \
void PASTEMAC(opname,ind) \
=======
#undef  GENFRONT
#define GENFRONT( opname ) \
\
void PASTEMAC0(opname) \
>>>>>>> f065a807
     ( \
       obj_t*  alpha, \
       obj_t*  a, \
       obj_t*  b, \
       obj_t*  beta, \
<<<<<<< HEAD
       obj_t*  c, \
       cntx_t* cntx, \
       rntm_t* rntm \
     ) \
{ \
    bli_init_once(); \
\
    obj_t at; \
    obj_t bt; \
\
	/* Check parameters. */ \
	if ( bli_error_checking_is_enabled() ) \
		bli_syr2k_check( alpha, a, b, beta, c, cntx ); \
\
	bli_obj_alias_to( b, &bt ); \
	bli_obj_induce_trans( &bt ); \
	bli_obj_alias_to( a, &at ); \
	bli_obj_induce_trans( &at ); \
\
	/* Invoke gemmt twice, using beta only the first time. */ \
\
    PASTEMAC(gemmt,ind)( alpha, a, &bt,      beta, c, cntx, rntm ); \
    PASTEMAC(gemmt,ind)( alpha, b, &at, &BLIS_ONE, c, cntx, rntm ); \
}

GENTFUNC(syr2k,_ex);
GENTFUNC(syr2k,3mh);
GENTFUNC(syr2k,3m1);
GENTFUNC(syr2k,4mh);
GENTFUNC(syr2k,4m1);
GENTFUNC(syr2k,1m);
GENTFUNC(syr2k,nat);
GENTFUNC(syr2k,ind);

void bli_syr2k
     (
       obj_t*  alpha,
       obj_t*  a,
       obj_t*  b,
       obj_t*  beta,
       obj_t*  c
     )
{
	bli_syr2k_ex( alpha, a, b, beta, c, NULL, NULL );
}

void bli_hemm_ex
     (
       side_t  side,
       obj_t*  alpha,
       obj_t*  a,
       obj_t*  b,
       obj_t*  beta,
       obj_t*  c,
       cntx_t* cntx,
       rntm_t* rntm
     )
{
	bli_init_once();

	/* Only proceed with an induced method if all operands have the same
	   (complex) datatype. If any datatypes differ, skip the induced method
	   chooser function and proceed directly with native execution, which is
	   where mixed datatype support will be implemented (if at all). */
	if ( bli_obj_dt( a ) == bli_obj_dt( c ) &&
	     bli_obj_dt( b ) == bli_obj_dt( c ) &&
	     bli_obj_is_complex( c ) )
	{
		/* Invoke the operation's "ind" function--its induced method front-end.
		   For complex problems, it calls the highest priority induced method
		   that is available (ie: implemented and enabled), and if none are
		   enabled, it calls native execution. (For real problems, it calls
		   the operation's native execution interface.) */
		bli_hemmind( side, alpha, a, b, beta, c, cntx, rntm );
	}
	else
	{
		bli_hemmnat( side, alpha, a, b, beta, c, cntx, rntm );
	}
=======
       obj_t*  c  \
     ) \
{ \
	/* Invoke the expert interface and request default cntx_t and rntm_t
	   objects. */ \
	PASTEMAC(opname,_ex)( side, alpha, a, b, beta, c, NULL, NULL ); \
>>>>>>> f065a807
}

void bli_hemm
     (
       side_t  side,
       obj_t*  alpha,
       obj_t*  a,
       obj_t*  b,
       obj_t*  beta,
       obj_t*  c
     )
{
	bli_hemm_ex( side, alpha, a, b, beta, c, NULL, NULL );
}

void bli_symm_ex
     (
       side_t  side,
       obj_t*  alpha,
       obj_t*  a,
       obj_t*  b,
       obj_t*  beta,
       obj_t*  c,
       cntx_t* cntx,
       rntm_t* rntm
     )
{
	bli_init_once();

<<<<<<< HEAD
	/* Only proceed with an induced method if all operands have the same
	   (complex) datatype. If any datatypes differ, skip the induced method
	   chooser function and proceed directly with native execution, which is
	   where mixed datatype support will be implemented (if at all). */
	if ( bli_obj_dt( a ) == bli_obj_dt( c ) &&
	     bli_obj_dt( b ) == bli_obj_dt( c ) &&
	     bli_obj_is_complex( c ) )
	{
		/* Invoke the operation's "ind" function--its induced method front-end.
		   For complex problems, it calls the highest priority induced method
		   that is available (ie: implemented and enabled), and if none are
		   enabled, it calls native execution. (For real problems, it calls
		   the operation's native execution interface.) */
		bli_symmind( side, alpha, a, b, beta, c, cntx, rntm );
	}
	else
	{
		bli_symmnat( side, alpha, a, b, beta, c, cntx, rntm );
	}
=======
#undef  GENFRONT
#define GENFRONT( opname ) \
\
void PASTEMAC0(opname) \
     ( \
       obj_t*  alpha, \
       obj_t*  a, \
       obj_t*  beta, \
       obj_t*  c  \
     ) \
{ \
	/* Invoke the expert interface and request default cntx_t and rntm_t
	   objects. */ \
	PASTEMAC(opname,_ex)( alpha, a, beta, c, NULL, NULL ); \
>>>>>>> f065a807
}

void bli_symm
     (
       side_t  side,
       obj_t*  alpha,
       obj_t*  a,
       obj_t*  b,
       obj_t*  beta,
       obj_t*  c
     )
{
	bli_symm_ex( side, alpha, a, b, beta, c, NULL, NULL );
}

void bli_trmm3_ex
     (
       side_t  side,
       obj_t*  alpha,
       obj_t*  a,
       obj_t*  b,
       obj_t*  beta,
       obj_t*  c,
       cntx_t* cntx,
       rntm_t* rntm
     )
{
	bli_init_once();

	/* Only proceed with an induced method if all operands have the same
	   (complex) datatype. If any datatypes differ, skip the induced method
	   chooser function and proceed directly with native execution, which is
	   where mixed datatype support will be implemented (if at all). */
	if ( bli_obj_dt( a ) == bli_obj_dt( c ) &&
	     bli_obj_dt( b ) == bli_obj_dt( c ) &&
	     bli_obj_is_complex( c ) )
	{
		/* Invoke the operation's "ind" function--its induced method front-end.
		   For complex problems, it calls the highest priority induced method
		   that is available (ie: implemented and enabled), and if none are
		   enabled, it calls native execution. (For real problems, it calls
		   the operation's native execution interface.) */
		bli_trmm3ind( side, alpha, a, b, beta, c, cntx, rntm );
	}
	else
	{
		bli_trmm3nat( side, alpha, a, b, beta, c, cntx, rntm );
	}
}

void bli_trmm3
     (
       side_t  side,
       obj_t*  alpha,
       obj_t*  a,
       obj_t*  b,
       obj_t*  beta,
       obj_t*  c
     )
{
	bli_trmm3_ex( side, alpha, a, b, beta, c, NULL, NULL );
}

#undef GENTFUNC
#define GENTFUNC(opname,ind) \
void PASTEMAC(opname,ind) \
     ( \
       obj_t*  alpha, \
       obj_t*  a, \
       obj_t*  beta, \
       obj_t*  c, \
       cntx_t* cntx, \
       rntm_t* rntm \
     ) \
{ \
    bli_init_once(); \
\
    obj_t ah; \
\
	/* Check parameters. */ \
	if ( bli_error_checking_is_enabled() ) \
		bli_herk_check( alpha, a, beta, c, cntx ); \
\
<<<<<<< HEAD
	bli_obj_alias_to( a, &ah ); \
	bli_obj_induce_trans( &ah ); \
    bli_obj_toggle_conj( &ah ); \
\
    PASTEMAC(gemmt,ind)( alpha, a, &ah, beta, c, cntx, rntm ); \
\
	/* The Hermitian rank-k product was computed as A*A', even for the \
	 * diagonal elements. Mathematically, the imaginary components of \
	 * diagonal elements of a Hermitian rank-k product should always be \
	 * zero. However, in practice, they sometimes accumulate meaningless \
	 * non-zero values. To prevent this, we explicitly set those values \
	 * to zero before returning. */ \
\
	bli_setid( &BLIS_ZERO, c ); \
}

GENTFUNC(herk,_ex);
GENTFUNC(herk,3mh);
GENTFUNC(herk,3m1);
GENTFUNC(herk,4mh);
GENTFUNC(herk,4m1);
GENTFUNC(herk,1m);
GENTFUNC(herk,nat);
GENTFUNC(herk,ind);

void bli_herk
     (
       obj_t*  alpha,
       obj_t*  a,
       obj_t*  beta,
       obj_t*  c
     )
{
	bli_herk_ex( alpha, a, beta, c, NULL, NULL );
}

#undef GENTFUNC
#define GENTFUNC(opname,ind) \
void PASTEMAC(opname,ind) \
=======
void PASTEMAC0(opname) \
>>>>>>> f065a807
     ( \
       obj_t*  alpha, \
       obj_t*  a, \
<<<<<<< HEAD
       obj_t*  beta, \
       obj_t*  c, \
       cntx_t* cntx, \
       rntm_t* rntm \
     ) \
{ \
    bli_init_once(); \
\
    obj_t at; \
\
	/* Check parameters. */ \
	if ( bli_error_checking_is_enabled() ) \
		bli_syrk_check( alpha, a, beta, c, cntx ); \
\
	bli_obj_alias_to( a, &at ); \
	bli_obj_induce_trans( &at ); \
\
    PASTEMAC(gemmt,ind)( alpha, a, &at, beta, c, cntx, rntm ); \
}

GENTFUNC(syrk,_ex);
GENTFUNC(syrk,3mh);
GENTFUNC(syrk,3m1);
GENTFUNC(syrk,4mh);
GENTFUNC(syrk,4m1);
GENTFUNC(syrk,1m);
GENTFUNC(syrk,nat);
GENTFUNC(syrk,ind);

void bli_syrk
     (
       obj_t*  alpha,
       obj_t*  a,
       obj_t*  beta,
       obj_t*  c
     )
{
	bli_syrk_ex( alpha, a, beta, c, NULL, NULL );
}

void bli_trmm_ex
     (
       side_t  side,
       obj_t*  alpha,
       obj_t*  a,
       obj_t*  b,
       cntx_t* cntx,
       rntm_t* rntm
     )
{
	bli_init_once();

	/* Only proceed with an induced method if all operands have the same
	   (complex) datatype. If any datatypes differ, skip the induced method
	   chooser function and proceed directly with native execution, which is
	   where mixed datatype support will be implemented (if at all). */
	if ( bli_obj_dt( a ) == bli_obj_dt( b ) &&
	     bli_obj_is_complex( b ) )
	{
		/* Invoke the operation's "ind" function--its induced method front-end.
		   For complex problems, it calls the highest priority induced method
		   that is available (ie: implemented and enabled), and if none are
		   enabled, it calls native execution. (For real problems, it calls
		   the operation's native execution interface.) */
		bli_trmmind( side, alpha, a, b, cntx, rntm );
	}
	else
	{
		bli_trmmnat( side, alpha, a, b, cntx, rntm );
	}
}

void bli_trmm
     (
       side_t  side,
       obj_t*  alpha,
       obj_t*  a,
       obj_t*  b
     )
{
	bli_trmm_ex( side, alpha, a, b, NULL, NULL );
}

void bli_trsm_ex
     (
       side_t  side,
       obj_t*  alpha,
       obj_t*  a,
       obj_t*  b,
       cntx_t* cntx,
       rntm_t* rntm
     )
{
	bli_init_once();

	/* Only proceed with an induced method if all operands have the same
	   (complex) datatype. If any datatypes differ, skip the induced method
	   chooser function and proceed directly with native execution, which is
	   where mixed datatype support will be implemented (if at all). */
	if ( bli_obj_dt( a ) == bli_obj_dt( b ) &&
	     bli_obj_is_complex( b ) )
	{
		/* Invoke the operation's "ind" function--its induced method front-end.
		   For complex problems, it calls the highest priority induced method
		   that is available (ie: implemented and enabled), and if none are
		   enabled, it calls native execution. (For real problems, it calls
		   the operation's native execution interface.) */
		bli_trsmind( side, alpha, a, b, cntx, rntm );
	}
	else
	{
		bli_trsmnat( side, alpha, a, b, cntx, rntm );
	}
}

void bli_trsm
     (
       side_t  side,
       obj_t*  alpha,
       obj_t*  a,
       obj_t*  b
     )
{
	bli_trsm_ex( side, alpha, a, b, NULL, NULL );
}
=======
       obj_t*  b  \
     ) \
{ \
	/* Invoke the expert interface and request default cntx_t and rntm_t
	   objects. */ \
	PASTEMAC(opname,_ex)( side, alpha, a, b, NULL, NULL ); \
}

GENFRONT( trmm )
GENFRONT( trsm )
>>>>>>> f065a807
<|MERGE_RESOLUTION|>--- conflicted
+++ resolved
@@ -38,201 +38,6 @@
 // Define object-based interfaces (basic).
 //
 
-<<<<<<< HEAD
-void bli_gemm_ex
-     (
-       obj_t*  alpha,
-       obj_t*  a,
-       obj_t*  b,
-       obj_t*  beta,
-       obj_t*  c,
-       cntx_t* cntx,
-       rntm_t* rntm
-     )
-{
-	bli_init_once();
-
-	/* If the rntm is non-NULL, it may indicate that we should forgo sup
-	   handling altogether. */
-	bool enable_sup = TRUE;
-	if ( rntm != NULL ) enable_sup = bli_rntm_l3_sup( rntm );
-
-	if ( enable_sup )
-	{
-		/* Execute the small/unpacked oapi handler. If it finds that the problem
-		   does not fall within the thresholds that define "small", or for some
-		   other reason decides not to use the small/unpacked implementation,
-		   the function returns with BLIS_FAILURE, which causes execution to
-		   proceed towards the conventional implementation. */
-		err_t result = bli_gemmsup( alpha, a, b, beta, c, cntx, rntm );
-		if ( result == BLIS_SUCCESS )
-		{
-			return;
-		}
-	}
-
-	/* Only proceed with an induced method if each of the operands have a
-	   complex storage datatype. NOTE: Allowing precisions to vary while
-	   using 1m, which is what we do here, is unique to gemm; other level-3
-	   operations use 1m only if all storage datatypes are equal (and they
-	   ignore the computation precision). If any operands are real, skip the
-	   induced method chooser function and proceed directly with native
-	   execution. */
-	if ( bli_obj_is_complex( c ) &&
-	     bli_obj_is_complex( a ) &&
-	     bli_obj_is_complex( b ) )
-	{
-		/* Invoke the operation's "ind" function--its induced method front-end.
-		   For complex problems, it calls the highest priority induced method
-		   that is available (ie: implemented and enabled), and if none are
-		   enabled, it calls native execution. (For real problems, it calls
-		   the operation's native execution interface.) */
-		bli_gemmind( alpha, a, b, beta, c, cntx, rntm );
-	}
-	else
-	{
-		bli_gemmnat( alpha, a, b, beta, c, cntx, rntm );
-	}
-}
-
-void bli_gemm
-     (
-       obj_t*  alpha,
-       obj_t*  a,
-       obj_t*  b,
-       obj_t*  beta,
-       obj_t*  c
-     )
-{
-	bli_gemm_ex( alpha, a, b, beta, c, NULL, NULL );
-}
-
-void bli_gemmt_ex
-     (
-       obj_t*  alpha,
-       obj_t*  a,
-       obj_t*  b,
-       obj_t*  beta,
-       obj_t*  c,
-       cntx_t* cntx,
-       rntm_t* rntm
-     )
-{
-	bli_init_once();
-
-	/* If the rntm is non-NULL, it may indicate that we should forgo sup
-	   handling altogether. */
-	/*
-	bool enable_sup = TRUE;
-	if ( rntm != NULL ) enable_sup = bli_rntm_l3_sup( rntm );
-	*/
-
-	/* NOTE: The sup handling for gemmt is disabled here because gemmtsup
-	   is not yet fully implemented. */
-	/*
-	if ( enable_sup )
-	{
-	*/
-		/* Execute the small/unpacked oapi handler. If it finds that the problem
-		   does not fall within the thresholds that define "small", or for some
-		   other reason decides not to use the small/unpacked implementation,
-		   the function returns with BLIS_FAILURE, which causes execution to
-		   proceed towards the conventional implementation. */
-	/*
-		err_t result = PASTEMAC(opname,sup)( alpha, a, b, beta, c, cntx, rntm );
-		if ( result == BLIS_SUCCESS )
-		{
-			return;
-		}
-	}
-	*/
-
-	/* Only proceed with an induced method if all operands have the same
-	   (complex) datatype. If any datatypes differ, skip the induced method
-	   chooser function and proceed directly with native execution, which is
-	   where mixed datatype support will be implemented (if at all). */
-	if ( bli_obj_dt( a ) == bli_obj_dt( c ) &&
-	     bli_obj_dt( b ) == bli_obj_dt( c ) &&
-	     bli_obj_is_complex( c ) )
-	{
-		bli_gemmtind( alpha, a, b, beta, c, cntx, rntm );
-	}
-	else
-	{
-		bli_gemmtnat( alpha, a, b, beta, c, cntx, rntm );
-	}
-}
-
-void bli_gemmt
-     (
-       obj_t*  alpha,
-       obj_t*  a,
-       obj_t*  b,
-       obj_t*  beta,
-       obj_t*  c
-     )
-{
-    bli_gemmt_ex( alpha, a, b, beta, c, NULL, NULL );
-}
-
-#undef GENTFUNC
-#define GENTFUNC(opname,ind) \
-void PASTEMAC(opname,ind) \
-     ( \
-       obj_t*  alpha, \
-       obj_t*  a, \
-       obj_t*  b, \
-       obj_t*  beta, \
-       obj_t*  c, \
-       cntx_t* cntx, \
-       rntm_t* rntm \
-     ) \
-{ \
-    bli_init_once(); \
-\
-    obj_t ah; \
-    obj_t bh; \
-    obj_t alphah; \
-\
-	/* Check parameters. */ \
-	if ( bli_error_checking_is_enabled() ) \
-		bli_her2k_check( alpha, a, b, beta, c, cntx ); \
-\
-	bli_obj_alias_to( alpha, &alphah ); \
-	bli_obj_toggle_conj( &alphah ); \
-\
-	bli_obj_alias_to( a, &ah ); \
-	bli_obj_induce_trans( &ah ); \
-	bli_obj_toggle_conj( &ah ); \
-\
-	bli_obj_alias_to( b, &bh ); \
-	bli_obj_induce_trans( &bh ); \
-	bli_obj_toggle_conj( &bh ); \
-\
-	/* Invoke gemmt twice, using beta only the first time. */ \
-\
-    PASTEMAC(gemmt,ind)(   alpha, a, &bh,      beta, c, cntx, rntm ); \
-    PASTEMAC(gemmt,ind)( &alphah, b, &ah, &BLIS_ONE, c, cntx, rntm ); \
-\
-	/* The Hermitian rank-2k product was computed as A*B'+B*A', even for \
-	 * the diagonal elements. Mathematically, the imaginary components of \
-	 * diagonal elements of a Hermitian rank-2k product should always be \
-	 * zero. However, in practice, they sometimes accumulate meaningless \
-	 * non-zero values. To prevent this, we explicitly set those values \
-	 * to zero before returning. */ \
- \
-    bli_setid( &BLIS_ZERO, c ); \
-}
-
-GENTFUNC(her2k,_ex);
-GENTFUNC(her2k,3mh);
-GENTFUNC(her2k,3m1);
-GENTFUNC(her2k,4mh);
-GENTFUNC(her2k,4m1);
-GENTFUNC(her2k,1m);
-GENTFUNC(her2k,nat);
-GENTFUNC(her2k,ind);
-=======
 #undef  GENFRONT
 #define GENFRONT( opname ) \
 \
@@ -254,173 +59,31 @@
 GENFRONT( gemmt )
 GENFRONT( her2k )
 GENFRONT( syr2k )
->>>>>>> f065a807
 
-void bli_her2k
-     (
-       obj_t*  alpha,
-       obj_t*  a,
-       obj_t*  b,
-       obj_t*  beta,
-       obj_t*  c
-     )
-{
-	bli_her2k_ex( alpha, a, b, beta, c, NULL, NULL );
-}
 
-<<<<<<< HEAD
-#undef GENTFUNC
-#define GENTFUNC(opname,ind) \
-void PASTEMAC(opname,ind) \
-=======
 #undef  GENFRONT
 #define GENFRONT( opname ) \
 \
 void PASTEMAC0(opname) \
->>>>>>> f065a807
      ( \
+       side_t  side, \
        obj_t*  alpha, \
        obj_t*  a, \
        obj_t*  b, \
        obj_t*  beta, \
-<<<<<<< HEAD
-       obj_t*  c, \
-       cntx_t* cntx, \
-       rntm_t* rntm \
-     ) \
-{ \
-    bli_init_once(); \
-\
-    obj_t at; \
-    obj_t bt; \
-\
-	/* Check parameters. */ \
-	if ( bli_error_checking_is_enabled() ) \
-		bli_syr2k_check( alpha, a, b, beta, c, cntx ); \
-\
-	bli_obj_alias_to( b, &bt ); \
-	bli_obj_induce_trans( &bt ); \
-	bli_obj_alias_to( a, &at ); \
-	bli_obj_induce_trans( &at ); \
-\
-	/* Invoke gemmt twice, using beta only the first time. */ \
-\
-    PASTEMAC(gemmt,ind)( alpha, a, &bt,      beta, c, cntx, rntm ); \
-    PASTEMAC(gemmt,ind)( alpha, b, &at, &BLIS_ONE, c, cntx, rntm ); \
-}
-
-GENTFUNC(syr2k,_ex);
-GENTFUNC(syr2k,3mh);
-GENTFUNC(syr2k,3m1);
-GENTFUNC(syr2k,4mh);
-GENTFUNC(syr2k,4m1);
-GENTFUNC(syr2k,1m);
-GENTFUNC(syr2k,nat);
-GENTFUNC(syr2k,ind);
-
-void bli_syr2k
-     (
-       obj_t*  alpha,
-       obj_t*  a,
-       obj_t*  b,
-       obj_t*  beta,
-       obj_t*  c
-     )
-{
-	bli_syr2k_ex( alpha, a, b, beta, c, NULL, NULL );
-}
-
-void bli_hemm_ex
-     (
-       side_t  side,
-       obj_t*  alpha,
-       obj_t*  a,
-       obj_t*  b,
-       obj_t*  beta,
-       obj_t*  c,
-       cntx_t* cntx,
-       rntm_t* rntm
-     )
-{
-	bli_init_once();
-
-	/* Only proceed with an induced method if all operands have the same
-	   (complex) datatype. If any datatypes differ, skip the induced method
-	   chooser function and proceed directly with native execution, which is
-	   where mixed datatype support will be implemented (if at all). */
-	if ( bli_obj_dt( a ) == bli_obj_dt( c ) &&
-	     bli_obj_dt( b ) == bli_obj_dt( c ) &&
-	     bli_obj_is_complex( c ) )
-	{
-		/* Invoke the operation's "ind" function--its induced method front-end.
-		   For complex problems, it calls the highest priority induced method
-		   that is available (ie: implemented and enabled), and if none are
-		   enabled, it calls native execution. (For real problems, it calls
-		   the operation's native execution interface.) */
-		bli_hemmind( side, alpha, a, b, beta, c, cntx, rntm );
-	}
-	else
-	{
-		bli_hemmnat( side, alpha, a, b, beta, c, cntx, rntm );
-	}
-=======
        obj_t*  c  \
      ) \
 { \
 	/* Invoke the expert interface and request default cntx_t and rntm_t
 	   objects. */ \
 	PASTEMAC(opname,_ex)( side, alpha, a, b, beta, c, NULL, NULL ); \
->>>>>>> f065a807
 }
 
-void bli_hemm
-     (
-       side_t  side,
-       obj_t*  alpha,
-       obj_t*  a,
-       obj_t*  b,
-       obj_t*  beta,
-       obj_t*  c
-     )
-{
-	bli_hemm_ex( side, alpha, a, b, beta, c, NULL, NULL );
-}
+GENFRONT( hemm )
+GENFRONT( symm )
+GENFRONT( trmm3 )
 
-void bli_symm_ex
-     (
-       side_t  side,
-       obj_t*  alpha,
-       obj_t*  a,
-       obj_t*  b,
-       obj_t*  beta,
-       obj_t*  c,
-       cntx_t* cntx,
-       rntm_t* rntm
-     )
-{
-	bli_init_once();
 
-<<<<<<< HEAD
-	/* Only proceed with an induced method if all operands have the same
-	   (complex) datatype. If any datatypes differ, skip the induced method
-	   chooser function and proceed directly with native execution, which is
-	   where mixed datatype support will be implemented (if at all). */
-	if ( bli_obj_dt( a ) == bli_obj_dt( c ) &&
-	     bli_obj_dt( b ) == bli_obj_dt( c ) &&
-	     bli_obj_is_complex( c ) )
-	{
-		/* Invoke the operation's "ind" function--its induced method front-end.
-		   For complex problems, it calls the highest priority induced method
-		   that is available (ie: implemented and enabled), and if none are
-		   enabled, it calls native execution. (For real problems, it calls
-		   the operation's native execution interface.) */
-		bli_symmind( side, alpha, a, b, beta, c, cntx, rntm );
-	}
-	else
-	{
-		bli_symmnat( side, alpha, a, b, beta, c, cntx, rntm );
-	}
-=======
 #undef  GENFRONT
 #define GENFRONT( opname ) \
 \
@@ -435,263 +98,20 @@
 	/* Invoke the expert interface and request default cntx_t and rntm_t
 	   objects. */ \
 	PASTEMAC(opname,_ex)( alpha, a, beta, c, NULL, NULL ); \
->>>>>>> f065a807
 }
 
-void bli_symm
-     (
-       side_t  side,
-       obj_t*  alpha,
-       obj_t*  a,
-       obj_t*  b,
-       obj_t*  beta,
-       obj_t*  c
-     )
-{
-	bli_symm_ex( side, alpha, a, b, beta, c, NULL, NULL );
-}
+GENFRONT( herk )
+GENFRONT( syrk )
 
-void bli_trmm3_ex
-     (
-       side_t  side,
-       obj_t*  alpha,
-       obj_t*  a,
-       obj_t*  b,
-       obj_t*  beta,
-       obj_t*  c,
-       cntx_t* cntx,
-       rntm_t* rntm
-     )
-{
-	bli_init_once();
 
-	/* Only proceed with an induced method if all operands have the same
-	   (complex) datatype. If any datatypes differ, skip the induced method
-	   chooser function and proceed directly with native execution, which is
-	   where mixed datatype support will be implemented (if at all). */
-	if ( bli_obj_dt( a ) == bli_obj_dt( c ) &&
-	     bli_obj_dt( b ) == bli_obj_dt( c ) &&
-	     bli_obj_is_complex( c ) )
-	{
-		/* Invoke the operation's "ind" function--its induced method front-end.
-		   For complex problems, it calls the highest priority induced method
-		   that is available (ie: implemented and enabled), and if none are
-		   enabled, it calls native execution. (For real problems, it calls
-		   the operation's native execution interface.) */
-		bli_trmm3ind( side, alpha, a, b, beta, c, cntx, rntm );
-	}
-	else
-	{
-		bli_trmm3nat( side, alpha, a, b, beta, c, cntx, rntm );
-	}
-}
-
-void bli_trmm3
-     (
-       side_t  side,
-       obj_t*  alpha,
-       obj_t*  a,
-       obj_t*  b,
-       obj_t*  beta,
-       obj_t*  c
-     )
-{
-	bli_trmm3_ex( side, alpha, a, b, beta, c, NULL, NULL );
-}
-
-#undef GENTFUNC
-#define GENTFUNC(opname,ind) \
-void PASTEMAC(opname,ind) \
+#undef  GENFRONT
+#define GENFRONT( opname ) \
+\
+void PASTEMAC0(opname) \
      ( \
+       side_t  side, \
        obj_t*  alpha, \
        obj_t*  a, \
-       obj_t*  beta, \
-       obj_t*  c, \
-       cntx_t* cntx, \
-       rntm_t* rntm \
-     ) \
-{ \
-    bli_init_once(); \
-\
-    obj_t ah; \
-\
-	/* Check parameters. */ \
-	if ( bli_error_checking_is_enabled() ) \
-		bli_herk_check( alpha, a, beta, c, cntx ); \
-\
-<<<<<<< HEAD
-	bli_obj_alias_to( a, &ah ); \
-	bli_obj_induce_trans( &ah ); \
-    bli_obj_toggle_conj( &ah ); \
-\
-    PASTEMAC(gemmt,ind)( alpha, a, &ah, beta, c, cntx, rntm ); \
-\
-	/* The Hermitian rank-k product was computed as A*A', even for the \
-	 * diagonal elements. Mathematically, the imaginary components of \
-	 * diagonal elements of a Hermitian rank-k product should always be \
-	 * zero. However, in practice, they sometimes accumulate meaningless \
-	 * non-zero values. To prevent this, we explicitly set those values \
-	 * to zero before returning. */ \
-\
-	bli_setid( &BLIS_ZERO, c ); \
-}
-
-GENTFUNC(herk,_ex);
-GENTFUNC(herk,3mh);
-GENTFUNC(herk,3m1);
-GENTFUNC(herk,4mh);
-GENTFUNC(herk,4m1);
-GENTFUNC(herk,1m);
-GENTFUNC(herk,nat);
-GENTFUNC(herk,ind);
-
-void bli_herk
-     (
-       obj_t*  alpha,
-       obj_t*  a,
-       obj_t*  beta,
-       obj_t*  c
-     )
-{
-	bli_herk_ex( alpha, a, beta, c, NULL, NULL );
-}
-
-#undef GENTFUNC
-#define GENTFUNC(opname,ind) \
-void PASTEMAC(opname,ind) \
-=======
-void PASTEMAC0(opname) \
->>>>>>> f065a807
-     ( \
-       obj_t*  alpha, \
-       obj_t*  a, \
-<<<<<<< HEAD
-       obj_t*  beta, \
-       obj_t*  c, \
-       cntx_t* cntx, \
-       rntm_t* rntm \
-     ) \
-{ \
-    bli_init_once(); \
-\
-    obj_t at; \
-\
-	/* Check parameters. */ \
-	if ( bli_error_checking_is_enabled() ) \
-		bli_syrk_check( alpha, a, beta, c, cntx ); \
-\
-	bli_obj_alias_to( a, &at ); \
-	bli_obj_induce_trans( &at ); \
-\
-    PASTEMAC(gemmt,ind)( alpha, a, &at, beta, c, cntx, rntm ); \
-}
-
-GENTFUNC(syrk,_ex);
-GENTFUNC(syrk,3mh);
-GENTFUNC(syrk,3m1);
-GENTFUNC(syrk,4mh);
-GENTFUNC(syrk,4m1);
-GENTFUNC(syrk,1m);
-GENTFUNC(syrk,nat);
-GENTFUNC(syrk,ind);
-
-void bli_syrk
-     (
-       obj_t*  alpha,
-       obj_t*  a,
-       obj_t*  beta,
-       obj_t*  c
-     )
-{
-	bli_syrk_ex( alpha, a, beta, c, NULL, NULL );
-}
-
-void bli_trmm_ex
-     (
-       side_t  side,
-       obj_t*  alpha,
-       obj_t*  a,
-       obj_t*  b,
-       cntx_t* cntx,
-       rntm_t* rntm
-     )
-{
-	bli_init_once();
-
-	/* Only proceed with an induced method if all operands have the same
-	   (complex) datatype. If any datatypes differ, skip the induced method
-	   chooser function and proceed directly with native execution, which is
-	   where mixed datatype support will be implemented (if at all). */
-	if ( bli_obj_dt( a ) == bli_obj_dt( b ) &&
-	     bli_obj_is_complex( b ) )
-	{
-		/* Invoke the operation's "ind" function--its induced method front-end.
-		   For complex problems, it calls the highest priority induced method
-		   that is available (ie: implemented and enabled), and if none are
-		   enabled, it calls native execution. (For real problems, it calls
-		   the operation's native execution interface.) */
-		bli_trmmind( side, alpha, a, b, cntx, rntm );
-	}
-	else
-	{
-		bli_trmmnat( side, alpha, a, b, cntx, rntm );
-	}
-}
-
-void bli_trmm
-     (
-       side_t  side,
-       obj_t*  alpha,
-       obj_t*  a,
-       obj_t*  b
-     )
-{
-	bli_trmm_ex( side, alpha, a, b, NULL, NULL );
-}
-
-void bli_trsm_ex
-     (
-       side_t  side,
-       obj_t*  alpha,
-       obj_t*  a,
-       obj_t*  b,
-       cntx_t* cntx,
-       rntm_t* rntm
-     )
-{
-	bli_init_once();
-
-	/* Only proceed with an induced method if all operands have the same
-	   (complex) datatype. If any datatypes differ, skip the induced method
-	   chooser function and proceed directly with native execution, which is
-	   where mixed datatype support will be implemented (if at all). */
-	if ( bli_obj_dt( a ) == bli_obj_dt( b ) &&
-	     bli_obj_is_complex( b ) )
-	{
-		/* Invoke the operation's "ind" function--its induced method front-end.
-		   For complex problems, it calls the highest priority induced method
-		   that is available (ie: implemented and enabled), and if none are
-		   enabled, it calls native execution. (For real problems, it calls
-		   the operation's native execution interface.) */
-		bli_trsmind( side, alpha, a, b, cntx, rntm );
-	}
-	else
-	{
-		bli_trsmnat( side, alpha, a, b, cntx, rntm );
-	}
-}
-
-void bli_trsm
-     (
-       side_t  side,
-       obj_t*  alpha,
-       obj_t*  a,
-       obj_t*  b
-     )
-{
-	bli_trsm_ex( side, alpha, a, b, NULL, NULL );
-}
-=======
        obj_t*  b  \
      ) \
 { \
@@ -702,4 +122,3 @@
 
 GENFRONT( trmm )
 GENFRONT( trsm )
->>>>>>> f065a807
