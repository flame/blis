--- conflicted
+++ resolved
@@ -43,19 +43,11 @@
 \
 void PASTEMAC0(opname) \
      ( \
-<<<<<<< HEAD
-       const obj_t*  alpha, \
-       const obj_t*  a, \
-       const obj_t*  b, \
-       const obj_t*  beta, \
-       const obj_t*  c  \
-=======
        const obj_t* alpha, \
        const obj_t* a, \
        const obj_t* b, \
        const obj_t* beta, \
        const obj_t* c  \
->>>>>>> 9b1beec6
      ) \
 { \
 	/* Invoke the expert interface and request default cntx_t and rntm_t
@@ -74,21 +66,12 @@
 \
 void PASTEMAC0(opname) \
      ( \
-<<<<<<< HEAD
-             side_t  side, \
-       const obj_t*  alpha, \
-       const obj_t*  a, \
-       const obj_t*  b, \
-       const obj_t*  beta, \
-       const obj_t*  c  \
-=======
              side_t side, \
        const obj_t* alpha, \
        const obj_t* a, \
        const obj_t* b, \
        const obj_t* beta, \
        const obj_t* c  \
->>>>>>> 9b1beec6
      ) \
 { \
 	/* Invoke the expert interface and request default cntx_t and rntm_t
@@ -106,17 +89,10 @@
 \
 void PASTEMAC0(opname) \
      ( \
-<<<<<<< HEAD
-       const obj_t*  alpha, \
-       const obj_t*  a, \
-       const obj_t*  beta, \
-       const obj_t*  c  \
-=======
        const obj_t* alpha, \
        const obj_t* a, \
        const obj_t* beta, \
        const obj_t* c  \
->>>>>>> 9b1beec6
      ) \
 { \
 	/* Invoke the expert interface and request default cntx_t and rntm_t
@@ -133,17 +109,10 @@
 \
 void PASTEMAC0(opname) \
      ( \
-<<<<<<< HEAD
-       side_t  side, \
-       const obj_t*  alpha, \
-       const obj_t*  a, \
-       const obj_t*  b  \
-=======
              side_t side, \
        const obj_t* alpha, \
        const obj_t* a, \
        const obj_t* b  \
->>>>>>> 9b1beec6
      ) \
 { \
 	/* Invoke the expert interface and request default cntx_t and rntm_t
