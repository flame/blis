/*

   BLIS
   An object-based framework for developing high-performance BLAS-like
   libraries.

   Copyright (C) 2014, The University of Texas at Austin

   Redistribution and use in source and binary forms, with or without
   modification, are permitted provided that the following conditions are
   met:
    - Redistributions of source code must retain the above copyright
      notice, this list of conditions and the following disclaimer.
    - Redistributions in binary form must reproduce the above copyright
      notice, this list of conditions and the following disclaimer in the
      documentation and/or other materials provided with the distribution.
    - Neither the name(s) of the copyright holder(s) nor the names of its
      contributors may be used to endorse or promote products derived
      from this software without specific prior written permission.

   THIS SOFTWARE IS PROVIDED BY THE COPYRIGHT HOLDERS AND CONTRIBUTORS
   "AS IS" AND ANY EXPRESS OR IMPLIED WARRANTIES, INCLUDING, BUT NOT
   LIMITED TO, THE IMPLIED WARRANTIES OF MERCHANTABILITY AND FITNESS FOR
   A PARTICULAR PURPOSE ARE DISCLAIMED. IN NO EVENT SHALL THE COPYRIGHT
   HOLDER OR CONTRIBUTORS BE LIABLE FOR ANY DIRECT, INDIRECT, INCIDENTAL,
   SPECIAL, EXEMPLARY, OR CONSEQUENTIAL DAMAGES (INCLUDING, BUT NOT
   LIMITED TO, PROCUREMENT OF SUBSTITUTE GOODS OR SERVICES; LOSS OF USE,
   DATA, OR PROFITS; OR BUSINESS INTERRUPTION) HOWEVER CAUSED AND ON ANY
   THEORY OF LIABILITY, WHETHER IN CONTRACT, STRICT LIABILITY, OR TORT
   (INCLUDING NEGLIGENCE OR OTHERWISE) ARISING IN ANY WAY OUT OF THE USE
   OF THIS SOFTWARE, EVEN IF ADVISED OF THE POSSIBILITY OF SUCH DAMAGE.

*/

dir_t bli_l3_direct
     (
       const obj_t*  a,
       const obj_t*  b,
       const obj_t*  c,
       const cntl_t* cntl
     );

// -----------------------------------------------------------------------------

#undef  GENPROT
#define GENPROT( opname ) \
\
dir_t PASTEMAC0(opname) \
      ( \
<<<<<<< HEAD
         const obj_t*  a, \
         const obj_t*  b, \
         const obj_t*  c  \
=======
         const obj_t* a, \
         const obj_t* b, \
         const obj_t* c  \
>>>>>>> 9b1beec6
      );

GENPROT( gemm_direct )
GENPROT( gemmt_direct )
GENPROT( trmm_direct )
GENPROT( trsm_direct )
<|MERGE_RESOLUTION|>--- conflicted
+++ resolved
@@ -47,15 +47,9 @@
 \
 dir_t PASTEMAC0(opname) \
       ( \
-<<<<<<< HEAD
-         const obj_t*  a, \
-         const obj_t*  b, \
-         const obj_t*  c  \
-=======
          const obj_t* a, \
          const obj_t* b, \
          const obj_t* c  \
->>>>>>> 9b1beec6
       );
 
 GENPROT( gemm_direct )
