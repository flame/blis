/*

   BLIS
   An object-based framework for developing high-performance BLAS-like
   libraries.

   Copyright (C) 2014, The University of Texas at Austin

   Redistribution and use in source and binary forms, with or without
   modification, are permitted provided that the following conditions are
   met:
    - Redistributions of source code must retain the above copyright
      notice, this list of conditions and the following disclaimer.
    - Redistributions in binary form must reproduce the above copyright
      notice, this list of conditions and the following disclaimer in the
      documentation and/or other materials provided with the distribution.
    - Neither the name(s) of the copyright holder(s) nor the names of its
      contributors may be used to endorse or promote products derived
      from this software without specific prior written permission.

   THIS SOFTWARE IS PROVIDED BY THE COPYRIGHT HOLDERS AND CONTRIBUTORS
   "AS IS" AND ANY EXPRESS OR IMPLIED WARRANTIES, INCLUDING, BUT NOT
   LIMITED TO, THE IMPLIED WARRANTIES OF MERCHANTABILITY AND FITNESS FOR
   A PARTICULAR PURPOSE ARE DISCLAIMED. IN NO EVENT SHALL THE COPYRIGHT
   HOLDER OR CONTRIBUTORS BE LIABLE FOR ANY DIRECT, INDIRECT, INCIDENTAL,
   SPECIAL, EXEMPLARY, OR CONSEQUENTIAL DAMAGES (INCLUDING, BUT NOT
   LIMITED TO, PROCUREMENT OF SUBSTITUTE GOODS OR SERVICES; LOSS OF USE,
   DATA, OR PROFITS; OR BUSINESS INTERRUPTION) HOWEVER CAUSED AND ON ANY
   THEORY OF LIABILITY, WHETHER IN CONTRACT, STRICT LIABILITY, OR TORT
   (INCLUDING NEGLIGENCE OR OTHERWISE) ARISING IN ANY WAY OUT OF THE USE
   OF THIS SOFTWARE, EVEN IF ADVISED OF THE POSSIBILITY OF SUCH DAMAGE.

*/

#include "blis.h"

void bli_gemm_check
     (
       obj_t*  alpha,
       obj_t*  a,
       obj_t*  b,
       obj_t*  beta,
       obj_t*  c,
       cntx_t* cntx
     )
{
	//err_t e_val;

	// Check basic properties of the operation.

	bli_gemm_basic_check( alpha, a, b, beta, c, cntx );

	// Check object structure.

	// NOTE: Can't perform these checks as long as bli_gemm_check() is called
	// from bli_l3_int(), which is in the execution path for structured
	// level-3 operations such as hemm.

	//e_val = bli_check_general_object( a );
	//bli_check_error_code( e_val );

	//e_val = bli_check_general_object( b );
	//bli_check_error_code( e_val );
}

void bli_gemmt_check
     (
       obj_t*  alpha,
       obj_t*  a,
       obj_t*  b,
       obj_t*  beta,
       obj_t*  c,
       cntx_t* cntx
     )
{
	err_t e_val;

	// Check basic properties of the operation.

	bli_gemmt_basic_check( alpha, a, b, beta, c, cntx );

	// Check matrix squareness.

	e_val = bli_check_square_object( c );
	bli_check_error_code( e_val );
}

void bli_hemm_check
     (
       side_t  side,
       obj_t*  alpha,
       obj_t*  a,
       obj_t*  b,
       obj_t*  beta,
       obj_t*  c,
       cntx_t* cntx
     )
{
	err_t e_val;

	// Perform checks common to hemm/symm/trmm/trsm.

	bli_hemm_basic_check( side, alpha, a, b, beta, c, cntx );

	// Check object structure.

	e_val = bli_check_hermitian_object( a );
	bli_check_error_code( e_val );
}

void bli_symm_check
     (
       side_t  side,
       obj_t*  alpha,
       obj_t*  a,
       obj_t*  b,
       obj_t*  beta,
       obj_t*  c,
       cntx_t* cntx
     )
{
	err_t e_val;

	// Check basic properties of the operation.

	bli_hemm_basic_check( side, alpha, a, b, beta, c, cntx );

	// Check object structure.

	e_val = bli_check_symmetric_object( a );
	bli_check_error_code( e_val );
}

<<<<<<< HEAD
void bli_trmm_check
=======
void bli_syrk_check
     ( 
       obj_t*  alpha,
       obj_t*  a,
       obj_t*  beta,
       obj_t*  c,
       cntx_t* cntx
     )
{
	err_t e_val;
	obj_t at;

	// Alias A to A^T so we can perform dimension checks.
	bli_obj_alias_with_trans( BLIS_TRANSPOSE, a, &at );

	// Check basic properties of the operation.

	bli_herk_basic_check( alpha, a, &at, beta, c, cntx );

	// Check matrix structure.

	e_val = bli_check_symmetric_object( c );
	bli_check_error_code( e_val );
}

void bli_syr2k_check
     (
       obj_t*  alpha,
       obj_t*  a,
       obj_t*  b,
       obj_t*  beta,
       obj_t*  c,
       cntx_t* cntx
     )
{
	err_t e_val;
	obj_t at, bt;

	// Alias A and B to A^T and B^T so we can perform dimension checks.
	bli_obj_alias_with_trans( BLIS_TRANSPOSE, a, &at );
	bli_obj_alias_with_trans( BLIS_TRANSPOSE, b, &bt );

	// Check basic properties of the operation.

	bli_her2k_basic_check( alpha, a, &bt, b, &at, beta, c, cntx );

	// Check matrix structure.

	e_val = bli_check_symmetric_object( c );
	bli_check_error_code( e_val );
}

void bli_trmm3_check
>>>>>>> cfa3db3f
     (
       side_t  side,
       obj_t*  alpha,
       obj_t*  a,
       obj_t*  b,
       obj_t*  beta,
       obj_t*  c,
       cntx_t* cntx
     )
{
	err_t e_val;

	// Perform checks common to hemm/symm/trmm/trsm.

	bli_hemm_basic_check( side, alpha, a, b, beta, c, cntx );

	// Check object structure.

	e_val = bli_check_triangular_object( a );
	bli_check_error_code( e_val );
}

void bli_trmm_check
     (
       side_t  side,
       obj_t*  alpha,
       obj_t*  a,
       obj_t*  b,
       cntx_t* cntx
     )
{
	err_t e_val;

	// Perform checks common to hemm/symm/trmm/trsm.

	bli_hemm_basic_check( side, alpha, a, b, &BLIS_ZERO, b, cntx );

	// Check object structure.

	e_val = bli_check_triangular_object( a );
	bli_check_error_code( e_val );
}

void bli_trsm_check
     (
       side_t  side,
       obj_t*  alpha,
       obj_t*  a,
       obj_t*  b,
       cntx_t* cntx
     )
{
	err_t e_val;

	// Perform checks common to hemm/symm/trmm/trsm.

	bli_hemm_basic_check( side, alpha, a, b, &BLIS_ZERO, b, cntx );

	// Check object structure.

	e_val = bli_check_triangular_object( a );
	bli_check_error_code( e_val );
}

// -----------------------------------------------------------------------------

void bli_gemm_basic_check
     (
       obj_t*  alpha,
       obj_t*  a,
       obj_t*  b,
       obj_t*  beta,
       obj_t*  c,
       cntx_t* cntx
     )
{
	err_t e_val;

	// Perform standard checks.

	bli_l3_basic_check( alpha, a, b, beta, c, cntx );

	// Check object dimensions.

	e_val = bli_check_level3_dims( a, b, c );
	bli_check_error_code( e_val );

#ifdef BLIS_ENABLE_GEMM_MD
	// Skip checking for consistent datatypes between A, B, and C since
	// that is totally valid for mixed-datatype gemm.

	// When mixing datatypes, make sure that alpha does not have a non-zero
	// imaginary component.
	if ( bli_obj_dt( c ) != bli_obj_dt( a ) ||
	     bli_obj_dt( c ) != bli_obj_dt( b ) ||
	     bli_obj_comp_prec( c ) != bli_obj_prec( c ) )
	if ( !bli_obj_imag_is_zero( alpha ) )
	{
		bli_print_msg( "Mixed-datatype gemm does not yet support alpha with a non-zero imaginary component. Please contact BLIS developers for further support.", __FILE__, __LINE__ );
		bli_abort();
	}

#else // BLIS_DISABLE_GEMM_MD

	// Check for consistent datatypes.
	// NOTE: We only perform these tests when mixed datatype support is
	// disabled.

	e_val = bli_check_consistent_object_datatypes( c, a );
	bli_check_error_code( e_val );

	e_val = bli_check_consistent_object_datatypes( c, b );
	bli_check_error_code( e_val );
#endif
}

void bli_gemmt_basic_check
     (
       obj_t*  alpha,
       obj_t*  a,
       obj_t*  b,
       obj_t*  beta,
       obj_t*  c,
       cntx_t* cntx
     )
{
	err_t e_val;

	// Perform standard checks.

	bli_l3_basic_check( alpha, a, b, beta, c, cntx );

	// Check object dimensions.

	e_val = bli_check_level3_dims( a, b, c );
	bli_check_error_code( e_val );
}

void bli_hemm_basic_check
     (
       side_t  side,
       obj_t*  alpha,
       obj_t*  a,
       obj_t*  b,
       obj_t*  beta,
       obj_t*  c,
       cntx_t* cntx
     )
{
	err_t e_val;

	// Perform standard checks.

	bli_l3_basic_check( alpha, a, b, beta, c, cntx );

	// Check object dimensions.

	if ( bli_is_left( side ) )
	{
		e_val = bli_check_level3_dims( a, b, c );
		bli_check_error_code( e_val );
	}
	else // if ( bli_is_right( side ) )
	{
		e_val = bli_check_level3_dims( b, a, c );
		bli_check_error_code( e_val );
	}

	// Check matrix squareness.

	e_val = bli_check_square_object( a );
	bli_check_error_code( e_val );

	// Check for consistent datatypes.

	e_val = bli_check_consistent_object_datatypes( c, a );
	bli_check_error_code( e_val );

	e_val = bli_check_consistent_object_datatypes( c, b );
	bli_check_error_code( e_val );
}

void bli_l3_basic_check
     (
       obj_t*  alpha,
       obj_t*  a,
       obj_t*  b,
       obj_t*  beta,
       obj_t*  c,
       cntx_t* cntx
     )
{
	err_t e_val;

	// Check object datatypes.

	e_val = bli_check_noninteger_object( alpha );
	bli_check_error_code( e_val );

	e_val = bli_check_noninteger_object( beta );
	bli_check_error_code( e_val );

	e_val = bli_check_floating_object( a );
	bli_check_error_code( e_val );

	e_val = bli_check_floating_object( b );
	bli_check_error_code( e_val );

	e_val = bli_check_floating_object( c );
	bli_check_error_code( e_val );

	// Check object dimensions.

	e_val = bli_check_scalar_object( alpha );
	bli_check_error_code( e_val );

	e_val = bli_check_scalar_object( beta );
	bli_check_error_code( e_val );

	e_val = bli_check_matrix_object( a );
	bli_check_error_code( e_val );

	e_val = bli_check_matrix_object( b );
	bli_check_error_code( e_val );

	e_val = bli_check_matrix_object( c );
	bli_check_error_code( e_val );

	// Check object buffers (for non-NULLness).

	e_val = bli_check_object_buffer( alpha );
	bli_check_error_code( e_val );

	e_val = bli_check_object_buffer( a );
	bli_check_error_code( e_val );

	e_val = bli_check_object_buffer( b );
	bli_check_error_code( e_val );

	e_val = bli_check_object_buffer( beta );
	bli_check_error_code( e_val );

	e_val = bli_check_object_buffer( c );
	bli_check_error_code( e_val );

	// Check for sufficiently sized stack buffers

	e_val = bli_check_sufficient_stack_buf_size( bli_obj_dt( a ), cntx );
	bli_check_error_code( e_val );
}
<|MERGE_RESOLUTION|>--- conflicted
+++ resolved
@@ -108,6 +108,71 @@
 	bli_check_error_code( e_val );
 }
 
+void bli_herk_check
+     (
+       obj_t*  alpha,
+       obj_t*  a,
+       obj_t*  beta,
+       obj_t*  c,
+       cntx_t* cntx
+     )
+{
+	err_t e_val;
+	obj_t ah;
+
+	// Alias A to A^H so we can perform dimension checks.
+	bli_obj_alias_with_trans( BLIS_CONJ_TRANSPOSE, a, &ah );
+
+	// Check basic properties of the operation.
+
+	bli_herk_basic_check( alpha, a, &ah, beta, c, cntx );
+
+	// Check for real-valued alpha and beta.
+
+	e_val = bli_check_real_valued_object( alpha );
+	bli_check_error_code( e_val );
+
+	e_val = bli_check_real_valued_object( beta );
+	bli_check_error_code( e_val );
+
+	// Check matrix structure.
+
+	e_val = bli_check_hermitian_object( c );
+	bli_check_error_code( e_val );
+}
+
+void bli_her2k_check
+     (
+       obj_t*  alpha,
+       obj_t*  a,
+       obj_t*  b,
+       obj_t*  beta,
+       obj_t*  c,
+       cntx_t* cntx
+     )
+{
+	err_t e_val;
+	obj_t ah, bh;
+
+	// Alias A and B to A^H and B^H so we can perform dimension checks.
+	bli_obj_alias_with_trans( BLIS_CONJ_TRANSPOSE, a, &ah );
+	bli_obj_alias_with_trans( BLIS_CONJ_TRANSPOSE, b, &bh );
+
+	// Check basic properties of the operation.
+
+	bli_her2k_basic_check( alpha, a, &bh, b, &ah, beta, c, cntx );
+
+	// Check for real-valued beta.
+
+	e_val = bli_check_real_valued_object( beta );
+	bli_check_error_code( e_val );
+
+	// Check matrix structure.
+
+	e_val = bli_check_hermitian_object( c );
+	bli_check_error_code( e_val );
+}
+
 void bli_symm_check
      (
        side_t  side,
@@ -131,11 +196,8 @@
 	bli_check_error_code( e_val );
 }
 
-<<<<<<< HEAD
-void bli_trmm_check
-=======
 void bli_syrk_check
-     ( 
+     (
        obj_t*  alpha,
        obj_t*  a,
        obj_t*  beta,
@@ -187,7 +249,6 @@
 }
 
 void bli_trmm3_check
->>>>>>> cfa3db3f
      (
        side_t  side,
        obj_t*  alpha,
@@ -370,6 +431,110 @@
 	bli_check_error_code( e_val );
 }
 
+void bli_herk_basic_check
+     (
+       obj_t*  alpha,
+       obj_t*  a,
+       obj_t*  ah,
+       obj_t*  beta,
+       obj_t*  c,
+       cntx_t* cntx
+     )
+{
+	err_t e_val;
+
+	// Perform standard checks.
+
+	bli_l3_basic_check( alpha, a, ah, beta, c, cntx );
+
+	// Check object dimensions.
+
+	e_val = bli_check_level3_dims( a, ah, c );
+	bli_check_error_code( e_val );
+
+	// Check matrix squareness.
+
+	e_val = bli_check_square_object( c );
+	bli_check_error_code( e_val );
+
+	// Check matrix structure.
+
+	e_val = bli_check_general_object( a );
+	bli_check_error_code( e_val );
+
+	e_val = bli_check_general_object( ah );
+	bli_check_error_code( e_val );
+
+	// Check for consistent datatypes.
+
+	e_val = bli_check_consistent_object_datatypes( c, a );
+	bli_check_error_code( e_val );
+
+	e_val = bli_check_consistent_object_datatypes( c, ah );
+	bli_check_error_code( e_val );
+}
+
+void bli_her2k_basic_check
+     (
+       obj_t*  alpha,
+       obj_t*  a,
+       obj_t*  bh,
+       obj_t*  b,
+       obj_t*  ah,
+       obj_t*  beta,
+       obj_t*  c,
+       cntx_t* cntx
+     )
+{
+	err_t e_val;
+
+	// Perform standard checks.
+
+	bli_l3_basic_check( alpha, a, bh, beta, c, cntx );
+	bli_l3_basic_check( alpha, b, ah, beta, c, cntx );
+
+	// Check object dimensions.
+
+	e_val = bli_check_level3_dims( a, bh, c );
+	bli_check_error_code( e_val );
+
+	e_val = bli_check_level3_dims( b, ah, c );
+	bli_check_error_code( e_val );
+
+	// Check matrix squareness.
+
+	e_val = bli_check_square_object( c );
+	bli_check_error_code( e_val );
+
+	// Check matrix structure.
+
+	e_val = bli_check_general_object( a );
+	bli_check_error_code( e_val );
+
+	e_val = bli_check_general_object( bh );
+	bli_check_error_code( e_val );
+
+	e_val = bli_check_general_object( b );
+	bli_check_error_code( e_val );
+
+	e_val = bli_check_general_object( ah );
+	bli_check_error_code( e_val );
+
+	// Check for consistent datatypes.
+
+	e_val = bli_check_consistent_object_datatypes( c, a );
+	bli_check_error_code( e_val );
+
+	e_val = bli_check_consistent_object_datatypes( c, ah );
+	bli_check_error_code( e_val );
+
+	e_val = bli_check_consistent_object_datatypes( c, b );
+	bli_check_error_code( e_val );
+
+	e_val = bli_check_consistent_object_datatypes( c, bh );
+	bli_check_error_code( e_val );
+}
+
 void bli_l3_basic_check
      (
        obj_t*  alpha,
@@ -432,9 +597,4 @@
 
 	e_val = bli_check_object_buffer( c );
 	bli_check_error_code( e_val );
-
-	// Check for sufficiently sized stack buffers
-
-	e_val = bli_check_sufficient_stack_buf_size( bli_obj_dt( a ), cntx );
-	bli_check_error_code( e_val );
-}
+}
