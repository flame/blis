/*

   BLIS
   An object-based framework for developing high-performance BLAS-like
   libraries.

   Copyright (C) 2014, The University of Texas at Austin
   Copyright (C) 2018 - 2019, Advanced Micro Devices, Inc.

   Redistribution and use in source and binary forms, with or without
   modification, are permitted provided that the following conditions are
   met:
    - Redistributions of source code must retain the above copyright
      notice, this list of conditions and the following disclaimer.
    - Redistributions in binary form must reproduce the above copyright
      notice, this list of conditions and the following disclaimer in the
      documentation and/or other materials provided with the distribution.
    - Neither the name(s) of the copyright holder(s) nor the names of its
      contributors may be used to endorse or promote products derived
      from this software without specific prior written permission.

   THIS SOFTWARE IS PROVIDED BY THE COPYRIGHT HOLDERS AND CONTRIBUTORS
   "AS IS" AND ANY EXPRESS OR IMPLIED WARRANTIES, INCLUDING, BUT NOT
   LIMITED TO, THE IMPLIED WARRANTIES OF MERCHANTABILITY AND FITNESS FOR
   A PARTICULAR PURPOSE ARE DISCLAIMED. IN NO EVENT SHALL THE COPYRIGHT
   HOLDER OR CONTRIBUTORS BE LIABLE FOR ANY DIRECT, INDIRECT, INCIDENTAL,
   SPECIAL, EXEMPLARY, OR CONSEQUENTIAL DAMAGES (INCLUDING, BUT NOT
   LIMITED TO, PROCUREMENT OF SUBSTITUTE GOODS OR SERVICES; LOSS OF USE,
   DATA, OR PROFITS; OR BUSINESS INTERRUPTION) HOWEVER CAUSED AND ON ANY
   THEORY OF LIABILITY, WHETHER IN CONTRACT, STRICT LIABILITY, OR TORT
   (INCLUDING NEGLIGENCE OR OTHERWISE) ARISING IN ANY WAY OUT OF THE USE
   OF THIS SOFTWARE, EVEN IF ADVISED OF THE POSSIBILITY OF SUCH DAMAGE.

*/

#include "blis.h"

typedef void (*xpbys_mxn_vft)
    (
      dim_t m,
      dim_t n,
      void* x, inc_t rs_x, inc_t cs_x,
      void* b,
      void* y, inc_t rs_y, inc_t cs_y
    );

#undef GENTFUNC2
#define GENTFUNC2(ctypex,ctypey,chx,chy,op) \
\
<<<<<<< HEAD
static void PASTEMAC2(chx,chy,op) \
=======
BLIS_INLINE void PASTEMAC2(chx,chy,op) \
>>>>>>> 9a366b14
    ( \
      dim_t m, \
      dim_t n, \
      void* x, inc_t rs_x, inc_t cs_x, \
      void* b, \
      void* y, inc_t rs_y, inc_t cs_y \
    ) \
{ \
	ctypex* restrict x_cast = x; \
	ctypey* restrict b_cast = b; \
	ctypey* restrict y_cast = y; \
\
	PASTEMAC3(chx,chy,chy,xpbys_mxn) \
	( \
	  m, n, \
	  x_cast, rs_x, cs_x, \
	  b_cast, \
	  y_cast, rs_y,  cs_y \
	); \
}

INSERT_GENTFUNC2_BASIC0(xpbys_mxn_fn);
INSERT_GENTFUNC2_MIXDP0(xpbys_mxn_fn);

static xpbys_mxn_vft GENARRAY2_ALL(xpbys_mxn, xpbys_mxn_fn);


void bli_gemm_ker_var2
     (
       const obj_t*     a,
       const obj_t*     b,
       const obj_t*     c,
       const cntx_t*    cntx,
       const cntl_t*    cntl,
             thrinfo_t* thread_par
     )
{
	      num_t  dt_exec   = bli_obj_exec_dt( c );
	      num_t  dt_c      = bli_obj_dt( c );

	const pack_t schema_a  = bli_obj_pack_schema( a );
	const pack_t schema_b  = bli_obj_pack_schema( b );

	      dim_t  m         = bli_obj_length( c );
	      dim_t  n         = bli_obj_width( c );
	      dim_t  k         = bli_obj_width( a );

	const char*  a_cast    = bli_obj_buffer_at_off( a );
	const inc_t  is_a      = bli_obj_imag_stride( a );
	      dim_t  pd_a      = bli_obj_panel_dim( a );
	      inc_t  ps_a      = bli_obj_panel_stride( a );

	const char*  b_cast    = bli_obj_buffer_at_off( b );
	const inc_t  is_b      = bli_obj_imag_stride( b );
	      dim_t  pd_b      = bli_obj_panel_dim( b );
	      inc_t  ps_b      = bli_obj_panel_stride( b );

	      char*  c_cast    = bli_obj_buffer_at_off( c );
	      inc_t  rs_c      = bli_obj_row_stride( c );
	      inc_t  cs_c      = bli_obj_col_stride( c );

	// If any dimension is zero, return immediately.
	if ( bli_zero_dim3( m, n, k ) ) return;

	// Detach and multiply the scalars attached to A and B.
	// NOTE: We know that the internal scalars of A and B are already of the
	// target datatypes because the necessary typecasting would have already
	// taken place during bli_packm_init().
	obj_t scalar_a, scalar_b;
	bli_obj_scalar_detach( a, &scalar_a );
	bli_obj_scalar_detach( b, &scalar_b );
	bli_mulsc( &scalar_a, &scalar_b );

	// Grab the addresses of the internal scalar buffers for the scalar
	// merged above and the scalar attached to C.
	// NOTE: We know that scalar_b is of type dt_exec due to the above code
	// that casts the scalars of A and B to dt_exec via scalar_a and scalar_b,
	// and we know that the internal scalar in C is already of the type dt_c
	// due to the casting in the implementation of bli_obj_scalar_attach().
	const char* alpha_cast = bli_obj_internal_scalar_buffer( &scalar_b );
	const char* beta_cast  = bli_obj_internal_scalar_buffer( c );

#if 1
	// Under certain conditions, we can avoid the overhead of calling the 1m
	// virtual microkernel by having the real-domain macrokernel execute with
	// the real-domain microkernel. (See the function definition for details.)
	if ( bli_cntx_method( cntx ) == BLIS_1M )
	{
		bli_gemm_ind_recast_1m_params
		(
		  &dt_exec,
		  &dt_c,
		  schema_a,
		  c,
		  &m, &n, &k,
		  &pd_a, &ps_a,
		  &pd_b, &ps_b,
		  &rs_c, &cs_c,
		  cntx
		);
	}
#endif

#ifdef BLIS_ENABLE_GEMM_MD
	// Tweak parameters in select mixed domain cases (rcc, crc, ccr).
	if ( bli_cntx_method( cntx ) == BLIS_NAT )
	{
		bli_gemm_md_ker_var2_recast
		(
		  &dt_exec,
		  bli_obj_dt( a ),
		  bli_obj_dt( b ),
		  &dt_c,
		  &m, &n, &k,
		  &pd_a, &ps_a,
		  &pd_b, &ps_b,
		  c,
		  &rs_c, &cs_c
		);
	}
#endif

	const siz_t dt_size   = bli_dt_size( dt_exec );
	const siz_t dt_c_size = bli_dt_size( dt_c );

	// Alias some constants to simpler names.
	const dim_t MR = pd_a;
	const dim_t NR = pd_b;

	// Query the context for the micro-kernel address and cast it to its
	// function pointer type.
	gemm_ukr_vft gemm_ukr = bli_gemm_var_cntl_ukr( cntl );

	// Temporary C buffer for edge cases. Note that the strides of this
	// temporary buffer are set so that they match the storage of the
	// original C matrix. For example, if C is column-stored, ct will be
	// column-stored as well.
	char        ct[ BLIS_STACK_BUF_MAX_SIZE ]
	                __attribute__((aligned(BLIS_STACK_BUF_ALIGN_SIZE)));
	const bool  row_pref    = bli_gemm_var_cntl_row_pref( cntl );
	const inc_t rs_ct       = ( row_pref ? NR : 1 );
	const inc_t cs_ct       = ( row_pref ? 1 : MR );
	const char* zero        = bli_obj_buffer_for_const( dt_exec, &BLIS_ZERO );

	//
	// Assumptions/assertions:
	//   rs_a == 1
	//   cs_a == PACKMR
	//   pd_a == MR
	//   ps_a == stride to next micro-panel of A
	//   rs_b == PACKNR
	//   cs_b == 1
	//   pd_b == NR
	//   ps_b == stride to next micro-panel of B
	//   rs_c == (no assumptions)
	//   cs_c == (no assumptions)
	//

	// Compute number of primary and leftover components of the m and n
	// dimensions.
	const dim_t n_iter = n / NR + ( n % NR ? 1 : 0 );
	const dim_t n_left = n % NR;

	const dim_t m_iter = m / MR + ( m % MR ? 1 : 0 );
	const dim_t m_left = m % MR;

	// Determine some increments used to step through A, B, and C.
	const inc_t rstep_a = ps_a * dt_size;

	const inc_t cstep_b = ps_b * dt_size;

	const inc_t rstep_c = rs_c * MR * dt_c_size;
	const inc_t cstep_c = cs_c * NR * dt_c_size;

	auxinfo_t aux;

	// Save the pack schemas of A and B to the auxinfo_t object.
	bli_auxinfo_set_schema_a( schema_a, &aux );
	bli_auxinfo_set_schema_b( schema_b, &aux );

	// Save the imaginary stride of A and B to the auxinfo_t object.
	bli_auxinfo_set_is_a( is_a, &aux );
	bli_auxinfo_set_is_b( is_b, &aux );

	// Save the virtual microkernel address and the params.
	bli_auxinfo_set_ukr( gemm_ukr, &aux );
	bli_auxinfo_set_params( NULL, &aux );

	// The 'thread' argument points to the thrinfo_t node for the 2nd (jr)
	// loop around the microkernel. Here we query the thrinfo_t node for the
	// 1st (ir) loop around the microkernel.
	thrinfo_t* thread = bli_thrinfo_sub_node( 0, thread_par );
	thrinfo_t* caucus = bli_thrinfo_sub_node( 0, thread );

	// Query the number of threads and thread ids for each loop.
	const dim_t jr_nt  = bli_thrinfo_n_way( thread );
	const dim_t jr_tid = bli_thrinfo_work_id( thread );
	const dim_t ir_nt  = bli_thrinfo_n_way( caucus );
	const dim_t ir_tid = bli_thrinfo_work_id( caucus );

	dim_t jr_start, jr_end, jr_inc;
	dim_t ir_start, ir_end, ir_inc;

	// Determine the thread range and increment for the 2nd and 1st loops.
	// NOTE: The definition of bli_thread_range_slrr() will depend on whether
	// slab or round-robin partitioning was requested at configure-time.
<<<<<<< HEAD
	bli_thread_range_jrir( jr_tid, jr_nt, n_iter, 1, FALSE, &jr_start, &jr_end, &jr_inc );
	bli_thread_range_jrir( ir_tid, ir_nt, m_iter, 1, FALSE, &ir_start, &ir_end, &ir_inc );
=======
	bli_thread_range_slrr( thread, n_iter, 1, FALSE, &jr_start, &jr_end, &jr_inc );
	bli_thread_range_slrr( caucus, m_iter, 1, FALSE, &ir_start, &ir_end, &ir_inc );
>>>>>>> 9a366b14

	// Loop over the n dimension (NR columns at a time).
	for ( dim_t j = jr_start; j < jr_end; j += jr_inc )
	{
		const char* b1 = b_cast + j * cstep_b;
		      char* c1 = c_cast + j * cstep_c;

		// Compute the current microtile's width.
		const dim_t n_cur = ( bli_is_not_edge_f( j, n_iter, n_left )
		                      ? NR : n_left );

		// Initialize our next panel of B to be the current panel of B.
		const char* b2 = b1;

		// Loop over the m dimension (MR rows at a time).
		for ( dim_t i = ir_start; i < ir_end; i += ir_inc )
		{
			const char* a1  = a_cast + i * rstep_a;
			      char* c11 = c1     + i * rstep_c;

			// Compute the current microtile's length.
			const dim_t m_cur = ( bli_is_not_edge_f( i, m_iter, m_left )
			                      ? MR : m_left );

			// Compute the addresses of the next panels of A and B.
			const char* a2 = bli_gemm_get_next_a_upanel( a1, rstep_a, ir_inc );
			if ( bli_is_last_iter_slrr( i, ir_end, ir_tid, ir_nt ) )
			{
				a2 = a_cast;
				b2 = bli_gemm_get_next_b_upanel( b1, cstep_b, jr_inc );
				if ( bli_is_last_iter_slrr( j, jr_end, jr_tid, jr_nt ) )
					b2 = b_cast;
			}

			// Save addresses of next panels of A and B to the auxinfo_t
			// object.
			bli_auxinfo_set_next_a( a2, &aux );
			bli_auxinfo_set_next_b( b2, &aux );

			// Edge case handling now occurs within the microkernel itself, but
			// we must still explicitly accumulate to a temporary microtile in
			// situations where a virtual microkernel is being used, such as
			// during the 1m method or some cases of mixed datatypes.
			if ( dt_exec == dt_c )
			{
				// Invoke the gemm micro-kernel.
				gemm_ukr
				(
				  m_cur,
				  n_cur,
				  k,
				  ( void* )alpha_cast,
				  ( void* )a1,
				  ( void* )b1,
				  ( void* )beta_cast,
				           c11, rs_c, cs_c,
				  &aux,
				  ( cntx_t* )cntx
				);
			}
			else
			{
				// Invoke the gemm micro-kernel.
				gemm_ukr
				(
				  MR,
				  NR,
				  k,
				  ( void* )alpha_cast,
				  ( void* )a1,
				  ( void* )b1,
				  ( void* )zero,
				           &ct, rs_ct, cs_ct,
				  &aux,
				  ( cntx_t* )cntx
				);

				// Accumulate to C with typecasting.
				xpbys_mxn[ dt_exec ][ dt_c ]
				(
				  m_cur, n_cur,
				  &ct, rs_ct, cs_ct,
				  ( void* )beta_cast,
				  c11, rs_c, cs_c
				);
			}
		}
	}
}

//PASTEMAC(ch,fprintm)( stdout, "gemm_ker_var2: b1", k, NR, b1, NR, 1, "%4.1f", "" );
//PASTEMAC(ch,fprintm)( stdout, "gemm_ker_var2: a1", MR, k, a1, 1, MR, "%4.1f", "" );
//PASTEMAC(ch,fprintm)( stdout, "gemm_ker_var2: c after", m_cur, n_cur, c11, rs_c, cs_c, "%4.1f", "" );
<|MERGE_RESOLUTION|>--- conflicted
+++ resolved
@@ -47,11 +47,7 @@
 #undef GENTFUNC2
 #define GENTFUNC2(ctypex,ctypey,chx,chy,op) \
 \
-<<<<<<< HEAD
-static void PASTEMAC2(chx,chy,op) \
-=======
 BLIS_INLINE void PASTEMAC2(chx,chy,op) \
->>>>>>> 9a366b14
     ( \
       dim_t m, \
       dim_t n, \
@@ -258,13 +254,8 @@
 	// Determine the thread range and increment for the 2nd and 1st loops.
 	// NOTE: The definition of bli_thread_range_slrr() will depend on whether
 	// slab or round-robin partitioning was requested at configure-time.
-<<<<<<< HEAD
-	bli_thread_range_jrir( jr_tid, jr_nt, n_iter, 1, FALSE, &jr_start, &jr_end, &jr_inc );
-	bli_thread_range_jrir( ir_tid, ir_nt, m_iter, 1, FALSE, &ir_start, &ir_end, &ir_inc );
-=======
-	bli_thread_range_slrr( thread, n_iter, 1, FALSE, &jr_start, &jr_end, &jr_inc );
-	bli_thread_range_slrr( caucus, m_iter, 1, FALSE, &ir_start, &ir_end, &ir_inc );
->>>>>>> 9a366b14
+	bli_thread_range_slrr( jr_tid, jr_nt, n_iter, 1, FALSE, &jr_start, &jr_end, &jr_inc );
+	bli_thread_range_slrr( ir_tid, ir_nt, m_iter, 1, FALSE, &ir_start, &ir_end, &ir_inc );
 
 	// Loop over the n dimension (NR columns at a time).
 	for ( dim_t j = jr_start; j < jr_end; j += jr_inc )
