--- conflicted
+++ resolved
@@ -237,22 +237,14 @@
 	bli_auxinfo_set_ukr( gemm_ukr, &aux );
 	bli_auxinfo_set_params( params, &aux );
 
-<<<<<<< HEAD
-	// The 'thread' argument points to the thrinfo_t node for the 2nd (jr)
-	// loop around the microkernel. Here we query the thrinfo_t node for the
-	// 1st (ir) loop around the microkernel.
-	thrinfo_t* thread = bli_thrinfo_sub_node( 0, thread_par );
-	thrinfo_t* caucus = bli_thrinfo_sub_node( 0, thread );
-=======
 	dim_t jr_start, jr_end, jr_inc;
 	dim_t ir_start, ir_end, ir_inc;
->>>>>>> ecbcf400
 
 #ifdef BLIS_ENABLE_JRIR_TLB
 
 	// Query the number of threads and thread ids for the jr loop around
 	// the microkernel.
-	thrinfo_t* thread = bli_thrinfo_sub_node( thread_par );
+	thrinfo_t* thread = bli_thrinfo_sub_node( 0, thread_par );
 	const dim_t jr_nt  = bli_thrinfo_n_way( thread );
 	const dim_t jr_tid = bli_thrinfo_work_id( thread );
 
@@ -280,8 +272,8 @@
 
 	// Query the number of threads and thread ids for the ir loop around
 	// the microkernel.
-	thrinfo_t* thread = bli_thrinfo_sub_node( thread_par );
-	thrinfo_t* caucus = bli_thrinfo_sub_node( thread );
+	thrinfo_t* thread = bli_thrinfo_sub_node( 0, thread_par );
+	thrinfo_t* caucus = bli_thrinfo_sub_node( 0, thread );
 	const dim_t ir_nt  = bli_thrinfo_n_way( caucus );
 	const dim_t ir_tid = bli_thrinfo_work_id( caucus );
 
