/*

   BLIS    
   An object-based framework for developing high-performance BLAS-like
   libraries.

   Copyright (C) 2014, The University of Texas at Austin
   Copyright (C) 2017, Advanced Micro Devices, Inc.

   Redistribution and use in source and binary forms, with or without
   modification, are permitted provided that the following conditions are
   met:
    - Redistributions of source code must retain the above copyright
      notice, this list of conditions and the following disclaimer.
    - Redistributions in binary form must reproduce the above copyright
      notice, this list of conditions and the following disclaimer in the
      documentation and/or other materials provided with the distribution.
    - Neither the name of The University of Texas at Austin nor the names
      of its contributors may be used to endorse or promote products
      derived from this software without specific prior written permission.

   THIS SOFTWARE IS PROVIDED BY THE COPYRIGHT HOLDERS AND CONTRIBUTORS
   "AS IS" AND ANY EXPRESS OR IMPLIED WARRANTIES, INCLUDING, BUT NOT
   LIMITED TO, THE IMPLIED WARRANTIES OF MERCHANTABILITY AND FITNESS FOR
   A PARTICULAR PURPOSE ARE DISCLAIMED. IN NO EVENT SHALL THE COPYRIGHT
   HOLDER OR CONTRIBUTORS BE LIABLE FOR ANY DIRECT, INDIRECT, INCIDENTAL,
   SPECIAL, EXEMPLARY, OR CONSEQUENTIAL DAMAGES (INCLUDING, BUT NOT
   LIMITED TO, PROCUREMENT OF SUBSTITUTE GOODS OR SERVICES; LOSS OF USE,
   DATA, OR PROFITS; OR BUSINESS INTERRUPTION) HOWEVER CAUSED AND ON ANY
   THEORY OF LIABILITY, WHETHER IN CONTRACT, STRICT LIABILITY, OR TORT
   (INCLUDING NEGLIGENCE OR OTHERWISE) ARISING IN ANY WAY OUT OF THE USE
   OF THIS SOFTWARE, EVEN IF ADVISED OF THE POSSIBILITY OF SUCH DAMAGE.

*/

#include "blis.h"

void bli_gemm_front
     (
       obj_t*  alpha,
       obj_t*  a,
       obj_t*  b,
       obj_t*  beta,
       obj_t*  c,
       cntx_t* cntx,
       cntl_t* cntl
     )
{
<<<<<<< HEAD
#ifdef BLIS_SMALL_MATRIX_ENABLE
#ifndef BLIS_ENABLE_MULTITHREADING
    gint_t status = bli_gemm_small_matrix(alpha, a, b, beta, c, cntx, cntl);
    if(BLIS_SUCCESS != status)
#endif
#endif
=======
	
#ifdef BLIS_SMALL_MATRIX_ENABLE
    gint_t status = bli_gemm_small_matrix(alpha, a, b, beta, c, cntx, cntl);
    if(BLIS_SUCCESS != status)
#endif
>>>>>>> 3bc99a96
    {
	    obj_t   a_local;
	    obj_t   b_local;
	    obj_t   c_local;

	    // Check parameters.
	    if ( bli_error_checking_is_enabled() )
		    bli_gemm_check( alpha, a, b, beta, c, cntx );

	    // If alpha is zero, scale by beta and return.
	    if ( bli_obj_equals( alpha, &BLIS_ZERO ) )
	    {
		    bli_scalm( beta, c );
		    return;
	    }

	    // Reinitialize the memory allocator to accommodate the blocksizes
	    // in the current context.
	    bli_memsys_reinit( cntx );

	    // Alias A, B, and C in case we need to apply transformations.
	    bli_obj_alias_to( *a, a_local );
	    bli_obj_alias_to( *b, b_local );
	    bli_obj_alias_to( *c, c_local );

	    // An optimization: If C is stored by rows and the micro-kernel prefers
	    // contiguous columns, or if C is stored by columns and the micro-kernel
	    // prefers contiguous rows, transpose the entire operation to allow the
	    // micro-kernel to access elements of C in its preferred manner.
<<<<<<< HEAD
	    if ( bli_cntx_l3_ukr_eff_dislikes_storage_of( &c_local, BLIS_GEMM_UKR, cntx ) )
=======
	    if ( bli_cntx_l3_ukr_dislikes_storage_of( &c_local, BLIS_GEMM_UKR, cntx ) )
>>>>>>> 3bc99a96
	    {
		    bli_obj_swap( a_local, b_local );

		    bli_obj_induce_trans( a_local );
		    bli_obj_induce_trans( b_local );
		    bli_obj_induce_trans( c_local );
	    }

	    // Record the threading for each level within the context.
	    bli_cntx_set_thrloop_from_env( BLIS_GEMM, BLIS_LEFT, cntx,
                                       bli_obj_length( c_local ),
                                       bli_obj_width( c_local ),
                                       bli_obj_width( a_local ) );

	    // Invoke the internal back-end via the thread handler.
	    bli_l3_thread_decorator
	    (
	      bli_gemm_int,
	      BLIS_GEMM, // operation family id
	      alpha,
	      &a_local,
	      &b_local,
	      beta,
	      &c_local,
	      cntx,
	      cntl
	    );
    }
}
<|MERGE_RESOLUTION|>--- conflicted
+++ resolved
@@ -46,20 +46,10 @@
        cntl_t* cntl
      )
 {
-<<<<<<< HEAD
-#ifdef BLIS_SMALL_MATRIX_ENABLE
-#ifndef BLIS_ENABLE_MULTITHREADING
-    gint_t status = bli_gemm_small_matrix(alpha, a, b, beta, c, cntx, cntl);
-    if(BLIS_SUCCESS != status)
-#endif
-#endif
-=======
-	
 #ifdef BLIS_SMALL_MATRIX_ENABLE
     gint_t status = bli_gemm_small_matrix(alpha, a, b, beta, c, cntx, cntl);
     if(BLIS_SUCCESS != status)
 #endif
->>>>>>> 3bc99a96
     {
 	    obj_t   a_local;
 	    obj_t   b_local;
@@ -89,11 +79,7 @@
 	    // contiguous columns, or if C is stored by columns and the micro-kernel
 	    // prefers contiguous rows, transpose the entire operation to allow the
 	    // micro-kernel to access elements of C in its preferred manner.
-<<<<<<< HEAD
 	    if ( bli_cntx_l3_ukr_eff_dislikes_storage_of( &c_local, BLIS_GEMM_UKR, cntx ) )
-=======
-	    if ( bli_cntx_l3_ukr_dislikes_storage_of( &c_local, BLIS_GEMM_UKR, cntx ) )
->>>>>>> 3bc99a96
 	    {
 		    bli_obj_swap( a_local, b_local );
 
