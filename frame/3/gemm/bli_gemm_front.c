--- conflicted
+++ resolved
@@ -53,20 +53,6 @@
 	obj_t   b_local;
 	obj_t   c_local;
 
-<<<<<<< HEAD
-#if 0
-#ifdef BLIS_ENABLE_SMALL_MATRIX
-	// Only handle small problems separately for homogeneous datatypes.
-	if ( bli_obj_dt( a ) == bli_obj_dt( b ) &&
-	     bli_obj_dt( a ) == bli_obj_dt( c ) &&
-	     bli_obj_comp_prec( c ) == bli_obj_prec( c ) )
-	{
-		err_t status = bli_gemm_small( alpha, a, b, beta, c, cntx, cntl );
-		if ( status == BLIS_SUCCESS ) return;
-	}
-#endif
-#endif
-=======
 	// If C has a zero dimension, return early.
 	if ( bli_obj_has_zero_dim( c ) )
 	{
@@ -82,7 +68,6 @@
 		bli_scalm( beta, c );
 		return;
 	}
->>>>>>> fb2a6827
 
 	// Alias A, B, and C in case we need to apply transformations.
 	bli_obj_alias_to( a, &a_local );
@@ -308,9 +293,6 @@
 #endif
 	AOCL_DTL_TRACE_EXIT(AOCL_DTL_LEVEL_TRACE_3);
 }
-<<<<<<< HEAD
-=======
 
 // -----------------------------------------------------------------------------
 
->>>>>>> fb2a6827
