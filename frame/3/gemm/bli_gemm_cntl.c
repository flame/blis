--- conflicted
+++ resolved
@@ -67,7 +67,6 @@
              gemm_cntl_t* cntl
      )
 {
-<<<<<<< HEAD
 	void_fp macro_kernel_fp = NULL;
 
 #ifdef BLIS_ENABLE_JRIR_TLB
@@ -85,7 +84,7 @@
     }
 	else
     {
-        macro_kernel_fp = bli_gemm_ker_var2b;
+        macro_kernel_fp = bli_gemm_ker_var2;
     }
 
 #else
@@ -139,29 +138,6 @@
     const dim_t        bmult_n_def  = bli_cntx_get_blksz_def_dt(   dt_bp, BLIS_NR, cntx );
     const dim_t        bmult_n_pack = bli_cntx_get_blksz_max_dt(   dt_bp, BLIS_NR, cntx );
     const dim_t        bmult_k_def  = bli_cntx_get_blksz_def_dt( dt_exec, BLIS_KR, cntx );
-=======
-	void_fp macro_kernel_fp;
-
-	// Choose the default macrokernel based on the operation family...
-	if      ( family == BLIS_GEMM )  macro_kernel_fp = bli_gemm_ker_var2;
-	else if ( family == BLIS_GEMMT ) macro_kernel_fp =
-	                                   #ifdef BLIS_ENABLE_JRIR_TLB
-	                                   bli_gemmt_x_ker_var2b;
-	                                   #else // ifdef ( _SLAB || _RR )
-	                                   bli_gemmt_x_ker_var2;
-	                                   #endif
-	else if ( family == BLIS_TRMM )  macro_kernel_fp =
-	                                   #ifdef BLIS_ENABLE_JRIR_TLB
-	                                   bli_trmm_xx_ker_var2b;
-	                                   #else // ifdef ( _SLAB || _RR )
-	                                   bli_trmm_xx_ker_var2;
-	                                   #endif
-	else /* should never execute */  macro_kernel_fp = NULL;
-
-	// ...unless a non-NULL kernel function pointer is passed in, in which
-	// case we use that instead.
-	if ( ker ) macro_kernel_fp = ker;
->>>>>>> ecbcf400
 
 	// Create two nodes for the macro-kernel.
 	bli_cntl_init_node
