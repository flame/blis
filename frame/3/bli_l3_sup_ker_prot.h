/*

   BLIS
   An object-based framework for developing high-performance BLAS-like
   libraries.

   Copyright (C) 2019 - 2024, Advanced Micro Devices, Inc. All rights reserved.

   Redistribution and use in source and binary forms, with or without
   modification, are permitted provided that the following conditions are
   met:
    - Redistributions of source code must retain the above copyright
      notice, this list of conditions and the following disclaimer.
    - Redistributions in binary form must reproduce the above copyright
      notice, this list of conditions and the following disclaimer in the
      documentation and/or other materials provided with the distribution.
    - Neither the name(s) of the copyright holder(s) nor the names of its
      contributors may be used to endorse or promote products derived
      from this software without specific prior written permission.

   THIS SOFTWARE IS PROVIDED BY THE COPYRIGHT HOLDERS AND CONTRIBUTORS
   "AS IS" AND ANY EXPRESS OR IMPLIED WARRANTIES, INCLUDING, BUT NOT
   LIMITED TO, THE IMPLIED WARRANTIES OF MERCHANTABILITY AND FITNESS FOR
   A PARTICULAR PURPOSE ARE DISCLAIMED. IN NO EVENT SHALL THE COPYRIGHT
   HOLDER OR CONTRIBUTORS BE LIABLE FOR ANY DIRECT, INDIRECT, INCIDENTAL,
   SPECIAL, EXEMPLARY, OR CONSEQUENTIAL DAMAGES (INCLUDING, BUT NOT
   LIMITED TO, PROCUREMENT OF SUBSTITUTE GOODS OR SERVICES; LOSS OF USE,
   DATA, OR PROFITS; OR BUSINESS INTERRUPTION) HOWEVER CAUSED AND ON ANY
   THEORY OF LIABILITY, WHETHER IN CONTRACT, STRICT LIABILITY, OR TORT
   (INCLUDING NEGLIGENCE OR OTHERWISE) ARISING IN ANY WAY OUT OF THE USE
   OF THIS SOFTWARE, EVEN IF ADVISED OF THE POSSIBILITY OF SUCH DAMAGE.

*/

#ifndef BLIS_L3_SUP_KER_PROT_H
#define BLIS_L3_SUP_KER_PROT_H

//
// Define template prototypes for level-3 kernels on small/unpacked matrices.
//

#undef  SUPTPROT
#define SUPTPROT( ctype, ch, funcname, opname ) \
\
void PASTEMAC(ch,funcname) \
     ( \
       PASTECH(opname,_params), \
       BLIS_AUXINFO_PARAM, \
       BLIS_CNTX_PARAM  \
     );

<<<<<<< HEAD
#define GEMMSUP_KER_PROT( ctype, ch, fn )  SUPTPROT( ctype, ch, fn, gemmsup );


#endif
=======


#define TRSMSMALL_PROT( opname ) \
\
err_t PASTEMAC0(opname) \
     ( \
       side_t   side, \
       obj_t*   alpha, \
       obj_t*   a, \
       obj_t*   b, \
       cntx_t*  cntx, \
       cntl_t*  cntl, \
       bool     is_parallel \
     );

#define TRSMSMALL_KER_PROT( ch, opname ) \
\
err_t PASTEMAC(ch,opname) \
     ( \
       obj_t*   AlphaObj, \
       obj_t*   a, \
       obj_t*   b, \
       cntx_t*  cntx, \
       cntl_t*  cntl \
     );
>>>>>>> fb2a6827
<|MERGE_RESOLUTION|>--- conflicted
+++ resolved
@@ -49,12 +49,6 @@
        BLIS_CNTX_PARAM  \
      );
 
-<<<<<<< HEAD
-#define GEMMSUP_KER_PROT( ctype, ch, fn )  SUPTPROT( ctype, ch, fn, gemmsup );
-
-
-#endif
-=======
 
 
 #define TRSMSMALL_PROT( opname ) \
@@ -80,4 +74,3 @@
        cntx_t*  cntx, \
        cntl_t*  cntl \
      );
->>>>>>> fb2a6827
