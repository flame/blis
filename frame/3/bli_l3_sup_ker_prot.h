--- conflicted
+++ resolved
@@ -32,29 +32,28 @@
 
 */
 
-#ifndef BLIS_L3_SUP_KER_PROT_H
-#define BLIS_L3_SUP_KER_PROT_H
-
 //
 // Define template prototypes for level-3 kernels on small/unpacked matrices.
 //
 
-#undef  SUPTPROT
-#define SUPTPROT( ctype, ch, funcname, opname ) \
+#define GEMMSUP_KER_PROT( ctype, ch, opname ) \
 \
-void PASTEMAC(ch,funcname) \
+void PASTEMAC(ch,opname) \
      ( \
-       PASTECH(opname,_params), \
-       BLIS_AUXINFO_PARAM, \
-       BLIS_CNTX_PARAM  \
+       conj_t              conja, \
+       conj_t              conjb, \
+       dim_t               m, \
+       dim_t               n, \
+       dim_t               k, \
+       ctype*     restrict alpha, \
+       ctype*     restrict a, inc_t rs_a, inc_t cs_a, \
+       ctype*     restrict b, inc_t rs_b, inc_t cs_b, \
+       ctype*     restrict beta, \
+       ctype*     restrict c, inc_t rs_c, inc_t cs_c, \
+       auxinfo_t* restrict data, \
+       cntx_t*    restrict cntx  \
      );
 
-<<<<<<< HEAD
-#define GEMMSUP_KER_PROT( ctype, ch, fn )  SUPTPROT( ctype, ch, fn, gemmsup );
-
-
-#endif
-=======
 
 
 #define TRSMSMALL_PROT( opname ) \
@@ -80,4 +79,3 @@
        cntx_t*  cntx, \
        cntl_t*  cntl \
      );
->>>>>>> fb2a6827
