/*

   BLIS
   An object-based framework for developing high-performance BLAS-like
   libraries.

   Copyright (C) 2022, The University of Texas at Austin

   Redistribution and use in source and binary forms, with or without
   modification, are permitted provided that the following conditions are
   met:
    - Redistributions of source code must retain the above copyright
      notice, this list of conditions and the following disclaimer.
    - Redistributions in binary form must reproduce the above copyright
      notice, this list of conditions and the following disclaimer in the
      documentation and/or other materials provided with the distribution.
    - Neither the name(s) of the copyright holder(s) nor the names of its
      contributors may be used to endorse or promote products derived
      from this software without specific prior written permission.

   THIS SOFTWARE IS PROVIDED BY THE COPYRIGHT HOLDERS AND CONTRIBUTORS
   "AS IS" AND ANY EXPRESS OR IMPLIED WARRANTIES, INCLUDING, BUT NOT
   LIMITED TO, THE IMPLIED WARRANTIES OF MERCHANTABILITY AND FITNESS FOR
   A PARTICULAR PURPOSE ARE DISCLAIMED. IN NO EVENT SHALL THE COPYRIGHT
   HOLDER OR CONTRIBUTORS BE LIABLE FOR ANY DIRECT, INDIRECT, INCIDENTAL,
   SPECIAL, EXEMPLARY, OR CONSEQUENTIAL DAMAGES (INCLUDING, BUT NOT
   LIMITED TO, PROCUREMENT OF SUBSTITUTE GOODS OR SERVICES; LOSS OF USE,
   DATA, OR PROFITS; OR BUSINESS INTERRUPTION) HOWEVER CAUSED AND ON ANY
   THEORY OF LIABILITY, WHETHER IN CONTRACT, STRICT LIABILITY, OR TORT
   (INCLUDING NEGLIGENCE OR OTHERWISE) ARISING IN ANY WAY OUT OF THE USE
   OF THIS SOFTWARE, EVEN IF ADVISED OF THE POSSIBILITY OF SUCH DAMAGE.

*/

#include "blis.h"

struct l3_decor_params_s
{
	const obj_t*   a;
	const obj_t*   b;
	const obj_t*   c;
	const cntx_t*  cntx;
	const cntl_t*  cntl;
	      rntm_t*  rntm;
	      array_t* array;
};
typedef struct l3_decor_params_s l3_decor_params_t;

static void bli_l3_thread_decorator_entry( thrcomm_t* gl_comm, dim_t tid, const void* data_void )
{
	const l3_decor_params_t* data    = data_void;

	const obj_t*             a       = data->a;
	const obj_t*             b       = data->b;
	const obj_t*             c       = data->c;
	const cntx_t*            cntx    = data->cntx;
	const cntl_t*            cntl    = data->cntl;
	      rntm_t*            rntm    = data->rntm;
	      array_t*           array   = data->array;

	bli_l3_thread_decorator_thread_check( gl_comm, rntm );

	// Create the root node of the current thread's thrinfo_t structure.
	// The root node is the *parent* of the node corresponding to the first
	// control tree node.
	thrinfo_t* thread = bli_l3_thrinfo_create( tid, gl_comm, array, rntm, cntl );

  	bli_l3_int
	(
	  a,
	  b,
	  c,
	  cntx,
	  cntl,
	  thread
	);

	// Free the current thread's thrinfo_t structure.
<<<<<<< HEAD
    // The barrier is very important as it prevents memory being released by the
    // chief of some thread sub-group before its peers are done using it.
    bli_thrinfo_barrier( thread );
=======
	// NOTE: The barrier here is very important as it prevents memory being
	// released by the chief of some thread sub-group before its peers are done
	// using it. See PR #702 for more info [1].
	// [1] https://github.com/flame/blis/pull/702
	bli_thrinfo_barrier( thread );
>>>>>>> 9a366b14
	bli_thrinfo_free( thread );
}

void bli_l3_thread_decorator
     (
       const obj_t*   a,
       const obj_t*   b,
       const obj_t*   c,
       const cntx_t*  cntx,
       const cntl_t*  cntl,
       const rntm_t*  rntm
     )
{
	rntm_t rntm_l;
    if ( rntm != NULL ) rntm_l = *rntm;
    else bli_rntm_init_from_global( &rntm_l );

	// Set the number of ways for each loop, if needed, depending on what
	// kind of information is already stored in the rntm_t object.
	bli_rntm_factorize
    (
      bli_obj_length( c ),
      bli_obj_width( c ),
      bli_obj_width( a ),
      &rntm_l
    );

	// Query the threading implementation and the number of threads requested.
	timpl_t ti = bli_rntm_thread_impl( &rntm_l );
	dim_t   nt = bli_rntm_num_threads( &rntm_l );

#if 0
	printf( "(pre-opt) application requested rntm.thread_impl = %s\n",
	        ( ti == BLIS_SINGLE ? "single" :
	        ( ti == BLIS_OPENMP ? "openmp" : "pthreads" ) ) );
#endif

	if ( bli_error_checking_is_enabled() )
		bli_l3_thread_decorator_check( &rntm_l );

#ifdef BLIS_ENABLE_NT1_VIA_SINGLE
	if ( nt == 1 )
	{
		// An optimization. If the caller requests only one thread, force
		// the sequential level-3 thread decorator even if that means
		// overriding the caller's preferred threading implementation (as
		// communicated via the rntm_t).
		rntm_l = *rntm;
		ti = BLIS_SINGLE;
		bli_rntm_set_thread_impl( BLIS_SINGLE, &rntm_l );
		rntm = &rntm_l;
	}
#endif

	if ( 1 < nt && ti == BLIS_SINGLE )
	{
		// Here, we resolve conflicting information. The caller requested
		// a sequential threading implementation, but also requested more
		// than one thread. Here, we choose to favor the requested threading
		// implementation over the number of threads, and so reset all
		// parallelism parameters to 1.
		nt = 1;
		bli_rntm_set_ways_only( 1, 1, 1, 1, 1, &rntm_l );
		bli_rntm_set_num_threads_only( 1, &rntm_l );
	}

#if 0
	printf( "(post-opt) moving forward with rntm.thread_impl  = %s\n",
	        ( ti == BLIS_SINGLE ? "single" :
	        ( ti == BLIS_OPENMP ? "openmp" : "pthreads" ) ) );
#endif

	// Check out an array_t from the small block allocator. This is done
	// with an internal lock to ensure only one application thread accesses
	// the sba at a time. bli_sba_checkout_array() will also automatically
	// resize the array_t, if necessary.
	array_t* array = bli_sba_checkout_array( nt );

	l3_decor_params_t params;
	params.a        = a;
	params.b        = b;
	params.c        = c;
	params.cntx     = cntx;
	params.cntl     = cntl;
	params.rntm     = &rntm_l;
	params.array    = array;

	// Launch the threads using the threading implementation specified by ti,
	// and use bli_l3_thread_decorator_entry() as their entry points. The
	// params struct will be passed along to each thread.
	bli_thread_launch( ti, nt, bli_l3_thread_decorator_entry, &params );

	// Check the array_t back into the small block allocator. Similar to the
	// check-out, this is done using a lock embedded within the sba to ensure
	// mutual exclusion.
	bli_sba_checkin_array( array );
}

void bli_l3_thread_decorator_check
     (
       const rntm_t* rntm
     )
{
	//err_t e_val;

	//e_val = bli_check_valid_thread_impl( bli_rntm_thread_impl( rntm ) );
	//bli_check_error_code( e_val );

	const timpl_t ti = bli_rntm_thread_impl( rntm );

	if (
#ifndef BLIS_ENABLE_OPENMP
	     ti == BLIS_OPENMP ||
#endif
#ifndef BLIS_ENABLE_PTHREADS
	     ti == BLIS_POSIX ||
#endif
#ifndef BLIS_ENABLE_HPX
	     ti == BLIS_HPX ||
#endif
	     FALSE
	   )
	{
		fprintf( stderr, "\n" );
		fprintf( stderr, "libblis: User requested threading implementation \"%s\", but that method is\n", bli_thread_get_thread_impl_str( ti ) );
		fprintf( stderr, "libblis: unavailable. Try reconfiguring BLIS with \"-t %s\" and recompiling.\n", bli_thread_get_thread_impl_str( ti ) );
		fprintf( stderr, "libblis: %s: line %d\n", __FILE__, ( int )__LINE__ );
		bli_abort();
	}
}

void bli_l3_thread_decorator_thread_check
     (
       thrcomm_t* gl_comm,
       rntm_t*    rntm
     )
{
#ifdef BLIS_ENABLE_OPENMP

	if ( bli_thrcomm_thread_impl( gl_comm ) != BLIS_OPENMP)
		return;

	dim_t n_threads_real = omp_get_num_threads();
	dim_t n_threads      = bli_thrcomm_num_threads( gl_comm );
	dim_t tid            = omp_get_thread_num();

	// Check if the number of OpenMP threads created within this parallel
	// region is different from the number of threads that were requested
	// of BLIS. This inequality may trigger when, for example, the
	// following conditions are satisfied:
	// - an application is executing an OpenMP parallel region in which
	//   BLIS is invoked,
	// - BLIS is configured for multithreading via OpenMP,
	// - OMP_NUM_THREADS = t > 1,
	// - the number of threads requested of BLIS (regardless of method)
	//   is p <= t,
	// - OpenMP nesting is disabled.
	// In this situation, the application spawns t threads. Each application
	// thread calls gemm (for example). Each gemm will attempt to spawn p
	// threads via OpenMP. However, since nesting is disabled, the OpenMP
	// implementation finds that t >= p threads are already spawned, and
	// thus it doesn't spawn *any* additional threads for each gemm.
	if ( n_threads_real != n_threads )
	{
		// If the number of threads active in the current region is not
		// equal to the number requested of BLIS, we then only continue
		// if the number of threads in the current region is 1. If, for
		// example, BLIS requested 4 threads but only got 3, then we
		// abort().
		if ( n_threads_real != 1 )
		{
			bli_print_msg( "A different number of threads was "
			               "created than was requested.",
			               __FILE__, __LINE__ );
			bli_abort();
		}

		if ( tid == 0 )
		{
			bli_thrcomm_init( BLIS_OPENMP, 1, gl_comm );
			bli_rntm_set_num_threads_only( 1, rntm );
			bli_rntm_set_ways_only( 1, 1, 1, 1, 1, rntm );
		}

		// Synchronize all threads and continue.
		_Pragma( "omp barrier" )
	}

#endif
}
<|MERGE_RESOLUTION|>--- conflicted
+++ resolved
@@ -76,17 +76,11 @@
 	);
 
 	// Free the current thread's thrinfo_t structure.
-<<<<<<< HEAD
-    // The barrier is very important as it prevents memory being released by the
-    // chief of some thread sub-group before its peers are done using it.
-    bli_thrinfo_barrier( thread );
-=======
 	// NOTE: The barrier here is very important as it prevents memory being
 	// released by the chief of some thread sub-group before its peers are done
 	// using it. See PR #702 for more info [1].
 	// [1] https://github.com/flame/blis/pull/702
 	bli_thrinfo_barrier( thread );
->>>>>>> 9a366b14
 	bli_thrinfo_free( thread );
 }
 
