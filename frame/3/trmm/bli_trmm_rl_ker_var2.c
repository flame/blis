/*

   BLIS
   An object-based framework for developing high-performance BLAS-like
   libraries.

   Copyright (C) 2014, The University of Texas at Austin
   Copyright (C) 2018 - 2019, Advanced Micro Devices, Inc.

   Redistribution and use in source and binary forms, with or without
   modification, are permitted provided that the following conditions are
   met:
    - Redistributions of source code must retain the above copyright
      notice, this list of conditions and the following disclaimer.
    - Redistributions in binary form must reproduce the above copyright
      notice, this list of conditions and the following disclaimer in the
      documentation and/or other materials provided with the distribution.
    - Neither the name(s) of the copyright holder(s) nor the names of its
      contributors may be used to endorse or promote products derived
      from this software without specific prior written permission.

   THIS SOFTWARE IS PROVIDED BY THE COPYRIGHT HOLDERS AND CONTRIBUTORS
   "AS IS" AND ANY EXPRESS OR IMPLIED WARRANTIES, INCLUDING, BUT NOT
   LIMITED TO, THE IMPLIED WARRANTIES OF MERCHANTABILITY AND FITNESS FOR
   A PARTICULAR PURPOSE ARE DISCLAIMED. IN NO EVENT SHALL THE COPYRIGHT
   HOLDER OR CONTRIBUTORS BE LIABLE FOR ANY DIRECT, INDIRECT, INCIDENTAL,
   SPECIAL, EXEMPLARY, OR CONSEQUENTIAL DAMAGES (INCLUDING, BUT NOT
   LIMITED TO, PROCUREMENT OF SUBSTITUTE GOODS OR SERVICES; LOSS OF USE,
   DATA, OR PROFITS; OR BUSINESS INTERRUPTION) HOWEVER CAUSED AND ON ANY
   THEORY OF LIABILITY, WHETHER IN CONTRACT, STRICT LIABILITY, OR TORT
   (INCLUDING NEGLIGENCE OR OTHERWISE) ARISING IN ANY WAY OUT OF THE USE
   OF THIS SOFTWARE, EVEN IF ADVISED OF THE POSSIBILITY OF SUCH DAMAGE.

*/

#include "blis.h"

void bli_trmm_rl_ker_var2
     (
       const obj_t*     a,
       const obj_t*     b,
       const obj_t*     c,
       const cntx_t*    cntx,
       const cntl_t*    cntl,
             thrinfo_t* thread_par
     )
{
	const num_t     dt        = bli_obj_exec_dt( c );
	const dim_t     dt_size   = bli_dt_size( dt );

	      doff_t    diagoffb  = bli_obj_diag_offset( b );

	const pack_t    schema_a  = bli_obj_pack_schema( a );
	const pack_t    schema_b  = bli_obj_pack_schema( b );

	      dim_t     m         = bli_obj_length( c );
	      dim_t     n         = bli_obj_width( c );
	      dim_t     k         = bli_obj_width( a );

	const void*     buf_a     = bli_obj_buffer_at_off( a );
	const inc_t     cs_a      = bli_obj_col_stride( a );
	const dim_t     pd_a      = bli_obj_panel_dim( a );
	const inc_t     ps_a      = bli_obj_panel_stride( a );

	const void*     buf_b     = bli_obj_buffer_at_off( b );
	const inc_t     rs_b      = bli_obj_row_stride( b );
	const dim_t     pd_b      = bli_obj_panel_dim( b );
	const inc_t     ps_b      = bli_obj_panel_stride( b );

	      void*     buf_c     = bli_obj_buffer_at_off( c );
	const inc_t     rs_c      = bli_obj_row_stride( c );
	const inc_t     cs_c      = bli_obj_col_stride( c );

	// Detach and multiply the scalars attached to A and B.
	obj_t scalar_a, scalar_b;
	bli_obj_scalar_detach( a, &scalar_a );
	bli_obj_scalar_detach( b, &scalar_b );
	bli_mulsc( &scalar_a, &scalar_b );

	// Grab the addresses of the internal scalar buffers for the scalar
	// merged above and the scalar attached to C.
	const void* buf_alpha = bli_obj_internal_scalar_buffer( &scalar_b );
	const void* buf_beta  = bli_obj_internal_scalar_buffer( c );

	// Alias some constants to simpler names.
	const dim_t     MR         = pd_a;
	const dim_t     NR         = pd_b;
	const dim_t     PACKMR     = cs_a;
	const dim_t     PACKNR     = rs_b;

	// Query the context for the micro-kernel address and cast it to its
	// function pointer type.
	gemm_ukr_vft gemm_ukr  = bli_gemm_var_cntl_ukr( cntl );

	const void* one        = bli_obj_buffer_for_const( dt, &BLIS_ONE );
	const char* a_cast     = buf_a;
	const char* b_cast     = buf_b;
	      char* c_cast     = buf_c;
	const char* alpha_cast = buf_alpha;
	const char* beta_cast  = buf_beta;

	/*
	   Assumptions/assertions:
	     rs_a == 1
	     cs_a == PACKMR
	     pd_a == MR
	     ps_a == stride to next micro-panel of A
	     rs_b == PACKNR
	     cs_b == 1
	     pd_b == NR
	     ps_b == stride to next micro-panel of B
	     rs_c == (no assumptions)
	     cs_c == (no assumptions)
	*/

	// Safety trap: Certain indexing within this macro-kernel does not
	// work as intended if both MR and NR are odd.
	if ( ( bli_is_odd( PACKMR ) && bli_is_odd( NR ) ) ||
	     ( bli_is_odd( PACKNR ) && bli_is_odd( MR ) ) ) bli_abort();

	// If any dimension is zero, return immediately.
	if ( bli_zero_dim3( m, n, k ) ) return;

	// Safeguard: If the current panel of B is entirely above the diagonal,
	// it is implicitly zero. So we do nothing.
	if ( bli_is_strictly_above_diag_n( diagoffb, k, n ) ) return;

	// If there is a zero region above where the diagonal of B intersects
	// the left edge of the panel, adjust the pointer to A and treat this
	// case as if the diagonal offset were zero. Note that we don't need to
	// adjust the pointer to B since packm would have simply skipped over
	// the region that was not stored.
	if ( diagoffb < 0 )
	{
		k        += diagoffb;
		a_cast   -= diagoffb * PACKMR * dt_size;
		diagoffb  = 0;
	}

	// If there is a zero region to the right of where the diagonal
	// of B intersects the bottom of the panel, shrink it to prevent
	// "no-op" iterations from executing.
	if ( diagoffb + k < n )
	{
		n = diagoffb + k;
	}

	// Compute number of primary and leftover components of the m and n
	// dimensions.
	const dim_t n_iter = n / NR + ( n % NR ? 1 : 0 );
	const dim_t n_left = n % NR;

	const dim_t m_iter = m / MR + ( m % MR ? 1 : 0 );
	const dim_t m_left = m % MR;

	// Determine some increments used to step through A, B, and C.
	const inc_t rstep_a = ps_a * dt_size;

	const inc_t cstep_b = ps_b * dt_size;

	const inc_t rstep_c = rs_c * MR * dt_size;
	const inc_t cstep_c = cs_c * NR * dt_size;

	auxinfo_t aux;

	// Save the pack schemas of A and B to the auxinfo_t object.
	bli_auxinfo_set_schema_a( schema_a, &aux );
	bli_auxinfo_set_schema_b( schema_b, &aux );

<<<<<<< HEAD
	thrinfo_t* thread = bli_thrinfo_sub_node( 0, thread_par );
	thrinfo_t* caucus = bli_thrinfo_sub_node( 0, thread );
=======
	// The 'thread' argument points to the thrinfo_t node for the 2nd (jr)
	// loop around the microkernel. Here we query the thrinfo_t node for the
	// 1st (ir) loop around the microkernel.
	thrinfo_t* thread = bli_thrinfo_sub_node( thread_par );
	thrinfo_t* caucus = bli_thrinfo_sub_node( thread );
>>>>>>> 9a366b14

	// Query the number of threads and thread ids for each loop.
	const dim_t jr_nt  = bli_thrinfo_n_way( thread );
	const dim_t jr_tid = bli_thrinfo_work_id( thread );
	const dim_t ir_nt  = bli_thrinfo_n_way( caucus );
	const dim_t ir_tid = bli_thrinfo_work_id( caucus );

	dim_t jr_start, jr_end, jr_inc;
	dim_t ir_start, ir_end, ir_inc;

	// Note that we partition the 2nd loop into two regions: the rectangular
	// part of B, and the triangular portion.
	dim_t n_iter_rct;
	dim_t n_iter_tri;

	if ( bli_is_strictly_below_diag_n( diagoffb, m, n ) )
	{
		// If the entire panel of B does not intersect the diagonal, there is
		// no triangular region, and therefore we can skip the second set of
		// loops.
		n_iter_rct = n_iter;
		n_iter_tri = 0;
	}
	else
	{
		// If the panel of B does intersect the diagonal, compute the number of
		// iterations in the rectangular region by dividing NR into the diagonal
		// offset. (There should never be any remainder in this division.) The
		// number of iterations in the triangular (or trapezoidal) region is
		// computed as the remaining number of iterations in the n dimension.
		n_iter_rct = diagoffb / NR;
		n_iter_tri = n_iter - n_iter_rct;
	}

	// Determine the thread range and increment for the 2nd and 1st loops for
	// the initial rectangular region of B (if it exists).
	// NOTE: The definition of bli_thread_range_slrr() will depend on whether
	// slab or round-robin partitioning was requested at configure-time.
	// NOTE: Parallelism in the 1st loop is disabled for now.
<<<<<<< HEAD
	bli_thread_range_jrir( jr_tid, jr_nt, n_iter_rct, 1, FALSE, &jr_start, &jr_end, &jr_inc );
	bli_thread_range_jrir( ir_tid, ir_nt, m_iter,     1, FALSE, &ir_start, &ir_end, &ir_inc );
=======
	bli_thread_range_slrr( thread, n_iter_rct, 1, FALSE, &jr_start, &jr_end, &jr_inc );
	bli_thread_range_slrr( caucus, m_iter,     1, FALSE, &ir_start, &ir_end, &ir_inc );
>>>>>>> 9a366b14

	// Loop over the n dimension (NR columns at a time).
	for ( dim_t j = jr_start; j < jr_end; j += jr_inc )
	{
		const char* b1 = b_cast + j * cstep_b;
		      char* c1 = c_cast + j * cstep_c;

		const dim_t n_cur = ( bli_is_not_edge_f( j, n_iter, n_left ) ? NR : n_left );

		// Initialize our next panel of B to be the current panel of B.
		const char* b2 = b1;

		{
			// Loop over the m dimension (MR rows at a time).
			for ( dim_t i = ir_start; i < ir_end; i += ir_inc )
			{
				const char* a1  = a_cast + i * rstep_a;
				      char* c11 = c1     + i * rstep_c;

				const dim_t m_cur = ( bli_is_not_edge_f( i, m_iter, m_left ) ? MR : m_left );

				// Compute the addresses of the next panels of A and B.
				const char* a2 = bli_trmm_get_next_a_upanel( a1, rstep_a, ir_inc );
				if ( bli_is_last_iter_slrr( i, m_iter, ir_tid, ir_nt ) )
				{
					a2 = a_cast;
					b2 = bli_trmm_get_next_b_upanel( b1, cstep_b, jr_inc );
					if ( bli_is_last_iter_slrr( j, n_iter, jr_tid, jr_nt ) )
						b2 = b_cast;
				}

				// Save addresses of next panels of A and B to the auxinfo_t
				// object.
				bli_auxinfo_set_next_a( a2, &aux );
				bli_auxinfo_set_next_b( b2, &aux );

				// Invoke the gemm micro-kernel.
				gemm_ukr
				(
				  m_cur,
				  n_cur,
				  k,
				  ( void* )alpha_cast,
				  ( void* )a1,
				  ( void* )b1,
				  ( void* )one,
				  c11, rs_c, cs_c,
				  &aux,
				  ( cntx_t* )cntx
				);
			}
		}
	}

	// If there is no triangular region, then we're done.
	if ( n_iter_tri == 0 ) return;

	// Use round-robin assignment of micropanels to threads in the 2nd and
	// 1st loops for the remaining triangular region of B (if it exists).
	// NOTE: We don't need to call bli_thread_range_rr() here since we
	// employ a hack that calls for each thread to execute every iteration
	// of the jr and ir loops but skip all but the pointer increment for
	// iterations that are not assigned to it.

	// Advance the starting b1 and c1 pointers to the positions corresponding
	// to the start of the triangular region of B.
	jr_start = n_iter_rct;
	const char* b1 = b_cast + jr_start * cstep_b;
	      char* c1 = c_cast + jr_start * cstep_c;

	// Loop over the n dimension (NR columns at a time).
	for ( dim_t j = jr_start; j < n_iter; ++j )
	{
		const doff_t diagoffb_j = diagoffb - ( doff_t )j*NR;

		// Determine the offset to the beginning of the panel that
		// was packed so we can index into the corresponding location
		// in A. Then compute the length of that panel.
		const dim_t off_b1121 = bli_max( -diagoffb_j, 0 );
		const dim_t k_b1121   = k - off_b1121;

		const char* a1  = a_cast;
		      char* c11 = c1;

		const dim_t n_cur = ( bli_is_not_edge_f( j, n_iter, n_left ) ? NR : n_left );

		// Initialize our next panel of B to be the current panel of B.
		const char* b2 = b1;

		// If the current panel of B intersects the diagonal, scale C
		// by beta. If it is strictly below the diagonal, scale by one.
		// This allows the current macro-kernel to work for both trmm
		// and trmm3.
		{
			// Compute the panel stride for the current diagonal-
			// intersecting micro-panel.
			inc_t ps_b_cur  = k_b1121 * PACKNR;
			      ps_b_cur += ( bli_is_odd( ps_b_cur ) ? 1 : 0 );
			      ps_b_cur *= dt_size;

			if ( bli_trmm_my_iter_rr( j, thread ) ) {

			// Loop over the m dimension (MR rows at a time).
			for ( dim_t i = 0; i < m_iter; ++i )
			{
				if ( bli_trmm_my_iter_rr( i, caucus ) ) {

				const dim_t m_cur = ( bli_is_not_edge_f( i, m_iter, m_left ) ? MR : m_left );

				const char* a1_i = a1 + off_b1121 * PACKMR * dt_size;

				// Compute the addresses of the next panels of A and B.
				const char* a2 = a1;
				if ( bli_is_last_iter_rr( i, m_iter, 0, 1 ) )
				{
					a2 = a_cast;
					b2 = b1;
					if ( bli_is_last_iter_rr( j, n_iter, jr_tid, jr_nt ) )
						b2 = b_cast;
				}

				// Save addresses of next panels of A and B to the auxinfo_t
				// object.
				bli_auxinfo_set_next_a( a2, &aux );
				bli_auxinfo_set_next_b( b2, &aux );

				// Invoke the gemm micro-kernel.
				gemm_ukr
				(
				  m_cur,
				  n_cur,
				  k_b1121,
				  ( void* )alpha_cast,
				  ( void* )a1_i,
				  ( void* )b1,
				  ( void* )beta_cast,
				  c11, rs_c, cs_c,
				  &aux,
				  ( cntx_t* )cntx
				);
				}

				a1  += rstep_a;
				c11 += rstep_c;
			}
			}

			b1 += ps_b_cur;
		}

		c1 += cstep_c;
	}
}

//PASTEMAC(ch,fprintm)( stdout, "trmm_rl_ker_var2: a1", MR, k_b1121, a1, 1, MR, "%4.1f", "" );
//PASTEMAC(ch,fprintm)( stdout, "trmm_rl_ker_var2: b1", k_b1121, NR, b1_i, NR, 1, "%4.1f", "" );
<|MERGE_RESOLUTION|>--- conflicted
+++ resolved
@@ -167,16 +167,11 @@
 	bli_auxinfo_set_schema_a( schema_a, &aux );
 	bli_auxinfo_set_schema_b( schema_b, &aux );
 
-<<<<<<< HEAD
-	thrinfo_t* thread = bli_thrinfo_sub_node( 0, thread_par );
-	thrinfo_t* caucus = bli_thrinfo_sub_node( 0, thread );
-=======
 	// The 'thread' argument points to the thrinfo_t node for the 2nd (jr)
 	// loop around the microkernel. Here we query the thrinfo_t node for the
 	// 1st (ir) loop around the microkernel.
-	thrinfo_t* thread = bli_thrinfo_sub_node( thread_par );
-	thrinfo_t* caucus = bli_thrinfo_sub_node( thread );
->>>>>>> 9a366b14
+	thrinfo_t* thread = bli_thrinfo_sub_node( 0, thread_par );
+	thrinfo_t* caucus = bli_thrinfo_sub_node( 0, thread );
 
 	// Query the number of threads and thread ids for each loop.
 	const dim_t jr_nt  = bli_thrinfo_n_way( thread );
@@ -216,13 +211,8 @@
 	// NOTE: The definition of bli_thread_range_slrr() will depend on whether
 	// slab or round-robin partitioning was requested at configure-time.
 	// NOTE: Parallelism in the 1st loop is disabled for now.
-<<<<<<< HEAD
-	bli_thread_range_jrir( jr_tid, jr_nt, n_iter_rct, 1, FALSE, &jr_start, &jr_end, &jr_inc );
-	bli_thread_range_jrir( ir_tid, ir_nt, m_iter,     1, FALSE, &ir_start, &ir_end, &ir_inc );
-=======
-	bli_thread_range_slrr( thread, n_iter_rct, 1, FALSE, &jr_start, &jr_end, &jr_inc );
-	bli_thread_range_slrr( caucus, m_iter,     1, FALSE, &ir_start, &ir_end, &ir_inc );
->>>>>>> 9a366b14
+	bli_thread_range_slrr( jr_tid, jr_nt, n_iter_rct, 1, FALSE, &jr_start, &jr_end, &jr_inc );
+	bli_thread_range_slrr( ir_tid, ir_nt, m_iter,     1, FALSE, &ir_start, &ir_end, &ir_inc );
 
 	// Loop over the n dimension (NR columns at a time).
 	for ( dim_t j = jr_start; j < jr_end; j += jr_inc )
