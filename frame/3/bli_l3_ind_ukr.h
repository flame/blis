--- conflicted
+++ resolved
@@ -78,23 +78,3 @@
 
 INSERT_GENTPROT_BASIC( gemmtrsm1m_l_ukr_name )
 INSERT_GENTPROT_BASIC( gemmtrsm1m_u_ukr_name )
-<<<<<<< HEAD
-=======
-
-
-#undef  GENTPROT
-#define GENTPROT( ctype, ch, opname ) \
-\
-void PASTEMAC(ch,opname) \
-     ( \
-       const ctype*     a, \
-             ctype*     b, \
-             ctype*     c, inc_t rs_c, inc_t cs_c, \
-             auxinfo_t* data, \
-       const cntx_t*    cntx  \
-     );
-
-INSERT_GENTPROT_BASIC( trsm1m_l_ukr_name )
-INSERT_GENTPROT_BASIC( trsm1m_u_ukr_name )
-
->>>>>>> 89b7863f
