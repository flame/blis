--- conflicted
+++ resolved
@@ -35,7 +35,7 @@
 
 #include "blis.h"
 
-typedef void (*xpbys_mxn_u_vft)
+typedef void (*xpbys_mxn_u_ft)
     (
             doff_t diagoff,
             dim_t  m,
@@ -75,7 +75,7 @@
 
 INSERT_GENTFUNC_BASIC(xpbys_mxn_u_fn);
 
-static xpbys_mxn_u_vft GENARRAY(xpbys_mxn_u, xpbys_mxn_u_fn);
+static xpbys_mxn_u_ft GENARRAY(xpbys_mxn_u, xpbys_mxn_u_fn);
 
 // -----------------------------------------------------------------------------
 
@@ -135,13 +135,9 @@
 
 	// Query the context for the micro-kernel address and cast it to its
 	// function pointer type.
-<<<<<<< HEAD
-	gemm_ukr_vft    gemm_ukr        = bli_gemm_var_cntl_ukr( cntl );
-	const void*     params          = bli_gemm_var_cntl_params( cntl );
-=======
-	gemm_ukr_ft     gemm_ukr        = bli_cntx_get_l3_vir_ukr_dt( dt_exec, BLIS_GEMM_UKR, cntx );
->>>>>>> 89b7863f
-	xpbys_mxn_u_vft xpbys_mxn_u_ukr = xpbys_mxn_u[ dt_exec ];
+	gemm_ukr_ft    gemm_ukr        = bli_gemm_var_cntl_ukr( cntl );
+	const void*    params          = bli_gemm_var_cntl_params( cntl );
+	xpbys_mxn_u_ft xpbys_mxn_u_ukr = xpbys_mxn_u[ dt_exec ];
 
 	// Temporary C buffer for edge cases. Note that the strides of this
 	// temporary buffer are set so that they match the storage of the
