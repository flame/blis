/*

   BLIS
   An object-based framework for developing high-performance BLAS-like
   libraries.

   Copyright (C) 2014, The University of Texas at Austin
   Copyright (C) 2018 - 2020, Advanced Micro Devices, Inc.

   Redistribution and use in source and binary forms, with or without
   modification, are permitted provided that the following conditions are
   met:
    - Redistributions of source code must retain the above copyright
      notice, this list of conditions and the following disclaimer.
    - Redistributions in binary form must reproduce the above copyright
      notice, this list of conditions and the following disclaimer in the
      documentation and/or other materials provided with the distribution.
    - Neither the name(s) of the copyright holder(s) nor the names of its
      contributors may be used to endorse or promote products derived
      from this software without specific prior written permission.

   THIS SOFTWARE IS PROVIDED BY THE COPYRIGHT HOLDERS AND CONTRIBUTORS
   "AS IS" AND ANY EXPRESS OR IMPLIED WARRANTIES, INCLUDING, BUT NOT
   LIMITED TO, THE IMPLIED WARRANTIES OF MERCHANTABILITY AND FITNESS FOR
   A PARTICULAR PURPOSE ARE DISCLAIMED. IN NO EVENT SHALL THE COPYRIGHT
   HOLDER OR CONTRIBUTORS BE LIABLE FOR ANY DIRECT, INDIRECT, INCIDENTAL,
   SPECIAL, EXEMPLARY, OR CONSEQUENTIAL DAMAGES (INCLUDING, BUT NOT
   LIMITED TO, PROCUREMENT OF SUBSTITUTE GOODS OR SERVICES; LOSS OF USE,
   DATA, OR PROFITS; OR BUSINESS INTERRUPTION) HOWEVER CAUSED AND ON ANY
   THEORY OF LIABILITY, WHETHER IN CONTRACT, STRICT LIABILITY, OR TORT
   (INCLUDING NEGLIGENCE OR OTHERWISE) ARISING IN ANY WAY OUT OF THE USE
   OF THIS SOFTWARE, EVEN IF ADVISED OF THE POSSIBILITY OF SUCH DAMAGE.

*/

#include "blis.h"

void bli_gemmt_front
     (
       obj_t*  alpha,
       obj_t*  a,
       obj_t*  b,
       obj_t*  beta,
       obj_t*  c,
       cntx_t* cntx,
       rntm_t* rntm,
       cntl_t* cntl
     )
{
	bli_init_once();

	obj_t   a_local;
	obj_t   b_local;
	obj_t   c_local;

<<<<<<< HEAD
#if 0
#ifdef BLIS_ENABLE_SMALL_MATRIX
	gint_t status = bli_gemmt_small( alpha, &a_local, &at_local, beta, &c_local,
	                                 cntx, cntl );
	if ( status == BLIS_SUCCESS ) return;
#endif
#endif

	// Check parameters.
	if ( bli_error_checking_is_enabled() )
		bli_gemmt_check( alpha, a, b, beta, c, cntx );

=======
>>>>>>> cfa3db3f
	// If C has a zero dimension, return early.
	if ( bli_obj_has_zero_dim( c ) )
	{
		return;
	}

	// If alpha is zero, or if A or B has a zero dimension, scale C by beta
	// and return early.
	if ( bli_obj_equals( alpha, &BLIS_ZERO ) ||
	     bli_obj_has_zero_dim( a ) ||
	     bli_obj_has_zero_dim( b ) )
	{
		bli_scalm( beta, c );
		return;
	}

	// Alias A, B, and C in case we need to apply transformations.
	bli_obj_alias_to( a, &a_local );
	bli_obj_alias_to( b, &b_local );
	bli_obj_alias_to( c, &c_local );
	bli_obj_set_as_root( &c_local );

	// An optimization: If C is stored by rows and the micro-kernel prefers
	// contiguous columns, or if C is stored by columns and the micro-kernel
	// prefers contiguous rows, transpose the entire operation to allow the
	// micro-kernel to access elements of C in its preferred manner.
	if ( bli_cntx_l3_vir_ukr_dislikes_storage_of( &c_local, BLIS_GEMM_UKR, cntx ) )
	{
		bli_obj_swap( &a_local, &b_local );

		bli_obj_induce_trans( &a_local );
		bli_obj_induce_trans( &b_local );
		bli_obj_induce_trans( &c_local );
	}

	// Set the pack schemas within the objects, as appropriate.
	bli_l3_set_schemas( &a_local, &b_local, &c_local, cntx );

	// Parse and interpret the contents of the rntm_t object to properly
	// set the ways of parallelism for each loop, and then make any
	// additional modifications necessary for the current operation.
	bli_rntm_set_ways_for_op
	(
	  BLIS_GEMM,
	  BLIS_LEFT, // ignored for gemm/hemm/symm/gemmt
	  bli_obj_length( &c_local ),
	  bli_obj_width( &c_local ),
	  bli_obj_width( &a_local ),
	  rntm
	);

	// Invoke the internal back-end via the thread handler.
	bli_l3_thread_decorator
	(
	  bli_l3_int,
	  BLIS_GEMMT, // operation family id
	  alpha,
	  &a_local,
	  &b_local,
	  beta,
	  &c_local,
	  cntx,
	  rntm,
	  cntl
	);
}
<|MERGE_RESOLUTION|>--- conflicted
+++ resolved
@@ -53,21 +53,6 @@
 	obj_t   b_local;
 	obj_t   c_local;
 
-<<<<<<< HEAD
-#if 0
-#ifdef BLIS_ENABLE_SMALL_MATRIX
-	gint_t status = bli_gemmt_small( alpha, &a_local, &at_local, beta, &c_local,
-	                                 cntx, cntl );
-	if ( status == BLIS_SUCCESS ) return;
-#endif
-#endif
-
-	// Check parameters.
-	if ( bli_error_checking_is_enabled() )
-		bli_gemmt_check( alpha, a, b, beta, c, cntx );
-
-=======
->>>>>>> cfa3db3f
 	// If C has a zero dimension, return early.
 	if ( bli_obj_has_zero_dim( c ) )
 	{
@@ -89,6 +74,10 @@
 	bli_obj_alias_to( b, &b_local );
 	bli_obj_alias_to( c, &c_local );
 	bli_obj_set_as_root( &c_local );
+
+    bli_obj_remove_offs( &a_local );
+    bli_obj_remove_offs( &b_local );
+    bli_obj_remove_offs( &c_local );
 
 	// An optimization: If C is stored by rows and the micro-kernel prefers
 	// contiguous columns, or if C is stored by columns and the micro-kernel
