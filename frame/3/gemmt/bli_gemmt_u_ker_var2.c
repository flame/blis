/*

   BLIS
   An object-based framework for developing high-performance BLAS-like
   libraries.

   Copyright (C) 2014, The University of Texas at Austin
   Copyright (C) 2018 - 2019, Advanced Micro Devices, Inc.

   Redistribution and use in source and binary forms, with or without
   modification, are permitted provided that the following conditions are
   met:
    - Redistributions of source code must retain the above copyright
      notice, this list of conditions and the following disclaimer.
    - Redistributions in binary form must reproduce the above copyright
      notice, this list of conditions and the following disclaimer in the
      documentation and/or other materials provided with the distribution.
    - Neither the name(s) of the copyright holder(s) nor the names of its
      contributors may be used to endorse or promote products derived
      from this software without specific prior written permission.

   THIS SOFTWARE IS PROVIDED BY THE COPYRIGHT HOLDERS AND CONTRIBUTORS
   "AS IS" AND ANY EXPRESS OR IMPLIED WARRANTIES, INCLUDING, BUT NOT
   LIMITED TO, THE IMPLIED WARRANTIES OF MERCHANTABILITY AND FITNESS FOR
   A PARTICULAR PURPOSE ARE DISCLAIMED. IN NO EVENT SHALL THE COPYRIGHT
   HOLDER OR CONTRIBUTORS BE LIABLE FOR ANY DIRECT, INDIRECT, INCIDENTAL,
   SPECIAL, EXEMPLARY, OR CONSEQUENTIAL DAMAGES (INCLUDING, BUT NOT
   LIMITED TO, PROCUREMENT OF SUBSTITUTE GOODS OR SERVICES; LOSS OF USE,
   DATA, OR PROFITS; OR BUSINESS INTERRUPTION) HOWEVER CAUSED AND ON ANY
   THEORY OF LIABILITY, WHETHER IN CONTRACT, STRICT LIABILITY, OR TORT
   (INCLUDING NEGLIGENCE OR OTHERWISE) ARISING IN ANY WAY OUT OF THE USE
   OF THIS SOFTWARE, EVEN IF ADVISED OF THE POSSIBILITY OF SUCH DAMAGE.

*/

#include "blis.h"

typedef void (*xpbys_mxn_u_vft)
    (
      doff_t diagoff,
      dim_t  m,
      dim_t  n,
      void*  x, inc_t rs_x, inc_t cs_x,
      void*  b,
      void*  y, inc_t rs_y, inc_t cs_y
    );

#undef GENTFUNC
#define GENTFUNC(ctype,ch,op) \
\
BLIS_INLINE void PASTEMAC(ch,op) \
    ( \
      doff_t diagoff, \
      dim_t  m, \
      dim_t  n, \
      void*  x, inc_t rs_x, inc_t cs_x, \
      void*  b, \
      void*  y, inc_t rs_y, inc_t cs_y \
    ) \
{ \
	ctype* restrict x_cast = x; \
	ctype* restrict b_cast = b; \
	ctype* restrict y_cast = y; \
\
	PASTEMAC3(ch,ch,ch,xpbys_mxn_u) \
	( \
	  diagoff, \
	  m, n, \
	  x_cast, rs_x, cs_x, \
	  b_cast, \
	  y_cast, rs_y,  cs_y \
	); \
}

INSERT_GENTFUNC_BASIC0(xpbys_mxn_u_fn);

static xpbys_mxn_u_vft GENARRAY(xpbys_mxn_u, xpbys_mxn_u_fn);


void bli_gemmt_u_ker_var2
     (
       const obj_t*     a,
       const obj_t*     b,
       const obj_t*     c,
       const cntx_t*    cntx,
       const cntl_t*    cntl,
             thrinfo_t* thread_par
     )
{
	const num_t  dt_exec   = bli_obj_exec_dt( c );
	const num_t  dt_c      = bli_obj_dt( c );

	      doff_t diagoffc  = bli_obj_diag_offset( c );

	const pack_t schema_a  = bli_obj_pack_schema( a );
	const pack_t schema_b  = bli_obj_pack_schema( b );

	      dim_t  m         = bli_obj_length( c );
	      dim_t  n         = bli_obj_width( c );
	      dim_t  k         = bli_obj_width( a );

	const void*  buf_a     = bli_obj_buffer_at_off( a );
	const inc_t  is_a      = bli_obj_imag_stride( a );
	const dim_t  pd_a      = bli_obj_panel_dim( a );
	const inc_t  ps_a      = bli_obj_panel_stride( a );

	const void*  buf_b     = bli_obj_buffer_at_off( b );
	const inc_t  is_b      = bli_obj_imag_stride( b );
	const dim_t  pd_b      = bli_obj_panel_dim( b );
	const inc_t  ps_b      = bli_obj_panel_stride( b );

	      void*  buf_c     = bli_obj_buffer_at_off( c );
	const inc_t  rs_c      = bli_obj_row_stride( c );
	const inc_t  cs_c      = bli_obj_col_stride( c );

	// Detach and multiply the scalars attached to A and B.
	obj_t scalar_a, scalar_b;
	bli_obj_scalar_detach( a, &scalar_a );
	bli_obj_scalar_detach( b, &scalar_b );
	bli_mulsc( &scalar_a, &scalar_b );

	// Grab the addresses of the internal scalar buffers for the scalar
	// merged above and the scalar attached to C.
	const void* buf_alpha = bli_obj_internal_scalar_buffer( &scalar_b );
	const void* buf_beta  = bli_obj_internal_scalar_buffer( c );

	const siz_t dt_size   = bli_dt_size( dt_exec );
	const siz_t dt_c_size = bli_dt_size( dt_c );

	// Alias some constants to simpler names.
	const dim_t MR = pd_a;
	const dim_t NR = pd_b;

	// Query the context for the micro-kernel address and cast it to its
	// function pointer type.
<<<<<<< HEAD
	gemm_ukr_vft    gemm_ukr        = bli_gemm_var_cntl_ukr( cntl );
	xpbys_mxn_u_vft xpbys_mxn_u_ukr = xpbys_mxn_u[ dt ];
=======
	gemm_ukr_vft    gemm_ukr        = bli_cntx_get_l3_vir_ukr_dt( dt_exec, BLIS_GEMM_UKR, cntx );
	xpbys_mxn_u_vft xpbys_mxn_u_ukr = xpbys_mxn_u[ dt_exec ];
>>>>>>> 9a366b14

	// Temporary C buffer for edge cases. Note that the strides of this
	// temporary buffer are set so that they match the storage of the
	// original C matrix. For example, if C is column-stored, ct will be
	// column-stored as well.
	      char  ct[ BLIS_STACK_BUF_MAX_SIZE ]
	                __attribute__((aligned(BLIS_STACK_BUF_ALIGN_SIZE)));
<<<<<<< HEAD
	const bool  row_pref    = bli_gemm_var_cntl_row_pref( cntl );
	const inc_t rs_ct       = ( row_pref ? NR : 1 );
	const inc_t cs_ct       = ( row_pref ? 1 : MR );
=======
	const bool  col_pref    = bli_cntx_ukr_prefers_cols_dt( dt_exec, BLIS_GEMM_VIR_UKR, cntx );
	const inc_t rs_ct       = ( col_pref ? 1 : NR );
	const inc_t cs_ct       = ( col_pref ? MR : 1 );
>>>>>>> 9a366b14

	const void* zero       = bli_obj_buffer_for_const( dt_exec, &BLIS_ZERO );
	const char* a_cast     = buf_a;
	const char* b_cast     = buf_b;
	      char* c_cast     = buf_c;
	const char* alpha_cast = buf_alpha;
	const char* beta_cast  = buf_beta;

	/*
	   Assumptions/assertions:
	     rs_a == 1
	     cs_a == PACKMR
	     pd_a == MR
	     ps_a == stride to next micro-panel of A
	     rs_b == PACKNR
	     cs_b == 1
	     pd_b == NR
	     ps_b == stride to next micro-panel of B
	     rs_c == (no assumptions)
	     cs_c == (no assumptions)
	*/

	// If any dimension is zero, return immediately.
	if ( bli_zero_dim3( m, n, k ) ) return;

	// Safeguard: If the current panel of C is entirely below the diagonal,
	// it is not stored. So we do nothing.
	if ( bli_is_strictly_below_diag_n( diagoffc, m, n ) ) return;

	// If there is a zero region to the left of where the diagonal of C
	// intersects the top edge of the panel, adjust the pointer to C and B
	// and treat this case as if the diagonal offset were zero.
	// NOTE: It's possible that after this pruning that the diagonal offset
	// is still positive (though it is guaranteed to be less than NR).
	if ( diagoffc > 0 )
	{
		const dim_t jp = diagoffc / NR;
		const dim_t j  = jp * NR;

		n        = n - j;
		diagoffc = diagoffc % NR;
		c_cast   = c_cast + (j  )*cs_c*dt_c_size;
		b_cast   = b_cast + (jp )*ps_b*dt_size;
	}

	// If there is a zero region below where the diagonal of C intersects
	// the right edge of the panel, shrink it to prevent "no-op" iterations
	// from executing.
	if ( -diagoffc + n < m )
	{
		m = -diagoffc + n;
	}

	// Compute number of primary and leftover components of the m and n
	// dimensions.
	const dim_t n_iter = n / NR + ( n % NR ? 1 : 0 );
	const dim_t n_left = n % NR;

	const dim_t m_iter = m / MR + ( m % MR ? 1 : 0 );
	const dim_t m_left = m % MR;

	// Determine some increments used to step through A, B, and C.
	const inc_t rstep_a = ps_a * dt_size;

	const inc_t cstep_b = ps_b * dt_size;

	const inc_t rstep_c = rs_c * MR * dt_c_size;
	const inc_t cstep_c = cs_c * NR * dt_c_size;

	auxinfo_t aux;

	// Save the pack schemas of A and B to the auxinfo_t object.
	bli_auxinfo_set_schema_a( schema_a, &aux );
	bli_auxinfo_set_schema_b( schema_b, &aux );

	// Save the imaginary stride of A and B to the auxinfo_t object.
	bli_auxinfo_set_is_a( is_a, &aux );
	bli_auxinfo_set_is_b( is_b, &aux );

	// The 'thread' argument points to the thrinfo_t node for the 2nd (jr)
	// loop around the microkernel. Here we query the thrinfo_t node for the
	// 1st (ir) loop around the microkernel.
	thrinfo_t* thread = bli_thrinfo_sub_node( 0, thread_par );
	thrinfo_t* caucus = bli_thrinfo_sub_node( 0, thread );

	// Query the number of threads and thread ids for each loop.
	const dim_t jr_nt  = bli_thrinfo_n_way( thread );
	const dim_t jr_tid = bli_thrinfo_work_id( thread );
	//const dim_t ir_nt  = bli_thrinfo_n_way( caucus );
	//const dim_t ir_tid = bli_thrinfo_work_id( caucus );

	dim_t jr_start, jr_end, jr_inc;
	dim_t ir_start, ir_end, ir_inc;

<<<<<<< HEAD
	if ( bli_is_strictly_above_diag_n( diagoffc, m, n ) )
	{
		// If the entire panel of C does not intersect the diagonal, there is
		// no triangular region, and therefore we can skip the first set of
		// loops.
		n_iter_tri = 0;
		n_iter_rct = n_iter;
	}
	else
	{
		// If the panel of C does intersect the diagonal, compute the number of
		// iterations in the triangular (or trapezoidal) region by dividing NR
		// into the number of rows in C. A non-zero remainder means we need to
		// add one additional iteration. That is, we want the triangular region
		// to contain as few columns of whole microtiles as possible while still
		// including all microtiles that intersect the diagonal. The number of
		// iterations in the rectangular region is computed as the remaining
		// number of iterations in the n dimension.
		n_iter_tri = ( m + diagoffc ) / NR + ( ( m + diagoffc ) % NR ? 1 : 0 );
		n_iter_rct = n_iter - n_iter_tri;
	}

	// Use round-robin assignment of micropanels to threads in the 2nd loop
	// and the default (slab or rr) partitioning in the 1st loop for the
	// initial triangular region of C (if it exists).
	bli_thread_range_jrir_rr( jr_tid, jr_nt, n_iter_tri, 1, FALSE, &jr_start, &jr_end, &jr_inc );
	bli_thread_range_jrir   ( ir_tid, ir_nt, m_iter,     1, FALSE, &ir_start, &ir_end, &ir_inc );
=======
	// Determine the thread range and increment for the 2nd and 1st loops.
	// NOTE: The definition of bli_thread_range_slrr() will depend on whether
	// slab or round-robin partitioning was requested at configure-time.
	bli_thread_range_quad( thread, diagoffc, BLIS_UPPER, m, n, NR,
	                       FALSE, &jr_start, &jr_end, &jr_inc );
	//bli_thread_range_slrr( thread, n_iter, 1, FALSE, &jr_start, &jr_end, &jr_inc );
	bli_thread_range_slrr( caucus, m_iter, 1, FALSE, &ir_start, &ir_end, &ir_inc );
>>>>>>> 9a366b14

	// Loop over the n dimension (NR columns at a time).
	for ( dim_t j = jr_start; j < jr_end; j += jr_inc )
	{
		const char* b1 = b_cast + j * cstep_b;
		      char* c1 = c_cast + j * cstep_c;

		// Compute the diagonal offset for the column of microtiles at (0,j).
		const doff_t diagoffc_j = diagoffc - ( doff_t )j*NR;

		// Compute the current microtile's width.
		const dim_t n_cur = ( bli_is_not_edge_f( j, n_iter, n_left )
		                      ? NR : n_left );

		// Initialize our next panel of B to be the current panel of B.
		const char* b2 = b1;

		// Interior loop over the m dimension (MR rows at a time).
		for ( dim_t i = ir_start; i < ir_end; i += ir_inc )
		{
			// Compute the diagonal offset for the microtile at (i,j).
			const doff_t diagoffc_ij = diagoffc_j + ( doff_t )i*MR;

			// Compute the current microtile's length.
			const dim_t m_cur = ( bli_is_not_edge_f( i, m_iter, m_left )
			                      ? MR : m_left );

			// If the diagonal intersects the current MR x NR microtile, we
			// compute it the temporary buffer and then add in the elements
			// on or below the diagonal.
			// Otherwise, if the microtile is strictly above the diagonal,
			// we compute and store as we normally would.
			// And if we're strictly below the diagonal, we do nothing and
			// continue on through the IR loop to consider the next MR x NR
			// microtile.
			if ( bli_intersects_diag_n( diagoffc_ij, m_cur, n_cur ) )
			{
				const char* a1  = a_cast + i * rstep_a;
				      char* c11 = c1     + i * rstep_c;

				// Compute the addresses of the next panels of A and B.
				const char* a2 = bli_gemmt_get_next_a_upanel( a1, rstep_a, ir_inc );
				if ( bli_is_last_iter_u( diagoffc_ij, MR, NR, ir_inc ) )
				{
					a2 = bli_gemmt_u_wrap_a_upanel( a_cast, rstep_a, diagoffc_j, MR, NR );
					b2 = bli_gemmt_get_next_b_upanel( b1, cstep_b, jr_inc );
					if ( bli_is_last_iter_slrr( j, n_iter, jr_tid, jr_nt ) )
						b2 = b_cast;
				}

				// Save addresses of next panels of A and B to the auxinfo_t
				// object.
				bli_auxinfo_set_next_a( a2, &aux );
				bli_auxinfo_set_next_b( b2, &aux );

				// Invoke the gemm micro-kernel.
				gemm_ukr
				(
				  MR,
				  NR,
				  k,
				  ( void* )alpha_cast,
				  ( void* )a1,
				  ( void* )b1,
				  ( void* )zero,
				  ct, rs_ct, cs_ct,
				  &aux,
				  ( cntx_t* )cntx
				);

				// Scale C and add the result to only the stored part.
				xpbys_mxn_u_ukr
				(
				  diagoffc_ij,
				  m_cur, n_cur,
				  ct,  rs_ct, cs_ct,
				  ( void* )beta_cast,
				  c11, rs_c,  cs_c
				);
			}
<<<<<<< HEAD
		}
	}

	// If there is no rectangular region, then we're done.
	if ( n_iter_rct == 0 ) return;

	// Determine the thread range and increment for the 2nd loop of the
	// remaining rectangular region of C (and also use default partitioning
	// for the 1st loop).
	// NOTE: The definition of bli_thread_range_jrir() will depend on whether
	// slab or round-robin partitioning was requested at configure-time.
	bli_thread_range_jrir( jr_tid, jr_nt, n_iter_rct, 1, FALSE, &jr_start, &jr_end, &jr_inc );

	// Advance the start and end iteration offsets for the rectangular region
	// by the number of iterations used for the triangular region.
	jr_start += n_iter_tri;
	jr_end   += n_iter_tri;

	// Loop over the n dimension (NR columns at a time).
	for ( dim_t j = jr_start; j < jr_end; j += jr_inc )
	{
		const char* b1 = b_cast + j * cstep_b;
		      char* c1 = c_cast + j * cstep_c;

		dim_t n_cur = ( bli_is_not_edge_f( j, n_iter, n_left ) ? NR : n_left );

		// Initialize our next panel of B to be the current panel of B.
		const char* b2 = b1;

		// Interior loop over the m dimension (MR rows at a time).
		for ( dim_t i = ir_start; i < ir_end; i += ir_inc )
		{
			const char* a1  = a_cast + i * rstep_a;
			      char* c11 = c1     + i * rstep_c;

			// No need to compute the diagonal offset for the rectangular
			// region.
			//diagoffc_ij = diagoffc - (doff_t)j*NR + (doff_t)i*MR;*/

			dim_t m_cur = ( bli_is_not_edge_f( i, m_iter, m_left ) ? MR : m_left );

			// Compute the addresses of the next panels of A and B.
			const char* a2 = bli_gemmt_get_next_a_upanel( a1, rstep_a, ir_inc );
			if ( bli_is_last_iter( i, m_iter, ir_tid, ir_nt ) )
=======
			else if ( bli_is_strictly_above_diag_n( diagoffc_ij, m_cur, n_cur ) )
>>>>>>> 9a366b14
			{
				const char* a1  = a_cast + i * rstep_a;
				      char* c11 = c1     + i * rstep_c;

				// Compute the addresses of the next panel of A.
				const char* a2 = bli_gemmt_get_next_a_upanel( a1, rstep_a, ir_inc );

				// Save addresses of next panels of A and B to the auxinfo_t
				// object.
				bli_auxinfo_set_next_a( a2, &aux );
				bli_auxinfo_set_next_b( b2, &aux );

				// Invoke the gemm micro-kernel.
				gemm_ukr
				(
				  m_cur,
				  n_cur,
				  k,
				  ( void* )alpha_cast,
				  ( void* )a1,
				  ( void* )b1,
				  ( void* )beta_cast,
				  c11, rs_c, cs_c,
				  &aux,
				  ( cntx_t* )cntx
				);
			}
		}
	}
}
<|MERGE_RESOLUTION|>--- conflicted
+++ resolved
@@ -133,13 +133,8 @@
 
 	// Query the context for the micro-kernel address and cast it to its
 	// function pointer type.
-<<<<<<< HEAD
 	gemm_ukr_vft    gemm_ukr        = bli_gemm_var_cntl_ukr( cntl );
-	xpbys_mxn_u_vft xpbys_mxn_u_ukr = xpbys_mxn_u[ dt ];
-=======
-	gemm_ukr_vft    gemm_ukr        = bli_cntx_get_l3_vir_ukr_dt( dt_exec, BLIS_GEMM_UKR, cntx );
 	xpbys_mxn_u_vft xpbys_mxn_u_ukr = xpbys_mxn_u[ dt_exec ];
->>>>>>> 9a366b14
 
 	// Temporary C buffer for edge cases. Note that the strides of this
 	// temporary buffer are set so that they match the storage of the
@@ -147,15 +142,9 @@
 	// column-stored as well.
 	      char  ct[ BLIS_STACK_BUF_MAX_SIZE ]
 	                __attribute__((aligned(BLIS_STACK_BUF_ALIGN_SIZE)));
-<<<<<<< HEAD
 	const bool  row_pref    = bli_gemm_var_cntl_row_pref( cntl );
 	const inc_t rs_ct       = ( row_pref ? NR : 1 );
 	const inc_t cs_ct       = ( row_pref ? 1 : MR );
-=======
-	const bool  col_pref    = bli_cntx_ukr_prefers_cols_dt( dt_exec, BLIS_GEMM_VIR_UKR, cntx );
-	const inc_t rs_ct       = ( col_pref ? 1 : NR );
-	const inc_t cs_ct       = ( col_pref ? MR : 1 );
->>>>>>> 9a366b14
 
 	const void* zero       = bli_obj_buffer_for_const( dt_exec, &BLIS_ZERO );
 	const char* a_cast     = buf_a;
@@ -244,49 +233,19 @@
 	// Query the number of threads and thread ids for each loop.
 	const dim_t jr_nt  = bli_thrinfo_n_way( thread );
 	const dim_t jr_tid = bli_thrinfo_work_id( thread );
-	//const dim_t ir_nt  = bli_thrinfo_n_way( caucus );
-	//const dim_t ir_tid = bli_thrinfo_work_id( caucus );
+	const dim_t ir_nt  = bli_thrinfo_n_way( caucus );
+	const dim_t ir_tid = bli_thrinfo_work_id( caucus );
 
 	dim_t jr_start, jr_end, jr_inc;
 	dim_t ir_start, ir_end, ir_inc;
 
-<<<<<<< HEAD
-	if ( bli_is_strictly_above_diag_n( diagoffc, m, n ) )
-	{
-		// If the entire panel of C does not intersect the diagonal, there is
-		// no triangular region, and therefore we can skip the first set of
-		// loops.
-		n_iter_tri = 0;
-		n_iter_rct = n_iter;
-	}
-	else
-	{
-		// If the panel of C does intersect the diagonal, compute the number of
-		// iterations in the triangular (or trapezoidal) region by dividing NR
-		// into the number of rows in C. A non-zero remainder means we need to
-		// add one additional iteration. That is, we want the triangular region
-		// to contain as few columns of whole microtiles as possible while still
-		// including all microtiles that intersect the diagonal. The number of
-		// iterations in the rectangular region is computed as the remaining
-		// number of iterations in the n dimension.
-		n_iter_tri = ( m + diagoffc ) / NR + ( ( m + diagoffc ) % NR ? 1 : 0 );
-		n_iter_rct = n_iter - n_iter_tri;
-	}
-
-	// Use round-robin assignment of micropanels to threads in the 2nd loop
-	// and the default (slab or rr) partitioning in the 1st loop for the
-	// initial triangular region of C (if it exists).
-	bli_thread_range_jrir_rr( jr_tid, jr_nt, n_iter_tri, 1, FALSE, &jr_start, &jr_end, &jr_inc );
-	bli_thread_range_jrir   ( ir_tid, ir_nt, m_iter,     1, FALSE, &ir_start, &ir_end, &ir_inc );
-=======
 	// Determine the thread range and increment for the 2nd and 1st loops.
 	// NOTE: The definition of bli_thread_range_slrr() will depend on whether
 	// slab or round-robin partitioning was requested at configure-time.
 	bli_thread_range_quad( thread, diagoffc, BLIS_UPPER, m, n, NR,
 	                       FALSE, &jr_start, &jr_end, &jr_inc );
-	//bli_thread_range_slrr( thread, n_iter, 1, FALSE, &jr_start, &jr_end, &jr_inc );
-	bli_thread_range_slrr( caucus, m_iter, 1, FALSE, &ir_start, &ir_end, &ir_inc );
->>>>>>> 9a366b14
+	//bli_thread_range_slrr( jr_tid, jr_nt, n_iter, 1, FALSE, &jr_start, &jr_end, &jr_inc );
+	bli_thread_range_slrr( ir_tid, ir_nt, m_iter, 1, FALSE, &ir_start, &ir_end, &ir_inc );
 
 	// Loop over the n dimension (NR columns at a time).
 	for ( dim_t j = jr_start; j < jr_end; j += jr_inc )
@@ -367,54 +326,7 @@
 				  c11, rs_c,  cs_c
 				);
 			}
-<<<<<<< HEAD
-		}
-	}
-
-	// If there is no rectangular region, then we're done.
-	if ( n_iter_rct == 0 ) return;
-
-	// Determine the thread range and increment for the 2nd loop of the
-	// remaining rectangular region of C (and also use default partitioning
-	// for the 1st loop).
-	// NOTE: The definition of bli_thread_range_jrir() will depend on whether
-	// slab or round-robin partitioning was requested at configure-time.
-	bli_thread_range_jrir( jr_tid, jr_nt, n_iter_rct, 1, FALSE, &jr_start, &jr_end, &jr_inc );
-
-	// Advance the start and end iteration offsets for the rectangular region
-	// by the number of iterations used for the triangular region.
-	jr_start += n_iter_tri;
-	jr_end   += n_iter_tri;
-
-	// Loop over the n dimension (NR columns at a time).
-	for ( dim_t j = jr_start; j < jr_end; j += jr_inc )
-	{
-		const char* b1 = b_cast + j * cstep_b;
-		      char* c1 = c_cast + j * cstep_c;
-
-		dim_t n_cur = ( bli_is_not_edge_f( j, n_iter, n_left ) ? NR : n_left );
-
-		// Initialize our next panel of B to be the current panel of B.
-		const char* b2 = b1;
-
-		// Interior loop over the m dimension (MR rows at a time).
-		for ( dim_t i = ir_start; i < ir_end; i += ir_inc )
-		{
-			const char* a1  = a_cast + i * rstep_a;
-			      char* c11 = c1     + i * rstep_c;
-
-			// No need to compute the diagonal offset for the rectangular
-			// region.
-			//diagoffc_ij = diagoffc - (doff_t)j*NR + (doff_t)i*MR;*/
-
-			dim_t m_cur = ( bli_is_not_edge_f( i, m_iter, m_left ) ? MR : m_left );
-
-			// Compute the addresses of the next panels of A and B.
-			const char* a2 = bli_gemmt_get_next_a_upanel( a1, rstep_a, ir_inc );
-			if ( bli_is_last_iter( i, m_iter, ir_tid, ir_nt ) )
-=======
 			else if ( bli_is_strictly_above_diag_n( diagoffc_ij, m_cur, n_cur ) )
->>>>>>> 9a366b14
 			{
 				const char* a1  = a_cast + i * rstep_a;
 				      char* c11 = c1     + i * rstep_c;
