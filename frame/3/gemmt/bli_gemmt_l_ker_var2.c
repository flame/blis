/*

   BLIS
   An object-based framework for developing high-performance BLAS-like
   libraries.

   Copyright (C) 2014, The University of Texas at Austin
   Copyright (C) 2018 - 2019, Advanced Micro Devices, Inc.

   Redistribution and use in source and binary forms, with or without
   modification, are permitted provided that the following conditions are
   met:
    - Redistributions of source code must retain the above copyright
      notice, this list of conditions and the following disclaimer.
    - Redistributions in binary form must reproduce the above copyright
      notice, this list of conditions and the following disclaimer in the
      documentation and/or other materials provided with the distribution.
    - Neither the name(s) of the copyright holder(s) nor the names of its
      contributors may be used to endorse or promote products derived
      from this software without specific prior written permission.

   THIS SOFTWARE IS PROVIDED BY THE COPYRIGHT HOLDERS AND CONTRIBUTORS
   "AS IS" AND ANY EXPRESS OR IMPLIED WARRANTIES, INCLUDING, BUT NOT
   LIMITED TO, THE IMPLIED WARRANTIES OF MERCHANTABILITY AND FITNESS FOR
   A PARTICULAR PURPOSE ARE DISCLAIMED. IN NO EVENT SHALL THE COPYRIGHT
   HOLDER OR CONTRIBUTORS BE LIABLE FOR ANY DIRECT, INDIRECT, INCIDENTAL,
   SPECIAL, EXEMPLARY, OR CONSEQUENTIAL DAMAGES (INCLUDING, BUT NOT
   LIMITED TO, PROCUREMENT OF SUBSTITUTE GOODS OR SERVICES; LOSS OF USE,
   DATA, OR PROFITS; OR BUSINESS INTERRUPTION) HOWEVER CAUSED AND ON ANY
   THEORY OF LIABILITY, WHETHER IN CONTRACT, STRICT LIABILITY, OR TORT
   (INCLUDING NEGLIGENCE OR OTHERWISE) ARISING IN ANY WAY OUT OF THE USE
   OF THIS SOFTWARE, EVEN IF ADVISED OF THE POSSIBILITY OF SUCH DAMAGE.

*/

#include "blis.h"

typedef void (*xpbys_mxn_l_vft)
    (
      doff_t diagoff,
      dim_t  m,
      dim_t  n,
      void*  x, inc_t rs_x, inc_t cs_x,
      void*  b,
      void*  y, inc_t rs_y, inc_t cs_y
    );

#undef GENTFUNC
#define GENTFUNC(ctype,ch,op) \
\
BLIS_INLINE void PASTEMAC(ch,op) \
    ( \
      doff_t diagoff, \
      dim_t  m, \
      dim_t  n, \
      void*  x, inc_t rs_x, inc_t cs_x, \
      void*  b, \
      void*  y, inc_t rs_y, inc_t cs_y \
    ) \
{ \
	ctype* restrict x_cast = x; \
	ctype* restrict b_cast = b; \
	ctype* restrict y_cast = y; \
\
	PASTEMAC3(ch,ch,ch,xpbys_mxn_l) \
	( \
	  diagoff, \
	  m, n, \
	  x_cast, rs_x, cs_x, \
	  b_cast, \
	  y_cast, rs_y,  cs_y \
	); \
}

INSERT_GENTFUNC_BASIC0(xpbys_mxn_l_fn);

static xpbys_mxn_l_vft GENARRAY(xpbys_mxn_l, xpbys_mxn_l_fn);


void bli_gemmt_l_ker_var2
     (
       const obj_t*     a,
       const obj_t*     b,
       const obj_t*     c,
       const cntx_t*    cntx,
       const cntl_t*    cntl,
             thrinfo_t* thread_par
     )
{
	const num_t  dt_exec   = bli_obj_exec_dt( c );
	const num_t  dt_c      = bli_obj_dt( c );

	      doff_t diagoffc  = bli_obj_diag_offset( c );

	const pack_t schema_a  = bli_obj_pack_schema( a );
	const pack_t schema_b  = bli_obj_pack_schema( b );

	      dim_t  m         = bli_obj_length( c );
	      dim_t  n         = bli_obj_width( c );
	      dim_t  k         = bli_obj_width( a );

	const void*  buf_a     = bli_obj_buffer_at_off( a );
	const inc_t  is_a      = bli_obj_imag_stride( a );
	const dim_t  pd_a      = bli_obj_panel_dim( a );
	const inc_t  ps_a      = bli_obj_panel_stride( a );

	const void*  buf_b     = bli_obj_buffer_at_off( b );
	const inc_t  is_b      = bli_obj_imag_stride( b );
	const dim_t  pd_b      = bli_obj_panel_dim( b );
	const inc_t  ps_b      = bli_obj_panel_stride( b );

	      void*  buf_c     = bli_obj_buffer_at_off( c );
	const inc_t  rs_c      = bli_obj_row_stride( c );
	const inc_t  cs_c      = bli_obj_col_stride( c );

	// Detach and multiply the scalars attached to A and B.
	obj_t scalar_a, scalar_b;
	bli_obj_scalar_detach( a, &scalar_a );
	bli_obj_scalar_detach( b, &scalar_b );
	bli_mulsc( &scalar_a, &scalar_b );

	// Grab the addresses of the internal scalar buffers for the scalar
	// merged above and the scalar attached to C.
	const void* buf_alpha = bli_obj_internal_scalar_buffer( &scalar_b );
	const void* buf_beta  = bli_obj_internal_scalar_buffer( c );

	const siz_t dt_size   = bli_dt_size( dt_exec );
	const siz_t dt_c_size = bli_dt_size( dt_c );

	// Alias some constants to simpler names.
	const dim_t MR = pd_a;
	const dim_t NR = pd_b;

	// Query the context for the micro-kernel address and cast it to its
	// function pointer type.
<<<<<<< HEAD
	gemm_ukr_vft    gemm_ukr        = bli_gemm_var_cntl_ukr( cntl );
	xpbys_mxn_l_vft xpbys_mxn_l_ukr = xpbys_mxn_l[ dt ];
=======
	gemm_ukr_vft    gemm_ukr        = bli_cntx_get_l3_vir_ukr_dt( dt_exec, BLIS_GEMM_UKR, cntx );
	xpbys_mxn_l_vft xpbys_mxn_l_ukr = xpbys_mxn_l[ dt_exec ];
>>>>>>> 9a366b14

	// Temporary C buffer for edge cases. Note that the strides of this
	// temporary buffer are set so that they match the storage of the
	// original C matrix. For example, if C is column-stored, ct will be
	// column-stored as well.
	      char  ct[ BLIS_STACK_BUF_MAX_SIZE ]
	                __attribute__((aligned(BLIS_STACK_BUF_ALIGN_SIZE)));
<<<<<<< HEAD
	const bool  row_pref    = bli_gemm_var_cntl_row_pref( cntl );
	const inc_t rs_ct       = ( row_pref ? NR: 1 );
	const inc_t cs_ct       = ( row_pref ? 1: MR );
=======
	const bool  col_pref    = bli_cntx_ukr_prefers_cols_dt( dt_exec, BLIS_GEMM_VIR_UKR, cntx );
	const inc_t rs_ct       = ( col_pref ? 1 : NR );
	const inc_t cs_ct       = ( col_pref ? MR : 1 );
>>>>>>> 9a366b14

	const void* zero       = bli_obj_buffer_for_const( dt_exec, &BLIS_ZERO );
	const char* a_cast     = buf_a;
	const char* b_cast     = buf_b;
	      char* c_cast     = buf_c;
	const char* alpha_cast = buf_alpha;
	const char* beta_cast  = buf_beta;

	/*
	   Assumptions/assertions:
	     rs_a == 1
	     cs_a == PACKMR
	     pd_a == MR
	     ps_a == stride to next micro-panel of A
	     rs_b == PACKNR
	     cs_b == 1
	     pd_b == NR
	     ps_b == stride to next micro-panel of B
	     rs_c == (no assumptions)
	     cs_c == (no assumptions)
	*/

	// If any dimension is zero, return immediately.
	if ( bli_zero_dim3( m, n, k ) ) return;

	// Safeguard: If the current panel of C is entirely above the diagonal,
	// it is not stored. So we do nothing.
	if ( bli_is_strictly_above_diag_n( diagoffc, m, n ) ) return;

	// If there is a zero region above where the diagonal of C intersects
	// the left edge of the panel, adjust the pointer to C and A and treat
	// this case as if the diagonal offset were zero.
	if ( diagoffc < 0 )
	{
		const dim_t ip = -diagoffc / MR;
		const dim_t i  = ip * MR;

		m        = m - i;
		diagoffc = diagoffc % MR;
		c_cast   = c_cast + (i  )*rs_c*dt_c_size;
		a_cast   = a_cast + (ip )*ps_a*dt_size;
	}

	// If there is a zero region to the right of where the diagonal
	// of C intersects the bottom of the panel, shrink it to prevent
	// "no-op" iterations from executing.
	if ( diagoffc + m < n )
	{
		n = diagoffc + m;
	}

	// Compute number of primary and leftover components of the m and n
	// dimensions.
	const dim_t n_iter = n / NR + ( n % NR ? 1 : 0 );
	const dim_t n_left = n % NR;

	const dim_t m_iter = m / MR + ( m % MR ? 1 : 0 );
	const dim_t m_left = m % MR;

	// Determine some increments used to step through A, B, and C.
	const inc_t rstep_a = ps_a * dt_size;

	const inc_t cstep_b = ps_b * dt_size;

	const inc_t rstep_c = rs_c * MR * dt_c_size;
	const inc_t cstep_c = cs_c * NR * dt_c_size;

	auxinfo_t aux;

	// Save the pack schemas of A and B to the auxinfo_t object.
	bli_auxinfo_set_schema_a( schema_a, &aux );
	bli_auxinfo_set_schema_b( schema_b, &aux );

	// Save the imaginary stride of A and B to the auxinfo_t object.
	bli_auxinfo_set_is_a( is_a, &aux );
	bli_auxinfo_set_is_b( is_b, &aux );

	// The 'thread' argument points to the thrinfo_t node for the 2nd (jr)
	// loop around the microkernel. Here we query the thrinfo_t node for the
	// 1st (ir) loop around the microkernel.
	thrinfo_t* thread = bli_thrinfo_sub_node( 0, thread_par );
	thrinfo_t* caucus = bli_thrinfo_sub_node( 0, thread );

	// Query the number of threads and thread ids for each loop.
	const dim_t jr_nt  = bli_thrinfo_n_way( thread );
	const dim_t jr_tid = bli_thrinfo_work_id( thread );
	const dim_t ir_nt  = bli_thrinfo_n_way( caucus );
	const dim_t ir_tid = bli_thrinfo_work_id( caucus );

	dim_t jr_start, jr_end, jr_inc;
	dim_t ir_start, ir_end, ir_inc;

	// Determine the thread range and increment for the 2nd and 1st loops.
	// NOTE: The definition of bli_thread_range_slrr() will depend on whether
	// slab or round-robin partitioning was requested at configure-time.
<<<<<<< HEAD
	bli_thread_range_jrir( jr_tid, jr_nt, n_iter_rct, 1, FALSE, &jr_start, &jr_end, &jr_inc );
	bli_thread_range_jrir( ir_tid, ir_nt, m_iter,     1, FALSE, &ir_start, &ir_end, &ir_inc );
=======
	bli_thread_range_quad( thread, diagoffc, BLIS_LOWER, m, n, NR,
	                       FALSE, &jr_start, &jr_end, &jr_inc );
	//bli_thread_range_slrr( thread, n_iter, 1, FALSE, &jr_start, &jr_end, &jr_inc );
	bli_thread_range_slrr( caucus, m_iter, 1, FALSE, &ir_start, &ir_end, &ir_inc );
>>>>>>> 9a366b14

	// Loop over the n dimension (NR columns at a time).
	for ( dim_t j = jr_start; j < jr_end; j += jr_inc )
	{
		const char* b1 = b_cast + j * cstep_b;
		      char* c1 = c_cast + j * cstep_c;

		// Compute the diagonal offset for the column of microtiles at (0,j).
		const doff_t diagoffc_j = diagoffc - ( doff_t )j*NR;

		// Compute the current microtile's width.
		const dim_t n_cur = ( bli_is_not_edge_f( j, n_iter, n_left )
		                      ? NR : n_left );

		// Initialize our next panel of B to be the current panel of B.
		const char* b2 = b1;

		// Interior loop over the m dimension (MR rows at a time).
		for ( dim_t i = ir_start; i < ir_end; i += ir_inc )
		{
			// Compute the diagonal offset for the microtile at (i,j).
			const doff_t diagoffc_ij = diagoffc_j + ( doff_t )i*MR;

			// Compute the current microtile's length.
			const dim_t m_cur = ( bli_is_not_edge_f( i, m_iter, m_left )
			                      ? MR : m_left );

			// If the diagonal intersects the current MR x NR microtile, we
			// compute it the temporary buffer and then add in the elements
			// on or below the diagonal.
			// Otherwise, if the microtile is strictly below the diagonal,
			// we compute and store as we normally would.
			// And if we're strictly above the diagonal, we do nothing and
			// continue on through the IR loop to consider the next MR x NR
			// microtile.
			if ( bli_intersects_diag_n( diagoffc_ij, m_cur, n_cur ) )
			{
<<<<<<< HEAD
				// Invoke the gemm micro-kernel.
				gemm_ukr
				(
				  m_cur,
				  n_cur,
				  k,
				  ( void* )alpha_cast,
				  ( void* )a1,
				  ( void* )b1,
				  ( void* )beta_cast,
				  c11, rs_c, cs_c,
				  &aux,
				  ( cntx_t* )cntx
				);
			}
		}
	}

	// If there is no triangular region, then we're done.
	if ( n_iter_tri == 0 ) return;

	// Use round-robin assignment of micropanels to threads in the 2nd loop
	// and the default (slab or rr) partitioning in the 1st loop for the
	// remaining triangular region of C.
	bli_thread_range_jrir_rr( jr_tid, jr_nt, n_iter_tri, 1, FALSE, &jr_start, &jr_end, &jr_inc );

	// Advance the start and end iteration offsets for the triangular region
	// by the number of iterations used for the rectangular region.
	jr_start += n_iter_rct;
	jr_end   += n_iter_rct;

	// Loop over the n dimension (NR columns at a time).
	for ( dim_t j = jr_start; j < jr_end; j += jr_inc )
	{
		const char* b1 = b_cast + j * cstep_b;
		      char* c1 = c_cast + j * cstep_c;

		dim_t n_cur = ( bli_is_not_edge_f( j, n_iter, n_left ) ? NR : n_left );

		// Initialize our next panel of B to be the current panel of B.
		const char* b2 = b1;

		// Interior loop over the m dimension (MR rows at a time).
		for ( dim_t i = ir_start; i < ir_end; i += ir_inc )
		{
			const char* a1  = a_cast + i * rstep_a;
			      char* c11 = c1     + i * rstep_c;
=======
				const char* a1  = a_cast + i * rstep_a;
				      char* c11 = c1     + i * rstep_c;
>>>>>>> 9a366b14

				// Compute the addresses of the next panel of A.
				const char* a2 = bli_gemmt_get_next_a_upanel( a1, rstep_a, ir_inc );

				// Save addresses of next panels of A and B to the auxinfo_t
				// object.
				bli_auxinfo_set_next_a( a2, &aux );
				bli_auxinfo_set_next_b( b2, &aux );

				// Invoke the gemm micro-kernel.
				gemm_ukr
				(
				  MR,
				  NR,
				  k,
				  ( void* )alpha_cast,
				  ( void* )a1,
				  ( void* )b1,
				  ( void* )zero,
				  ct, rs_ct, cs_ct,
				  &aux,
				  ( cntx_t* )cntx
				);

				// Scale C and add the result to only the stored part.
				xpbys_mxn_l_ukr
				(
				  diagoffc_ij,
				  m_cur, n_cur,
				  ct,  rs_ct, cs_ct,
				  ( void* )beta_cast,
				  c11, rs_c,  cs_c
				);
			}
			else if ( bli_is_strictly_below_diag_n( diagoffc_ij, m_cur, n_cur ) )
			{
				const char* a1  = a_cast + i * rstep_a;
				      char* c11 = c1     + i * rstep_c;

				// Compute the addresses of the next panels of A and B.
				const char* a2 = bli_gemmt_get_next_a_upanel( a1, rstep_a, ir_inc );
				if ( bli_is_last_iter_l( i, m_iter, ir_tid, ir_nt ) )
				{
					a2 = bli_gemmt_l_wrap_a_upanel( a_cast, rstep_a, diagoffc_j, MR, NR );
					b2 = bli_gemmt_get_next_b_upanel( b1, cstep_b, jr_inc );
					if ( bli_is_last_iter_slrr( j, n_iter, jr_tid, jr_nt ) )
						b2 = b_cast;
				}

				// Save addresses of next panels of A and B to the auxinfo_t
				// object.
				bli_auxinfo_set_next_a( a2, &aux );
				bli_auxinfo_set_next_b( b2, &aux );

				// Invoke the gemm micro-kernel.
				gemm_ukr
				(
				  m_cur,
				  n_cur,
				  k,
				  ( void* )alpha_cast,
				  ( void* )a1,
				  ( void* )b1,
				  ( void* )beta_cast,
				  c11, rs_c, cs_c,
				  &aux,
				  ( cntx_t* )cntx
				);
			}
		}
	}
}
<|MERGE_RESOLUTION|>--- conflicted
+++ resolved
@@ -133,13 +133,8 @@
 
 	// Query the context for the micro-kernel address and cast it to its
 	// function pointer type.
-<<<<<<< HEAD
 	gemm_ukr_vft    gemm_ukr        = bli_gemm_var_cntl_ukr( cntl );
-	xpbys_mxn_l_vft xpbys_mxn_l_ukr = xpbys_mxn_l[ dt ];
-=======
-	gemm_ukr_vft    gemm_ukr        = bli_cntx_get_l3_vir_ukr_dt( dt_exec, BLIS_GEMM_UKR, cntx );
 	xpbys_mxn_l_vft xpbys_mxn_l_ukr = xpbys_mxn_l[ dt_exec ];
->>>>>>> 9a366b14
 
 	// Temporary C buffer for edge cases. Note that the strides of this
 	// temporary buffer are set so that they match the storage of the
@@ -147,15 +142,9 @@
 	// column-stored as well.
 	      char  ct[ BLIS_STACK_BUF_MAX_SIZE ]
 	                __attribute__((aligned(BLIS_STACK_BUF_ALIGN_SIZE)));
-<<<<<<< HEAD
 	const bool  row_pref    = bli_gemm_var_cntl_row_pref( cntl );
 	const inc_t rs_ct       = ( row_pref ? NR: 1 );
 	const inc_t cs_ct       = ( row_pref ? 1: MR );
-=======
-	const bool  col_pref    = bli_cntx_ukr_prefers_cols_dt( dt_exec, BLIS_GEMM_VIR_UKR, cntx );
-	const inc_t rs_ct       = ( col_pref ? 1 : NR );
-	const inc_t cs_ct       = ( col_pref ? MR : 1 );
->>>>>>> 9a366b14
 
 	const void* zero       = bli_obj_buffer_for_const( dt_exec, &BLIS_ZERO );
 	const char* a_cast     = buf_a;
@@ -251,15 +240,10 @@
 	// Determine the thread range and increment for the 2nd and 1st loops.
 	// NOTE: The definition of bli_thread_range_slrr() will depend on whether
 	// slab or round-robin partitioning was requested at configure-time.
-<<<<<<< HEAD
-	bli_thread_range_jrir( jr_tid, jr_nt, n_iter_rct, 1, FALSE, &jr_start, &jr_end, &jr_inc );
-	bli_thread_range_jrir( ir_tid, ir_nt, m_iter,     1, FALSE, &ir_start, &ir_end, &ir_inc );
-=======
 	bli_thread_range_quad( thread, diagoffc, BLIS_LOWER, m, n, NR,
 	                       FALSE, &jr_start, &jr_end, &jr_inc );
-	//bli_thread_range_slrr( thread, n_iter, 1, FALSE, &jr_start, &jr_end, &jr_inc );
-	bli_thread_range_slrr( caucus, m_iter, 1, FALSE, &ir_start, &ir_end, &ir_inc );
->>>>>>> 9a366b14
+	//bli_thread_range_slrr( jr_tid, jt_nt, n_iter, 1, FALSE, &jr_start, &jr_end, &jr_inc );
+	bli_thread_range_slrr( ir_tid, ir_nt, m_iter, 1, FALSE, &ir_start, &ir_end, &ir_inc );
 
 	// Loop over the n dimension (NR columns at a time).
 	for ( dim_t j = jr_start; j < jr_end; j += jr_inc )
@@ -297,58 +281,8 @@
 			// microtile.
 			if ( bli_intersects_diag_n( diagoffc_ij, m_cur, n_cur ) )
 			{
-<<<<<<< HEAD
-				// Invoke the gemm micro-kernel.
-				gemm_ukr
-				(
-				  m_cur,
-				  n_cur,
-				  k,
-				  ( void* )alpha_cast,
-				  ( void* )a1,
-				  ( void* )b1,
-				  ( void* )beta_cast,
-				  c11, rs_c, cs_c,
-				  &aux,
-				  ( cntx_t* )cntx
-				);
-			}
-		}
-	}
-
-	// If there is no triangular region, then we're done.
-	if ( n_iter_tri == 0 ) return;
-
-	// Use round-robin assignment of micropanels to threads in the 2nd loop
-	// and the default (slab or rr) partitioning in the 1st loop for the
-	// remaining triangular region of C.
-	bli_thread_range_jrir_rr( jr_tid, jr_nt, n_iter_tri, 1, FALSE, &jr_start, &jr_end, &jr_inc );
-
-	// Advance the start and end iteration offsets for the triangular region
-	// by the number of iterations used for the rectangular region.
-	jr_start += n_iter_rct;
-	jr_end   += n_iter_rct;
-
-	// Loop over the n dimension (NR columns at a time).
-	for ( dim_t j = jr_start; j < jr_end; j += jr_inc )
-	{
-		const char* b1 = b_cast + j * cstep_b;
-		      char* c1 = c_cast + j * cstep_c;
-
-		dim_t n_cur = ( bli_is_not_edge_f( j, n_iter, n_left ) ? NR : n_left );
-
-		// Initialize our next panel of B to be the current panel of B.
-		const char* b2 = b1;
-
-		// Interior loop over the m dimension (MR rows at a time).
-		for ( dim_t i = ir_start; i < ir_end; i += ir_inc )
-		{
-			const char* a1  = a_cast + i * rstep_a;
-			      char* c11 = c1     + i * rstep_c;
-=======
 				const char* a1  = a_cast + i * rstep_a;
 				      char* c11 = c1     + i * rstep_c;
->>>>>>> 9a366b14
 
 				// Compute the addresses of the next panel of A.
 				const char* a2 = bli_gemmt_get_next_a_upanel( a1, rstep_a, ir_inc );
