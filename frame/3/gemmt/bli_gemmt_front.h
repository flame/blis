/*

   BLIS
   An object-based framework for developing high-performance BLAS-like
   libraries.

   Copyright (C) 2020 - 2023, Advanced Micro Devices, Inc. All rights reserved.

   Redistribution and use in source and binary forms, with or without
   modification, are permitted provided that the following conditions are
   met:
    - Redistributions of source code must retain the above copyright
      notice, this list of conditions and the following disclaimer.
    - Redistributions in binary form must reproduce the above copyright
      notice, this list of conditions and the following disclaimer in the
      documentation and/or other materials provided with the distribution.
    - Neither the name(s) of the copyright holder(s) nor the names of its
      contributors may be used to endorse or promote products derived
      from this software without specific prior written permission.

   THIS SOFTWARE IS PROVIDED BY THE COPYRIGHT HOLDERS AND CONTRIBUTORS
   "AS IS" AND ANY EXPRESS OR IMPLIED WARRANTIES, INCLUDING, BUT NOT
   LIMITED TO, THE IMPLIED WARRANTIES OF MERCHANTABILITY AND FITNESS FOR
   A PARTICULAR PURPOSE ARE DISCLAIMED. IN NO EVENT SHALL THE COPYRIGHT
   HOLDER OR CONTRIBUTORS BE LIABLE FOR ANY DIRECT, INDIRECT, INCIDENTAL,
   SPECIAL, EXEMPLARY, OR CONSEQUENTIAL DAMAGES (INCLUDING, BUT NOT
   LIMITED TO, PROCUREMENT OF SUBSTITUTE GOODS OR SERVICES; LOSS OF USE,
   DATA, OR PROFITS; OR BUSINESS INTERRUPTION) HOWEVER CAUSED AND ON ANY
   THEORY OF LIABILITY, WHETHER IN CONTRACT, STRICT LIABILITY, OR TORT
   (INCLUDING NEGLIGENCE OR OTHERWISE) ARISING IN ANY WAY OUT OF THE USE
   OF THIS SOFTWARE, EVEN IF ADVISED OF THE POSSIBILITY OF SUCH DAMAGE.

*/

void bli_gemmt_front
     (
<<<<<<< HEAD
       const obj_t*  alpha,
       const obj_t*  a,
       const obj_t*  b,
       const obj_t*  beta,
       const obj_t*  c,
       const cntx_t* cntx,
             rntm_t* rntm
     );
=======
       obj_t*  alpha,
       obj_t*  a,
       obj_t*  b,
       obj_t*  beta,
       obj_t*  c,
       cntx_t* cntx,
       rntm_t* rntm,
       cntl_t* cntl
     );

>>>>>>> fb2a6827
<|MERGE_RESOLUTION|>--- conflicted
+++ resolved
@@ -34,7 +34,6 @@
 
 void bli_gemmt_front
      (
-<<<<<<< HEAD
        const obj_t*  alpha,
        const obj_t*  a,
        const obj_t*  b,
@@ -43,15 +42,4 @@
        const cntx_t* cntx,
              rntm_t* rntm
      );
-=======
-       obj_t*  alpha,
-       obj_t*  a,
-       obj_t*  b,
-       obj_t*  beta,
-       obj_t*  c,
-       cntx_t* cntx,
-       rntm_t* rntm,
-       cntl_t* cntl
-     );
 
->>>>>>> fb2a6827
