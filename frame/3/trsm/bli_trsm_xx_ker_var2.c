/*

   BLIS
   An object-based framework for developing high-performance BLAS-like
   libraries.

   Copyright (C) 2014, The University of Texas at Austin
   Copyright (C) 2018 - 2023, Advanced Micro Devices, Inc. All rights reserved.

   Redistribution and use in source and binary forms, with or without
   modification, are permitted provided that the following conditions are
   met:
    - Redistributions of source code must retain the above copyright
      notice, this list of conditions and the following disclaimer.
    - Redistributions in binary form must reproduce the above copyright
      notice, this list of conditions and the following disclaimer in the
      documentation and/or other materials provided with the distribution.
    - Neither the name(s) of the copyright holder(s) nor the names of its
      contributors may be used to endorse or promote products derived
      from this software without specific prior written permission.

   THIS SOFTWARE IS PROVIDED BY THE COPYRIGHT HOLDERS AND CONTRIBUTORS
   "AS IS" AND ANY EXPRESS OR IMPLIED WARRANTIES, INCLUDING, BUT NOT
   LIMITED TO, THE IMPLIED WARRANTIES OF MERCHANTABILITY AND FITNESS FOR
   A PARTICULAR PURPOSE ARE DISCLAIMED. IN NO EVENT SHALL THE COPYRIGHT
   HOLDER OR CONTRIBUTORS BE LIABLE FOR ANY DIRECT, INDIRECT, INCIDENTAL,
   SPECIAL, EXEMPLARY, OR CONSEQUENTIAL DAMAGES (INCLUDING, BUT NOT
   LIMITED TO, PROCUREMENT OF SUBSTITUTE GOODS OR SERVICES; LOSS OF USE,
   DATA, OR PROFITS; OR BUSINESS INTERRUPTION) HOWEVER CAUSED AND ON ANY
   THEORY OF LIABILITY, WHETHER IN CONTRACT, STRICT LIABILITY, OR TORT
   (INCLUDING NEGLIGENCE OR OTHERWISE) ARISING IN ANY WAY OUT OF THE USE
   OF THIS SOFTWARE, EVEN IF ADVISED OF THE POSSIBILITY OF SUCH DAMAGE.

*/

#include "blis.h"

static l3_var_oft vars[2][2] =
{
	{ bli_trsm_ll_ker_var2, bli_trsm_lu_ker_var2 },
	{ bli_trsm_rl_ker_var2, bli_trsm_ru_ker_var2 }
};

void bli_trsm_xx_ker_var2
     (
       const obj_t*     a,
       const obj_t*     b,
       const obj_t*     c,
       const cntx_t*    cntx,
       const cntl_t*    cntl,
             thrinfo_t* thread_par
     )
{
<<<<<<< HEAD
	dim_t side;
	dim_t uplo;
=======
	AOCL_DTL_TRACE_ENTRY(AOCL_DTL_LEVEL_TRACE_6);
	dim_t        side;
	dim_t        uplo;
	trsm_var_oft f;
	AOCL_progress_callback AOCL_progress_local_ptr = AOCL_progress_ptr;
>>>>>>> fb2a6827

	// Set two bools: one based on the implied side parameter (the structure
	// of the root object) and one based on the uplo field of the triangular
	// matrix's root object (whether that is matrix A or matrix B).
	if ( bli_obj_root_is_triangular( a ) )
	{
		side = 0;
		if ( bli_obj_root_is_lower( a ) ) uplo = 0;
		else                              uplo = 1;
	}
	else // if ( bli_obj_root_is_triangular( b ) )
	{
		side = 1;
		if ( bli_obj_root_is_lower( b ) ) uplo = 0;
		else                              uplo = 1;
	}

	// Index into the variant array to extract the correct function pointer.
	l3_var_oft f = vars[side][uplo];

	// Call the macrokernel.
	f
	(
	  a,
	  b,
	  c,
	  cntx,
	  cntl,
	  thread_par
	);

	/* Send progress update if the user has enabled it */
	if (AOCL_progress_local_ptr)
	{
		// Get the size of block processed in
		// this iteration, add it to the accumulated
		// total and send the update.
		dim_t m = bli_obj_length(c);
		dim_t n = bli_obj_width(c);
		dim_t k = bli_obj_width(a);

		num_t dt = bli_obj_dt(c);
		char *dt_api = NULL;
		dim_t dt_api_len = 5;

		// Running total for current thread.
		tls_aoclprogress_counter += m * n * k;

		// Send the update only if number of elements processes so far
		// has exceeded the freqency of reporting.
		if ((tls_aoclprogress_counter - tls_aoclprogress_last_update) >=
			 AOCL_PROGRESS_FREQUENCY)
		{

			// reset the last update counter for next iteration.
			tls_aoclprogress_last_update = tls_aoclprogress_counter;

			switch (dt)
			{
			case BLIS_FLOAT:
				dt_api = "strsm";
				break;
			case BLIS_DOUBLE:
				dt_api = "dtrsm";
				break;
			case BLIS_SCOMPLEX:
				dt_api = "ctrsm";
				break;
			case BLIS_DCOMPLEX:
				dt_api = "ztrsm";
				break;
			default:
				dt_api = " trsm";
			}

			(*AOCL_progress_local_ptr)(dt_api,
			                           dt_api_len,
			                           tls_aoclprogress_counter,
			                           AOCL_gettid(),
			                           bli_rntm_num_threads(rntm));
		}
	}

	AOCL_DTL_TRACE_EXIT(AOCL_DTL_LEVEL_TRACE_6);
}
<|MERGE_RESOLUTION|>--- conflicted
+++ resolved
@@ -51,16 +51,11 @@
              thrinfo_t* thread_par
      )
 {
-<<<<<<< HEAD
-	dim_t side;
-	dim_t uplo;
-=======
 	AOCL_DTL_TRACE_ENTRY(AOCL_DTL_LEVEL_TRACE_6);
 	dim_t        side;
 	dim_t        uplo;
 	trsm_var_oft f;
 	AOCL_progress_callback AOCL_progress_local_ptr = AOCL_progress_ptr;
->>>>>>> fb2a6827
 
 	// Set two bools: one based on the implied side parameter (the structure
 	// of the root object) and one based on the uplo field of the triangular
