/*

   BLIS
   An object-based framework for developing high-performance BLAS-like
   libraries.

   Copyright (C) 2014, The University of Texas at Austin
   Copyright (C) 2018 - 2023, Advanced Micro Devices, Inc. All rights reserved.

   Redistribution and use in source and binary forms, with or without
   modification, are permitted provided that the following conditions are
   met:
    - Redistributions of source code must retain the above copyright
      notice, this list of conditions and the following disclaimer.
    - Redistributions in binary form must reproduce the above copyright
      notice, this list of conditions and the following disclaimer in the
      documentation and/or other materials provided with the distribution.
    - Neither the name(s) of the copyright holder(s) nor the names of its
      contributors may be used to endorse or promote products derived
      from this software without specific prior written permission.

   THIS SOFTWARE IS PROVIDED BY THE COPYRIGHT HOLDERS AND CONTRIBUTORS
   "AS IS" AND ANY EXPRESS OR IMPLIED WARRANTIES, INCLUDING, BUT NOT
   LIMITED TO, THE IMPLIED WARRANTIES OF MERCHANTABILITY AND FITNESS FOR
   A PARTICULAR PURPOSE ARE DISCLAIMED. IN NO EVENT SHALL THE COPYRIGHT
   HOLDER OR CONTRIBUTORS BE LIABLE FOR ANY DIRECT, INDIRECT, INCIDENTAL,
   SPECIAL, EXEMPLARY, OR CONSEQUENTIAL DAMAGES (INCLUDING, BUT NOT
   LIMITED TO, PROCUREMENT OF SUBSTITUTE GOODS OR SERVICES; LOSS OF USE,
   DATA, OR PROFITS; OR BUSINESS INTERRUPTION) HOWEVER CAUSED AND ON ANY
   THEORY OF LIABILITY, WHETHER IN CONTRACT, STRICT LIABILITY, OR TORT
   (INCLUDING NEGLIGENCE OR OTHERWISE) ARISING IN ANY WAY OUT OF THE USE
   OF THIS SOFTWARE, EVEN IF ADVISED OF THE POSSIBILITY OF SUCH DAMAGE.

*/

#include "blis.h"

void bli_trsm_ru_ker_var2
     (
       const obj_t*     a,
       const obj_t*     b,
       const obj_t*     c,
       const cntx_t*    cntx,
       const cntl_t*    cntl,
             thrinfo_t* thread_par
     )
{
<<<<<<< HEAD
	const num_t     dt        = bli_obj_exec_dt( c );
	const dim_t     dt_size   = bli_dt_size( dt );
=======
	AOCL_DTL_TRACE_ENTRY(AOCL_DTL_LEVEL_TRACE_7);
	num_t     dt_exec   = bli_obj_exec_dt( c );
>>>>>>> fb2a6827

	      doff_t    diagoffb  = bli_obj_diag_offset( b );

	const pack_t    schema_a  = bli_obj_pack_schema( a );
	const pack_t    schema_b  = bli_obj_pack_schema( b );

	      dim_t     m         = bli_obj_length( c );
	      dim_t     n         = bli_obj_width( c );
	      dim_t     k         = bli_obj_width( a );

	const void*     buf_a     = bli_obj_buffer_at_off( a );
	const inc_t     cs_a      = bli_obj_col_stride( a );
	const dim_t     pd_a      = bli_obj_panel_dim( a );
	const inc_t     ps_a      = bli_obj_panel_stride( a );

	const void*     buf_b     = bli_obj_buffer_at_off( b );
	const inc_t     rs_b      = bli_obj_row_stride( b );
	const dim_t     pd_b      = bli_obj_panel_dim( b );
	const inc_t     ps_b      = bli_obj_panel_stride( b );

	      void*     buf_c     = bli_obj_buffer_at_off( c );
	const inc_t     rs_c      = bli_obj_row_stride( c );
	const inc_t     cs_c      = bli_obj_col_stride( c );

	// Grab the address of the internal scalar buffer for the scalar
	// attached to A (the non-triangular matrix). This will be the alpha
	// scalar used in the gemmtrsm subproblems (ie: the scalar that would
	// be applied to the packed copy of A prior to it being updated by
	// the trsm subproblem). This scalar may be unit, if for example it
	// was applied during packing.
	const void* buf_alpha1 = bli_obj_internal_scalar_buffer( a );

	// Grab the address of the internal scalar buffer for the scalar
	// attached to C. This will be the "beta" scalar used in the gemm-only
	// subproblems that correspond to micro-panels that do not intersect
	// the diagonal. We need this separate scalar because it's possible
	// that the alpha attached to B was reset, if it was applied during
	// packing.
<<<<<<< HEAD
	const void* buf_alpha2 = bli_obj_internal_scalar_buffer( c );
=======
	buf_alpha2 = bli_obj_internal_scalar_buffer( c );

	// Index into the type combination array to extract the correct
	// function pointer.
	f = ftypes[dt_exec];

	// Invoke the function.
	f( diagoffb,
	   schema_a,
	   schema_b,
	   m,
	   n,
	   k,
	   buf_alpha1,
	   buf_a, cs_a, pd_a, ps_a,
	   buf_b, rs_b, pd_b, ps_b,
	   buf_alpha2,
	   buf_c, rs_c, cs_c,
	   cntx,
	   rntm,
	   thread );
	AOCL_DTL_TRACE_EXIT(AOCL_DTL_LEVEL_TRACE_7);
}
>>>>>>> fb2a6827

	// Alias some constants to simpler names.
	const dim_t     MR          = pd_a;
	const dim_t     NR          = pd_b;
	const dim_t     PACKMR      = cs_a;
	const dim_t     PACKNR      = rs_b;

	// Cast the micro-kernel address to its function pointer type.
	// NOTE: We use the lower-triangular gemmtrsm ukernel because, while
	// the current macro-kernel targets the "ru" case (right-side/upper-
	// triangular), it becomes lower-triangular after the kernel operation
	// is transposed so that all kernel instances are of the "left"
	// variety (since those are the only trsm ukernels that exist).
	gemmtrsm_ukr_ft gemmtrsm_ukr = bli_cntx_get_l3_vir_ukr_dt( dt, BLIS_GEMMTRSM_L_UKR, cntx );
	gemm_ukr_ft     gemm_ukr     = bli_cntx_get_l3_vir_ukr_dt( dt, BLIS_GEMM_UKR, cntx );

	const void* minus_one   = bli_obj_buffer_for_const( dt, &BLIS_MINUS_ONE );
	const char* a_cast      = buf_a;
	const char* b_cast      = buf_b;
	      char* c_cast      = buf_c;
	const char* alpha1_cast = buf_alpha1;
	const char* alpha2_cast = buf_alpha2;

<<<<<<< HEAD
=======
#undef  GENTFUNC
#define GENTFUNC( ctype, ch, varname ) \
\
void PASTEMAC(ch,varname) \
     ( \
       doff_t  diagoffb, \
       pack_t  schema_a, \
       pack_t  schema_b, \
       dim_t   m, \
       dim_t   n, \
       dim_t   k, \
       void*   alpha1, \
       void*   a, inc_t cs_a, dim_t pd_a, inc_t ps_a, \
       void*   b, inc_t rs_b, dim_t pd_b, inc_t ps_b, \
       void*   alpha2, \
       void*   c, inc_t rs_c, inc_t cs_c, \
       cntx_t* cntx, \
       rntm_t* rntm, \
       thrinfo_t* thread  \
     ) \
{ \
	AOCL_DTL_TRACE_ENTRY(AOCL_DTL_LEVEL_TRACE_8); \
	const num_t     dt          = PASTEMAC(ch,type); \
\
	/* Alias some constants to simpler names. */ \
	const dim_t     MR          = pd_a; \
	const dim_t     NR          = pd_b; \
	const dim_t     PACKMR      = cs_a; \
	const dim_t     PACKNR      = rs_b; \
\
	/* Cast the micro-kernel address to its function pointer type. */ \
	/* NOTE: We use the lower-triangular gemmtrsm ukernel because, while
	   the current macro-kernel targets the "ru" case (right-side/upper-
	   triangular), it becomes lower-triangular after the kernel operation
	   is transposed so that all kernel instances are of the "left"
	   variety (since those are the only trsm ukernels that exist). */ \
	PASTECH(ch,gemmtrsm_ukr_ft) \
	               gemmtrsm_ukr = bli_cntx_get_l3_vir_ukr_dt( dt, BLIS_GEMMTRSM_L_UKR, cntx ); \
	PASTECH(ch,gemm_ukr_ft) \
	                   gemm_ukr = bli_cntx_get_l3_vir_ukr_dt( dt, BLIS_GEMM_FOR_TRSM_UKR, cntx ); \
	bool col_pref = bli_cntx_l3_vir_ukr_prefers_cols_dt( dt, BLIS_GEMM_FOR_TRSM_UKR, cntx ); \
	if( gemm_ukr == NULL || bli_cntx_method( cntx ) != BLIS_NAT ) \
	{ \
		gemm_ukr = bli_cntx_get_l3_vir_ukr_dt( dt, BLIS_GEMM_UKR, cntx ); \
		col_pref = bli_cntx_l3_vir_ukr_prefers_cols_dt( dt, BLIS_GEMM_UKR, cntx ); \
	} \
\
	/* Temporary C buffer for edge cases. Note that the strides of this
	   temporary buffer are set so that they match the storage of the
	   original C matrix. For example, if C is column-stored, ct will be
	   column-stored as well. */ \
	ctype           ct[ BLIS_STACK_BUF_MAX_SIZE \
	                    / sizeof( ctype ) ] \
	                    __attribute__((aligned(BLIS_STACK_BUF_ALIGN_SIZE))); \
	const inc_t     rs_ct       = ( col_pref ? 1 : NR ); \
	const inc_t     cs_ct       = ( col_pref ? MR : 1 ); \
\
	ctype* restrict zero        = PASTEMAC(ch,0); \
	ctype* restrict minus_one   = PASTEMAC(ch,m1); \
	ctype* restrict a_cast      = a; \
	ctype* restrict b_cast      = b; \
	ctype* restrict c_cast      = c; \
	ctype* restrict alpha1_cast = alpha1; \
	ctype* restrict alpha2_cast = alpha2; \
	ctype* restrict b1; \
	ctype* restrict c1; \
\
	doff_t          diagoffb_j; \
	dim_t           k_full; \
	dim_t           m_iter, m_left; \
	dim_t           n_iter, n_left; \
	dim_t           m_cur; \
	dim_t           n_cur; \
	dim_t           k_b0111; \
	dim_t           k_b01; \
	dim_t           off_b01; \
	dim_t           off_b11; \
	dim_t           i, j; \
	inc_t           rstep_a; \
	inc_t           cstep_b; \
	inc_t           rstep_c, cstep_c; \
	inc_t           istep_a; \
	inc_t           istep_b; \
	inc_t           ps_b_cur; \
	inc_t           is_b_cur; \
	auxinfo_t       aux; \
\
>>>>>>> fb2a6827
	/*
	   Assumptions/assertions:
	     rs_a == 1
	     cs_a == PACKNR
	     pd_a == NR
	     ps_a == stride to next micro-panel of A
	     rs_b == PACKMR
	     cs_b == 1
	     pd_b == MR
	     ps_b == stride to next micro-panel of B
	     rs_c == (no assumptions)
	     cs_c == (no assumptions)

	  Note that MR/NR and PACKMR/PACKNR have been swapped to reflect the
	  swapping of values in the control tree (ie: those values used when
	  packing). This swapping is needed since we cast right-hand trsm in
	  terms of transposed left-hand trsm. So, if we're going to be
	  transposing the operation, then A needs to be packed with NR and B
	  needs to be packed with MR (remember: B is the triangular matrix in
	  the right-hand side parameter case).
<<<<<<< HEAD
	*/

	// Safety trap: Certain indexing within this macro-kernel does not
	// work as intended if both MR and NR are odd.
	if ( ( bli_is_odd( PACKMR ) && bli_is_odd( NR ) ) ||
	     ( bli_is_odd( PACKNR ) && bli_is_odd( MR ) ) ) bli_abort();

	// If any dimension is zero, return immediately.
	if ( bli_zero_dim3( m, n, k ) ) return;

	// Safeguard: If the current panel of B is entirely below its diagonal,
	// it is implicitly zero. So we do nothing.
	if ( bli_is_strictly_below_diag_n( diagoffb, k, n ) ) return;

	// If there is a zero region to the left of where the diagonal of B
	// intersects the top edge of the panel, adjust the pointer to C and
	// treat this case as if the diagonal offset were zero. This skips over
	// the region that was not packed. (Note we assume the diagonal offset
	// is a multiple of MR; this assumption will hold as long as the cache
	// blocksizes are each a multiple of MR and NR.)
	if ( diagoffb > 0 )
	{
		n        -= diagoffb;
		c_cast   += diagoffb * cs_c * dt_size;
		diagoffb  = 0;
	}

	// If there is a zero region below where the diagonal of B intersects the
	// right side of the block, shrink it to prevent "no-op" iterations from
	// executing.
	if ( -diagoffb + n < k )
	{
		k = -diagoffb + n;
	}

	// Check the k dimension, which needs to be a multiple of NR. If k
	// isn't a multiple of NR, we adjust it higher to satisfy the micro-
	// kernel, which is expecting to perform an NR x NR triangular solve.
	// This adjustment of k is consistent with what happened when B was
	// packed: all of its bottom/right edges were zero-padded, and
	// furthermore, the panel that stores the bottom-right corner of the
	// matrix has its diagonal extended into the zero-padded region (as
	// identity). This allows the trsm of that bottom-right panel to
	// proceed without producing any infs or NaNs that would infect the
	// "good" values of the corresponding block of A.
	if ( k % NR != 0 ) k += NR - ( k % NR );

	// NOTE: We don't need to check that n is a multiple of PACKNR since we
	// know that the underlying buffer was already allocated to have an n
	// dimension that is a multiple of PACKNR, with the region between the
	// last column and the next multiple of NR zero-padded accordingly.

	thrinfo_t* thread = bli_thrinfo_sub_node( thread_par );

	// Compute number of primary and leftover components of the m and n
	// dimensions.
	dim_t n_iter = n / NR;
	dim_t n_left = n % NR;

	dim_t m_iter = m / MR;
	dim_t m_left = m % MR;

	if ( n_left ) ++n_iter;
	if ( m_left ) ++m_iter;

	// Determine some increments used to step through A, B, and C.
	inc_t rstep_a = ps_a * dt_size;

	inc_t cstep_b = ps_b * dt_size;

	inc_t rstep_c = rs_c * MR * dt_size;
	inc_t cstep_c = cs_c * NR * dt_size;

	// Save the pack schemas of A and B to the auxinfo_t object.
	// NOTE: We swap the values for A and B since the triangular
	// "A" matrix is actually contained within B.
	auxinfo_t aux;
	bli_auxinfo_set_schema_a( schema_b, &aux );
	bli_auxinfo_set_schema_b( schema_a, &aux );
=======
	*/ \
\
	/* Safety trap: Certain indexing within this macro-kernel does not
	   work as intended if both MR and NR are odd. */ \
	if ( ( bli_is_odd( PACKMR ) && bli_is_odd( NR ) ) || \
	     ( bli_is_odd( PACKNR ) && bli_is_odd( MR ) ) ) bli_abort(); \
\
	/* If any dimension is zero, return immediately. */ \
	if ( bli_zero_dim3( m, n, k ) ) \
	{ \
		AOCL_DTL_TRACE_EXIT(AOCL_DTL_LEVEL_TRACE_8); \
		return; \
	} \
\
	/* Safeguard: If the current panel of B is entirely below its diagonal,
	   it is implicitly zero. So we do nothing. */ \
	if ( bli_is_strictly_below_diag_n( diagoffb, k, n ) ) \
	{ \
		AOCL_DTL_TRACE_EXIT(AOCL_DTL_LEVEL_TRACE_8); \
		return; \
	} \
\
	/* Compute k_full as k inflated up to a multiple of NR. This is
	   needed because some parameter combinations of trsm reduce k
	   to advance past zero regions in the triangular matrix, and
	   when computing the imaginary stride of B (the non-triangular
	   matrix), which is used by 4m1/3m1 implementations, we need
	   this unreduced value of k. */ \
	k_full = ( k % NR != 0 ? k + NR - ( k % NR ) : k ); \
\
	/* If there is a zero region to the left of where the diagonal of B
	   intersects the top edge of the panel, adjust the pointer to C and
	   treat this case as if the diagonal offset were zero. This skips over
	   the region that was not packed. (Note we assume the diagonal offset
	   is a multiple of MR; this assumption will hold as long as the cache
	   blocksizes are each a multiple of MR and NR.) */ \
	if ( diagoffb > 0 ) \
	{ \
		j        = diagoffb; \
		n        = n - j; \
		diagoffb = 0; \
		c_cast   = c_cast + (j  )*cs_c; \
	} \
\
	/* If there is a zero region below where the diagonal of B intersects the
	   right side of the block, shrink it to prevent "no-op" iterations from
	   executing. */ \
	if ( -diagoffb + n < k ) \
	{ \
		k = -diagoffb + n; \
	} \
\
	/* Check the k dimension, which needs to be a multiple of NR. If k
	   isn't a multiple of NR, we adjust it higher to satisfy the micro-
	   kernel, which is expecting to perform an NR x NR triangular solve.
	   This adjustment of k is consistent with what happened when B was
	   packed: all of its bottom/right edges were zero-padded, and
	   furthermore, the panel that stores the bottom-right corner of the
	   matrix has its diagonal extended into the zero-padded region (as
	   identity). This allows the trsm of that bottom-right panel to
	   proceed without producing any infs or NaNs that would infect the
	   "good" values of the corresponding block of A. */ \
	if ( k % NR != 0 ) k += NR - ( k % NR ); \
\
	/* NOTE: We don't need to check that n is a multiple of PACKNR since we
	   know that the underlying buffer was already allocated to have an n
	   dimension that is a multiple of PACKNR, with the region between the
	   last column and the next multiple of NR zero-padded accordingly. */ \
\
	/* Clear the temporary C buffer in case it has any infs or NaNs. */ \
	PASTEMAC(ch,set0s_mxn)( MR, NR, \
	                        ct, rs_ct, cs_ct ); \
\
	/* Compute number of primary and leftover components of the m and n
       dimensions. */ \
	n_iter = n / NR; \
	n_left = n % NR; \
\
	m_iter = m / MR; \
	m_left = m % MR; \
\
	if ( n_left ) ++n_iter; \
	if ( m_left ) ++m_iter; \
\
	/* Determine some increments used to step through A, B, and C. */ \
	rstep_a = ps_a; \
\
	cstep_b = ps_b; \
\
	rstep_c = rs_c * MR; \
	cstep_c = cs_c * NR; \
\
	istep_a = PACKMR * k_full; \
	istep_b = PACKNR * k; \
\
	if ( bli_is_odd( istep_a ) ) istep_a += 1; \
	if ( bli_is_odd( istep_b ) ) istep_b += 1; \
\
	/* Save the pack schemas of A and B to the auxinfo_t object.
	   NOTE: We swap the values for A and B since the triangular
	   "A" matrix is actually contained within B. */ \
	bli_auxinfo_set_schema_a( schema_b, &aux ); \
	bli_auxinfo_set_schema_b( schema_a, &aux ); \
\
	/* Save the imaginary stride of A to the auxinfo_t object.
	   NOTE: We swap the values for A and B since the triangular
	   "A" matrix is actually contained within B. */ \
	bli_auxinfo_set_is_b( istep_a, &aux ); \
\
	b1 = b_cast; \
	c1 = c_cast; \
\
	/* Loop over the n dimension (NR columns at a time). */ \
	for ( j = 0; j < n_iter; ++j ) \
	{ \
		ctype* restrict a1; \
		ctype* restrict c11; \
		ctype* restrict b01; \
		ctype* restrict b11; \
		ctype* restrict b2; \
\
		diagoffb_j = diagoffb - ( doff_t )j*NR; \
		a1         = a_cast; \
		c11        = c1; \
\
		n_cur = ( bli_is_not_edge_f( j, n_iter, n_left ) ? NR : n_left ); \
\
		/* Initialize our next panel of B to be the current panel of B. */ \
		b2 = b1; \
\
		/* If the current panel of B intersects the diagonal, use a
		   special micro-kernel that performs a fused gemm and trsm.
		   If the current panel of B resides above the diagonal, use a
		   a regular gemm micro-kernel. Otherwise, if it is below the
		   diagonal, it was not packed (because it is implicitly zero)
		   and so we do nothing. */ \
		if ( bli_intersects_diag_n( diagoffb_j, k, NR ) ) \
		{ \
			/* Determine the offset to and length of the panel that was packed
			   so we can index into the corresponding location in A. */ \
			off_b01   = 0; \
			k_b0111   = bli_min( k, -diagoffb_j + NR ); \
			k_b01     = k_b0111 - NR; \
			off_b11   = k_b01; \
\
			/* Compute the addresses of the panel B10 and the triangular
			   block B11. */ \
			b01 = b1; \
			b11 = b1 + k_b01 * PACKNR; \
			/*b11 = bli_ptr_inc_by_frac( b1, sizeof( ctype ), k_b01 * PACKNR, 1 );*/ \
\
			/* Compute the panel stride for the current micro-panel. */ \
			is_b_cur  = k_b0111 * PACKNR; \
			is_b_cur += ( bli_is_odd( is_b_cur ) ? 1 : 0 ); \
			ps_b_cur  = is_b_cur; \
\
			/* Loop over the m dimension (MR rows at a time). */ \
			for ( i = 0; i < m_iter; ++i ) \
			{ \
				if ( bli_trsm_my_iter_rr( i, thread ) ){ \
\
				ctype* restrict a10; \
				ctype* restrict a11; \
				ctype* restrict a2; \
\
				m_cur = ( bli_is_not_edge_f( i, m_iter, m_left ) ? MR : m_left ); \
\
				/* Compute the addresses of the A10 panel and A11 block. */ \
				a10  = a1 + off_b01 * PACKMR; \
				a11  = a1 + off_b11 * PACKMR; \
\
				/* Compute the addresses of the next panels of A and B. */ \
				a2 = a1; \
				/*if ( bli_is_last_iter_rr( i, m_iter, 0, 1 ) ) */\
				if ( i + bli_thread_num_threads(thread) >= m_iter ) \
				{ \
					a2 = a_cast; \
					b2 = b1 + ps_b_cur; \
					if ( bli_is_last_iter_rr( j, n_iter, 0, 1 ) ) \
						b2 = b_cast; \
				} \
\
				/* Save addresses of next panels of A and B to the auxinfo_t
				   object. NOTE: We swap the values for A and B since the
				   triangular "A" matrix is actually contained within B. */ \
				bli_auxinfo_set_next_a( b2, &aux ); \
				bli_auxinfo_set_next_b( a2, &aux ); \
\
				/* Handle interior and edge cases separately. */ \
				if ( m_cur == MR && n_cur == NR ) \
				{ \
					/* Invoke the fused gemm/trsm micro-kernel. */ \
					gemmtrsm_ukr \
					( \
					  k_b01, \
					  alpha1_cast, \
					  b01, \
					  b11, \
					  a10, \
					  a11, \
					  c11, cs_c, rs_c, \
					  &aux, \
					  cntx  \
					); \
				} \
				else \
				{ \
					/* Invoke the fused gemm/trsm micro-kernel. */ \
					gemmtrsm_ukr \
					( \
					  k_b01, \
					  alpha1_cast, \
					  b01, \
					  b11, \
					  a10, \
					  a11, \
					  ct, cs_ct, rs_ct, \
					  &aux, \
					  cntx  \
					); \
\
					/* Copy the result to the bottom edge of C. */ \
					PASTEMAC(ch,copys_mxn)( m_cur, n_cur, \
					                        ct,  rs_ct, cs_ct, \
					                        c11, rs_c,  cs_c ); \
				} \
				} \
\
				a1  += rstep_a; \
				c11 += rstep_c; \
			} \
\
			b1 += ps_b_cur; \
		} \
		else if ( bli_is_strictly_above_diag_n( diagoffb_j, k, NR ) ) \
		{ \
			/* Loop over the m dimension (MR rows at a time). */ \
			for ( i = 0; i < m_iter; ++i ) \
			{ \
				if ( bli_trsm_my_iter_rr( i, thread ) ){ \
\
				ctype* restrict a2; \
\
				m_cur = ( bli_is_not_edge_f( i, m_iter, m_left ) ? MR : m_left ); \
\
				/* Compute the addresses of the next panels of A and B. */ \
				a2 = a1; \
				/*if ( bli_is_last_iter_rr( i, m_iter, 0, 1 ) ) */\
				if ( i + bli_thread_num_threads(thread) >= m_iter ) \
				{ \
					a2 = a_cast; \
					b2 = b1 + cstep_b; \
					if ( bli_is_last_iter_rr( j, n_iter, 0, 1 ) ) \
						b2 = b_cast; \
				} \
\
				/* Save addresses of next panels of A and B to the auxinfo_t
				   object. NOTE: We swap the values for A and B since the
				   triangular "A" matrix is actually contained within B. */ \
				bli_auxinfo_set_next_a( b2, &aux ); \
				bli_auxinfo_set_next_b( a2, &aux ); \
\
				/* Handle interior and edge cases separately. */ \
				if ( m_cur == MR && n_cur == NR ) \
				{ \
					/* Invoke the gemm micro-kernel. */ \
					gemm_ukr \
					( \
					  k, \
					  minus_one, \
					  b1, \
					  a1, \
					  alpha2_cast, \
					  c11, cs_c, rs_c, \
					  &aux, \
					  cntx  \
					); \
				} \
				else \
				{ \
					/* Invoke the gemm micro-kernel. */ \
					gemm_ukr \
					( \
					  k, \
					  minus_one, \
					  b1, \
					  a1, \
					  zero, \
					  ct, cs_ct, rs_ct, \
					  &aux, \
					  cntx  \
					); \
\
					/* Add the result to the edge of C. */ \
					PASTEMAC(ch,xpbys_mxn)( m_cur, n_cur, \
					                        ct,  rs_ct, cs_ct, \
					                        alpha2_cast, \
					                        c11, rs_c,  cs_c ); \
				} \
				} \
\
				a1  += rstep_a; \
				c11 += rstep_c; \
			} \
\
			b1 += cstep_b; \
		} \
\
		c1 += cstep_c; \
	} \
	AOCL_DTL_TRACE_EXIT(AOCL_DTL_LEVEL_TRACE_8); \
}
>>>>>>> fb2a6827

	const char* b1 = b_cast;
	      char* c1 = c_cast;

	// Loop over the n dimension (NR columns at a time).
	for ( dim_t j = 0; j < n_iter; ++j )
	{
		dim_t diagoffb_j = diagoffb - ( doff_t )j*NR;

		dim_t n_cur = ( bli_is_not_edge_f( j, n_iter, n_left ) ? NR : n_left );

		const char* a1         = a_cast;
		      char* c11        = c1;

		// Initialize our next panel of B to be the current panel of B.
		const char* b2 = b1;

		// If the current panel of B intersects the diagonal, use a
		// special micro-kernel that performs a fused gemm and trsm.
		// If the current panel of B resides above the diagonal, use a
		// a regular gemm micro-kernel. Otherwise, if it is below the
		// diagonal, it was not packed (because it is implicitly zero)
		// and so we do nothing.
		if ( bli_intersects_diag_n( diagoffb_j, k, NR ) )
		{
			// Determine the offset to and length of the panel that was packed
			// so we can index into the corresponding location in A.
			dim_t off_b01   = 0;
			dim_t k_b0111   = bli_min( k, -diagoffb_j + NR );
			dim_t k_b01     = k_b0111 - NR;
			dim_t off_b11   = k_b01;

			// Compute the addresses of the panel B10 and the triangular
			// block B11.
			const char* b01 = b1;
			const char* b11 = b1 + k_b01 * PACKNR * dt_size;
			//b11 = bli_ptr_inc_by_frac( b1, sizeof( ctype ), k_b01 * PACKNR, 1 );

			// Compute the panel stride for the current micro-panel.
			inc_t ps_b_cur  = k_b0111 * PACKNR;
				  ps_b_cur += ( bli_is_odd( ps_b_cur ) ? 1 : 0 );
				  ps_b_cur *= dt_size;

			// Loop over the m dimension (MR rows at a time).
			for ( dim_t i = 0; i < m_iter; ++i )
			{
				if ( bli_trsm_my_iter_rr( i, thread ) ){

				dim_t m_cur = ( bli_is_not_edge_f( i, m_iter, m_left ) ? MR : m_left );

				// Compute the addresses of the A10 panel and A11 block.
				const char* a10  = a1 + off_b01 * PACKMR * dt_size;
				const char* a11  = a1 + off_b11 * PACKMR * dt_size;

				// Compute the addresses of the next panels of A and B.
				const char* a2 = a1;
				//if ( bli_is_last_iter_rr( i, m_iter, 0, 1 ) )
				if ( i + bli_thrinfo_num_threads(thread) >= m_iter )
				{
					a2 = a_cast;
					b2 = b1 + ps_b_cur;
					if ( bli_is_last_iter_rr( j, n_iter, 0, 1 ) )
						b2 = b_cast;
				}

				// Save addresses of next panels of A and B to the auxinfo_t
				// object. NOTE: We swap the values for A and B since the
				// triangular "A" matrix is actually contained within B.
				bli_auxinfo_set_next_a( b2, &aux );
				bli_auxinfo_set_next_b( a2, &aux );

				gemmtrsm_ukr
				(
				  m_cur,
				  n_cur,
				  k_b01,
				  ( void* )alpha1_cast,
				  ( void* )b01,
				  ( void* )b11,
				  ( void* )a10,
				  ( void* )a11,
				  c11, cs_c, rs_c,
				  &aux,
				  ( cntx_t* )cntx
				);

				}

				a1  += rstep_a;
				c11 += rstep_c;
			}

			b1 += ps_b_cur;
		}
		else if ( bli_is_strictly_above_diag_n( diagoffb_j, k, NR ) )
		{
			// Loop over the m dimension (MR rows at a time).
			for ( dim_t i = 0; i < m_iter; ++i )
			{
				if ( bli_trsm_my_iter_rr( i, thread ) ){

				dim_t m_cur = ( bli_is_not_edge_f( i, m_iter, m_left ) ? MR : m_left );

				// Compute the addresses of the next panels of A and B.
				const char* a2 = a1;
				//if ( bli_is_last_iter_rr( i, m_iter, 0, 1 ) )
				if ( i + bli_thrinfo_num_threads(thread) >= m_iter )
				{
					a2 = a_cast;
					b2 = b1 + cstep_b;
					if ( bli_is_last_iter_rr( j, n_iter, 0, 1 ) )
						b2 = b_cast;
				}

				// Save addresses of next panels of A and B to the auxinfo_t
				// object. NOTE: We swap the values for A and B since the
				// triangular "A" matrix is actually contained within B.
				bli_auxinfo_set_next_a( b2, &aux );
				bli_auxinfo_set_next_b( a2, &aux );

				// Invoke the gemm micro-kernel.
				gemm_ukr
				(
				  m_cur,
				  n_cur,
				  k,
				  ( void* )minus_one,
				  ( void* )b1,
				  ( void* )a1,
				  ( void* )alpha2_cast,
				  c11, cs_c, rs_c,
				  &aux,
				  ( cntx_t* )cntx
				);

				}

				a1  += rstep_a;
				c11 += rstep_c;
			}

			b1 += cstep_b;
		}

		c1 += cstep_c;
	}
}
<|MERGE_RESOLUTION|>--- conflicted
+++ resolved
@@ -45,13 +45,8 @@
              thrinfo_t* thread_par
      )
 {
-<<<<<<< HEAD
-	const num_t     dt        = bli_obj_exec_dt( c );
-	const dim_t     dt_size   = bli_dt_size( dt );
-=======
 	AOCL_DTL_TRACE_ENTRY(AOCL_DTL_LEVEL_TRACE_7);
 	num_t     dt_exec   = bli_obj_exec_dt( c );
->>>>>>> fb2a6827
 
 	      doff_t    diagoffb  = bli_obj_diag_offset( b );
 
@@ -90,9 +85,6 @@
 	// the diagonal. We need this separate scalar because it's possible
 	// that the alpha attached to B was reset, if it was applied during
 	// packing.
-<<<<<<< HEAD
-	const void* buf_alpha2 = bli_obj_internal_scalar_buffer( c );
-=======
 	buf_alpha2 = bli_obj_internal_scalar_buffer( c );
 
 	// Index into the type combination array to extract the correct
@@ -116,7 +108,6 @@
 	   thread );
 	AOCL_DTL_TRACE_EXIT(AOCL_DTL_LEVEL_TRACE_7);
 }
->>>>>>> fb2a6827
 
 	// Alias some constants to simpler names.
 	const dim_t     MR          = pd_a;
@@ -140,8 +131,6 @@
 	const char* alpha1_cast = buf_alpha1;
 	const char* alpha2_cast = buf_alpha2;
 
-<<<<<<< HEAD
-=======
 #undef  GENTFUNC
 #define GENTFUNC( ctype, ch, varname ) \
 \
@@ -229,7 +218,6 @@
 	inc_t           is_b_cur; \
 	auxinfo_t       aux; \
 \
->>>>>>> fb2a6827
 	/*
 	   Assumptions/assertions:
 	     rs_a == 1
@@ -250,87 +238,6 @@
 	  transposing the operation, then A needs to be packed with NR and B
 	  needs to be packed with MR (remember: B is the triangular matrix in
 	  the right-hand side parameter case).
-<<<<<<< HEAD
-	*/
-
-	// Safety trap: Certain indexing within this macro-kernel does not
-	// work as intended if both MR and NR are odd.
-	if ( ( bli_is_odd( PACKMR ) && bli_is_odd( NR ) ) ||
-	     ( bli_is_odd( PACKNR ) && bli_is_odd( MR ) ) ) bli_abort();
-
-	// If any dimension is zero, return immediately.
-	if ( bli_zero_dim3( m, n, k ) ) return;
-
-	// Safeguard: If the current panel of B is entirely below its diagonal,
-	// it is implicitly zero. So we do nothing.
-	if ( bli_is_strictly_below_diag_n( diagoffb, k, n ) ) return;
-
-	// If there is a zero region to the left of where the diagonal of B
-	// intersects the top edge of the panel, adjust the pointer to C and
-	// treat this case as if the diagonal offset were zero. This skips over
-	// the region that was not packed. (Note we assume the diagonal offset
-	// is a multiple of MR; this assumption will hold as long as the cache
-	// blocksizes are each a multiple of MR and NR.)
-	if ( diagoffb > 0 )
-	{
-		n        -= diagoffb;
-		c_cast   += diagoffb * cs_c * dt_size;
-		diagoffb  = 0;
-	}
-
-	// If there is a zero region below where the diagonal of B intersects the
-	// right side of the block, shrink it to prevent "no-op" iterations from
-	// executing.
-	if ( -diagoffb + n < k )
-	{
-		k = -diagoffb + n;
-	}
-
-	// Check the k dimension, which needs to be a multiple of NR. If k
-	// isn't a multiple of NR, we adjust it higher to satisfy the micro-
-	// kernel, which is expecting to perform an NR x NR triangular solve.
-	// This adjustment of k is consistent with what happened when B was
-	// packed: all of its bottom/right edges were zero-padded, and
-	// furthermore, the panel that stores the bottom-right corner of the
-	// matrix has its diagonal extended into the zero-padded region (as
-	// identity). This allows the trsm of that bottom-right panel to
-	// proceed without producing any infs or NaNs that would infect the
-	// "good" values of the corresponding block of A.
-	if ( k % NR != 0 ) k += NR - ( k % NR );
-
-	// NOTE: We don't need to check that n is a multiple of PACKNR since we
-	// know that the underlying buffer was already allocated to have an n
-	// dimension that is a multiple of PACKNR, with the region between the
-	// last column and the next multiple of NR zero-padded accordingly.
-
-	thrinfo_t* thread = bli_thrinfo_sub_node( thread_par );
-
-	// Compute number of primary and leftover components of the m and n
-	// dimensions.
-	dim_t n_iter = n / NR;
-	dim_t n_left = n % NR;
-
-	dim_t m_iter = m / MR;
-	dim_t m_left = m % MR;
-
-	if ( n_left ) ++n_iter;
-	if ( m_left ) ++m_iter;
-
-	// Determine some increments used to step through A, B, and C.
-	inc_t rstep_a = ps_a * dt_size;
-
-	inc_t cstep_b = ps_b * dt_size;
-
-	inc_t rstep_c = rs_c * MR * dt_size;
-	inc_t cstep_c = cs_c * NR * dt_size;
-
-	// Save the pack schemas of A and B to the auxinfo_t object.
-	// NOTE: We swap the values for A and B since the triangular
-	// "A" matrix is actually contained within B.
-	auxinfo_t aux;
-	bli_auxinfo_set_schema_a( schema_b, &aux );
-	bli_auxinfo_set_schema_b( schema_a, &aux );
-=======
 	*/ \
 \
 	/* Safety trap: Certain indexing within this macro-kernel does not
@@ -643,7 +550,6 @@
 	} \
 	AOCL_DTL_TRACE_EXIT(AOCL_DTL_LEVEL_TRACE_8); \
 }
->>>>>>> fb2a6827
 
 	const char* b1 = b_cast;
 	      char* c1 = c_cast;
