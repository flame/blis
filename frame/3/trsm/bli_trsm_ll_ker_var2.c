--- conflicted
+++ resolved
@@ -94,14 +94,9 @@
 	const dim_t PACKNR = rs_b;
 
 	// Cast the micro-kernel address to its function pointer type.
-<<<<<<< HEAD
-	gemmtrsm_ukr_vft gemmtrsm_ukr = bli_trsm_var_cntl_gemmtrsm_ukr( cntl );
-	gemm_ukr_vft     gemm_ukr     = bli_trsm_var_cntl_gemm_ukr( cntl );
-	const void*      params       = bli_trsm_var_cntl_params( cntl );
-=======
-	gemmtrsm_ukr_ft gemmtrsm_ukr = bli_cntx_get_l3_vir_ukr_dt( dt, BLIS_GEMMTRSM_L_UKR, cntx );
-	gemm_ukr_ft     gemm_ukr     = bli_cntx_get_l3_vir_ukr_dt( dt, BLIS_GEMM_UKR, cntx );
->>>>>>> 89b7863f
+	gemmtrsm_ukr_ft gemmtrsm_ukr = bli_trsm_var_cntl_gemmtrsm_ukr( cntl );
+	gemm_ukr_ft     gemm_ukr     = bli_trsm_var_cntl_gemm_ukr( cntl );
+	const void*     params       = bli_trsm_var_cntl_params( cntl );
 
 	const void* minus_one   = bli_obj_buffer_for_const( dt, &BLIS_MINUS_ONE );
 	const char* a_cast      = buf_a;
