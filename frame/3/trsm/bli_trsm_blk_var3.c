/*

   BLIS
   An object-based framework for developing high-performance BLAS-like
   libraries.

   Copyright (C) 2014, The University of Texas at Austin
   Copyright (C) 2020, Advanced Micro Devices, Inc. All rights reserved.

   Redistribution and use in source and binary forms, with or without
   modification, are permitted provided that the following conditions are
   met:
    - Redistributions of source code must retain the above copyright
      notice, this list of conditions and the following disclaimer.
    - Redistributions in binary form must reproduce the above copyright
      notice, this list of conditions and the following disclaimer in the
      documentation and/or other materials provided with the distribution.
    - Neither the name(s) of the copyright holder(s) nor the names of its
      contributors may be used to endorse or promote products derived
      from this software without specific prior written permission.

   THIS SOFTWARE IS PROVIDED BY THE COPYRIGHT HOLDERS AND CONTRIBUTORS
   "AS IS" AND ANY EXPRESS OR IMPLIED WARRANTIES, INCLUDING, BUT NOT
   LIMITED TO, THE IMPLIED WARRANTIES OF MERCHANTABILITY AND FITNESS FOR
   A PARTICULAR PURPOSE ARE DISCLAIMED. IN NO EVENT SHALL THE COPYRIGHT
   HOLDER OR CONTRIBUTORS BE LIABLE FOR ANY DIRECT, INDIRECT, INCIDENTAL,
   SPECIAL, EXEMPLARY, OR CONSEQUENTIAL DAMAGES (INCLUDING, BUT NOT
   LIMITED TO, PROCUREMENT OF SUBSTITUTE GOODS OR SERVICES; LOSS OF USE,
   DATA, OR PROFITS; OR BUSINESS INTERRUPTION) HOWEVER CAUSED AND ON ANY
   THEORY OF LIABILITY, WHETHER IN CONTRACT, STRICT LIABILITY, OR TORT
   (INCLUDING NEGLIGENCE OR OTHERWISE) ARISING IN ANY WAY OUT OF THE USE
   OF THIS SOFTWARE, EVEN IF ADVISED OF THE POSSIBILITY OF SUCH DAMAGE.

*/

#include "blis.h"

void bli_trsm_blk_var3
     (
       const obj_t*     a,
       const obj_t*     b,
       const obj_t*     c,
       const cntx_t*    cntx,
       const cntl_t*    cntl,
             thrinfo_t* thread_par
     )
{
<<<<<<< HEAD
	obj_t ap, bp, cs;
	bli_obj_alias_to( a, &ap );
	bli_obj_alias_to( b, &bp );
	bli_obj_alias_to( c, &cs );

	thrinfo_t* thread = bli_thrinfo_sub_node( thread_par );
=======
	AOCL_DTL_TRACE_ENTRY(AOCL_DTL_LEVEL_TRACE_5);
	obj_t a1, b1;
	dim_t b_alg;
>>>>>>> fb2a6827

	// Determine the direction in which to partition (forwards or backwards).
	dir_t direct = bli_l3_direct( &ap, &bp, &cs, cntl );

	// Prune any zero region that exists along the partitioning dimension.
	bli_l3_prune_unref_mparts_k( &ap, &bp, &cs, cntl );

	// Query dimension in partitioning direction.
	dim_t k_trans = bli_obj_width_after_trans( &ap );

	// Partition along the k dimension.
	dim_t b_alg;
	for ( dim_t i = 0; i < k_trans; i += b_alg )
	{
		// Determine the current algorithmic blocksize.
		b_alg = bli_l3_determine_kc( direct, i, k_trans, &ap, &bp,
		                             bli_cntl_bszid( cntl ), cntx, cntl );

		// Acquire partitions for A1 and B1.
		obj_t a1, b1;
		bli_acquire_mpart_ndim( direct, BLIS_SUBPART1,
		                        i, b_alg, &ap, &a1 );
		bli_acquire_mpart_mdim( direct, BLIS_SUBPART1,
		                        i, b_alg, &bp, &b1 );

		// Perform trsm subproblem.
		bli_l3_int
		(
		  &BLIS_ONE,
		  &a1,
		  &b1,
		  &BLIS_ONE,
		  &cs,
		  cntx,
		  bli_cntl_sub_node( cntl ),
		  thread
		);

		// This variant executes multiple rank-k updates. Therefore, if the
		// internal alpha scalars on A/B and C are non-zero, we must ensure
		// that they are only used in the first iteration.
		if ( i == 0 )
		{
			bli_obj_scalar_reset( &ap );
			bli_obj_scalar_reset( &bp );
			bli_obj_scalar_reset( &cs );
		}
	}
	AOCL_DTL_TRACE_EXIT(AOCL_DTL_LEVEL_TRACE_5)
}
<|MERGE_RESOLUTION|>--- conflicted
+++ resolved
@@ -37,72 +37,65 @@
 
 void bli_trsm_blk_var3
      (
-       const obj_t*     a,
-       const obj_t*     b,
-       const obj_t*     c,
-       const cntx_t*    cntx,
-       const cntl_t*    cntl,
-             thrinfo_t* thread_par
+       obj_t*  a,
+       obj_t*  b,
+       obj_t*  c,
+       cntx_t* cntx,
+       rntm_t* rntm,
+       cntl_t* cntl,
+       thrinfo_t* thread
      )
 {
-<<<<<<< HEAD
-	obj_t ap, bp, cs;
-	bli_obj_alias_to( a, &ap );
-	bli_obj_alias_to( b, &bp );
-	bli_obj_alias_to( c, &cs );
-
-	thrinfo_t* thread = bli_thrinfo_sub_node( thread_par );
-=======
 	AOCL_DTL_TRACE_ENTRY(AOCL_DTL_LEVEL_TRACE_5);
 	obj_t a1, b1;
 	dim_t b_alg;
->>>>>>> fb2a6827
 
 	// Determine the direction in which to partition (forwards or backwards).
-	dir_t direct = bli_l3_direct( &ap, &bp, &cs, cntl );
+	dir_t direct = bli_l3_direct( a, b, c, cntl );
 
 	// Prune any zero region that exists along the partitioning dimension.
-	bli_l3_prune_unref_mparts_k( &ap, &bp, &cs, cntl );
+	bli_l3_prune_unref_mparts_k( a, b, c, cntl );
 
 	// Query dimension in partitioning direction.
-	dim_t k_trans = bli_obj_width_after_trans( &ap );
+	dim_t k_trans = bli_obj_width_after_trans( a );
 
 	// Partition along the k dimension.
-	dim_t b_alg;
 	for ( dim_t i = 0; i < k_trans; i += b_alg )
 	{
 		// Determine the current algorithmic blocksize.
-		b_alg = bli_l3_determine_kc( direct, i, k_trans, &ap, &bp,
-		                             bli_cntl_bszid( cntl ), cntx, cntl );
+		b_alg = bli_trsm_determine_kc( direct, i, k_trans, a, b,
+		                               bli_cntl_bszid( cntl ), cntx );
 
 		// Acquire partitions for A1 and B1.
-		obj_t a1, b1;
 		bli_acquire_mpart_ndim( direct, BLIS_SUBPART1,
-		                        i, b_alg, &ap, &a1 );
+		                        i, b_alg, a, &a1 );
 		bli_acquire_mpart_mdim( direct, BLIS_SUBPART1,
-		                        i, b_alg, &bp, &b1 );
+		                        i, b_alg, b, &b1 );
 
 		// Perform trsm subproblem.
-		bli_l3_int
+		bli_trsm_int
 		(
 		  &BLIS_ONE,
 		  &a1,
 		  &b1,
 		  &BLIS_ONE,
-		  &cs,
+		  c,
 		  cntx,
+		  rntm,
 		  bli_cntl_sub_node( cntl ),
-		  thread
+		  bli_thrinfo_sub_node( thread )
 		);
+
+		//bli_thread_ibarrier( thread );
+		bli_thread_barrier( bli_thrinfo_sub_node( thread ) );
 
 		// This variant executes multiple rank-k updates. Therefore, if the
 		// internal alpha scalars on A/B and C are non-zero, we must ensure
 		// that they are only used in the first iteration.
 		if ( i == 0 )
 		{
-			bli_obj_scalar_reset( &ap );
-			bli_obj_scalar_reset( &bp );
-			bli_obj_scalar_reset( &cs );
+			bli_obj_scalar_reset( a ); bli_obj_scalar_reset( b );
+			bli_obj_scalar_reset( c );
 		}
 	}
 	AOCL_DTL_TRACE_EXIT(AOCL_DTL_LEVEL_TRACE_5)
