/*

   BLIS
   An object-based framework for developing high-performance BLAS-like
   libraries.

   Copyright (C) 2014, The University of Texas at Austin
   Copyright (C) 2018 - 2025, Advanced Micro Devices, Inc. All rights reserved.

   Redistribution and use in source and binary forms, with or without
   modification, are permitted provided that the following conditions are
   met:
    - Redistributions of source code must retain the above copyright
      notice, this list of conditions and the following disclaimer.
    - Redistributions in binary form must reproduce the above copyright
      notice, this list of conditions and the following disclaimer in the
      documentation and/or other materials provided with the distribution.
    - Neither the name(s) of the copyright holder(s) nor the names of its
      contributors may be used to endorse or promote products derived
      from this software without specific prior written permission.

   THIS SOFTWARE IS PROVIDED BY THE COPYRIGHT HOLDERS AND CONTRIBUTORS
   "AS IS" AND ANY EXPRESS OR IMPLIED WARRANTIES, INCLUDING, BUT NOT
   LIMITED TO, THE IMPLIED WARRANTIES OF MERCHANTABILITY AND FITNESS FOR
   A PARTICULAR PURPOSE ARE DISCLAIMED. IN NO EVENT SHALL THE COPYRIGHT
   HOLDER OR CONTRIBUTORS BE LIABLE FOR ANY DIRECT, INDIRECT, INCIDENTAL,
   SPECIAL, EXEMPLARY, OR CONSEQUENTIAL DAMAGES (INCLUDING, BUT NOT
   LIMITED TO, PROCUREMENT OF SUBSTITUTE GOODS OR SERVICES; LOSS OF USE,
   DATA, OR PROFITS; OR BUSINESS INTERRUPTION) HOWEVER CAUSED AND ON ANY
   THEORY OF LIABILITY, WHETHER IN CONTRACT, STRICT LIABILITY, OR TORT
   (INCLUDING NEGLIGENCE OR OTHERWISE) ARISING IN ANY WAY OUT OF THE USE
   OF THIS SOFTWARE, EVEN IF ADVISED OF THE POSSIBILITY OF SUCH DAMAGE.

*/

#include "blis.h"
//#define PRINT_SMALL_TRSM_INFO


void bli_trsm_front
     (
             side_t  side,
       const obj_t*  alpha,
       const obj_t*  a,
       const obj_t*  b,
       const cntx_t* cntx,
             rntm_t* rntm
     )
{
	AOCL_DTL_TRACE_ENTRY(AOCL_DTL_LEVEL_TRACE_3);
//	AOCL_DTL_LOG_TRSM_INPUTS(AOCL_DTL_LEVEL_TRACE_3, side, alpha, a, b);
	bli_init_once();

	obj_t   a_local;
	obj_t   b_local;
	obj_t   c_local;

#if 0
#ifdef BLIS_ENABLE_SMALL_MATRIX_TRSM
	gint_t status = bli_trsm_small_zen( side, alpha, a, b, cntx, cntl );
	if ( status == BLIS_SUCCESS ) return;
#endif
#endif

	// If alpha is zero, scale by beta and return.
	if ( bli_obj_equals( alpha, &BLIS_ZERO ) )
	{
		bli_scalm( alpha, b );
		AOCL_DTL_TRACE_EXIT(AOCL_DTL_LEVEL_TRACE_3);
		return;
	}

	// Alias A and B so we can tweak the objects if necessary.
	bli_obj_alias_to( a, &a_local );
	bli_obj_alias_to( b, &b_local );
	bli_obj_alias_to( b, &c_local );

	// Set the obj_t buffer field to the location currently implied by the row
	// and column offsets and then zero the offsets. If any of the original
	// obj_t's were views into larger matrices, this step effectively makes
	// those obj_t's "forget" their lineage.
	bli_obj_reset_origin( &a_local );
	bli_obj_reset_origin( &b_local );
	bli_obj_reset_origin( &c_local );

	// We do not explicitly implement the cases where A is transposed.
	// However, we can still handle them. Specifically, if A is marked as
	// needing a transposition, we simply induce a transposition. This
	// allows us to only explicitly implement the no-transpose cases. Once
	// the transposition is induced, the correct algorithm will be called,
	// since, for example, an algorithm over a transposed lower triangular
	// matrix A moves in the same direction (forwards) as a non-transposed
	// upper triangular matrix. And with the transposition induced, the
	// matrix now appears to be upper triangular, so the upper triangular
	// algorithm will grab the correct partitions, as if it were upper
	// triangular (with no transpose) all along.
	if ( bli_obj_has_trans( &a_local ) )
	{
		bli_obj_induce_trans( &a_local );
		bli_obj_set_onlytrans( BLIS_NO_TRANSPOSE, &a_local );
	}

#if 1

	// If A is being solved against from the right, transpose all operands
	// so that we can perform the computation as if A were being solved
	// from the left.
	if ( bli_is_right( side ) )
	{
		bli_toggle_side( &side );
		bli_obj_induce_trans( &a_local );
		bli_obj_induce_trans( &b_local );
		bli_obj_induce_trans( &c_local );
	}

#else

	// NOTE: Enabling this code requires that BLIS NOT be configured with
	// BLIS_RELAX_MCNR_NCMR_CONSTRAINTS defined.
#ifdef BLIS_RELAX_MCNR_NCMR_CONSTRAINTS
	#error "BLIS_RELAX_MCNR_NCMR_CONSTRAINTS must not be defined for current trsm_r implementation."
#endif

	// If A is being solved against from the right, swap A and B so that
	// the triangular matrix will actually be on the right.
	if ( bli_is_right( side ) )
	{
		bli_obj_swap( &a_local, &b_local );
	}

#endif

	// Set the pack schemas within the objects.
	bli_l3_set_schemas( &a_local, &b_local, &c_local, cntx );

<<<<<<< HEAD
=======
	// Set each alias as the root object.
	// NOTE: We MUST wait until we are done potentially swapping the objects
	// before setting the root fields!
	bli_obj_set_as_root( &a_local );
	bli_obj_set_as_root( &b_local );
	bli_obj_set_as_root( &c_local );

#ifdef AOCL_DYNAMIC
	// If dynamic-threading is enabled, calculate optimum number
	//  of threads and update in rntm
	bli_nthreads_optimum(a, b, b, BLIS_TRSM, rntm );
#endif
>>>>>>> fb2a6827
	// Parse and interpret the contents of the rntm_t object to properly
	// set the ways of parallelism for each loop, and then make any
	// additional modifications necessary for the current operation.
	bli_rntm_set_ways_for_op
	(
	  BLIS_TRSM,
	  side,
	  bli_obj_length( &c_local ),
	  bli_obj_width( &c_local ),
	  bli_obj_width( &a_local ),
	  rntm
	);

	// Invoke the internal back-end.
	bli_l3_thread_decorator
	(
	  bli_l3_int,
	  BLIS_TRSM, // operation family id
	  alpha,
	  &a_local,
	  &b_local,
	  alpha,
	  &c_local,
	  cntx,
	  rntm
	);

	AOCL_DTL_TRACE_EXIT(AOCL_DTL_LEVEL_TRACE_3);
}
<|MERGE_RESOLUTION|>--- conflicted
+++ resolved
@@ -133,8 +133,6 @@
 	// Set the pack schemas within the objects.
 	bli_l3_set_schemas( &a_local, &b_local, &c_local, cntx );
 
-<<<<<<< HEAD
-=======
 	// Set each alias as the root object.
 	// NOTE: We MUST wait until we are done potentially swapping the objects
 	// before setting the root fields!
@@ -147,7 +145,6 @@
 	//  of threads and update in rntm
 	bli_nthreads_optimum(a, b, b, BLIS_TRSM, rntm );
 #endif
->>>>>>> fb2a6827
 	// Parse and interpret the contents of the rntm_t object to properly
 	// set the ways of parallelism for each loop, and then make any
 	// additional modifications necessary for the current operation.
