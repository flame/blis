/*

   BLIS
   An object-based framework for developing high-performance BLAS-like
   libraries.

   Copyright (C) 2014, The University of Texas at Austin
   Copyright (C) 2018, Advanced Micro Devices, Inc.

   Redistribution and use in source and binary forms, with or without
   modification, are permitted provided that the following conditions are
   met:
    - Redistributions of source code must retain the above copyright
      notice, this list of conditions and the following disclaimer.
    - Redistributions in binary form must reproduce the above copyright
      notice, this list of conditions and the following disclaimer in the
      documentation and/or other materials provided with the distribution.
    - Neither the name of The University of Texas at Austin nor the names
      of its contributors may be used to endorse or promote products
      derived from this software without specific prior written permission.

   THIS SOFTWARE IS PROVIDED BY THE COPYRIGHT HOLDERS AND CONTRIBUTORS
   "AS IS" AND ANY EXPRESS OR IMPLIED WARRANTIES, INCLUDING, BUT NOT
   LIMITED TO, THE IMPLIED WARRANTIES OF MERCHANTABILITY AND FITNESS FOR
   A PARTICULAR PURPOSE ARE DISCLAIMED. IN NO EVENT SHALL THE COPYRIGHT
   HOLDER OR CONTRIBUTORS BE LIABLE FOR ANY DIRECT, INDIRECT, INCIDENTAL,
   SPECIAL, EXEMPLARY, OR CONSEQUENTIAL DAMAGES (INCLUDING, BUT NOT
   LIMITED TO, PROCUREMENT OF SUBSTITUTE GOODS OR SERVICES; LOSS OF USE,
   DATA, OR PROFITS; OR BUSINESS INTERRUPTION) HOWEVER CAUSED AND ON ANY
   THEORY OF LIABILITY, WHETHER IN CONTRACT, STRICT LIABILITY, OR TORT
   (INCLUDING NEGLIGENCE OR OTHERWISE) ARISING IN ANY WAY OUT OF THE USE
   OF THIS SOFTWARE, EVEN IF ADVISED OF THE POSSIBILITY OF SUCH DAMAGE.

*/

#include "blis.h"

#define FUNCPTR_T gemm_fp

typedef void (*FUNCPTR_T)
     (
       doff_t  diagoffa,
       pack_t  schema_a,
       pack_t  schema_b,
       dim_t   m,
       dim_t   n,
       dim_t   k,
       void*   alpha1,
       void*   a, inc_t cs_a, dim_t pd_a, inc_t ps_a,
       void*   b, inc_t rs_b, dim_t pd_b, inc_t ps_b,
       void*   alpha2,
       void*   c, inc_t rs_c, inc_t cs_c,
       cntx_t* cntx,
       rntm_t* rntm,
       thrinfo_t* thread
     );

static FUNCPTR_T GENARRAY(ftypes,trsm_lu_ker_var2);


void bli_trsm_lu_ker_var2
     (
       obj_t*  a,
       obj_t*  b,
       obj_t*  c,
       cntx_t* cntx,
       rntm_t* rntm,
       cntl_t* cntl,
       thrinfo_t* thread
     )
{
	num_t     dt_exec   = bli_obj_exec_dt( c );

	doff_t    diagoffa  = bli_obj_diag_offset( a );

	pack_t    schema_a  = bli_obj_pack_schema( a );
	pack_t    schema_b  = bli_obj_pack_schema( b );

	dim_t     m         = bli_obj_length( c );
	dim_t     n         = bli_obj_width( c );
	dim_t     k         = bli_obj_width( a );

	void*     buf_a     = bli_obj_buffer_at_off( a );
	inc_t     cs_a      = bli_obj_col_stride( a );
	dim_t     pd_a      = bli_obj_panel_dim( a );
	inc_t     ps_a      = bli_obj_panel_stride( a );

	void*     buf_b     = bli_obj_buffer_at_off( b );
	inc_t     rs_b      = bli_obj_row_stride( b );
	dim_t     pd_b      = bli_obj_panel_dim( b );
	inc_t     ps_b      = bli_obj_panel_stride( b );

	void*     buf_c     = bli_obj_buffer_at_off( c );
	inc_t     rs_c      = bli_obj_row_stride( c );
	inc_t     cs_c      = bli_obj_col_stride( c );

	void*     buf_alpha1;
	void*     buf_alpha2;

	FUNCPTR_T f;

	// Grab the address of the internal scalar buffer for the scalar
	// attached to B (the non-triangular matrix). This will be the alpha
	// scalar used in the gemmtrsm subproblems (ie: the scalar that would
	// be applied to the packed copy of B prior to it being updated by
	// the trsm subproblem). This scalar may be unit, if for example it
	// was applied during packing.
	buf_alpha1 = bli_obj_internal_scalar_buffer( b );

	// Grab the address of the internal scalar buffer for the scalar
	// attached to C. This will be the "beta" scalar used in the gemm-only
	// subproblems that correspond to micro-panels that do not intersect
	// the diagonal. We need this separate scalar because it's possible
	// that the alpha attached to B was reset, if it was applied during
	// packing.
	buf_alpha2 = bli_obj_internal_scalar_buffer( c );

	// Index into the type combination array to extract the correct
	// function pointer.
	f = ftypes[dt_exec];

	// Invoke the function.
	f( diagoffa,
	   schema_a,
	   schema_b,
	   m,
	   n,
	   k,
	   buf_alpha1,
	   buf_a, cs_a, pd_a, ps_a,
	   buf_b, rs_b, pd_b, ps_b,
	   buf_alpha2,
	   buf_c, rs_c, cs_c,
	   cntx,
	   rntm,
	   thread );
}


#undef  GENTFUNC
#define GENTFUNC( ctype, ch, varname ) \
\
void PASTEMAC(ch,varname) \
     ( \
       doff_t  diagoffa, \
       pack_t  schema_a, \
       pack_t  schema_b, \
       dim_t   m, \
       dim_t   n, \
       dim_t   k, \
       void*   alpha1, \
       void*   a, inc_t cs_a, dim_t pd_a, inc_t ps_a, \
       void*   b, inc_t rs_b, dim_t pd_b, inc_t ps_b, \
       void*   alpha2, \
       void*   c, inc_t rs_c, inc_t cs_c, \
       cntx_t* cntx, \
       rntm_t* rntm, \
       thrinfo_t* thread  \
     ) \
{ \
	const num_t     dt          = PASTEMAC(ch,type); \
\
	/* Alias some constants to simpler names. */ \
	const dim_t     MR          = pd_a; \
	const dim_t     NR          = pd_b; \
	const dim_t     PACKMR      = cs_a; \
	const dim_t     PACKNR      = rs_b; \
\
	/* Cast the micro-kernel address to its function pointer type. */ \
	PASTECH(ch,gemmtrsm_ukr_ft) \
	               gemmtrsm_ukr = bli_cntx_get_l3_vir_ukr_dt( dt, BLIS_GEMMTRSM_U_UKR, cntx ); \
	PASTECH(ch,gemm_ukr_ft) \
	                   gemm_ukr = bli_cntx_get_l3_vir_ukr_dt( dt, BLIS_GEMM_UKR, cntx ); \
\
	/* Temporary C buffer for edge cases. Note that the strides of this
	   temporary buffer are set so that they match the storage of the
	   original C matrix. For example, if C is column-stored, ct will be
	   column-stored as well. */ \
	ctype           ct[ BLIS_STACK_BUF_MAX_SIZE \
	                    / sizeof( ctype ) ] \
	                    __attribute__((aligned(BLIS_STACK_BUF_ALIGN_SIZE))); \
	const bool_t    col_pref    = bli_cntx_l3_vir_ukr_prefers_cols_dt( dt, BLIS_GEMM_UKR, cntx ); \
	const inc_t     rs_ct       = ( col_pref ? 1 : NR ); \
	const inc_t     cs_ct       = ( col_pref ? MR : 1 ); \
\
	ctype* restrict zero        = PASTEMAC(ch,0); \
	ctype* restrict minus_one   = PASTEMAC(ch,m1); \
	ctype* restrict a_cast      = a; \
	ctype* restrict b_cast      = b; \
	ctype* restrict c_cast      = c; \
	ctype* restrict alpha1_cast = alpha1; \
	ctype* restrict alpha2_cast = alpha2; \
	ctype* restrict b1; \
	ctype* restrict c1; \
\
	doff_t          diagoffa_i; \
	dim_t           k_full; \
	dim_t           m_iter, m_left; \
	dim_t           n_iter, n_left; \
	dim_t           m_cur; \
	dim_t           n_cur; \
	dim_t           k_a1112; \
	dim_t           k_a11; \
	dim_t           k_a12; \
	dim_t           off_a11; \
	dim_t           off_a12; \
	dim_t           i, j, ib; \
	inc_t           rstep_a; \
	inc_t           cstep_b; \
	inc_t           rstep_c, cstep_c; \
	inc_t           istep_a; \
	inc_t           istep_b; \
	inc_t           off_scl; \
	inc_t           ss_a_num; \
	inc_t           ss_a_den; \
	inc_t           ps_a_cur; \
	inc_t           is_a_cur; \
	auxinfo_t       aux; \
\
	/*
	   Assumptions/assertions:
	     rs_a == 1
	     cs_a == PACKMR
	     pd_a == MR
	     ps_a == stride to next micro-panel of A
	     rs_b == PACKNR
	     cs_b == 1
	     pd_b == NR
	     ps_b == stride to next micro-panel of B
	     rs_c == (no assumptions)
	     cs_c == (no assumptions)
	*/ \
\
	/* Safety trap: Certain indexing within this macro-kernel does not
	   work as intended if both MR and NR are odd. */ \
	if ( ( bli_is_odd( PACKMR ) && bli_is_odd( NR ) ) || \
	     ( bli_is_odd( PACKNR ) && bli_is_odd( MR ) ) ) bli_abort(); \
\
	/* If any dimension is zero, return immediately. */ \
	if ( bli_zero_dim3( m, n, k ) ) return; \
\
	/* Safeguard: If matrix A is below the diagonal, it is implicitly zero.
	   So we do nothing. */ \
	if ( bli_is_strictly_below_diag_n( diagoffa, m, k ) ) return; \
\
	/* Compute k_full as k inflated up to a multiple of MR. This is
	   needed because some parameter combinations of trsm reduce k
	   to advance past zero regions in the triangular matrix, and
	   when computing the imaginary stride of B (the non-triangular
	   matrix), which is used by 4m1/3m1 implementations, we need
	   this unreduced value of k. */ \
	k_full = ( k % MR != 0 ? k + MR - ( k % MR ) : k ); \
\
	/* Compute indexing scaling factor for for 4m or 3m. This is
	   needed because one of the packing register blocksizes (PACKMR
	   or PACKNR) is used to index into the micro-panels of the non-
	   triangular matrix when computing with a diagonal-intersecting
	   micro-panel of the triangular matrix. In the case of 4m or 3m,
	   real values are stored in both sub-panels, and so the indexing
	   needs to occur in units of real values. The value computed
	   here is divided into the complex pointer offset to cause the
	   pointer to be advanced by the correct value. */ \
	if ( bli_is_4mi_packed( schema_a ) || \
	     bli_is_3mi_packed( schema_a ) || \
	     bli_is_rih_packed( schema_a ) ) off_scl = 2; \
	else                                 off_scl = 1; \
\
	/* Compute the storage stride scaling. Usually this is just 1.
	   However, in the case of interleaved 3m, we need to scale the
	   offset by 3/2. Note that real-only, imag-only, and summed-only
	   packing formats are not applicable here since trsm is a two-
	   operand operation only (unlike trmm, which is capable of three-
	   operand). */ \
	if ( bli_is_3mi_packed( schema_a ) ) { ss_a_num = 3; ss_a_den = 2; } \
	else                                 { ss_a_num = 1; ss_a_den = 1; } \
\
	/* If there is a zero region to the left of where the diagonal of A
	   intersects the top edge of the block, adjust the pointer to B and
	   treat this case as if the diagonal offset were zero. Note that we
	   don't need to adjust the pointer to A since packm would have simply
	   skipped over the region that was not stored. */ \
	if ( diagoffa > 0 ) \
	{ \
		i        = diagoffa; \
		k        = k - i; \
		diagoffa = 0; \
		b_cast   = b_cast + ( i * PACKNR ) / off_scl; \
	} \
\
	/* If there is a zero region below where the diagonal of A intersects the
	   right side of the block, shrink it to prevent "no-op" iterations from
	   executing. */ \
	if ( -diagoffa + k < m ) \
	{ \
		m = -diagoffa + k; \
	} \
\
	/* Check the k dimension, which needs to be a multiple of MR. If k
	   isn't a multiple of MR, we adjust it higher to satisfy the micro-
	   kernel, which is expecting to perform an MR x MR triangular solve.
	   This adjustment of k is consistent with what happened when A was
	   packed: all of its bottom/right edges were zero-padded, and
	   furthermore, the panel that stores the bottom-right corner of the
	   matrix has its diagonal extended into the zero-padded region (as
	   identity). This allows the trsm of that bottom-right panel to
	   proceed without producing any infs or NaNs that would infect the
	   "good" values of the corresponding block of B. */ \
	if ( k % MR != 0 ) k += MR - ( k % MR ); \
\
	/* NOTE: We don't need to check that m is a multiple of PACKMR since we
	   know that the underlying buffer was already allocated to have an m
	   dimension that is a multiple of PACKMR, with the region between the
	   last row and the next multiple of MR zero-padded accordingly. */ \
\
	/* Clear the temporary C buffer in case it has any infs or NaNs. */ \
	PASTEMAC(ch,set0s_mxn)( MR, NR, \
	                        ct, rs_ct, cs_ct ); \
\
	/* Compute number of primary and leftover components of the m and n
       dimensions. */ \
	n_iter = n / NR; \
	n_left = n % NR; \
\
	m_iter = m / MR; \
	m_left = m % MR; \
\
	if ( n_left ) ++n_iter; \
	if ( m_left ) ++m_iter; \
\
	/* Determine some increments used to step through A, B, and C. */ \
	rstep_a = ps_a; \
\
	cstep_b = ps_b; \
\
	rstep_c = rs_c * MR; \
	cstep_c = cs_c * NR; \
\
	istep_a = PACKMR * k; \
	istep_b = PACKNR * k_full; \
\
	if ( bli_is_odd( istep_a ) ) istep_a += 1; \
	if ( bli_is_odd( istep_b ) ) istep_b += 1; \
\
	/* Save the pack schemas of A and B to the auxinfo_t object. */ \
	bli_auxinfo_set_schema_a( schema_a, &aux ); \
	bli_auxinfo_set_schema_b( schema_b, &aux ); \
\
	/* Save the imaginary stride of B to the auxinfo_t object. */ \
	bli_auxinfo_set_is_b( istep_b, &aux ); \
\
<<<<<<< HEAD
	/* Save the desired output datatype (indicating no typecasting). */ \
	/*bli_auxinfo_set_dt_on_output( dt, &aux );*/ \
\
	b1 = b_cast; \
	c1 = c_cast; \
=======
	/* We don't bother querying the thrinfo_t node for the 1st loop because
	   we can't parallelize that loop in trsm due to the inter-iteration
	   dependencies that exist. */ \
	/*thrinfo_t* caucus = bli_thrinfo_sub_node( thread );*/ \
\
	/* Query the number of threads and thread ids for each loop. */ \
	dim_t jr_nt  = bli_thread_n_way( thread ); \
	dim_t jr_tid = bli_thread_work_id( thread ); \
\
	dim_t jr_start, jr_end; \
	dim_t jr_inc; \
\
	/* Determine the thread range and increment for the 2nd loop.
	   NOTE: The definition of bli_thread_range_jrir() will depend on whether
	   slab or round-robin partitioning was requested at configure-time.
	   NOTE: Parallelism in the 1st loop is unattainable due to the
	   inter-iteration dependencies present in trsm. */ \
	bli_thread_range_jrir( thread, n_iter, 1, FALSE, &jr_start, &jr_end, &jr_inc ); \
>>>>>>> 3c527256
\
	/* Loop over the n dimension (NR columns at a time). */ \
	for ( j = jr_start; j < jr_end; j += jr_inc ) \
	{ \
		ctype* restrict a1; \
		ctype* restrict c11; \
		ctype* restrict b2; \
\
		b1 = b_cast + j * cstep_b; \
		c1 = c_cast + j * cstep_c; \
\
		n_cur = ( bli_is_not_edge_f( j, n_iter, n_left ) ? NR : n_left ); \
\
		/* Initialize our next panel of B to be the current panel of B. */ \
		b2 = b1; \
\
		a1  = a_cast; \
		c11 = c1 + (m_iter-1)*rstep_c; \
\
		/* Loop over the m dimension (MR rows at a time). */ \
		for ( ib = 0; ib < m_iter; ++ib ) \
		{ \
			i          = m_iter - 1 - ib; \
			diagoffa_i = diagoffa + ( doff_t )i*MR; \
\
			m_cur = ( bli_is_not_edge_b( ib, m_iter, m_left ) ? MR : m_left ); \
\
			/* If the current panel of A intersects the diagonal, use a
			   special micro-kernel that performs a fused gemm and trsm.
			   If the current panel of A resides above the diagonal, use a
			   a regular gemm micro-kernel. Otherwise, if it is below the
			   diagonal, it was not packed (because it is implicitly zero)
			   and so we do nothing. */ \
			if ( bli_intersects_diag_n( diagoffa_i, MR, k ) ) \
			{ \
				ctype* restrict a11; \
				ctype* restrict a12; \
				ctype* restrict b11; \
				ctype* restrict b21; \
				ctype* restrict a2; \
\
				/* Compute various offsets into and lengths of parts of A. */ \
				off_a11 = diagoffa_i; \
				k_a1112 = k - off_a11;; \
				k_a11   = MR; \
				k_a12   = k_a1112 - MR; \
				off_a12 = off_a11 + k_a11; \
\
				/* Compute the panel stride for the current diagonal-
				   intersecting micro-panel. */ \
				is_a_cur  = k_a1112 * PACKMR; \
				is_a_cur += ( bli_is_odd( is_a_cur ) ? 1 : 0 ); \
				ps_a_cur  = ( is_a_cur * ss_a_num ) / ss_a_den; \
\
				/* Compute the addresses of the triangular block A11 and the
				   panel A12. */ \
				a11 = a1; \
				/* a12 = a1 + ( k_a11 * PACKMR ) / off_scl; */ \
				a12 = bli_ptr_inc_by_frac( a1, sizeof( ctype ), k_a11 * PACKMR, off_scl ); \
\
				/* Compute the addresses of the panel B01 and the block
				   B11. */ \
				b11 = b1 + ( off_a11 * PACKNR ) / off_scl; \
				b21 = b1 + ( off_a12 * PACKNR ) / off_scl; \
\
				/* Compute the addresses of the next panels of A and B. */ \
				a2 = a1 + ps_a_cur; \
				if ( bli_is_last_iter_rr( ib, m_iter, 0, 1 ) ) \
				{ \
					a2 = a_cast; \
					b2 = b1; \
					if ( bli_is_last_iter( j, n_iter, jr_tid, jr_nt ) ) \
						b2 = b_cast; \
				} \
\
				/* Save addresses of next panels of A and B to the auxinfo_t
				   object. */ \
				bli_auxinfo_set_next_a( a2, &aux ); \
				bli_auxinfo_set_next_b( b2, &aux ); \
\
				/* Save the 4m1/3m1 imaginary stride of A to the auxinfo_t
				   object. */ \
				bli_auxinfo_set_is_a( is_a_cur, &aux ); \
\
				/* Handle interior and edge cases separately. */ \
				if ( m_cur == MR && n_cur == NR ) \
				{ \
					/* Invoke the fused gemm/trsm micro-kernel. */ \
					gemmtrsm_ukr \
					( \
					  k_a12, \
					  alpha1_cast, \
					  a12, \
					  a11, \
					  b21, \
					  b11, \
					  c11, rs_c, cs_c, \
					  &aux, \
					  cntx  \
					); \
				} \
				else \
				{ \
					/* Invoke the fused gemm/trsm micro-kernel. */ \
					gemmtrsm_ukr \
					( \
					  k_a12, \
					  alpha1_cast, \
					  a12, \
					  a11, \
					  b21, \
					  b11, \
					  ct, rs_ct, cs_ct, \
					  &aux, \
					  cntx  \
					); \
\
					/* Copy the result to the bottom edge of C. */ \
					PASTEMAC(ch,copys_mxn)( m_cur, n_cur, \
					                        ct,  rs_ct, cs_ct, \
					                        c11, rs_c,  cs_c ); \
				} \
\
				a1 += ps_a_cur; \
			} \
			else if ( bli_is_strictly_above_diag_n( diagoffa_i, MR, k ) ) \
			{ \
				ctype* restrict a2; \
\
				/* Compute the addresses of the next panels of A and B. */ \
				a2 = a1 + rstep_a; \
				if ( bli_is_last_iter_rr( ib, m_iter, 0, 1 ) ) \
				{ \
					a2 = a_cast; \
					b2 = b1; \
					if ( bli_is_last_iter( j, n_iter, jr_tid, jr_nt ) ) \
						b2 = b_cast; \
				} \
\
				/* Save addresses of next panels of A and B to the auxinfo_t
				   object. */ \
				bli_auxinfo_set_next_a( a2, &aux ); \
				bli_auxinfo_set_next_b( b2, &aux ); \
\
				/* Save the 4m1/3m1 imaginary stride of A to the auxinfo_t
				   object. */ \
				bli_auxinfo_set_is_a( istep_a, &aux ); \
\
				/* Handle interior and edge cases separately. */ \
				if ( m_cur == MR && n_cur == NR ) \
				{ \
					/* Invoke the gemm micro-kernel. */ \
					gemm_ukr \
					( \
					  k, \
					  minus_one, \
					  a1, \
					  b1, \
					  alpha2_cast, \
					  c11, rs_c, cs_c, \
					  &aux, \
					  cntx  \
					); \
				} \
				else \
				{ \
					/* Invoke the gemm micro-kernel. */ \
					gemm_ukr \
					( \
					  k, \
					  minus_one, \
					  a1, \
					  b1, \
					  zero, \
					  ct, rs_ct, cs_ct, \
					  &aux, \
					  cntx  \
					); \
\
					/* Add the result to the edge of C. */ \
					PASTEMAC(ch,xpbys_mxn)( m_cur, n_cur, \
					                        ct,  rs_ct, cs_ct, \
					                        alpha2_cast, \
					                        c11, rs_c,  cs_c ); \
				} \
\
				a1 += rstep_a; \
			} \
\
			c11 -= rstep_c; \
		} \
	} \
\
/*
PASTEMAC(ch,fprintm)( stdout, "trsm_lu_ker_var2: a1 (diag)", MR, k_a1112, a1, 1, MR, "%5.2f", "" ); \
PASTEMAC(ch,fprintm)( stdout, "trsm_lu_ker_var2: b11 (diag)", MR, NR, b11, NR, 1, "%6.3f", "" ); \
printf( "m_iter     = %lu\n", m_iter ); \
printf( "m_cur      = %lu\n", m_cur ); \
printf( "k          = %lu\n", k ); \
printf( "diagoffa_i = %lu\n", diagoffa_i ); \
printf( "off_a1112  = %lu\n", off_a1112 ); \
printf( "k_a1112    = %lu\n", k_a1112 ); \
printf( "k_a12      = %lu\n", k_a12 ); \
printf( "k_a11      = %lu\n", k_a11 ); \
printf( "rs_c,cs_c  = %lu %lu\n", rs_c, cs_c ); \
printf( "rs_ct,cs_ct= %lu %lu\n", rs_ct, cs_ct ); \
*/ \
\
/*
PASTEMAC(ch,fprintm)( stdout, "trsm_lu_ker_var2: b11 after (diag)", MR, NR, b11, NR, 1, "%5.2f", "" ); \
PASTEMAC(ch,fprintm)( stdout, "trsm_lu_ker_var2: b11 after (diag)", MR, NR, b11, NR, 1, "%5.2f", "" ); \
PASTEMAC(ch,fprintm)( stdout, "trsm_lu_ker_var2: ct after (diag)", m_cur, n_cur, ct, rs_ct, cs_ct, "%5.2f", "" ); \
*/ \
}

INSERT_GENTFUNC_BASIC0( trsm_lu_ker_var2 )
<|MERGE_RESOLUTION|>--- conflicted
+++ resolved
@@ -348,13 +348,9 @@
 	/* Save the imaginary stride of B to the auxinfo_t object. */ \
 	bli_auxinfo_set_is_b( istep_b, &aux ); \
 \
-<<<<<<< HEAD
 	/* Save the desired output datatype (indicating no typecasting). */ \
 	/*bli_auxinfo_set_dt_on_output( dt, &aux );*/ \
 \
-	b1 = b_cast; \
-	c1 = c_cast; \
-=======
 	/* We don't bother querying the thrinfo_t node for the 1st loop because
 	   we can't parallelize that loop in trsm due to the inter-iteration
 	   dependencies that exist. */ \
@@ -373,7 +369,6 @@
 	   NOTE: Parallelism in the 1st loop is unattainable due to the
 	   inter-iteration dependencies present in trsm. */ \
 	bli_thread_range_jrir( thread, n_iter, 1, FALSE, &jr_start, &jr_end, &jr_inc ); \
->>>>>>> 3c527256
 \
 	/* Loop over the n dimension (NR columns at a time). */ \
 	for ( j = jr_start; j < jr_end; j += jr_inc ) \
