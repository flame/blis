--- conflicted
+++ resolved
@@ -70,12 +70,8 @@
 
 	// Parse and interpret the contents of the rntm_t object to properly
 	// set the ways of parallelism for each loop.
-<<<<<<< HEAD
     rntm_t rntm_l = *rntm;
-	bli_rntm_set_ways_from_rntm_sup
-=======
 	bli_rntm_factorize_sup
->>>>>>> 63470b49
 	(
 	  bli_obj_length( c ),
 	  bli_obj_width( c ),
@@ -149,12 +145,8 @@
 
 	// Parse and interpret the contents of the rntm_t object to properly
 	// set the ways of parallelism for each loop.
-<<<<<<< HEAD
     rntm_t rntm_l = *rntm;
-	bli_rntm_set_ways_from_rntm_sup
-=======
 	bli_rntm_factorize_sup
->>>>>>> 63470b49
 	(
 	  bli_obj_length( c ),
 	  bli_obj_width( c ),
