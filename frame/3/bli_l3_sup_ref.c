/*

   BLIS
   An object-based framework for developing high-performance BLAS-like
   libraries.

<<<<<<< HEAD
   Copyright (C) 2019-20, Advanced Micro Devices, Inc. All rights reserved.
=======
   Copyright (C) 2019 - 2020, Advanced Micro Devices, Inc.
>>>>>>> 6a4aa986

   Redistribution and use in source and binary forms, with or without
   modification, are permitted provided that the following conditions are
   met:
    - Redistributions of source code must retain the above copyright
      notice, this list of conditions and the following disclaimer.
    - Redistributions in binary form must reproduce the above copyright
      notice, this list of conditions and the following disclaimer in the
      documentation and/or other materials provided with the distribution.
    - Neither the name(s) of the copyright holder(s) nor the names of its
      contributors may be used to endorse or promote products derived
      from this software without specific prior written permission.

   THIS SOFTWARE IS PROVIDED BY THE COPYRIGHT HOLDERS AND CONTRIBUTORS
   "AS IS" AND ANY EXPRESS OR IMPLIED WARRANTIES, INCLUDING, BUT NOT
   LIMITED TO, THE IMPLIED WARRANTIES OF MERCHANTABILITY AND FITNESS FOR
   A PARTICULAR PURPOSE ARE DISCLAIMED. IN NO EVENT SHALL THE COPYRIGHT
   HOLDER OR CONTRIBUTORS BE LIABLE FOR ANY DIRECT, INDIRECT, INCIDENTAL,
   SPECIAL, EXEMPLARY, OR CONSEQUENTIAL DAMAGES (INCLUDING, BUT NOT
   LIMITED TO, PROCUREMENT OF SUBSTITUTE GOODS OR SERVICES; LOSS OF USE,
   DATA, OR PROFITS; OR BUSINESS INTERRUPTION) HOWEVER CAUSED AND ON ANY
   THEORY OF LIABILITY, WHETHER IN CONTRACT, STRICT LIABILITY, OR TORT
   (INCLUDING NEGLIGENCE OR OTHERWISE) ARISING IN ANY WAY OUT OF THE USE
   OF THIS SOFTWARE, EVEN IF ADVISED OF THE POSSIBILITY OF SUCH DAMAGE.

*/

#include "blis.h"

err_t bli_gemmsup_ref
     (
       obj_t*  alpha,
       obj_t*  a,
       obj_t*  b,
       obj_t*  beta,
       obj_t*  c,
       cntx_t* cntx,
       rntm_t* rntm
     )
{
	AOCL_DTL_TRACE_ENTRY(AOCL_DTL_LEVEL_TRACE_3);
//	AOCL_DTL_LOG_GEMM_INPUTS(AOCL_DTL_LEVEL_TRACE_3, alpha, a, b, beta, c);
	// This function implements the default gemmsup handler. If you are a
	// BLIS developer and wish to use a different gemmsup handler, please
	// register a different function pointer in the context in your
	// sub-configuration's bli_cntx_init_*() function.

	// Check parameters.
	if ( bli_error_checking_is_enabled() )
		bli_gemm_check( alpha, a, b, beta, c, cntx );

#if 0
	// NOTE: This special case handling is done within the variants.

	// If alpha is zero, scale by beta and return.
	if ( bli_obj_equals( alpha, &BLIS_ZERO ) )
	{
		bli_scalm( beta, c );
		return;
	}

	// If A or B has a zero dimension, scale C by beta and return early.
	if ( bli_obj_has_zero_dim( a ) ||
	     bli_obj_has_zero_dim( b ) )
	{
		bli_scalm( beta, c );
		return BLIS_SUCCESS;
	}
#endif
<<<<<<< HEAD
=======

	const stor3_t stor_id = bli_obj_stor3_from_strides( c, a, b );

	// Don't use the small/unpacked implementation if one of the matrices
	// uses general stride. NOTE: We check for this here, in bli_gemmsup_ref()
	// (and not in the calling function, bli_gemmsup()), because we consider
	// this way of handling general stride to be part of the implementation
	// and not necessarily a general-purpose solution that would apply to all
	// possible gemmsup handlers. Similarly, we check for it here (and not in
	// the internal thread entry point, bli_gemmsup_int()) because we don't
	// want to have to manage the multiple return values from the threads,
	// which we would have to process into a single return value and then
	// return from the parallel/threaded region.
	if ( stor_id == BLIS_XXX ) return BLIS_FAILURE;
>>>>>>> 6a4aa986

	// Parse and interpret the contents of the rntm_t object to properly
	// set the ways of parallelism for each loop.
	bli_rntm_set_ways_from_rntm_sup
	(
	  bli_obj_length( c ),
	  bli_obj_width( c ),
	  bli_obj_width( a ),
	  rntm
	);

#if 0
	printf( "rntm.pack_a = %d\n", ( int )bli_rntm_pack_a( rntm ) );
	printf( "rntm.pack_b = %d\n", ( int )bli_rntm_pack_b( rntm ) );

	//bli_rntm_set_pack_a( 0, rntm );
	//bli_rntm_set_pack_b( 0, rntm );
#endif

<<<<<<< HEAD
	err_t err = bli_l3_sup_thread_decorator
	(
	  bli_gemmsup_int,
	  BLIS_GEMM, // operation family id
=======
	return
	bli_l3_sup_thread_decorator
	(
	  bli_gemmsup_int,
	  BLIS_GEMM, // operation family id
	  alpha,
	  a,
	  b,
	  beta,
	  c,
	  cntx,
	  rntm
	);
}

// -----------------------------------------------------------------------------

err_t bli_gemmtsup_ref
     (
       obj_t*  alpha,
       obj_t*  a,
       obj_t*  b,
       obj_t*  beta,
       obj_t*  c,
       cntx_t* cntx,
       rntm_t* rntm
     )
{
	// This function implements the default gemmtsup handler. If you are a
	// BLIS developer and wish to use a different gemmtsup handler, please
	// register a different function pointer in the context in your
	// sub-configuration's bli_cntx_init_*() function.

	// Check parameters.
	if ( bli_error_checking_is_enabled() )
		bli_gemmt_check( alpha, a, b, beta, c, cntx );

#if 0
	// NOTE: This special case handling is done within the variants.

	// If alpha is zero, scale by beta and return.
	if ( bli_obj_equals( alpha, &BLIS_ZERO ) )
	{
		bli_scalm( beta, c );
		return;
	}

	// If A or B has a zero dimension, scale C by beta and return early.
	if ( bli_obj_has_zero_dim( a ) ||
	     bli_obj_has_zero_dim( b ) )
	{
		bli_scalm( beta, c );
		return BLIS_SUCCESS;
	}
#endif

	// Parse and interpret the contents of the rntm_t object to properly
	// set the ways of parallelism for each loop.
	bli_rntm_set_ways_from_rntm_sup
	(
	  bli_obj_length( c ),
	  bli_obj_width( c ),
	  bli_obj_width( a ),
	  rntm
	);

	return
	bli_l3_sup_thread_decorator
	(
	  bli_gemmtsup_int,
	  BLIS_GEMMT, // operation family id
>>>>>>> 6a4aa986
	  alpha,
	  a,
	  b,
	  beta,
	  c,
	  cntx,
	  rntm
	);

	AOCL_DTL_TRACE_EXIT(AOCL_DTL_LEVEL_TRACE_3);
        return err;
}

err_t bli_gemmtsup_ref
     (
       obj_t*  alpha,
       obj_t*  a,
       obj_t*  b,
       obj_t*  beta,
       obj_t*  c,
       cntx_t* cntx,
       rntm_t* rntm
     )
{
	AOCL_DTL_TRACE_ENTRY(AOCL_DTL_LEVEL_TRACE_3);
//	AOCL_DTL_LOG_GEMMT_INPUTS(AOCL_DTL_LEVEL_TRACE_3, alpha, a, b, beta, c);
	// This function implements the default gemmsup handler. If you are a
	// BLIS developer and wish to use a different gemmsup handler, please
	// register a different function pointer in the context in your
	// sub-configuration's bli_cntx_init_*() function.

	// Check parameters.
	if ( bli_error_checking_is_enabled() )
		bli_gemm_check( alpha, a, b, beta, c, cntx );

#if 0
	// NOTE: This special case handling is done within the variants.

	// If alpha is zero, scale by beta and return.
	if ( bli_obj_equals( alpha, &BLIS_ZERO ) )
	{
		bli_scalm( beta, c );
		return;
	}

	// If A or B has a zero dimension, scale C by beta and return early.
	if ( bli_obj_has_zero_dim( a ) ||
	     bli_obj_has_zero_dim( b ) )
	{
		bli_scalm( beta, c );
		return BLIS_SUCCESS;
	}
#endif

	// Parse and interpret the contents of the rntm_t object to properly
	// set the ways of parallelism for each loop.
	bli_rntm_set_ways_from_rntm_sup
	(
	  bli_obj_length( c ),
	  bli_obj_width( c ),
	  bli_obj_width( a ),
	  rntm
	);

#if 0
	printf( "rntm.pack_a = %d\n", ( int )bli_rntm_pack_a( rntm ) );
	printf( "rntm.pack_b = %d\n", ( int )bli_rntm_pack_b( rntm ) );

	//bli_rntm_set_pack_a( 0, rntm );
	//bli_rntm_set_pack_b( 0, rntm );
#endif
	err_t err = bli_l3_sup_thread_decorator
	(
	  bli_gemmtsup_int,
	  BLIS_GEMMT, // operation family id
	  alpha,
	  a,
	  b,
	  beta,
	  c,
	  cntx,
	  rntm
	);

        AOCL_DTL_TRACE_EXIT(AOCL_DTL_LEVEL_TRACE_3);
	return err;
}
<|MERGE_RESOLUTION|>--- conflicted
+++ resolved
@@ -4,11 +4,7 @@
    An object-based framework for developing high-performance BLAS-like
    libraries.
 
-<<<<<<< HEAD
    Copyright (C) 2019-20, Advanced Micro Devices, Inc. All rights reserved.
-=======
-   Copyright (C) 2019 - 2020, Advanced Micro Devices, Inc.
->>>>>>> 6a4aa986
 
    Redistribution and use in source and binary forms, with or without
    modification, are permitted provided that the following conditions are
@@ -78,8 +74,6 @@
 		return BLIS_SUCCESS;
 	}
 #endif
-<<<<<<< HEAD
-=======
 
 	const stor3_t stor_id = bli_obj_stor3_from_strides( c, a, b );
 
@@ -94,7 +88,6 @@
 	// which we would have to process into a single return value and then
 	// return from the parallel/threaded region.
 	if ( stor_id == BLIS_XXX ) return BLIS_FAILURE;
->>>>>>> 6a4aa986
 
 	// Parse and interpret the contents of the rntm_t object to properly
 	// set the ways of parallelism for each loop.
@@ -114,14 +107,7 @@
 	//bli_rntm_set_pack_b( 0, rntm );
 #endif
 
-<<<<<<< HEAD
 	err_t err = bli_l3_sup_thread_decorator
-	(
-	  bli_gemmsup_int,
-	  BLIS_GEMM, // operation family id
-=======
-	return
-	bli_l3_sup_thread_decorator
 	(
 	  bli_gemmsup_int,
 	  BLIS_GEMM, // operation family id
@@ -133,77 +119,12 @@
 	  cntx,
 	  rntm
 	);
-}
-
-// -----------------------------------------------------------------------------
-
-err_t bli_gemmtsup_ref
-     (
-       obj_t*  alpha,
-       obj_t*  a,
-       obj_t*  b,
-       obj_t*  beta,
-       obj_t*  c,
-       cntx_t* cntx,
-       rntm_t* rntm
-     )
-{
-	// This function implements the default gemmtsup handler. If you are a
-	// BLIS developer and wish to use a different gemmtsup handler, please
-	// register a different function pointer in the context in your
-	// sub-configuration's bli_cntx_init_*() function.
-
-	// Check parameters.
-	if ( bli_error_checking_is_enabled() )
-		bli_gemmt_check( alpha, a, b, beta, c, cntx );
-
-#if 0
-	// NOTE: This special case handling is done within the variants.
-
-	// If alpha is zero, scale by beta and return.
-	if ( bli_obj_equals( alpha, &BLIS_ZERO ) )
-	{
-		bli_scalm( beta, c );
-		return;
-	}
-
-	// If A or B has a zero dimension, scale C by beta and return early.
-	if ( bli_obj_has_zero_dim( a ) ||
-	     bli_obj_has_zero_dim( b ) )
-	{
-		bli_scalm( beta, c );
-		return BLIS_SUCCESS;
-	}
-#endif
-
-	// Parse and interpret the contents of the rntm_t object to properly
-	// set the ways of parallelism for each loop.
-	bli_rntm_set_ways_from_rntm_sup
-	(
-	  bli_obj_length( c ),
-	  bli_obj_width( c ),
-	  bli_obj_width( a ),
-	  rntm
-	);
-
-	return
-	bli_l3_sup_thread_decorator
-	(
-	  bli_gemmtsup_int,
-	  BLIS_GEMMT, // operation family id
->>>>>>> 6a4aa986
-	  alpha,
-	  a,
-	  b,
-	  beta,
-	  c,
-	  cntx,
-	  rntm
-	);
 
 	AOCL_DTL_TRACE_EXIT(AOCL_DTL_LEVEL_TRACE_3);
         return err;
 }
+
+// -----------------------------------------------------------------------------
 
 err_t bli_gemmtsup_ref
      (
