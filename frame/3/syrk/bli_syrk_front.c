/*

   BLIS
   An object-based framework for developing high-performance BLAS-like
   libraries.

   Copyright (C) 2014, The University of Texas at Austin
   Copyright (C) 2018 - 2023, Advanced Micro Devices, Inc. All rights reserved.

   Redistribution and use in source and binary forms, with or without
   modification, are permitted provided that the following conditions are
   met:
    - Redistributions of source code must retain the above copyright
      notice, this list of conditions and the following disclaimer.
    - Redistributions in binary form must reproduce the above copyright
      notice, this list of conditions and the following disclaimer in the
      documentation and/or other materials provided with the distribution.
    - Neither the name(s) of the copyright holder(s) nor the names of its
      contributors may be used to endorse or promote products derived
      from this software without specific prior written permission.

   THIS SOFTWARE IS PROVIDED BY THE COPYRIGHT HOLDERS AND CONTRIBUTORS
   "AS IS" AND ANY EXPRESS OR IMPLIED WARRANTIES, INCLUDING, BUT NOT
   LIMITED TO, THE IMPLIED WARRANTIES OF MERCHANTABILITY AND FITNESS FOR
   A PARTICULAR PURPOSE ARE DISCLAIMED. IN NO EVENT SHALL THE COPYRIGHT
   HOLDER OR CONTRIBUTORS BE LIABLE FOR ANY DIRECT, INDIRECT, INCIDENTAL,
   SPECIAL, EXEMPLARY, OR CONSEQUENTIAL DAMAGES (INCLUDING, BUT NOT
   LIMITED TO, PROCUREMENT OF SUBSTITUTE GOODS OR SERVICES; LOSS OF USE,
   DATA, OR PROFITS; OR BUSINESS INTERRUPTION) HOWEVER CAUSED AND ON ANY
   THEORY OF LIABILITY, WHETHER IN CONTRACT, STRICT LIABILITY, OR TORT
   (INCLUDING NEGLIGENCE OR OTHERWISE) ARISING IN ANY WAY OUT OF THE USE
   OF THIS SOFTWARE, EVEN IF ADVISED OF THE POSSIBILITY OF SUCH DAMAGE.

*/

#include "blis.h"

void bli_syrk_front
     (
       obj_t*  alpha,
       obj_t*  a,
       obj_t*  beta,
       obj_t*  c,
       cntx_t* cntx,
       rntm_t* rntm,
       cntl_t* cntl
     )
{
	bli_init_once();

	obj_t   a_local;
	obj_t   at_local;
	obj_t   c_local;

	// Alias A and C in case we need to apply transformations.
	bli_obj_alias_to( a, &a_local );
	bli_obj_alias_to( c, &c_local );
	bli_obj_set_as_root( &c_local );

	// For syrk, the right-hand "B" operand is simply A^T.
	bli_obj_alias_to( a, &at_local );
	bli_obj_induce_trans( &at_local );

<<<<<<< HEAD
	// Check parameters.
	if ( bli_error_checking_is_enabled() )
		bli_syrk_check( alpha, a, beta, c, cntx );
=======
#if 0
#ifdef BLIS_ENABLE_SMALL_MATRIX
	gint_t status = bli_syrk_small( alpha, &a_local, &at_local, beta, &c_local,
	                                cntx, cntl );
	if ( status == BLIS_SUCCESS ) return;
#endif
#endif
>>>>>>> cfa3db3f

	// If alpha is zero, scale by beta and return.
	if ( bli_obj_equals( alpha, &BLIS_ZERO ) )
	{
		bli_scalm( beta, c );
		return;
	}

	// An optimization: If C is stored by rows and the micro-kernel prefers
	// contiguous columns, or if C is stored by columns and the micro-kernel
	// prefers contiguous rows, transpose the entire operation to allow the
	// micro-kernel to access elements of C in its preferred manner.
	if ( bli_cntx_l3_vir_ukr_dislikes_storage_of( &c_local, BLIS_GEMM_UKR, cntx ) )
	{
		bli_obj_induce_trans( &c_local );
	}

	// Set the pack schemas within the objects.
	bli_l3_set_schemas( &a_local, &at_local, &c_local, cntx );

	// Parse and interpret the contents of the rntm_t object to properly
	// set the ways of parallelism for each loop, and then make any
	// additional modifications necessary for the current operation.
	bli_rntm_set_ways_for_op
	(
	  BLIS_SYRK,
	  BLIS_LEFT, // ignored for her[2]k/syr[2]k
	  bli_obj_length( &c_local ),
	  bli_obj_width( &c_local ),
	  bli_obj_width( &a_local ),
	  rntm
	);

<<<<<<< HEAD
	// A sort of hack for communicating the desired pack schemas for A and B
	// to bli_gemm_cntl_create() (via bli_l3_thread_decorator() and
	// bli_l3_cntl_create_if()). This allows us to access the schemas from
	// the control tree, which hopefully reduces some confusion, particularly
	// in bli_packm_init().
	pack_t schema_a = bli_cntx_schema_a_block( cntx );
	pack_t schema_b = bli_cntx_schema_b_panel( cntx );

	bli_obj_set_pack_schema( schema_a, &a_local );
	bli_obj_set_pack_schema( schema_b, &at_local );

=======
>>>>>>> cfa3db3f
	// Invoke the internal back-end.
	bli_l3_thread_decorator
	(
	  bli_gemm_int,
	  BLIS_HERK, // operation family id
	  alpha,
	  &a_local,
	  &at_local,
	  beta,
	  &c_local,
	  cntx,
	  rntm,
	  cntl
	);
}
<|MERGE_RESOLUTION|>--- conflicted
+++ resolved
@@ -61,11 +61,6 @@
 	bli_obj_alias_to( a, &at_local );
 	bli_obj_induce_trans( &at_local );
 
-<<<<<<< HEAD
-	// Check parameters.
-	if ( bli_error_checking_is_enabled() )
-		bli_syrk_check( alpha, a, beta, c, cntx );
-=======
 #if 0
 #ifdef BLIS_ENABLE_SMALL_MATRIX
 	gint_t status = bli_syrk_small( alpha, &a_local, &at_local, beta, &c_local,
@@ -73,7 +68,6 @@
 	if ( status == BLIS_SUCCESS ) return;
 #endif
 #endif
->>>>>>> cfa3db3f
 
 	// If alpha is zero, scale by beta and return.
 	if ( bli_obj_equals( alpha, &BLIS_ZERO ) )
@@ -107,20 +101,6 @@
 	  rntm
 	);
 
-<<<<<<< HEAD
-	// A sort of hack for communicating the desired pack schemas for A and B
-	// to bli_gemm_cntl_create() (via bli_l3_thread_decorator() and
-	// bli_l3_cntl_create_if()). This allows us to access the schemas from
-	// the control tree, which hopefully reduces some confusion, particularly
-	// in bli_packm_init().
-	pack_t schema_a = bli_cntx_schema_a_block( cntx );
-	pack_t schema_b = bli_cntx_schema_b_panel( cntx );
-
-	bli_obj_set_pack_schema( schema_a, &a_local );
-	bli_obj_set_pack_schema( schema_b, &at_local );
-
-=======
->>>>>>> cfa3db3f
 	// Invoke the internal back-end.
 	bli_l3_thread_decorator
 	(
