--- conflicted
+++ resolved
@@ -53,12 +53,6 @@
 	// bli_gks_query_cntx_noinit() to avoid the call to bli_init_once().
 	cntx_t* cntx     = bli_gks_query_cntx_noinit();
 
-<<<<<<< HEAD
-	bool    c_is_ref = bli_gks_cntx_l3_nat_ukr_is_ref
-	                   ( BLIS_SCOMPLEX, BLIS_GEMM_UKR, cntx );
-	bool    z_is_ref = bli_gks_cntx_l3_nat_ukr_is_ref
-	                   ( BLIS_DCOMPLEX, BLIS_GEMM_UKR, cntx );
-=======
 	// For each precision, enable the default induced method (1m) if both of
 	// the following conditions are met:
 	// - the complex domain kernel is the (unoptimized) reference kernel
@@ -70,7 +64,6 @@
 	bool d_is_ref = bli_gks_cntx_l3_nat_ukr_is_ref( BLIS_DOUBLE,   BLIS_GEMM_UKR, cntx );
 	bool c_is_ref = bli_gks_cntx_l3_nat_ukr_is_ref( BLIS_SCOMPLEX, BLIS_GEMM_UKR, cntx );
 	bool z_is_ref = bli_gks_cntx_l3_nat_ukr_is_ref( BLIS_DCOMPLEX, BLIS_GEMM_UKR, cntx );
->>>>>>> 6a4aa986
 
 	if ( c_is_ref && !s_is_ref ) bli_ind_enable_dt( BLIS_1M, BLIS_SCOMPLEX );
 	if ( z_is_ref && !d_is_ref ) bli_ind_enable_dt( BLIS_1M, BLIS_DCOMPLEX );
