/*

   BLIS
   An object-based framework for developing high-performance BLAS-like
   libraries.

   Copyright (C) 2014, The University of Texas at Austin
   Copyright (C) 2016, Hewlett Packard Enterprise Development LP
   Copyright (C) 2020, Advanced Micro Devices, Inc.

   Redistribution and use in source and binary forms, with or without
   modification, are permitted provided that the following conditions are
   met:
    - Redistributions of source code must retain the above copyright
      notice, this list of conditions and the following disclaimer.
    - Redistributions in binary form must reproduce the above copyright
      notice, this list of conditions and the following disclaimer in the
      documentation and/or other materials provided with the distribution.
    - Neither the name(s) of the copyright holder(s) nor the names of its
      contributors may be used to endorse or promote products derived
      from this software without specific prior written permission.

   THIS SOFTWARE IS PROVIDED BY THE COPYRIGHT HOLDERS AND CONTRIBUTORS
   "AS IS" AND ANY EXPRESS OR IMPLIED WARRANTIES, INCLUDING, BUT NOT
   LIMITED TO, THE IMPLIED WARRANTIES OF MERCHANTABILITY AND FITNESS FOR
   A PARTICULAR PURPOSE ARE DISCLAIMED. IN NO EVENT SHALL THE COPYRIGHT
   HOLDER OR CONTRIBUTORS BE LIABLE FOR ANY DIRECT, INDIRECT, INCIDENTAL,
   SPECIAL, EXEMPLARY, OR CONSEQUENTIAL DAMAGES (INCLUDING, BUT NOT
   LIMITED TO, PROCUREMENT OF SUBSTITUTE GOODS OR SERVICES; LOSS OF USE,
   DATA, OR PROFITS; OR BUSINESS INTERRUPTION) HOWEVER CAUSED AND ON ANY
   THEORY OF LIABILITY, WHETHER IN CONTRACT, STRICT LIABILITY, OR TORT
   (INCLUDING NEGLIGENCE OR OTHERWISE) ARISING IN ANY WAY OUT OF THE USE
   OF THIS SOFTWARE, EVEN IF ADVISED OF THE POSSIBILITY OF SUCH DAMAGE.

*/

#ifndef BLIS_TYPE_DEFS_H
#define BLIS_TYPE_DEFS_H


//
// -- BLIS basic types ---------------------------------------------------------
//

#ifdef __cplusplus
  // For C++, include stdint.h.
  #include <cstdint>
#elif __STDC_VERSION__ >= 199901L
  // For C99 (or later), include stdint.h.
  #include <stddef.h>
  #include <stdint.h>
  #include <stdbool.h>
#else
  // When stdint.h is not available, manually typedef the types we will use.
  #ifdef _WIN32
    typedef          __int32  int32_t;
    typedef unsigned __int32 uint32_t;
    typedef          __int64  int64_t;
    typedef unsigned __int64 uint64_t;
  #else
    #error "Attempting to compile on pre-C99 system without stdint.h."
  #endif
#endif

// -- General-purpose integers --

// If BLAS integers are 64 bits, mandate that BLIS integers also be 64 bits.
// NOTE: This cpp guard will only meaningfully change BLIS's behavior on
// systems where the BLIS integer size would have been automatically selected
// to be 32 bits, since explicit selection of 32 bits is prohibited at
// configure-time (and explicit or automatic selection of 64 bits is fine
// and would have had the same result).
#if BLIS_BLAS_INT_TYPE_SIZE == 64
  #undef  BLIS_INT_TYPE_SIZE
  #define BLIS_INT_TYPE_SIZE 64
#endif

// Define integer types depending on what size integer was requested.
#if   BLIS_INT_TYPE_SIZE == 32
typedef           int32_t  gint_t;
typedef          uint32_t guint_t;
#elif BLIS_INT_TYPE_SIZE == 64
typedef           int64_t  gint_t;
typedef          uint64_t guint_t;
#else
typedef   signed long int  gint_t;
typedef unsigned long int guint_t;
#endif

// -- Boolean type --

// NOTE: bool_t is no longer used and has been replaced with C99's bool type.
//typedef bool bool_t;

// BLIS uses TRUE and FALSE macro constants as possible boolean values, but we
// define these macros in terms of true and false, respectively, which are
// defined by C99 in stdbool.h.
#ifndef TRUE
  #define TRUE  true
#endif

#ifndef FALSE
  #define FALSE false
#endif

// -- Special-purpose integers --

// This cpp guard provides a temporary hack to allow libflame
// interoperability with BLIS.
#ifndef _DEFINED_DIM_T
#define _DEFINED_DIM_T
typedef   gint_t dim_t;      // dimension type
#endif
typedef   gint_t inc_t;      // increment/stride type
typedef   gint_t doff_t;     // diagonal offset type
typedef  guint_t siz_t;      // byte size type
typedef uint32_t objbits_t;  // object information bit field

// -- Real types --

// Define the number of floating-point types supported, and the size of the
// largest type.
#define BLIS_NUM_FP_TYPES   4
#define BLIS_MAX_TYPE_SIZE  sizeof(dcomplex)

// There are some places where we need to use sizeof() inside of a C
// preprocessor #if conditional, and so here we define the various sizes
// for those purposes.
#define BLIS_SIZEOF_S      4  // sizeof(float)
#define BLIS_SIZEOF_D      8  // sizeof(double)
#define BLIS_SIZEOF_C      8  // sizeof(scomplex)
#define BLIS_SIZEOF_Z      16 // sizeof(dcomplex)

// -- Complex types --

#if defined(__cplusplus) && defined(BLIS_ENABLE_STD_COMPLEX)

	} //extern "C"

	#include <complex>

	// Typedef official C++ complex types to BLIS complex type names.

	// This cpp guard provides a temporary hack to allow libflame
	// interoperability with BLIS.
	#ifndef _DEFINED_SCOMPLEX
	#define _DEFINED_SCOMPLEX
	typedef std::complex<float> scomplex;
	#endif

	// This cpp guard provides a temporary hack to allow libflame
	// interoperability with BLIS.
	#ifndef _DEFINED_DCOMPLEX
	#define _DEFINED_DCOMPLEX
	typedef std::complex<double> dcomplex;
	#endif

	extern "C"
	{

#elif defined(BLIS_ENABLE_C99_COMPLEX)

	#if __STDC_VERSION__ >= 199901L
		#include <complex.h>

		// Typedef official C99 complex types to BLIS complex type names.

		// This cpp guard provides a temporary hack to allow libflame
		// interoperability with BLIS.
		#ifndef _DEFINED_SCOMPLEX
		#define _DEFINED_SCOMPLEX
		typedef float complex scomplex;
		#endif

		// This cpp guard provides a temporary hack to allow libflame
		// interoperability with BLIS.
		#ifndef _DEFINED_DCOMPLEX
		#define _DEFINED_DCOMPLEX
		typedef double complex dcomplex;
		#endif
	#else
		#error "Configuration requested C99 complex types, but C99 does not appear to be supported."
	#endif

#else // ifndef BLIS_ENABLE_C99_COMPLEX

	// This cpp guard provides a temporary hack to allow libflame
	// interoperability with BLIS.
	#ifndef _DEFINED_SCOMPLEX
	#define _DEFINED_SCOMPLEX
	typedef struct scomplex
	{
		float  real;
		float  imag;
	} scomplex;
	#endif

	// This cpp guard provides a temporary hack to allow libflame
	// interoperability with BLIS.
	#ifndef _DEFINED_DCOMPLEX
	#define _DEFINED_DCOMPLEX
	typedef struct dcomplex
	{
		double real;
		double imag;
	} dcomplex;
	#endif

#endif // BLIS_ENABLE_C99_COMPLEX

// -- Atom type --

// Note: atom types are used to hold "bufferless" scalar object values. Note
// that it needs to be as large as the largest possible scalar value we might
// want to hold. Thus, for now, it is a dcomplex.
typedef dcomplex atom_t;

// -- Fortran-77 types --

// Note: These types are typically only used by BLAS compatibility layer, but
// we must define them even when the compatibility layer isn't being built
// because they also occur in bli_slamch() and bli_dlamch().

// Define f77_int depending on what size of integer was requested.
#if   BLIS_BLAS_INT_TYPE_SIZE == 32
typedef int32_t   f77_int;
#elif BLIS_BLAS_INT_TYPE_SIZE == 64
typedef int64_t   f77_int;
#else
typedef long int  f77_int;
#endif

typedef char      f77_char;
typedef float     f77_float;
typedef double    f77_double;
typedef scomplex  f77_scomplex;
typedef dcomplex  f77_dcomplex;

// -- Misc. function pointer types --

// Note: This type should be used in any situation where the address of a
// *function* will be conveyed or stored prior to it being typecast back
// to the correct function type. It does not need to be used when conveying
// or storing the address of *data* (such as an array of float or double).
//typedef void (*void_fp)( void );
typedef void* void_fp;

// Typedef function pointer types for malloc() and free() substitutes.
typedef void* (*malloc_ft)( size_t size );
typedef void  (*free_ft)  ( void*  p    );


//
// -- BLIS info bit field sizes ------------------------------------------------
//

#define BLIS_DATATYPE_NUM_BITS             ( BLIS_DOMAIN_NUM_BITS + BLIS_PRECISION_NUM_BITS )
#define   BLIS_DOMAIN_NUM_BITS               1
#define   BLIS_PRECISION_NUM_BITS            2
#define BLIS_CONJTRANS_NUM_BITS            ( BLIS_TRANS_NUM_BITS + BLIS_CONJ_NUM_BITS )
#define   BLIS_TRANS_NUM_BITS                1
#define   BLIS_CONJ_NUM_BITS                 1
#define BLIS_UPLO_NUM_BITS                 ( BLIS_UPPER_NUM_BITS + BLIS_DIAG_NUM_BITS + BLIS_LOWER_NUM_BITS )
#define   BLIS_UPPER_NUM_BITS                1
#define   BLIS_DIAG_NUM_BITS                 1
#define   BLIS_LOWER_NUM_BITS                1
#define BLIS_UNIT_DIAG_NUM_BITS            1
#define BLIS_INVERT_DIAG_NUM_BITS          1
#define BLIS_PACK_SCHEMA_NUM_BITS          ( BLIS_PACK_PANEL_NUM_BITS + BLIS_PACK_FORMAT_NUM_BITS + BLIS_PACK_NUM_BITS )
#define   BLIS_PACK_PANEL_NUM_BITS           1
#define   BLIS_PACK_FORMAT_NUM_BITS          4
#define   BLIS_PACK_NUM_BITS                 1
#define BLIS_PACK_REV_IF_UPPER_NUM_BITS    1
#define BLIS_PACK_REV_IF_LOWER_NUM_BITS    1
#define BLIS_PACK_BUFFER_NUM_BITS          2
#define BLIS_STRUC_NUM_BITS                2


//
// -- BLIS info bit field offsets ----------------------------------------------
//

#define BLIS_DATATYPE_SHIFT                0
#define   BLIS_DOMAIN_SHIFT              (   BLIS_DATATYPE_SHIFT )
#define   BLIS_PRECISION_SHIFT           (   BLIS_DOMAIN_SHIFT + BLIS_DOMAIN_NUM_BITS )
#define BLIS_CONJTRANS_SHIFT             ( BLIS_DATATYPE_SHIFT + BLIS_DATATYPE_NUM_BITS )
#define   BLIS_TRANS_SHIFT               (   BLIS_CONJTRANS_SHIFT )
#define   BLIS_CONJ_SHIFT                (   BLIS_TRANS_SHIFT + BLIS_TRANS_NUM_BITS )
#define BLIS_UPLO_SHIFT                  ( BLIS_CONJTRANS_SHIFT + BLIS_CONJTRANS_NUM_BITS )
#define   BLIS_UPPER_SHIFT               (   BLIS_UPLO_SHIFT )
#define   BLIS_DIAG_SHIFT                (   BLIS_UPPER_SHIFT + BLIS_UPPER_NUM_BITS )
#define   BLIS_LOWER_SHIFT               (   BLIS_DIAG_SHIFT + BLIS_DIAG_NUM_BITS )
#define BLIS_UNIT_DIAG_SHIFT             ( BLIS_UPLO_SHIFT + BLIS_UPLO_NUM_BITS )
#define BLIS_INVERT_DIAG_SHIFT           ( BLIS_UNIT_DIAG_SHIFT + BLIS_UNIT_DIAG_NUM_BITS )
#define BLIS_PACK_SCHEMA_SHIFT           ( BLIS_INVERT_DIAG_SHIFT + BLIS_INVERT_DIAG_NUM_BITS )
#define   BLIS_PACK_PANEL_SHIFT          (   BLIS_PACK_SCHEMA_SHIFT )
#define   BLIS_PACK_FORMAT_SHIFT         (   BLIS_PACK_PANEL_SHIFT + BLIS_PACK_PANEL_NUM_BITS )
#define   BLIS_PACK_SHIFT                (   BLIS_PACK_FORMAT_SHIFT + BLIS_PACK_FORMAT_NUM_BITS )
#define BLIS_PACK_REV_IF_UPPER_SHIFT     ( BLIS_PACK_SCHEMA_SHIFT + BLIS_PACK_SCHEMA_NUM_BITS )
#define BLIS_PACK_REV_IF_LOWER_SHIFT     ( BLIS_PACK_REV_IF_UPPER_SHIFT + BLIS_PACK_REV_IF_UPPER_NUM_BITS )
#define BLIS_PACK_BUFFER_SHIFT           ( BLIS_PACK_REV_IF_LOWER_SHIFT + BLIS_PACK_REV_IF_LOWER_NUM_BITS )
#define BLIS_STRUC_SHIFT                 ( BLIS_PACK_BUFFER_SHIFT + BLIS_PACK_BUFFER_NUM_BITS )
#define BLIS_COMP_PREC_SHIFT             ( BLIS_STRUC_SHIFT + BLIS_STRUC_NUM_BITS )
#define BLIS_SCALAR_DT_SHIFT             ( BLIS_COMP_PREC_SHIFT + BLIS_PRECISION_NUM_BITS )
#define   BLIS_SCALAR_DOMAIN_SHIFT       (   BLIS_SCALAR_DT_SHIFT )
#define   BLIS_SCALAR_PREC_SHIFT         (   BLIS_SCALAR_DOMAIN_SHIFT + BLIS_DOMAIN_NUM_BITS )
// This is the total number of bits, which should always be <= 32
#define BLIS_INFO_NUM_BITS               ( BLIS_SCALAR_DT_SHIFT + BLIS_DATATYPE_NUM_BITS )

//
// -- BLIS info bit field masks ------------------------------------------------
//

#define BLIS_DATATYPE_BITS                 ( ( ( 1 << BLIS_DATATYPE_NUM_BITS          ) - 1 ) << BLIS_DATATYPE_SHIFT )
#define   BLIS_DOMAIN_BIT                  ( ( ( 1 << BLIS_DOMAIN_NUM_BITS            ) - 1 ) << BLIS_DOMAIN_SHIFT )
#define   BLIS_PRECISION_BIT               ( ( ( 1 << BLIS_PRECISION_NUM_BITS         ) - 1 ) << BLIS_PRECISION_SHIFT )
#define BLIS_CONJTRANS_BITS                ( ( ( 1 << BLIS_CONJTRANS_NUM_BITS         ) - 1 ) << BLIS_CONJTRANS_SHIFT )
#define   BLIS_TRANS_BIT                   ( ( ( 1 << BLIS_TRANS_NUM_BITS             ) - 1 ) << BLIS_TRANS_SHIFT )
#define   BLIS_CONJ_BIT                    ( ( ( 1 << BLIS_CONJ_NUM_BITS              ) - 1 ) << BLIS_CONJ_SHIFT )
#define BLIS_UPLO_BITS                     ( ( ( 1 << BLIS_UPLO_NUM_BITS              ) - 1 ) << BLIS_UPLO_SHIFT )
#define   BLIS_UPPER_BIT                   ( ( ( 1 << BLIS_UPPER_NUM_BITS             ) - 1 ) << BLIS_UPPER_SHIFT )
#define   BLIS_DIAG_BIT                    ( ( ( 1 << BLIS_DIAG_NUM_BITS              ) - 1 ) << BLIS_DIAG_SHIFT )
#define   BLIS_LOWER_BIT                   ( ( ( 1 << BLIS_LOWER_NUM_BITS             ) - 1 ) << BLIS_LOWER_SHIFT )
#define BLIS_UNIT_DIAG_BIT                 ( ( ( 1 << BLIS_UNIT_DIAG_NUM_BITS         ) - 1 ) << BLIS_UNIT_DIAG_SHIFT )
#define BLIS_INVERT_DIAG_BIT               ( ( ( 1 << BLIS_INVERT_DIAG_NUM_BITS       ) - 1 ) << BLIS_INVERT_DIAG_SHIFT )
#define BLIS_PACK_SCHEMA_BITS              ( ( ( 1 << BLIS_PACK_SCHEMA_NUM_BITS       ) - 1 ) << BLIS_PACK_SCHEMA_SHIFT )
#define   BLIS_PACK_PANEL_BIT              ( ( ( 1 << BLIS_PACK_PANEL_NUM_BITS        ) - 1 ) << BLIS_PACK_PANEL_SHIFT )
#define   BLIS_PACK_FORMAT_BITS            ( ( ( 1 << BLIS_PACK_FORMAT_NUM_BITS       ) - 1 ) << BLIS_PACK_FORMAT_SHIFT )
#define   BLIS_PACK_BIT                    ( ( ( 1 << BLIS_PACK_NUM_BITS              ) - 1 ) << BLIS_PACK_SHIFT )
#define BLIS_PACK_REV_IF_UPPER_BIT         ( ( ( 1 << BLIS_PACK_REV_IF_UPPER_NUM_BITS ) - 1 ) << BLIS_PACK_REV_IF_UPPER_SHIFT )
#define BLIS_PACK_REV_IF_LOWER_BIT         ( ( ( 1 << BLIS_PACK_REV_IF_LOWER_NUM_BITS ) - 1 ) << BLIS_PACK_REV_IF_LOWER_SHIFT )
#define BLIS_PACK_BUFFER_BITS              ( ( ( 1 << BLIS_PACK_BUFFER_NUM_BITS       ) - 1 ) << BLIS_PACK_BUFFER_SHIFT )
#define BLIS_STRUC_BITS                    ( ( ( 1 << BLIS_STRUC_NUM_BITS             ) - 1 ) << BLIS_STRUC_SHIFT )
#define BLIS_COMP_PREC_BIT                 ( ( ( 1 << BLIS_PRECISION_NUM_BITS         ) - 1 ) << BLIS_COMP_PREC_SHIFT )
#define BLIS_SCALAR_DT_BITS                ( ( ( 1 << BLIS_DATATYPE_NUM_BITS          ) - 1 ) << BLIS_SCALAR_DT_SHIFT )
#define   BLIS_SCALAR_DOMAIN_BIT           ( ( ( 1 << BLIS_DOMAIN_NUM_BITS            ) - 1 ) << BLIS_SCALAR_DOMAIN_SHIFT )
#define   BLIS_SCALAR_PREC_BIT             ( ( ( 1 << BLIS_PRECISION_NUM_BITS         ) - 1 ) << BLIS_SCALAR_PREC_SHIFT )


//
// -- BLIS enumerated type value definitions -----------------------------------
//

#define BLIS_BITVAL_REAL                  0x0
#define BLIS_BITVAL_COMPLEX               BLIS_DOMAIN_BIT
#define BLIS_BITVAL_SINGLE_PREC           0x0
#define BLIS_BITVAL_DOUBLE_PREC         ( 0x1 << BLIS_PRECISION_SHIFT )
#define   BLIS_BITVAL_FLOAT_TYPE          0x0
#define   BLIS_BITVAL_SCOMPLEX_TYPE       BLIS_DOMAIN_BIT
#define   BLIS_BITVAL_DOUBLE_TYPE         BLIS_BITVAL_DOUBLE_PREC
#define   BLIS_BITVAL_DCOMPLEX_TYPE     ( BLIS_DOMAIN_BIT | BLIS_BITVAL_DOUBLE_PREC )
#define   BLIS_BITVAL_INT_TYPE            0x04
#define   BLIS_BITVAL_CONST_TYPE          0x05
#define BLIS_BITVAL_NO_TRANS              0x0
#define BLIS_BITVAL_TRANS                 BLIS_TRANS_BIT
#define BLIS_BITVAL_NO_CONJ               0x0
#define BLIS_BITVAL_CONJ                  BLIS_CONJ_BIT
#define BLIS_BITVAL_CONJ_TRANS          ( BLIS_CONJ_BIT | BLIS_TRANS_BIT )
#define BLIS_BITVAL_ZEROS                 0x0
#define BLIS_BITVAL_UPPER               ( BLIS_UPPER_BIT | BLIS_DIAG_BIT )
#define BLIS_BITVAL_LOWER               ( BLIS_LOWER_BIT | BLIS_DIAG_BIT )
#define BLIS_BITVAL_DENSE                 BLIS_UPLO_BITS
#define BLIS_BITVAL_NONUNIT_DIAG          0x0
#define BLIS_BITVAL_UNIT_DIAG             BLIS_UNIT_DIAG_BIT
#define BLIS_BITVAL_INVERT_DIAG           BLIS_INVERT_DIAG_BIT
#define BLIS_BITVAL_NOT_PACKED            0x0
#define   BLIS_BITVAL_1E                ( 0x1  << BLIS_PACK_FORMAT_SHIFT )
#define   BLIS_BITVAL_1R                ( 0x2  << BLIS_PACK_FORMAT_SHIFT )
#define   BLIS_BITVAL_RO                ( 0x3  << BLIS_PACK_FORMAT_SHIFT )
#define   BLIS_BITVAL_PACKED_UNSPEC     ( BLIS_PACK_BIT                                         )
#define   BLIS_BITVAL_PACKED_PANELS     ( BLIS_PACK_BIT                   | BLIS_PACK_PANEL_BIT )
#define   BLIS_BITVAL_PACKED_PANELS_1E  ( BLIS_PACK_BIT | BLIS_BITVAL_1E  | BLIS_PACK_PANEL_BIT )
#define   BLIS_BITVAL_PACKED_PANELS_1R  ( BLIS_PACK_BIT | BLIS_BITVAL_1R  | BLIS_PACK_PANEL_BIT )
#define   BLIS_BITVAL_PACKED_PANELS_RO  ( BLIS_PACK_BIT | BLIS_BITVAL_RO  | BLIS_PACK_PANEL_BIT )
#define BLIS_BITVAL_PACK_FWD_IF_UPPER     0x0
#define BLIS_BITVAL_PACK_REV_IF_UPPER     BLIS_PACK_REV_IF_UPPER_BIT
#define BLIS_BITVAL_PACK_FWD_IF_LOWER     0x0
#define BLIS_BITVAL_PACK_REV_IF_LOWER     BLIS_PACK_REV_IF_LOWER_BIT
#define BLIS_BITVAL_BUFFER_FOR_A_BLOCK    0x0
#define BLIS_BITVAL_BUFFER_FOR_B_PANEL  ( 0x1 << BLIS_PACK_BUFFER_SHIFT )
#define BLIS_BITVAL_BUFFER_FOR_C_PANEL  ( 0x2 << BLIS_PACK_BUFFER_SHIFT )
#define BLIS_BITVAL_BUFFER_FOR_GEN_USE  ( 0x3 << BLIS_PACK_BUFFER_SHIFT )
#define BLIS_BITVAL_GENERAL               0x0
#define BLIS_BITVAL_HERMITIAN           ( 0x1 << BLIS_STRUC_SHIFT )
#define BLIS_BITVAL_SYMMETRIC           ( 0x2 << BLIS_STRUC_SHIFT )
#define BLIS_BITVAL_TRIANGULAR          ( 0x3 << BLIS_STRUC_SHIFT )


//
// -- BLIS enumerated type definitions -----------------------------------------
//

// -- Operational parameter types --

typedef enum
{
	BLIS_NO_TRANSPOSE      = 0x0,
	BLIS_TRANSPOSE         = BLIS_BITVAL_TRANS,
	BLIS_CONJ_NO_TRANSPOSE = BLIS_BITVAL_CONJ,
	BLIS_CONJ_TRANSPOSE    = BLIS_BITVAL_CONJ_TRANS
} trans_t;

typedef enum
{
	BLIS_NO_CONJUGATE      = 0x0,
	BLIS_CONJUGATE         = BLIS_BITVAL_CONJ
} conj_t;

typedef enum
{
	BLIS_ZEROS             = BLIS_BITVAL_ZEROS,
	BLIS_LOWER             = BLIS_BITVAL_LOWER,
	BLIS_UPPER             = BLIS_BITVAL_UPPER,
	BLIS_DENSE             = BLIS_BITVAL_DENSE
} uplo_t;

typedef enum
{
	BLIS_LEFT              = 0x0,
	BLIS_RIGHT
} side_t;

typedef enum
{
	BLIS_NONUNIT_DIAG      = 0x0,
	BLIS_UNIT_DIAG         = BLIS_BITVAL_UNIT_DIAG
} diag_t;

typedef enum
{
	BLIS_NO_INVERT_DIAG    = 0x0,
	BLIS_INVERT_DIAG       = BLIS_BITVAL_INVERT_DIAG
} invdiag_t;

typedef enum
{
	BLIS_GENERAL           = BLIS_BITVAL_GENERAL,
	BLIS_HERMITIAN         = BLIS_BITVAL_HERMITIAN,
	BLIS_SYMMETRIC         = BLIS_BITVAL_SYMMETRIC,
	BLIS_TRIANGULAR        = BLIS_BITVAL_TRIANGULAR
} struc_t;


// -- Data type --

typedef enum
{
	BLIS_FLOAT             = BLIS_BITVAL_FLOAT_TYPE,
	BLIS_DOUBLE            = BLIS_BITVAL_DOUBLE_TYPE,
	BLIS_SCOMPLEX          = BLIS_BITVAL_SCOMPLEX_TYPE,
	BLIS_DCOMPLEX          = BLIS_BITVAL_DCOMPLEX_TYPE,
	BLIS_INT               = BLIS_BITVAL_INT_TYPE,
	BLIS_CONSTANT          = BLIS_BITVAL_CONST_TYPE,
	BLIS_DT_LO             = BLIS_FLOAT,
	BLIS_DT_HI             = BLIS_DCOMPLEX
} num_t;

typedef enum
{
	BLIS_REAL              = BLIS_BITVAL_REAL,
	BLIS_COMPLEX           = BLIS_BITVAL_COMPLEX
} dom_t;

typedef enum
{
	BLIS_SINGLE_PREC       = BLIS_BITVAL_SINGLE_PREC,
	BLIS_DOUBLE_PREC       = BLIS_BITVAL_DOUBLE_PREC
} prec_t;


// -- Pack schema type --

typedef enum
{
	BLIS_NOT_PACKED       = BLIS_BITVAL_NOT_PACKED,
	BLIS_PACKED_UNSPEC    = BLIS_BITVAL_PACKED_UNSPEC,
	BLIS_PACKED_VECTOR    = BLIS_BITVAL_PACKED_UNSPEC,
	BLIS_PACKED_MATRIX    = BLIS_BITVAL_PACKED_UNSPEC,
	BLIS_PACKED_PANELS    = BLIS_BITVAL_PACKED_PANELS,
	BLIS_PACKED_PANELS_1E = BLIS_BITVAL_PACKED_PANELS_1E,
	BLIS_PACKED_PANELS_1R = BLIS_BITVAL_PACKED_PANELS_1R,
	BLIS_PACKED_PANELS_RO = BLIS_BITVAL_PACKED_PANELS_RO,

	// BLIS_NUM_PACK_SCHEMA_TYPES must be last!
	// We start with BLIS_PACKED_PANELS.
	BLIS_NUM_PACK_SCHEMA_TYPES_,
	BLIS_NUM_PACK_SCHEMA_TYPES = ((( BLIS_NUM_PACK_SCHEMA_TYPES_ - BLIS_PACKED_PANELS - 1 ) >> BLIS_PACK_FORMAT_SHIFT ) + 1)
} pack_t;


// -- Pack order type --

typedef enum
{
	BLIS_PACK_FWD_IF_UPPER = BLIS_BITVAL_PACK_FWD_IF_UPPER,
	BLIS_PACK_REV_IF_UPPER = BLIS_BITVAL_PACK_REV_IF_UPPER,

	BLIS_PACK_FWD_IF_LOWER = BLIS_BITVAL_PACK_FWD_IF_LOWER,
	BLIS_PACK_REV_IF_LOWER = BLIS_BITVAL_PACK_REV_IF_LOWER
} packord_t;


// -- Pack buffer type --

typedef enum
{
	BLIS_BUFFER_FOR_A_BLOCK = BLIS_BITVAL_BUFFER_FOR_A_BLOCK,
	BLIS_BUFFER_FOR_B_PANEL = BLIS_BITVAL_BUFFER_FOR_B_PANEL,
	BLIS_BUFFER_FOR_C_PANEL = BLIS_BITVAL_BUFFER_FOR_C_PANEL,
	BLIS_BUFFER_FOR_GEN_USE = BLIS_BITVAL_BUFFER_FOR_GEN_USE
} packbuf_t;


// -- Partitioning direction --

typedef enum
{
	BLIS_FWD,
	BLIS_BWD
} dir_t;


// -- Subpartition type --

typedef enum
{
	BLIS_SUBPART0,
	BLIS_SUBPART1,
	BLIS_SUBPART2,
	BLIS_SUBPART1AND0,
	BLIS_SUBPART1AND2,
	BLIS_SUBPART1A,
	BLIS_SUBPART1B,
	BLIS_SUBPART00,
	BLIS_SUBPART10,
	BLIS_SUBPART20,
	BLIS_SUBPART01,
	BLIS_SUBPART11,
	BLIS_SUBPART21,
	BLIS_SUBPART02,
	BLIS_SUBPART12,
	BLIS_SUBPART22
} subpart_t;


// -- Matrix dimension type --

typedef enum
{
	BLIS_M = 0,
	BLIS_N = 1
} mdim_t;


// -- Machine parameter types --

typedef enum
{
	BLIS_MACH_EPS = 0,
	BLIS_MACH_SFMIN,
	BLIS_MACH_BASE,
	BLIS_MACH_PREC,
	BLIS_MACH_NDIGMANT,
	BLIS_MACH_RND,
	BLIS_MACH_EMIN,
	BLIS_MACH_RMIN,
	BLIS_MACH_EMAX,
	BLIS_MACH_RMAX,
	BLIS_MACH_EPS2,

	// BLIS_NUM_MACH_PARAMS must be last!
	BLIS_NUM_MACH_PARAMS
} machval_t;

#define BLIS_MACH_PARAM_FIRST  BLIS_MACH_EPS
#define BLIS_MACH_PARAM_LAST   BLIS_MACH_EPS2


// -- Induced method types --

typedef enum
{
	BLIS_1M        = 0,
	BLIS_NAT,

	BLIS_IND_FIRST = 0,
	BLIS_IND_LAST  = BLIS_NAT,

	// BLIS_NUM_IND_METHODS must be last!
	BLIS_NUM_IND_METHODS
} ind_t;

// These are used in bli_l3_*_oapi.c to construct the ind_t values from
// the induced method substrings that go into function names.
#define bli_1m   BLIS_1M
#define bli_nat  BLIS_NAT


// -- Threading implementation type --

typedef enum
{
	BLIS_SINGLE = 0,
	BLIS_OPENMP,
	BLIS_POSIX,
	BLIS_HPX,

	// BLIS_NUM_THREAD_IMPLS must be last!
	BLIS_NUM_THREAD_IMPLS

} timpl_t;


// -- Kernel ID types --

// Encode the number of independent type parameters in the high
// bits of the kernel ID. This lets us identify kernel IDs as the
// appropriate type while also using them as linear indices after
// masking out these bits.
#define BLIS_NTYPE_KER_SHIFT 28
#define BLIS_NTYPE_KER_BITS  (0xFu << BLIS_NTYPE_KER_SHIFT)
#define BLIS_1TYPE_KER       (  0u << BLIS_NTYPE_KER_SHIFT)
#define BLIS_2TYPE_KER       (  1u << BLIS_NTYPE_KER_SHIFT)
#define BLIS_3TYPE_KER       (  2u << BLIS_NTYPE_KER_SHIFT)

#define bli_ker_idx( ker )	 ((ker) & ~BLIS_NTYPE_KER_BITS)
#define bli_ker_ntype( ker ) ((((ker) & BLIS_NTYPE_KER_BITS) >> BLIS_NTYPE_KER_SHIFT) + 1)

typedef enum
{
	// -- Single-type kernels --

	// l1v kernels
	BLIS_ADDV_KER = BLIS_1TYPE_KER,
	BLIS_AMAXV_KER,
	BLIS_AXPBYV_KER,
	BLIS_AXPYV_KER,
	BLIS_COPYV_KER,
	BLIS_DOTV_KER,
	BLIS_DOTXV_KER,
	BLIS_INVERTV_KER,
	BLIS_INVSCALV_KER,
	BLIS_SCALV_KER,
	BLIS_SCAL2V_KER,
	BLIS_SETV_KER,
	BLIS_SUBV_KER,
	BLIS_SWAPV_KER,
	BLIS_XPBYV_KER,
	BLIS_AXPY2V_KER,
	BLIS_DOTAXPYV_KER,

	// l1f kernels
	BLIS_AXPYF_KER,
	BLIS_DOTXF_KER,
	BLIS_DOTXAXPYF_KER,

	// l3 native kernels
	BLIS_GEMMTRSM_L_UKR,
	BLIS_GEMMTRSM_U_UKR,
	BLIS_TRSM_L_UKR,
	BLIS_TRSM_U_UKR,

	// l3 1m kernels
	BLIS_GEMMTRSM1M_L_UKR,
	BLIS_GEMMTRSM1M_U_UKR,

	// gemmsup kernels
	BLIS_GEMMSUP_RRR_UKR,
	BLIS_GEMMSUP_RRC_UKR,
	BLIS_GEMMSUP_RCR_UKR,
	BLIS_GEMMSUP_RCC_UKR,
	BLIS_GEMMSUP_CRR_UKR,
	BLIS_GEMMSUP_CRC_UKR,
	BLIS_GEMMSUP_CCR_UKR,
	BLIS_GEMMSUP_CCC_UKR,
	BLIS_GEMMSUP_XXX_UKR,

	// BLIS_NUM_UKRS must be last!
	BLIS_NUM_UKRS_, BLIS_NUM_UKRS = bli_ker_idx( BLIS_NUM_UKRS_ ),

	// -- Two-type kernels --

	// pack kernels
	BLIS_PACKM_KER = BLIS_2TYPE_KER,
	BLIS_PACKM_1ER_KER,
	BLIS_PACKM_RO_KER,
	BLIS_PACKM_DIAG_KER,
	BLIS_PACKM_DIAG_1ER_KER,
	BLIS_PACKM_DIAG_RO_KER,

	// unpack kernels
	BLIS_UNPACKM_KER,

	// l3 native kernels
	BLIS_GEMM_UKR,

	// l3 1m kernels
	BLIS_GEMM1M_UKR,

	// mixed-domain kernels
	BLIS_GEMM_CCR_UKR,
	BLIS_GEMM_RCC_UKR,
	BLIS_GEMM_CRR_UKR,

	// BLIS_NUM_UKR2S must be last!
	BLIS_NUM_UKR2S_, BLIS_NUM_UKR2S = bli_ker_idx( BLIS_NUM_UKR2S_ )
} ukr_t;


typedef enum
{
    // l3 kernel row preferences
	BLIS_GEMM_UKR_ROW_PREF,
	BLIS_GEMMTRSM_L_UKR_ROW_PREF,
	BLIS_GEMMTRSM_U_UKR_ROW_PREF,
	BLIS_TRSM_L_UKR_ROW_PREF,
	BLIS_TRSM_U_UKR_ROW_PREF,

    // gemmsup kernel row preferences
	BLIS_GEMMSUP_RRR_UKR_ROW_PREF,
	BLIS_GEMMSUP_RRC_UKR_ROW_PREF,
	BLIS_GEMMSUP_RCR_UKR_ROW_PREF,
	BLIS_GEMMSUP_RCC_UKR_ROW_PREF,
	BLIS_GEMMSUP_CRR_UKR_ROW_PREF,
	BLIS_GEMMSUP_CRC_UKR_ROW_PREF,
	BLIS_GEMMSUP_CCR_UKR_ROW_PREF,
	BLIS_GEMMSUP_CCC_UKR_ROW_PREF,
	BLIS_GEMMSUP_XXX_UKR_ROW_PREF,

    // BLIS_NUM_UKR_PREFS must be last!
    BLIS_NUM_UKR_PREFS
} ukr_pref_t;


typedef enum
{
	BLIS_REFERENCE_UKERNEL = 0,
	BLIS_VIRTUAL_UKERNEL,
	BLIS_OPTIMIZED_UKERNEL,
	BLIS_NOTAPPLIC_UKERNEL,

    // BLIS_NUM_UKR_IMPL_TYPES must be last!
	BLIS_NUM_UKR_IMPL_TYPES
} kimpl_t;


#if 0
typedef enum
{
	// RV = row-stored, contiguous vector-loading
	// RG = row-stored, non-contiguous gather-loading
	// CV = column-stored, contiguous vector-loading
	// CG = column-stored, non-contiguous gather-loading

	// RD = row-stored, dot-based
	// CD = col-stored, dot-based

	// RC = row-stored, column-times-column
	// CR = column-stored, row-times-row

	// GX = general-stored generic implementation

	BLIS_GEMMSUP_RV_UKR = 0,
	BLIS_GEMMSUP_RG_UKR,
	BLIS_GEMMSUP_CV_UKR,
	BLIS_GEMMSUP_CG_UKR,

	BLIS_GEMMSUP_RD_UKR,
	BLIS_GEMMSUP_CD_UKR,

	BLIS_GEMMSUP_RC_UKR,
	BLIS_GEMMSUP_CR_UKR,

	BLIS_GEMMSUP_GX_UKR,

	// BLIS_NUM_LEVEL3_SUP_UKRS must be last!
	BLIS_NUM_LEVEL3_SUP_UKRS
} l3sup_t;
#endif


typedef enum
{
	// 3-operand storage combinations
	BLIS_RRR = 0,
	BLIS_RRC, // 1
	BLIS_RCR, // 2
	BLIS_RCC, // 3
	BLIS_CRR, // 4
	BLIS_CRC, // 5
	BLIS_CCR, // 6
	BLIS_CCC, // 7
	BLIS_XXX, // 8

#if 0
	BLIS_RRG,
	BLIS_RCG,
	BLIS_RGR,
	BLIS_RGC,
	BLIS_RGG,
	BLIS_CRG,
	BLIS_CCG,
	BLIS_CGR,
	BLIS_CGC,
	BLIS_CGG,
	BLIS_GRR,
	BLIS_GRC,
	BLIS_GRG,
	BLIS_GCR,
	BLIS_GCC,
	BLIS_GCG,
	BLIS_GGR,
	BLIS_GGC,
	BLIS_GGG,
#endif

	// BLIS_NUM_3OP_RC_COMBOS must be last!
	BLIS_NUM_3OP_RC_COMBOS
} stor3_t;


#if 0
typedef enum
{
	BLIS_JC_IDX = 0,
	BLIS_PC_IDX,
	BLIS_IC_IDX,
	BLIS_JR_IDX,
	BLIS_IR_IDX,
	BLIS_PR_IDX
} thridx_t;
#endif

#define BLIS_NUM_LOOPS 6


// -- Operation ID type --

typedef enum
{
//
// NOTE: If/when additional type values are added to this enum,
// you must either:
// - keep the level-3 values (starting with _GEMM) beginning at
//   index 0; or
// - if the value range is moved such that it does not begin at
//   index 0, implement something like a BLIS_OPID_LEVEL3_RANGE_START
//   value that can be subtracted from the opid_t value to map it
//   to a zero-based range.
// This is needed because these level-3 opid_t values are used in
// bli_l3_ind.c to index into arrays.
//
	BLIS_GEMM = 0,
	BLIS_GEMMT,
	BLIS_HEMM,
	BLIS_HERK,
	BLIS_HER2K,
	BLIS_SYMM,
	BLIS_SYRK,
	BLIS_SYR2K,
	BLIS_TRMM3,
	BLIS_TRMM,
	BLIS_TRSM,

	// BLIS_NOID (= BLIS_NUM_LEVEL3_OPS) must be last!
	BLIS_NOID,
	BLIS_NUM_LEVEL3_OPS = BLIS_NOID
} opid_t;


// -- Blocksize ID type --

typedef enum
{
	// NOTE: the level-3 blocksizes MUST be indexed starting at zero.
	// At one point, we made this assumption in bli_cntx_set_blkszs()
	// and friends.
	BLIS_KR,
	BLIS_MR,
	BLIS_NR,
	BLIS_MC,
	BLIS_KC,
	BLIS_NC,

	// broadcast factors for packing
	BLIS_BBM,
	BLIS_BBN,

	// level-2 blocksizes
	BLIS_M2, // level-2 blocksize in m dimension
	BLIS_N2, // level-2 blocksize in n dimension

	// level-1f blocksizes
	BLIS_AF, // level-1f axpyf fusing factor
	BLIS_DF, // level-1f dotxf fusing factor
	BLIS_XF, // level-1f dotxaxpyf fusing factor

	// gemmsup thresholds
	BLIS_MT, // level-3 small/unpacked matrix threshold in m dimension
	BLIS_NT, // level-3 small/unpacked matrix threshold in n dimension
	BLIS_KT, // level-3 small/unpacked matrix threshold in k dimension

	// gemmsup block sizes
	BLIS_KR_SUP,
	BLIS_MR_SUP,
	BLIS_NR_SUP,
	BLIS_MC_SUP,
	BLIS_KC_SUP,
	BLIS_NC_SUP,

	// BLIS_NO_PART (= BLIS_NUM_BLKSZS) must be last!
	BLIS_NO_PART, // used as a placeholder when blocksizes are not applicable,
	              // such as when characterizing a packm operation.
	BLIS_NUM_BLKSZS = BLIS_NO_PART
} bszid_t;


// A convenient version of the BLIS_XX block size IDs which can be used in bitfields.
enum
{
	BLIS_THREAD_NONE = 0,
	BLIS_THREAD_KR   = 1 << BLIS_KR,
	BLIS_THREAD_MR   = 1 << BLIS_MR,
	BLIS_THREAD_NR   = 1 << BLIS_NR,
	BLIS_THREAD_MC   = 1 << BLIS_MC,
	BLIS_THREAD_KC   = 1 << BLIS_KC,
	BLIS_THREAD_NC   = 1 << BLIS_NC,
};

// -- Architecture ID type --

// NOTE: This typedef enum must be kept up-to-date with the arch_t
// string array in bli_arch.c. Whenever values are added/inserted
// OR if values are rearranged, be sure to update the string array
// in bli_arch.c.

typedef enum
{
	// NOTE: The C language standard guarantees that the first enum value
	// starts at 0.

	// Intel
	BLIS_ARCH_SKX,
	BLIS_ARCH_KNL,
	BLIS_ARCH_KNC,
	BLIS_ARCH_HASWELL,
	BLIS_ARCH_SANDYBRIDGE,
	BLIS_ARCH_PENRYN,

	// AMD
	BLIS_ARCH_ZEN3,
	BLIS_ARCH_ZEN2,
	BLIS_ARCH_ZEN,
	BLIS_ARCH_EXCAVATOR,
	BLIS_ARCH_STEAMROLLER,
	BLIS_ARCH_PILEDRIVER,
	BLIS_ARCH_BULLDOZER,

	// ARM-SVE
	BLIS_ARCH_ARMSVE,
	BLIS_ARCH_A64FX,

	// ARM-NEON (4 pipes x 128-bit vectors)
	BLIS_ARCH_ALTRAMAX,
	BLIS_ARCH_ALTRA,
	BLIS_ARCH_FIRESTORM,

	// ARM (2 pipes x 128-bit vectors)
	BLIS_ARCH_THUNDERX2,
	BLIS_ARCH_CORTEXA57,
	BLIS_ARCH_CORTEXA53,

	// ARM 32-bit (vintage)
	BLIS_ARCH_CORTEXA15,
	BLIS_ARCH_CORTEXA9,

	// IBM/Power
	BLIS_ARCH_POWER10,
	BLIS_ARCH_POWER9,
	BLIS_ARCH_POWER7,
	BLIS_ARCH_BGQ,

	// RISC-V
	BLIS_ARCH_RV32I,
	BLIS_ARCH_RV64I,
	BLIS_ARCH_RV32IV,
	BLIS_ARCH_RV64IV,

	// SiFive
	BLIS_ARCH_SIFIVE_X280,

	// Generic architecture/configuration
	BLIS_ARCH_GENERIC,

	// The total number of defined architectures. This must be last in the
	// list of enums since its definition assumes that the previous enum
	// value (BLIS_ARCH_GENERIC) is given index num_archs-1.
	BLIS_NUM_ARCHS

} arch_t;


//
// -- BLIS misc. structure types -----------------------------------------------
//

// This header must be included here (or earlier) because definitions it
// provides are needed in the pool_t and related structs.
#include "bli_pthread.h"

// -- Pool block type --

typedef struct
{
	void*     buf;
	siz_t     block_size;

} pblk_t;


// -- Pool type --

typedef struct
{
	void*     block_ptrs;
	dim_t     block_ptrs_len;

	dim_t     top_index;
	dim_t     num_blocks;

	siz_t     block_size;
	siz_t     align_size;
	siz_t     offset_size;

	malloc_ft malloc_fp;
	free_ft   free_fp;

} pool_t;


// -- Array type --

typedef struct
{
	void*     buf;

	siz_t     num_elem;
	siz_t     elem_size;

} array_t;


// -- Locked pool-of-arrays-of-pools type --

typedef struct
{
	bli_pthread_mutex_t mutex;
	pool_t              pool;

	siz_t               def_array_len;

} apool_t;


// -- packing block allocator: Locked set of pools type --

typedef struct pba_s
{
	pool_t              pools[3];
	bli_pthread_mutex_t mutex;

	// These fields are used for general-purpose allocation.
	siz_t               align_size;
	malloc_ft           malloc_fp;
	free_ft             free_fp;

} pba_t;


// -- Memory object type --

typedef struct mem_s
{
	pblk_t    pblk;
	packbuf_t buf_type;
	pool_t*   pool;
	siz_t     size;
} mem_t;


// -- Control tree node type --

#define BLIS_MAX_SUB_NODES 2

struct cntl_s
{
	// Actually this is a l3_var_oft, but that type hasn't been defined yet
	void_fp var_func;
	struct
	{
		dim_t          ways;
		struct cntl_s* sub_node;
	} sub_nodes[ BLIS_MAX_SUB_NODES ];
};
typedef struct cntl_s cntl_t;


// -- Blocksize object type --

typedef struct blksz_s
{
	// Primary blocksize values.
	dim_t  v[BLIS_NUM_FP_TYPES];

	// Blocksize extensions.
	dim_t  e[BLIS_NUM_FP_TYPES];

} blksz_t;


// -- Function pointer object type --

typedef struct func_s
{
	// Kernel function address.
	void_fp ptr[BLIS_NUM_FP_TYPES];

} func_t;

typedef struct func2_s
{
	// Kernel function address.
	// A func2_t* can be cast to a func_t* in order to access
	// only the "diagonal" elements (dt,dt) (but note that to accomplish
	// this those elements are not stored in ptr[dt][dt]...see bli_func.c
	// for more details).
	void_fp ptr[BLIS_NUM_FP_TYPES][BLIS_NUM_FP_TYPES];

} func2_t;


// -- Multi-boolean object type --

typedef struct mbool_s
{
	bool v[BLIS_NUM_FP_TYPES];

} mbool_t;


// -- Auxiliary kernel info type --

// Note: This struct is used by macro-kernels to package together extra
// parameter values that may be of use to the micro-kernel without
// cluttering up the micro-kernel interface itself.

typedef struct
{
	// The pack schemas of A and B.
	pack_t schema_a;
	pack_t schema_b;

	// Pointers to the micro-panels of A and B which will be used by the
	// next call to the micro-kernel.
	const void* a_next;
	const void* b_next;

	// The imaginary strides of A and B.
	inc_t is_a;
	inc_t is_b;

	// The panel strides of A and B.
	// NOTE: These are only used in situations where iteration over the
	// micropanels takes place in part within the kernel code (e.g. sup
	// millikernels).
	inc_t ps_a;
	inc_t ps_b;

	// The row and column offset of the current micro-tile in C.
	dim_t off_m;
	dim_t off_n;

	// The type to convert to on output.
	//num_t  dt_on_output;

	// (Virtual) microkernel address and additional parameters.
	void_fp ukr;
	const void* params;

} auxinfo_t;


// -- Global scalar constant data struct --

// Note: This struct is used only when statically initializing the
// global scalar constants in bli_const.c.
typedef struct constdata_s
{
	float    s;
	double   d;
	scomplex c;
	dcomplex z;
	gint_t   i;

} constdata_t;


//
// -- BLIS object type definitions ---------------------------------------------
//

typedef struct obj_s
{
	// Basic fields
	struct obj_s* root;

	dim_t         off[2];
	dim_t         dim[2];
	doff_t        diag_off;

	objbits_t     info;
	objbits_t     info2;
	siz_t         elem_size;

	void*         buffer;
	inc_t         rs;
	inc_t         cs;
	inc_t         is;

	// Bufferless scalar storage
	atom_t        scalar;

	// Pack-related fields
	dim_t         m_padded; // m dimension of matrix, including any padding
	dim_t         n_padded; // n dimension of matrix, including any padding
	inc_t         ps;       // panel stride (distance to next panel)
	inc_t         pd;       // panel dimension (the "width" of a panel:
	                        // usually MR or NR)
	dim_t         m_panel;  // m dimension of a "full" panel
	dim_t         n_panel;  // n dimension of a "full" panel

} obj_t;

// Pre-initializors. Things that must be set afterwards:
// - root object pointer
// - info bitfields: dt, target_dt, exec_dt, comp_dt
// - info2 bitfields: scalar_dt
// - elem_size
// - dims, strides
// - buffer
// - internal scalar buffer (must always set imaginary component)

#define BLIS_OBJECT_INITIALIZER \
{ \
	NULL, \
\
	{ 0, 0 }, \
	{ 0, 0 }, \
	0, \
\
	0x0 | BLIS_BITVAL_DENSE      | \
	      BLIS_BITVAL_GENERAL, \
	0x0, \
	sizeof( float ), /* this is changed later. */ \
\
	NULL, \
	0, \
	0, \
	1,  \
\
	{ 0.0, 0.0 }, \
\
<<<<<<< HEAD
	.m_padded    = 0, \
	.n_padded    = 0, \
	.ps          = 0, \
	.pd          = 0, \
	.m_panel     = 0, \
	.n_panel     = 0, \
=======
	0, \
	0, \
	0, \
	0, \
	0, \
	0, \
\
	NULL, \
	NULL, \
	NULL, \
	NULL  \
>>>>>>> f63af13d
}

#define BLIS_OBJECT_INITIALIZER_1X1 \
{ \
	NULL, \
\
	{ 0, 0 }, \
	{ 1, 1 }, \
	0, \
\
	0x0 | BLIS_BITVAL_DENSE      | \
	      BLIS_BITVAL_GENERAL, \
	0x0, \
	sizeof( float ), /* this is changed later. */ \
\
	NULL, \
	0, \
	0, \
	1,  \
\
	{ 0.0, 0.0 }, \
\
<<<<<<< HEAD
	.m_padded    = 0, \
	.n_padded    = 0, \
	.ps          = 0, \
	.pd          = 0, \
	.m_panel     = 0, \
	.n_panel     = 0, \
=======
	0, \
	0, \
	0, \
	0, \
	0, \
	0, \
\
	NULL, \
	NULL, \
	NULL, \
	NULL  \
>>>>>>> f63af13d
}

// Define these macros here since they must be updated if contents of
// obj_t changes.

BLIS_INLINE void bli_obj_init_full_shallow_copy_of( const obj_t* a, obj_t* b )
{
	b->root        = a->root;

	b->off[0]      = a->off[0];
	b->off[1]      = a->off[1];
	b->dim[0]      = a->dim[0];
	b->dim[1]      = a->dim[1];
	b->diag_off    = a->diag_off;

	b->info        = a->info;
	b->info2       = a->info2;
	b->elem_size   = a->elem_size;

	b->buffer      = a->buffer;
	b->rs          = a->rs;
	b->cs          = a->cs;
	b->is          = a->is;

	b->scalar      = a->scalar;

	//b->pack_mem    = a->pack_mem;
	b->m_padded    = a->m_padded;
	b->n_padded    = a->n_padded;
	b->ps          = a->ps;
	b->pd          = a->pd;
	b->m_panel     = a->m_panel;
	b->n_panel     = a->n_panel;
}

BLIS_INLINE void bli_obj_init_subpart_from( const obj_t* a, obj_t* b )
{
	b->root        = a->root;

	b->off[0]      = a->off[0];
	b->off[1]      = a->off[1];
	// Avoid copying m and n since they will be overwritten.
	//b->dim[0]      = a->dim[0];
	//b->dim[1]      = a->dim[1];
	b->diag_off    = a->diag_off;

	b->info        = a->info;
	b->info2       = a->info2;
	b->elem_size   = a->elem_size;

	b->buffer      = a->buffer;
	b->rs          = a->rs;
	b->cs          = a->cs;
	b->is          = a->is;

	b->scalar      = a->scalar;

	// Avoid copying pack_mem entry.
	// FGVZ: You should probably make sure this is right.
	//b->pack_mem    = a->pack_mem;
	b->m_padded    = a->m_padded;
	b->n_padded    = a->n_padded;
	b->ps          = a->ps;
	b->pd          = a->pd;
	b->m_panel     = a->m_panel;
	b->n_panel     = a->n_panel;
}

// Initializors for global scalar constants.
// NOTE: These must remain cpp macros since they are initializor
// expressions, not functions.

#define bli_obj_init_const( buffer0 ) \
{ \
	.root      = NULL, \
\
	.off       = { 0, 0 }, \
	.dim       = { 1, 1 }, \
	.diag_off  = 0, \
\
	.info      = 0x0 | BLIS_BITVAL_CONST_TYPE | \
	                   BLIS_BITVAL_DENSE      | \
	                   BLIS_BITVAL_GENERAL, \
	.info2     = 0x0, \
	.elem_size = sizeof( constdata_t ), \
\
	.buffer    = buffer0, \
	.rs        = 1, \
	.cs        = 1, \
	.is        = 1  \
}

#define bli_obj_init_constdata( val ) \
{ \
	.s =           ( float  )val, \
	.d =           ( double )val, \
	.c = { .real = ( float  )val, .imag = 0.0f }, \
	.z = { .real = ( double )val, .imag = 0.0 }, \
	.i =           ( gint_t )val, \
}

#define bli_obj_init_constdata_ri( valr, vali ) \
{ \
	.s =           ( float  )valr, \
	.d =           ( double )valr, \
	.c = { .real = ( float  )valr, .imag = ( float  )vali }, \
	.z = { .real = ( double )valr, .imag = ( double )vali }, \
	.i =           ( gint_t )valr, \
}


// -- Stack type --

// NB: stack_t is already taken by <signal.h>
typedef struct
{
	siz_t elem_size;
	siz_t block_len;
	siz_t max_blocks;
	siz_t size;
	siz_t capacity;

	void** blocks;

	bli_pthread_mutex_t lock;
} stck_t;


// -- Context type --

typedef struct cntx_s
{
	stck_t blkszs;
	stck_t bmults;

	stck_t ukrs;
	stck_t ukr2s;
	stck_t ukr_prefs;

	stck_t l3_sup_handlers;
} cntx_t;


// -- Runtime type --

// NOTE: The order of these fields must be kept consistent with the definition
// of the BLIS_RNTM_INITIALIZER macro in bli_rntm.h.

typedef struct rntm_s
{
	// "External" fields: these may be queried by the end-user.
	timpl_t   thread_impl;

	bool      auto_factor;

	dim_t     num_threads;
	dim_t     thrloop[ BLIS_NUM_LOOPS ];
	bool      pack_a; // enable/disable packing of left-hand matrix A.
	bool      pack_b; // enable/disable packing of right-hand matrix B.
	bool      l3_sup; // enable/disable small matrix handling in level-3 ops.
} rntm_t;


// -- Error types --

typedef enum
{
	BLIS_NO_ERROR_CHECKING = 0,
	BLIS_FULL_ERROR_CHECKING
} errlev_t;

typedef enum
{
	// Generic error codes
	BLIS_SUCCESS                               = (  -1),
	BLIS_FAILURE                               = (  -2),

	BLIS_ERROR_CODE_MIN                        = (  -9),

	// General errors
	BLIS_INVALID_ERROR_CHECKING_LEVEL          = ( -10),
	BLIS_UNDEFINED_ERROR_CODE                  = ( -11),
	BLIS_NULL_POINTER                          = ( -12),
	BLIS_NOT_YET_IMPLEMENTED                   = ( -13),
	BLIS_OUT_OF_BOUNDS                         = ( -14),
	BLIS_LOCK_FAILURE                          = ( -15),

	// Parameter-specific errors
	BLIS_INVALID_SIDE                          = ( -20),
	BLIS_INVALID_UPLO                          = ( -21),
	BLIS_INVALID_TRANS                         = ( -22),
	BLIS_INVALID_CONJ                          = ( -23),
	BLIS_INVALID_DIAG                          = ( -24),
	BLIS_INVALID_MACHVAL                       = ( -25),
	BLIS_EXPECTED_NONUNIT_DIAG                 = ( -26),

	// Datatype-specific errors
	BLIS_INVALID_DATATYPE                      = ( -30),
	BLIS_EXPECTED_FLOATING_POINT_DATATYPE      = ( -31),
	BLIS_EXPECTED_NONINTEGER_DATATYPE          = ( -32),
	BLIS_EXPECTED_NONCONSTANT_DATATYPE         = ( -33),
	BLIS_EXPECTED_REAL_DATATYPE                = ( -34),
	BLIS_EXPECTED_INTEGER_DATATYPE             = ( -35),
	BLIS_INCONSISTENT_DATATYPES                = ( -36),
	BLIS_EXPECTED_REAL_PROJ_OF                 = ( -37),
	BLIS_EXPECTED_REAL_VALUED_OBJECT           = ( -38),
	BLIS_INCONSISTENT_PRECISIONS               = ( -39),

	// Dimension-specific errors
	BLIS_NONCONFORMAL_DIMENSIONS               = ( -40),
	BLIS_EXPECTED_SCALAR_OBJECT                = ( -41),
	BLIS_EXPECTED_VECTOR_OBJECT                = ( -42),
	BLIS_UNEQUAL_VECTOR_LENGTHS                = ( -43),
	BLIS_EXPECTED_SQUARE_OBJECT                = ( -44),
	BLIS_UNEXPECTED_OBJECT_LENGTH              = ( -45),
	BLIS_UNEXPECTED_OBJECT_WIDTH               = ( -46),
	BLIS_UNEXPECTED_VECTOR_DIM                 = ( -47),
	BLIS_UNEXPECTED_DIAG_OFFSET                = ( -48),
	BLIS_NEGATIVE_DIMENSION                    = ( -49),

	// Stride-specific errors
	BLIS_INVALID_ROW_STRIDE                    = ( -50),
	BLIS_INVALID_COL_STRIDE                    = ( -51),
	BLIS_INVALID_DIM_STRIDE_COMBINATION        = ( -52),

	// Structure-specific errors
	BLIS_EXPECTED_GENERAL_OBJECT               = ( -60),
	BLIS_EXPECTED_HERMITIAN_OBJECT             = ( -61),
	BLIS_EXPECTED_SYMMETRIC_OBJECT             = ( -62),
	BLIS_EXPECTED_TRIANGULAR_OBJECT            = ( -63),

	// Storage-specific errors
	BLIS_EXPECTED_UPPER_OR_LOWER_OBJECT        = ( -70),

	// Partitioning-specific errors
	BLIS_INVALID_3x1_SUBPART                   = ( -80),
	BLIS_INVALID_1x3_SUBPART                   = ( -81),
	BLIS_INVALID_3x3_SUBPART                   = ( -82),

	// Control tree-specific errors
	BLIS_UNEXPECTED_NULL_CONTROL_TREE          = ( -90),

	// Packing-specific errors
	BLIS_PACK_SCHEMA_NOT_SUPPORTED_FOR_UNPACK  = (-100),
	BLIS_PACK_SCHEMA_NOT_SUPPORTED_FOR_PART    = (-101),

	// Buffer-specific errors
	BLIS_EXPECTED_NONNULL_OBJECT_BUFFER        = (-110),

	// Memory errors
	BLIS_MALLOC_RETURNED_NULL                  = (-120),

	// Internal memory pool errors
	BLIS_INVALID_PACKBUF                       = (-130),
	BLIS_EXHAUSTED_CONTIG_MEMORY_POOL          = (-131),
	BLIS_INSUFFICIENT_STACK_BUF_SIZE           = (-132),
	BLIS_ALIGNMENT_NOT_POWER_OF_TWO            = (-133),
	BLIS_ALIGNMENT_NOT_MULT_OF_PTR_SIZE        = (-134),

	// Object-related errors
	BLIS_EXPECTED_OBJECT_ALIAS                 = (-140),

	// Architecture-related errors
	BLIS_INVALID_ARCH_ID                       = (-150),
	BLIS_UNINITIALIZED_GKS_CNTX                = (-151),
	BLIS_INVALID_UKR_ID                        = (-152),

	// Blocksize-related errors
	BLIS_MC_DEF_NONMULTIPLE_OF_MR              = (-160),
	BLIS_MC_MAX_NONMULTIPLE_OF_MR              = (-161),
	BLIS_NC_DEF_NONMULTIPLE_OF_NR              = (-162),
	BLIS_NC_MAX_NONMULTIPLE_OF_NR              = (-163),
	BLIS_KC_DEF_NONMULTIPLE_OF_KR              = (-164),
	BLIS_KC_MAX_NONMULTIPLE_OF_KR              = (-165),
	BLIS_MR_NOT_EVEN_FOR_REAL_TYPE             = (-166),
	BLIS_PACKMR_NOT_EVEN_FOR_REAL_TYPE         = (-167),
	BLIS_NR_NOT_EVEN_FOR_REAL_TYPE             = (-168),
	BLIS_PACKNR_NOT_EVEN_FOR_REAL_TYPE         = (-169),

	BLIS_ERROR_CODE_MAX                        = (-170)
} err_t;

#endif<|MERGE_RESOLUTION|>--- conflicted
+++ resolved
@@ -1270,26 +1270,12 @@
 \
 	{ 0.0, 0.0 }, \
 \
-<<<<<<< HEAD
-	.m_padded    = 0, \
-	.n_padded    = 0, \
-	.ps          = 0, \
-	.pd          = 0, \
-	.m_panel     = 0, \
-	.n_panel     = 0, \
-=======
-	0, \
-	0, \
-	0, \
-	0, \
-	0, \
-	0, \
-\
-	NULL, \
-	NULL, \
-	NULL, \
-	NULL  \
->>>>>>> f63af13d
+	0, \
+	0, \
+	0, \
+	0, \
+	0, \
+	0, \
 }
 
 #define BLIS_OBJECT_INITIALIZER_1X1 \
@@ -1312,26 +1298,12 @@
 \
 	{ 0.0, 0.0 }, \
 \
-<<<<<<< HEAD
-	.m_padded    = 0, \
-	.n_padded    = 0, \
-	.ps          = 0, \
-	.pd          = 0, \
-	.m_panel     = 0, \
-	.n_panel     = 0, \
-=======
-	0, \
-	0, \
-	0, \
-	0, \
-	0, \
-	0, \
-\
-	NULL, \
-	NULL, \
-	NULL, \
-	NULL  \
->>>>>>> f63af13d
+	0, \
+	0, \
+	0, \
+	0, \
+	0, \
+	0, \
 }
 
 // Define these macros here since they must be updated if contents of
