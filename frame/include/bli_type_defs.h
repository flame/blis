--- conflicted
+++ resolved
@@ -1017,12 +1017,9 @@
 
 } arch_t;
 
-<<<<<<< HEAD
-=======
 // NOTE: This value must be updated to reflect the number of enum values
 // listed above for arch_t!
->>>>>>> b426f9e0
-#define BLIS_NUM_ARCHS 21
+#define BLIS_NUM_ARCHS 22
 
 
 //
