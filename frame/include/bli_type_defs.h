/*

   BLIS
   An object-based framework for developing high-performance BLAS-like
   libraries.

   Copyright (C) 2014, The University of Texas at Austin
   Copyright (C) 2016, Hewlett Packard Enterprise Development LP
<<<<<<< HEAD
   Copyright (C) 2019, Advanced Micro Devices, Inc.
=======
   Copyright (C) 2018-2019, Advanced Micro Devices, Inc.
>>>>>>> fdce1a56

   Redistribution and use in source and binary forms, with or without
   modification, are permitted provided that the following conditions are
   met:
    - Redistributions of source code must retain the above copyright
      notice, this list of conditions and the following disclaimer.
    - Redistributions in binary form must reproduce the above copyright
      notice, this list of conditions and the following disclaimer in the
      documentation and/or other materials provided with the distribution.
    - Neither the name(s) of the copyright holder(s) nor the names of its
      contributors may be used to endorse or promote products derived
      from this software without specific prior written permission.

   THIS SOFTWARE IS PROVIDED BY THE COPYRIGHT HOLDERS AND CONTRIBUTORS
   "AS IS" AND ANY EXPRESS OR IMPLIED WARRANTIES, INCLUDING, BUT NOT
   LIMITED TO, THE IMPLIED WARRANTIES OF MERCHANTABILITY AND FITNESS FOR
   A PARTICULAR PURPOSE ARE DISCLAIMED. IN NO EVENT SHALL THE COPYRIGHT
   HOLDER OR CONTRIBUTORS BE LIABLE FOR ANY DIRECT, INDIRECT, INCIDENTAL,
   SPECIAL, EXEMPLARY, OR CONSEQUENTIAL DAMAGES (INCLUDING, BUT NOT
   LIMITED TO, PROCUREMENT OF SUBSTITUTE GOODS OR SERVICES; LOSS OF USE,
   DATA, OR PROFITS; OR BUSINESS INTERRUPTION) HOWEVER CAUSED AND ON ANY
   THEORY OF LIABILITY, WHETHER IN CONTRACT, STRICT LIABILITY, OR TORT
   (INCLUDING NEGLIGENCE OR OTHERWISE) ARISING IN ANY WAY OUT OF THE USE
   OF THIS SOFTWARE, EVEN IF ADVISED OF THE POSSIBILITY OF SUCH DAMAGE.

*/

#ifndef BLIS_TYPE_DEFS_H
#define BLIS_TYPE_DEFS_H


//
// -- BLIS basic types ---------------------------------------------------------
//

#ifdef __cplusplus
  // For C++, include stdint.h.
  #include <stdint.h>
#elif __STDC_VERSION__ >= 199901L
  // For C99 (or later), include stdint.h.
  #include <stdint.h>
#else
  // When stdint.h is not available, manually typedef the types we will use.
  #ifdef _WIN32
    typedef          __int32  int32_t;
    typedef unsigned __int32 uint32_t;
    typedef          __int64  int64_t;
    typedef unsigned __int64 uint64_t;
  #else
    #error "Attempting to compile on pre-C99 system without stdint.h."
  #endif
#endif

// -- General-purpose integers --

// If BLAS integers are 64 bits, mandate that BLIS integers also be 64 bits.
// NOTE: This cpp guard will only meaningfully change BLIS's behavior on
// systems where the BLIS integer size would have been automatically selected
// to be 32 bits, since explicit selection of 32 bits is prohibited at
// configure-time (and explicit or automatic selection of 64 bits is fine
// and would have had the same result).
#if BLIS_BLAS_INT_SIZE == 64
  #undef  BLIS_INT_TYPE_SIZE
  #define BLIS_INT_TYPE_SIZE 64
#endif

// Define integer types depending on what size integer was requested.
#if   BLIS_INT_TYPE_SIZE == 32
typedef           int32_t  gint_t;
typedef          uint32_t guint_t;
#elif BLIS_INT_TYPE_SIZE == 64
typedef           int64_t  gint_t;
typedef          uint64_t guint_t;
#else
typedef   signed long int  gint_t;
typedef unsigned long int guint_t;
#endif

// -- Boolean type --

typedef  gint_t  bool_t;


// -- Boolean values --

#ifndef TRUE
  #define TRUE  1
#endif

#ifndef FALSE
  #define FALSE 0
#endif


// -- Special-purpose integers --

// This cpp guard provides a temporary hack to allow libflame
// interoperability with BLIS.
#ifndef _DEFINED_DIM_T
#define _DEFINED_DIM_T
typedef   gint_t dim_t;      // dimension type
#endif
typedef   gint_t inc_t;      // increment/stride type
typedef   gint_t doff_t;     // diagonal offset type
typedef  guint_t siz_t;      // byte size type
typedef uint32_t objbits_t;  // object information bit field

// -- Real types --

// Define the number of floating-point types supported, and the size of the
// largest type.
#define BLIS_NUM_FP_TYPES   4
#define BLIS_MAX_TYPE_SIZE  sizeof(dcomplex)

// There are some places where we need to use sizeof() inside of a C
// preprocessor #if conditional, and so here we define the various sizes
// for those purposes.
#define BLIS_SIZEOF_S      4  // sizeof(float)
#define BLIS_SIZEOF_D      8  // sizeof(double)
#define BLIS_SIZEOF_C      8  // sizeof(scomplex)
#define BLIS_SIZEOF_Z      16 // sizeof(dcomplex)

// -- Complex types --

#ifdef BLIS_ENABLE_C99_COMPLEX

	#if __STDC_VERSION__ >= 199901L
		#include <complex.h>

		// Typedef official complex types to BLIS complex type names.
		typedef  float complex scomplex;
		typedef double complex dcomplex;
	#else
		#error "Configuration requested C99 complex types, but C99 does not appear to be supported."
	#endif

#else // ifndef BLIS_ENABLE_C99_COMPLEX

	// This cpp guard provides a temporary hack to allow libflame
	// interoperability with BLIS.
	#ifndef _DEFINED_SCOMPLEX
	#define _DEFINED_SCOMPLEX
	typedef struct
	{
		float  real;
		float  imag;
	} scomplex;
	#endif

	// This cpp guard provides a temporary hack to allow libflame
	// interoperability with BLIS.
	#ifndef _DEFINED_DCOMPLEX
	#define _DEFINED_DCOMPLEX
	typedef struct
	{
		double real;
		double imag;
	} dcomplex;
	#endif

#endif // BLIS_ENABLE_C99_COMPLEX

// -- Atom type --

// Note: atom types are used to hold "bufferless" scalar object values. Note
// that it needs to be as large as the largest possible scalar value we might
// want to hold. Thus, for now, it is a dcomplex.
typedef dcomplex atom_t;

// -- Fortran-77 types --

// Note: These types are typically only used by BLAS compatibility layer, but
// we must define them even when the compatibility layer isn't being built
// because they also occur in bli_slamch() and bli_dlamch().

// Define f77_int depending on what size of integer was requested.
#if   BLIS_BLAS_INT_TYPE_SIZE == 32
typedef int32_t   f77_int;
#elif BLIS_BLAS_INT_TYPE_SIZE == 64
typedef int64_t   f77_int;
#else
typedef long int  f77_int;
#endif

typedef char      f77_char;
typedef float     f77_float;
typedef double    f77_double;
typedef scomplex  f77_scomplex;
typedef dcomplex  f77_dcomplex;

// -- Void function pointer types --

// Note: This type should be used in any situation where the address of a
// *function* will be conveyed or stored prior to it being typecast back
// to the correct function type. It does not need to be used when conveying
// or storing the address of *data* (such as an array of float or double).

//typedef void (*void_fp)( void );
typedef void* void_fp;


//
// -- BLIS info bit field offsets ----------------------------------------------
//

/*
  info field description

  bit(s)   purpose
  -------  -------
   2 ~ 0   Stored numerical datatype
           - 0: domain    (0 == real, 1 == complex)
           - 1: precision (0 == single, 1 == double)
           - 2: special   (100 = int; 101 = const)
       3   Transposition required [during pack]?
       4   Conjugation required [during pack]?
   7 ~ 5   Part of matrix stored:
           - 5: strictly upper triangular
           - 6: diagonal
           - 7: strictly lower triangular
       8   Implicit unit diagonal?
       9   Invert diagonal required [during pack]?
  12 ~ 10  Target numerical datatype
           - 10: domain    (0 == real, 1 == complex)
           - 11: precision (0 == single, 1 == double)
           - 12: used to encode integer, constant types
  15 ~ 13  Execution numerical datatype
           - 13: domain    (0 == real, 1 == complex)
           - 14: precision (0 == single, 1 == double)
           - 15: used to encode integer, constant types
  22 ~ 16  Packed type/status
           - 0 0000 00: not packed
           - 1 0000 00: packed (unspecified; by rows, columns, or vector)
           - 1 0000 00: packed by rows
           - 1 0000 01: packed by columns
           - 1 0000 10: packed by row panels
           - 1 0000 11: packed by column panels
           - 1 0001 10: packed by 4m interleaved row panels
           - 1 0001 11: packed by 4m interleaved column panels
           - 1 0010 10: packed by 3m interleaved row panels
           - 1 0010 11: packed by 3m interleaved column panels
           - 1 0011 10: packed by 4m separated row panels (not used)
           - 1 0011 11: packed by 4m separated column panels (not used)
           - 1 0100 10: packed by 3m separated row panels
           - 1 0100 11: packed by 3m separated column panels
           - 1 0101 10: packed real-only row panels
           - 1 0101 11: packed real-only column panels
           - 1 0110 10: packed imag-only row panels
           - 1 0110 11: packed imag-only column panels
           - 1 0111 10: packed real+imag row panels
           - 1 0111 11: packed real+imag column panels
           - 1 1000 10: packed by 1m expanded row panels
           - 1 1000 11: packed by 1m expanded column panels
           - 1 1001 10: packed by 1m reordered row panels
           - 1 1001 11: packed by 1m reordered column panels
       23  Packed panel order if upper-stored
           - 0 == forward order if upper
           - 1 == reverse order if upper
       24  Packed panel order if lower-stored
           - 0 == forward order if lower
           - 1 == reverse order if lower
  26 ~ 25  Packed buffer type
           - 0 == block of A
           - 1 == panel of B
           - 2 == panel of C
           - 3 == general use
  28 ~ 27  Structure type
           - 0 == general
           - 1 == Hermitian
           - 2 == symmetric
           - 3 == triangular
  31 ~ 29  Computation numerical datatype
           - 29: domain    (0 == real, 1 == complex)
           - 30: precision (0 == single, 1 == double)
           - 31: used to encode integer, constant types

  info2 field description

  bit(s)   purpose
  -------  -------
    2 ~ 0  Scalar storage numerical datatype
           -  0: domain    (0 == real, 1 == complex)
           -  1: precision (0 == single, 1 == double)
           -  2: used to encode integer, constant types
*/

// info
#define BLIS_DATATYPE_SHIFT                0
#define   BLIS_DOMAIN_SHIFT                0
#define   BLIS_PRECISION_SHIFT             1
#define BLIS_CONJTRANS_SHIFT               3
#define   BLIS_TRANS_SHIFT                 3
#define   BLIS_CONJ_SHIFT                  4
#define BLIS_UPLO_SHIFT                    5
#define   BLIS_UPPER_SHIFT                 5
#define   BLIS_DIAG_SHIFT                  6
#define   BLIS_LOWER_SHIFT                 7
#define BLIS_UNIT_DIAG_SHIFT               8
#define BLIS_INVERT_DIAG_SHIFT             9
#define BLIS_TARGET_DT_SHIFT               10
#define   BLIS_TARGET_DOMAIN_SHIFT         10
#define   BLIS_TARGET_PREC_SHIFT           11
#define BLIS_EXEC_DT_SHIFT                 13
#define   BLIS_EXEC_DOMAIN_SHIFT           13
#define   BLIS_EXEC_PREC_SHIFT             14
#define BLIS_PACK_SCHEMA_SHIFT             16
#define   BLIS_PACK_RC_SHIFT               16
#define   BLIS_PACK_PANEL_SHIFT            17
#define   BLIS_PACK_FORMAT_SHIFT           18
#define   BLIS_PACK_SHIFT                  22
#define BLIS_PACK_REV_IF_UPPER_SHIFT       23
#define BLIS_PACK_REV_IF_LOWER_SHIFT       24
#define BLIS_PACK_BUFFER_SHIFT             25
#define BLIS_STRUC_SHIFT                   27
#define BLIS_COMP_DT_SHIFT                 29
#define   BLIS_COMP_DOMAIN_SHIFT           29
#define   BLIS_COMP_PREC_SHIFT             30

// info2
#define BLIS_SCALAR_DT_SHIFT                0
#define   BLIS_SCALAR_DOMAIN_SHIFT          0
#define   BLIS_SCALAR_PREC_SHIFT            1

//
// -- BLIS info bit field masks ------------------------------------------------
//

// info
#define BLIS_DATATYPE_BITS                 ( 0x7  << BLIS_DATATYPE_SHIFT )
#define   BLIS_DOMAIN_BIT                  ( 0x1  << BLIS_DOMAIN_SHIFT )
#define   BLIS_PRECISION_BIT               ( 0x1  << BLIS_PRECISION_SHIFT )
#define BLIS_CONJTRANS_BITS                ( 0x3  << BLIS_CONJTRANS_SHIFT )
#define   BLIS_TRANS_BIT                   ( 0x1  << BLIS_TRANS_SHIFT )
#define   BLIS_CONJ_BIT                    ( 0x1  << BLIS_CONJ_SHIFT )
#define BLIS_UPLO_BITS                     ( 0x7  << BLIS_UPLO_SHIFT )
#define   BLIS_UPPER_BIT                   ( 0x1  << BLIS_UPPER_SHIFT )
#define   BLIS_DIAG_BIT                    ( 0x1  << BLIS_DIAG_SHIFT )
#define   BLIS_LOWER_BIT                   ( 0x1  << BLIS_LOWER_SHIFT )
#define BLIS_UNIT_DIAG_BIT                 ( 0x1  << BLIS_UNIT_DIAG_SHIFT )
#define BLIS_INVERT_DIAG_BIT               ( 0x1  << BLIS_INVERT_DIAG_SHIFT )
#define BLIS_TARGET_DT_BITS                ( 0x7  << BLIS_TARGET_DT_SHIFT )
#define   BLIS_TARGET_DOMAIN_BIT           ( 0x1  << BLIS_TARGET_DOMAIN_SHIFT )
#define   BLIS_TARGET_PREC_BIT             ( 0x1  << BLIS_TARGET_PREC_SHIFT )
#define BLIS_EXEC_DT_BITS                  ( 0x7  << BLIS_EXEC_DT_SHIFT )
#define   BLIS_EXEC_DOMAIN_BIT             ( 0x1  << BLIS_EXEC_DOMAIN_SHIFT )
#define   BLIS_EXEC_PREC_BIT               ( 0x1  << BLIS_EXEC_PREC_SHIFT )
#define BLIS_PACK_SCHEMA_BITS              ( 0x7F << BLIS_PACK_SCHEMA_SHIFT )
#define   BLIS_PACK_RC_BIT                 ( 0x1  << BLIS_PACK_RC_SHIFT )
#define   BLIS_PACK_PANEL_BIT              ( 0x1  << BLIS_PACK_PANEL_SHIFT )
#define   BLIS_PACK_FORMAT_BITS            ( 0xF  << BLIS_PACK_FORMAT_SHIFT )
#define   BLIS_PACK_BIT                    ( 0x1  << BLIS_PACK_SHIFT )
#define BLIS_PACK_REV_IF_UPPER_BIT         ( 0x1  << BLIS_PACK_REV_IF_UPPER_SHIFT )
#define BLIS_PACK_REV_IF_LOWER_BIT         ( 0x1  << BLIS_PACK_REV_IF_LOWER_SHIFT )
#define BLIS_PACK_BUFFER_BITS              ( 0x3  << BLIS_PACK_BUFFER_SHIFT )
#define BLIS_STRUC_BITS                    ( 0x3  << BLIS_STRUC_SHIFT )
#define BLIS_COMP_DT_BITS                  ( 0x7  << BLIS_COMP_DT_SHIFT )
#define   BLIS_COMP_DOMAIN_BIT             ( 0x1  << BLIS_COMP_DOMAIN_SHIFT )
#define   BLIS_COMP_PREC_BIT               ( 0x1  << BLIS_COMP_PREC_SHIFT )

// info2
#define BLIS_SCALAR_DT_BITS                ( 0x7  << BLIS_SCALAR_DT_SHIFT )
#define   BLIS_SCALAR_DOMAIN_BIT           ( 0x1  << BLIS_SCALAR_DOMAIN_SHIFT )
#define   BLIS_SCALAR_PREC_BIT             ( 0x1  << BLIS_SCALAR_PREC_SHIFT )


//
// -- BLIS enumerated type value definitions -----------------------------------
//

#define BLIS_BITVAL_REAL                      0x0
#define BLIS_BITVAL_COMPLEX                   BLIS_DOMAIN_BIT
#define BLIS_BITVAL_SINGLE_PREC               0x0
#define BLIS_BITVAL_DOUBLE_PREC               BLIS_PRECISION_BIT
#define   BLIS_BITVAL_FLOAT_TYPE              0x0
#define   BLIS_BITVAL_SCOMPLEX_TYPE           BLIS_DOMAIN_BIT  
#define   BLIS_BITVAL_DOUBLE_TYPE             BLIS_PRECISION_BIT
#define   BLIS_BITVAL_DCOMPLEX_TYPE         ( BLIS_DOMAIN_BIT | BLIS_PRECISION_BIT )
#define   BLIS_BITVAL_INT_TYPE                0x04
#define   BLIS_BITVAL_CONST_TYPE              0x05
#define BLIS_BITVAL_NO_TRANS                  0x0
#define BLIS_BITVAL_TRANS                     BLIS_TRANS_BIT
#define BLIS_BITVAL_NO_CONJ                   0x0
#define BLIS_BITVAL_CONJ                      BLIS_CONJ_BIT
#define BLIS_BITVAL_CONJ_TRANS              ( BLIS_CONJ_BIT | BLIS_TRANS_BIT )
#define BLIS_BITVAL_ZEROS                     0x0 
#define BLIS_BITVAL_UPPER                   ( BLIS_UPPER_BIT | BLIS_DIAG_BIT )
#define BLIS_BITVAL_LOWER                   ( BLIS_LOWER_BIT | BLIS_DIAG_BIT )
#define BLIS_BITVAL_DENSE                     BLIS_UPLO_BITS  
#define BLIS_BITVAL_NONUNIT_DIAG              0x0
#define BLIS_BITVAL_UNIT_DIAG                 BLIS_UNIT_DIAG_BIT
#define BLIS_BITVAL_INVERT_DIAG               BLIS_INVERT_DIAG_BIT
#define BLIS_BITVAL_NOT_PACKED                0x0
#define   BLIS_BITVAL_4MI                   ( 0x1  << BLIS_PACK_FORMAT_SHIFT )
#define   BLIS_BITVAL_3MI                   ( 0x2  << BLIS_PACK_FORMAT_SHIFT )
#define   BLIS_BITVAL_4MS                   ( 0x3  << BLIS_PACK_FORMAT_SHIFT )
#define   BLIS_BITVAL_3MS                   ( 0x4  << BLIS_PACK_FORMAT_SHIFT )
#define   BLIS_BITVAL_RO                    ( 0x5  << BLIS_PACK_FORMAT_SHIFT )
#define   BLIS_BITVAL_IO                    ( 0x6  << BLIS_PACK_FORMAT_SHIFT )
#define   BLIS_BITVAL_RPI                   ( 0x7  << BLIS_PACK_FORMAT_SHIFT )
#define   BLIS_BITVAL_1E                    ( 0x8  << BLIS_PACK_FORMAT_SHIFT )
#define   BLIS_BITVAL_1R                    ( 0x9  << BLIS_PACK_FORMAT_SHIFT )
#define   BLIS_BITVAL_PACKED_UNSPEC         ( BLIS_PACK_BIT                                                            )
#define   BLIS_BITVAL_PACKED_ROWS           ( BLIS_PACK_BIT                                                            )
#define   BLIS_BITVAL_PACKED_COLUMNS        ( BLIS_PACK_BIT                                         | BLIS_PACK_RC_BIT )
#define   BLIS_BITVAL_PACKED_ROW_PANELS     ( BLIS_PACK_BIT                   | BLIS_PACK_PANEL_BIT                    )
#define   BLIS_BITVAL_PACKED_COL_PANELS     ( BLIS_PACK_BIT                   | BLIS_PACK_PANEL_BIT | BLIS_PACK_RC_BIT )
#define   BLIS_BITVAL_PACKED_ROW_PANELS_4MI ( BLIS_PACK_BIT | BLIS_BITVAL_4MI | BLIS_PACK_PANEL_BIT                    )
#define   BLIS_BITVAL_PACKED_COL_PANELS_4MI ( BLIS_PACK_BIT | BLIS_BITVAL_4MI | BLIS_PACK_PANEL_BIT | BLIS_PACK_RC_BIT )
#define   BLIS_BITVAL_PACKED_ROW_PANELS_3MI ( BLIS_PACK_BIT | BLIS_BITVAL_3MI | BLIS_PACK_PANEL_BIT                    )
#define   BLIS_BITVAL_PACKED_COL_PANELS_3MI ( BLIS_PACK_BIT | BLIS_BITVAL_3MI | BLIS_PACK_PANEL_BIT | BLIS_PACK_RC_BIT )
#define   BLIS_BITVAL_PACKED_ROW_PANELS_4MS ( BLIS_PACK_BIT | BLIS_BITVAL_4MS | BLIS_PACK_PANEL_BIT                    )
#define   BLIS_BITVAL_PACKED_COL_PANELS_4MS ( BLIS_PACK_BIT | BLIS_BITVAL_4MS | BLIS_PACK_PANEL_BIT | BLIS_PACK_RC_BIT )
#define   BLIS_BITVAL_PACKED_ROW_PANELS_3MS ( BLIS_PACK_BIT | BLIS_BITVAL_3MS | BLIS_PACK_PANEL_BIT                    )
#define   BLIS_BITVAL_PACKED_COL_PANELS_3MS ( BLIS_PACK_BIT | BLIS_BITVAL_3MS | BLIS_PACK_PANEL_BIT | BLIS_PACK_RC_BIT )
#define   BLIS_BITVAL_PACKED_ROW_PANELS_RO  ( BLIS_PACK_BIT | BLIS_BITVAL_RO  | BLIS_PACK_PANEL_BIT                    )
#define   BLIS_BITVAL_PACKED_COL_PANELS_RO  ( BLIS_PACK_BIT | BLIS_BITVAL_RO  | BLIS_PACK_PANEL_BIT | BLIS_PACK_RC_BIT )
#define   BLIS_BITVAL_PACKED_ROW_PANELS_IO  ( BLIS_PACK_BIT | BLIS_BITVAL_IO  | BLIS_PACK_PANEL_BIT                    )
#define   BLIS_BITVAL_PACKED_COL_PANELS_IO  ( BLIS_PACK_BIT | BLIS_BITVAL_IO  | BLIS_PACK_PANEL_BIT | BLIS_PACK_RC_BIT )
#define   BLIS_BITVAL_PACKED_ROW_PANELS_RPI ( BLIS_PACK_BIT | BLIS_BITVAL_RPI | BLIS_PACK_PANEL_BIT                    )
#define   BLIS_BITVAL_PACKED_COL_PANELS_RPI ( BLIS_PACK_BIT | BLIS_BITVAL_RPI | BLIS_PACK_PANEL_BIT | BLIS_PACK_RC_BIT )
#define   BLIS_BITVAL_PACKED_ROW_PANELS_1E  ( BLIS_PACK_BIT | BLIS_BITVAL_1E  | BLIS_PACK_PANEL_BIT                    )
#define   BLIS_BITVAL_PACKED_COL_PANELS_1E  ( BLIS_PACK_BIT | BLIS_BITVAL_1E  | BLIS_PACK_PANEL_BIT | BLIS_PACK_RC_BIT )
#define   BLIS_BITVAL_PACKED_ROW_PANELS_1R  ( BLIS_PACK_BIT | BLIS_BITVAL_1R  | BLIS_PACK_PANEL_BIT                    )
#define   BLIS_BITVAL_PACKED_COL_PANELS_1R  ( BLIS_PACK_BIT | BLIS_BITVAL_1R  | BLIS_PACK_PANEL_BIT | BLIS_PACK_RC_BIT )
#define BLIS_BITVAL_PACK_FWD_IF_UPPER         0x0
#define BLIS_BITVAL_PACK_REV_IF_UPPER         BLIS_PACK_REV_IF_UPPER_BIT
#define BLIS_BITVAL_PACK_FWD_IF_LOWER         0x0
#define BLIS_BITVAL_PACK_REV_IF_LOWER         BLIS_PACK_REV_IF_LOWER_BIT
#define BLIS_BITVAL_BUFFER_FOR_A_BLOCK        0x0
#define BLIS_BITVAL_BUFFER_FOR_B_PANEL      ( 0x1 << BLIS_PACK_BUFFER_SHIFT )
#define BLIS_BITVAL_BUFFER_FOR_C_PANEL      ( 0x2 << BLIS_PACK_BUFFER_SHIFT )
#define BLIS_BITVAL_BUFFER_FOR_GEN_USE      ( 0x3 << BLIS_PACK_BUFFER_SHIFT )
#define BLIS_BITVAL_GENERAL                   0x0
#define BLIS_BITVAL_HERMITIAN               ( 0x1 << BLIS_STRUC_SHIFT )
#define BLIS_BITVAL_SYMMETRIC               ( 0x2 << BLIS_STRUC_SHIFT )
#define BLIS_BITVAL_TRIANGULAR              ( 0x3 << BLIS_STRUC_SHIFT )


//
// -- BLIS enumerated type definitions -----------------------------------------
//

// -- Operational parameter types --

typedef enum
{
	BLIS_NO_TRANSPOSE      = 0x0,
	BLIS_TRANSPOSE         = BLIS_BITVAL_TRANS,
	BLIS_CONJ_NO_TRANSPOSE = BLIS_BITVAL_CONJ,
	BLIS_CONJ_TRANSPOSE    = BLIS_BITVAL_CONJ_TRANS
} trans_t;

typedef enum
{
	BLIS_NO_CONJUGATE      = 0x0,
	BLIS_CONJUGATE         = BLIS_BITVAL_CONJ
} conj_t;

typedef enum
{
	BLIS_ZEROS             = BLIS_BITVAL_ZEROS,
	BLIS_LOWER             = BLIS_BITVAL_LOWER,
	BLIS_UPPER             = BLIS_BITVAL_UPPER,
	BLIS_DENSE             = BLIS_BITVAL_DENSE
} uplo_t;

typedef enum
{
	BLIS_LEFT              = 0x0,
	BLIS_RIGHT
} side_t;

typedef enum
{
	BLIS_NONUNIT_DIAG      = 0x0,
	BLIS_UNIT_DIAG         = BLIS_BITVAL_UNIT_DIAG
} diag_t;

typedef enum
{
	BLIS_NO_INVERT_DIAG    = 0x0,
	BLIS_INVERT_DIAG       = BLIS_BITVAL_INVERT_DIAG
} invdiag_t;

typedef enum
{
	BLIS_GENERAL           = BLIS_BITVAL_GENERAL,
	BLIS_HERMITIAN         = BLIS_BITVAL_HERMITIAN,
	BLIS_SYMMETRIC         = BLIS_BITVAL_SYMMETRIC,
	BLIS_TRIANGULAR        = BLIS_BITVAL_TRIANGULAR
} struc_t;


// -- Data type --

typedef enum
{
	BLIS_FLOAT             = BLIS_BITVAL_FLOAT_TYPE,
	BLIS_DOUBLE            = BLIS_BITVAL_DOUBLE_TYPE,
	BLIS_SCOMPLEX          = BLIS_BITVAL_SCOMPLEX_TYPE,
	BLIS_DCOMPLEX          = BLIS_BITVAL_DCOMPLEX_TYPE,
	BLIS_INT               = BLIS_BITVAL_INT_TYPE,
	BLIS_CONSTANT          = BLIS_BITVAL_CONST_TYPE,
	BLIS_DT_LO             = BLIS_FLOAT,
	BLIS_DT_HI             = BLIS_DCOMPLEX
} num_t;

typedef enum
{
	BLIS_REAL              = BLIS_BITVAL_REAL,
	BLIS_COMPLEX           = BLIS_BITVAL_COMPLEX
} dom_t;

typedef enum
{
	BLIS_SINGLE_PREC       = BLIS_BITVAL_SINGLE_PREC,
	BLIS_DOUBLE_PREC       = BLIS_BITVAL_DOUBLE_PREC
} prec_t;


// -- Pack schema type --

typedef enum
{
	BLIS_NOT_PACKED            = BLIS_BITVAL_NOT_PACKED,
	BLIS_PACKED_UNSPEC         = BLIS_BITVAL_PACKED_UNSPEC,
	BLIS_PACKED_VECTOR         = BLIS_BITVAL_PACKED_UNSPEC,
	BLIS_PACKED_ROWS           = BLIS_BITVAL_PACKED_ROWS,
	BLIS_PACKED_COLUMNS        = BLIS_BITVAL_PACKED_COLUMNS,
	BLIS_PACKED_ROW_PANELS     = BLIS_BITVAL_PACKED_ROW_PANELS,
	BLIS_PACKED_COL_PANELS     = BLIS_BITVAL_PACKED_COL_PANELS,
	BLIS_PACKED_ROW_PANELS_4MI = BLIS_BITVAL_PACKED_ROW_PANELS_4MI,
	BLIS_PACKED_COL_PANELS_4MI = BLIS_BITVAL_PACKED_COL_PANELS_4MI,
	BLIS_PACKED_ROW_PANELS_3MI = BLIS_BITVAL_PACKED_ROW_PANELS_3MI,
	BLIS_PACKED_COL_PANELS_3MI = BLIS_BITVAL_PACKED_COL_PANELS_3MI,
	BLIS_PACKED_ROW_PANELS_4MS = BLIS_BITVAL_PACKED_ROW_PANELS_4MS,
	BLIS_PACKED_COL_PANELS_4MS = BLIS_BITVAL_PACKED_COL_PANELS_4MS,
	BLIS_PACKED_ROW_PANELS_3MS = BLIS_BITVAL_PACKED_ROW_PANELS_3MS,
	BLIS_PACKED_COL_PANELS_3MS = BLIS_BITVAL_PACKED_COL_PANELS_3MS,
	BLIS_PACKED_ROW_PANELS_RO  = BLIS_BITVAL_PACKED_ROW_PANELS_RO,
	BLIS_PACKED_COL_PANELS_RO  = BLIS_BITVAL_PACKED_COL_PANELS_RO,
	BLIS_PACKED_ROW_PANELS_IO  = BLIS_BITVAL_PACKED_ROW_PANELS_IO,
	BLIS_PACKED_COL_PANELS_IO  = BLIS_BITVAL_PACKED_COL_PANELS_IO,
	BLIS_PACKED_ROW_PANELS_RPI = BLIS_BITVAL_PACKED_ROW_PANELS_RPI,
	BLIS_PACKED_COL_PANELS_RPI = BLIS_BITVAL_PACKED_COL_PANELS_RPI,
	BLIS_PACKED_ROW_PANELS_1E  = BLIS_BITVAL_PACKED_ROW_PANELS_1E,
	BLIS_PACKED_COL_PANELS_1E  = BLIS_BITVAL_PACKED_COL_PANELS_1E,
	BLIS_PACKED_ROW_PANELS_1R  = BLIS_BITVAL_PACKED_ROW_PANELS_1R,
	BLIS_PACKED_COL_PANELS_1R  = BLIS_BITVAL_PACKED_COL_PANELS_1R
} pack_t;

// We combine row and column packing into one "type", and we start
// with BLIS_PACKED_ROW_PANELS, _COLUMN_PANELS. We also count the
// schema pair for "4ms" (4m separated), because its bit value has
// been reserved, even though we don't use it.
#define BLIS_NUM_PACK_SCHEMA_TYPES 10


// -- Pack order type --

typedef enum
{
	BLIS_PACK_FWD_IF_UPPER = BLIS_BITVAL_PACK_FWD_IF_UPPER,
	BLIS_PACK_REV_IF_UPPER = BLIS_BITVAL_PACK_REV_IF_UPPER,

	BLIS_PACK_FWD_IF_LOWER = BLIS_BITVAL_PACK_FWD_IF_LOWER,
	BLIS_PACK_REV_IF_LOWER = BLIS_BITVAL_PACK_REV_IF_LOWER
} packord_t;


// -- Pack buffer type --

typedef enum
{
	BLIS_BUFFER_FOR_A_BLOCK = BLIS_BITVAL_BUFFER_FOR_A_BLOCK,
	BLIS_BUFFER_FOR_B_PANEL = BLIS_BITVAL_BUFFER_FOR_B_PANEL,
	BLIS_BUFFER_FOR_C_PANEL = BLIS_BITVAL_BUFFER_FOR_C_PANEL,
	BLIS_BUFFER_FOR_GEN_USE = BLIS_BITVAL_BUFFER_FOR_GEN_USE
} packbuf_t;


// -- Partitioning direction --

typedef enum
{
	BLIS_FWD,
	BLIS_BWD
} dir_t;


// -- Subpartition type --

typedef enum
{
	BLIS_SUBPART0,
	BLIS_SUBPART1,
	BLIS_SUBPART2,
	BLIS_SUBPART1AND0,
	BLIS_SUBPART1AND2,
	BLIS_SUBPART1A,
	BLIS_SUBPART1B,
	BLIS_SUBPART00,
	BLIS_SUBPART10,
	BLIS_SUBPART20,
	BLIS_SUBPART01,
	BLIS_SUBPART11,
	BLIS_SUBPART21,
	BLIS_SUBPART02,
	BLIS_SUBPART12,
	BLIS_SUBPART22
} subpart_t;


// -- Matrix dimension type --

typedef enum
{
	BLIS_M = 0,
	BLIS_N = 1
} mdim_t;


// -- Machine parameter types --

typedef enum
{
	BLIS_MACH_EPS = 0,
	BLIS_MACH_SFMIN,
	BLIS_MACH_BASE,
	BLIS_MACH_PREC,
	BLIS_MACH_NDIGMANT,
	BLIS_MACH_RND,
	BLIS_MACH_EMIN,
	BLIS_MACH_RMIN,
	BLIS_MACH_EMAX,
	BLIS_MACH_RMAX,
	BLIS_MACH_EPS2
} machval_t;

#define BLIS_NUM_MACH_PARAMS   11
#define BLIS_MACH_PARAM_FIRST  BLIS_MACH_EPS
#define BLIS_MACH_PARAM_LAST   BLIS_MACH_EPS2


// -- Induced method types --

typedef enum
{
	BLIS_3MH       = 0,
	BLIS_3M1,
	BLIS_4MH,
	BLIS_4M1B,
	BLIS_4M1A,
	BLIS_1M,
	BLIS_NAT,
	BLIS_IND_FIRST = 0,
	BLIS_IND_LAST  = BLIS_NAT
} ind_t;

#define BLIS_NUM_IND_METHODS (BLIS_NAT+1)

// These are used in bli_*_oapi.c to construct the ind_t values from
// the induced method substrings that go into function names.
#define bli_3mh  BLIS_3MH
#define bli_3m1  BLIS_3M1
#define bli_4mh  BLIS_4MH
#define bli_4mb  BLIS_4M1B
#define bli_4m1  BLIS_4M1A
#define bli_1m   BLIS_1M
#define bli_nat  BLIS_NAT


// -- Kernel ID types --

typedef enum
{
	BLIS_ADDV_KER  = 0,
	BLIS_AMAXV_KER,
	BLIS_AXPBYV_KER,
	BLIS_AXPYV_KER,
	BLIS_COPYV_KER,
	BLIS_DOTV_KER,
	BLIS_DOTXV_KER,
	BLIS_INVERTV_KER,
	BLIS_SCALV_KER,
	BLIS_SCAL2V_KER,
	BLIS_SETV_KER,
	BLIS_SUBV_KER,
	BLIS_SWAPV_KER,
	BLIS_XPBYV_KER
} l1vkr_t;

#define BLIS_NUM_LEVEL1V_KERS 14


typedef enum
{
	BLIS_AXPY2V_KER = 0,
	BLIS_DOTAXPYV_KER,
	BLIS_AXPYF_KER,
	BLIS_DOTXF_KER,
	BLIS_DOTXAXPYF_KER
} l1fkr_t;

#define BLIS_NUM_LEVEL1F_KERS 5


typedef enum
{
	BLIS_PACKM_0XK_KER  = 0,
	BLIS_PACKM_1XK_KER  = 1,
	BLIS_PACKM_2XK_KER  = 2,
	BLIS_PACKM_3XK_KER  = 3,
	BLIS_PACKM_4XK_KER  = 4,
	BLIS_PACKM_5XK_KER  = 5,
	BLIS_PACKM_6XK_KER  = 6,
	BLIS_PACKM_7XK_KER  = 7,
	BLIS_PACKM_8XK_KER  = 8,
	BLIS_PACKM_9XK_KER  = 9,
	BLIS_PACKM_10XK_KER = 10,
	BLIS_PACKM_11XK_KER = 11,
	BLIS_PACKM_12XK_KER = 12,
	BLIS_PACKM_13XK_KER = 13,
	BLIS_PACKM_14XK_KER = 14,
	BLIS_PACKM_15XK_KER = 15,
	BLIS_PACKM_16XK_KER = 16,
	BLIS_PACKM_17XK_KER = 17,
	BLIS_PACKM_18XK_KER = 18,
	BLIS_PACKM_19XK_KER = 19,
	BLIS_PACKM_20XK_KER = 20,
	BLIS_PACKM_21XK_KER = 21,
	BLIS_PACKM_22XK_KER = 22,
	BLIS_PACKM_23XK_KER = 23,
	BLIS_PACKM_24XK_KER = 24,
	BLIS_PACKM_25XK_KER = 25,
	BLIS_PACKM_26XK_KER = 26,
	BLIS_PACKM_27XK_KER = 27,
	BLIS_PACKM_28XK_KER = 28,
	BLIS_PACKM_29XK_KER = 29,
	BLIS_PACKM_30XK_KER = 30,
	BLIS_PACKM_31XK_KER = 31,

	BLIS_UNPACKM_0XK_KER  = 0,
	BLIS_UNPACKM_1XK_KER  = 1,
	BLIS_UNPACKM_2XK_KER  = 2,
	BLIS_UNPACKM_3XK_KER  = 3,
	BLIS_UNPACKM_4XK_KER  = 4,
	BLIS_UNPACKM_5XK_KER  = 5,
	BLIS_UNPACKM_6XK_KER  = 6,
	BLIS_UNPACKM_7XK_KER  = 7,
	BLIS_UNPACKM_8XK_KER  = 8,
	BLIS_UNPACKM_9XK_KER  = 9,
	BLIS_UNPACKM_10XK_KER = 10,
	BLIS_UNPACKM_11XK_KER = 11,
	BLIS_UNPACKM_12XK_KER = 12,
	BLIS_UNPACKM_13XK_KER = 13,
	BLIS_UNPACKM_14XK_KER = 14,
	BLIS_UNPACKM_15XK_KER = 15,
	BLIS_UNPACKM_16XK_KER = 16,
	BLIS_UNPACKM_17XK_KER = 17,
	BLIS_UNPACKM_18XK_KER = 18,
	BLIS_UNPACKM_19XK_KER = 19,
	BLIS_UNPACKM_20XK_KER = 20,
	BLIS_UNPACKM_21XK_KER = 21,
	BLIS_UNPACKM_22XK_KER = 22,
	BLIS_UNPACKM_23XK_KER = 23,
	BLIS_UNPACKM_24XK_KER = 24,
	BLIS_UNPACKM_25XK_KER = 25,
	BLIS_UNPACKM_26XK_KER = 26,
	BLIS_UNPACKM_27XK_KER = 27,
	BLIS_UNPACKM_28XK_KER = 28,
	BLIS_UNPACKM_29XK_KER = 29,
	BLIS_UNPACKM_30XK_KER = 30,
	BLIS_UNPACKM_31XK_KER = 31

} l1mkr_t;

#define BLIS_NUM_PACKM_KERS   32
#define BLIS_NUM_UNPACKM_KERS 32


typedef enum
{
	BLIS_GEMM_UKR = 0,
	BLIS_GEMMTRSM_L_UKR,
	BLIS_GEMMTRSM_U_UKR,
	BLIS_TRSM_L_UKR,
	BLIS_TRSM_U_UKR
} l3ukr_t;

#define BLIS_NUM_LEVEL3_UKRS 5


typedef enum
{
	BLIS_REFERENCE_UKERNEL = 0,
	BLIS_VIRTUAL_UKERNEL,
	BLIS_OPTIMIZED_UKERNEL,
	BLIS_NOTAPPLIC_UKERNEL
} kimpl_t;

#define BLIS_NUM_UKR_IMPL_TYPES 4


#if 0
typedef enum
{
	// RV = row-stored, contiguous vector-loading
	// RG = row-stored, non-contiguous gather-loading
	// CV = column-stored, contiguous vector-loading
	// CG = column-stored, non-contiguous gather-loading

	// RD = row-stored, dot-based
	// CD = col-stored, dot-based

	// RC = row-stored, column-times-column
	// CR = column-stored, row-times-row

	// GX = general-stored generic implementation

	BLIS_GEMMSUP_RV_UKR = 0,
	BLIS_GEMMSUP_RG_UKR,
	BLIS_GEMMSUP_CV_UKR,
	BLIS_GEMMSUP_CG_UKR,

	BLIS_GEMMSUP_RD_UKR,
	BLIS_GEMMSUP_CD_UKR,

	BLIS_GEMMSUP_RC_UKR,
	BLIS_GEMMSUP_CR_UKR,

	BLIS_GEMMSUP_GX_UKR,
} l3sup_t;

#define BLIS_NUM_LEVEL3_SUP_UKRS 9
#endif


typedef enum
{
	// 3-operand storage combinations
	BLIS_RRR = 0,
	BLIS_RRC, // 1
	BLIS_RCR, // 2
	BLIS_RCC, // 3
	BLIS_CRR, // 4
	BLIS_CRC, // 5
	BLIS_CCR, // 6
	BLIS_CCC, // 7
	BLIS_XXX, // 8

#if 0
	BLIS_RRG,
	BLIS_RCG,
	BLIS_RGR,
	BLIS_RGC,
	BLIS_RGG,
	BLIS_CRG,
	BLIS_CCG,
	BLIS_CGR,
	BLIS_CGC,
	BLIS_CGG,
	BLIS_GRR,
	BLIS_GRC,
	BLIS_GRG,
	BLIS_GCR,
	BLIS_GCC,
	BLIS_GCG,
	BLIS_GGR,
	BLIS_GGC,
	BLIS_GGG,
#endif
} stor3_t;

#define BLIS_NUM_3OP_RC_COMBOS 9
//#define BLIS_NUM_3OP_RCG_COMBOS 27


#if 0
typedef enum
{
	BLIS_JC_IDX = 0,
	BLIS_PC_IDX,
	BLIS_IC_IDX,
	BLIS_JR_IDX,
	BLIS_IR_IDX,
	BLIS_PR_IDX
} thridx_t;
#endif

#define BLIS_NUM_LOOPS 6


// -- Operation ID type --

typedef enum
{
//
// NOTE: If/when additional type values are added to this enum,
// you must either:
// - keep the level-3 values (starting with _GEMM) beginning at
//   index 0; or
// - if the value range is moved such that it does not begin at
//   index 0, implement something like a BLIS_OPID_LEVEL3_RANGE_START
//   value that can be subtracted from the opid_t value to map it
//   to a zero-based range.
// This is needed because these level-3 opid_t values are used in
// bli_l3_ind.c to index into arrays.
//
	BLIS_GEMM = 0,
	BLIS_HEMM,
	BLIS_HERK,
	BLIS_HER2K,
	BLIS_SYMM,
	BLIS_SYRK,
	BLIS_SYR2K,
	BLIS_TRMM3,
	BLIS_TRMM,
	BLIS_TRSM,

	BLIS_NOID
} opid_t;

#define BLIS_NUM_LEVEL3_OPS 10


// -- Blocksize ID type --

typedef enum
{
	// NOTE: the level-3 blocksizes MUST be indexed starting at zero.
	// At one point, we made this assumption in bli_cntx_set_blkszs()
	// and friends.

	BLIS_KR = 0,
	BLIS_MR,
	BLIS_NR,
	BLIS_MC,
	BLIS_KC,
	BLIS_NC,

	BLIS_M2, // level-2 blocksize in m dimension
	BLIS_N2, // level-2 blocksize in n dimension

	BLIS_AF, // level-1f axpyf fusing factor
	BLIS_DF, // level-1f dotxf fusing factor
	BLIS_XF, // level-1f dotxaxpyf fusing factor

	BLIS_NO_PART  // used as a placeholder when blocksizes are not applicable.
} bszid_t;

#define BLIS_NUM_BLKSZS 11


// -- Threshold ID type --

typedef enum
{
	BLIS_MT = 0, // level-3 small/unpacked matrix threshold in m dimension
	BLIS_NT,     // level-3 small/unpacked matrix threshold in n dimension
	BLIS_KT      // level-3 small/unpacked matrix threshold in k dimension

} threshid_t;

#define BLIS_NUM_THRESH 3


// -- Architecture ID type --

// NOTE: This typedef enum must be kept up-to-date with the arch_t
// string array in bli_arch.c. Whenever values are added/inserted
// OR if values are rearranged, be sure to update the string array
// in bli_arch.c.

typedef enum
{
	// Intel
	BLIS_ARCH_SKX = 0,
	BLIS_ARCH_KNL,
	BLIS_ARCH_KNC,
	BLIS_ARCH_HASWELL,
	BLIS_ARCH_SANDYBRIDGE,
	BLIS_ARCH_PENRYN,

	// AMD
	BLIS_ARCH_ZEN2,
	BLIS_ARCH_ZEN,
	BLIS_ARCH_EXCAVATOR,
	BLIS_ARCH_STEAMROLLER,
	BLIS_ARCH_PILEDRIVER,
	BLIS_ARCH_BULLDOZER,

	// ARM
	BLIS_ARCH_THUNDERX2,
	BLIS_ARCH_CORTEXA57,
	BLIS_ARCH_CORTEXA53,
	BLIS_ARCH_CORTEXA15,
	BLIS_ARCH_CORTEXA9,

	// IBM/Power
	BLIS_ARCH_POWER9,
	BLIS_ARCH_POWER7,
	BLIS_ARCH_BGQ,

	// Generic architecture/configuration
	BLIS_ARCH_GENERIC

} arch_t;

#define BLIS_NUM_ARCHS 20


//
// -- BLIS misc. structure types -----------------------------------------------
//

// These headers must be included here (or earlier) because definitions they
// provide are needed in the pool_t and related structs.
#include "bli_pthread.h"
#include "bli_malloc.h"

// -- Pool block type --

typedef struct
{
	void*     buf;
	siz_t     block_size;

} pblk_t;


// -- Pool type --

typedef struct
{
	void*     block_ptrs;
	dim_t     block_ptrs_len;

	dim_t     top_index;
	dim_t     num_blocks;

	siz_t     block_size;
	siz_t     align_size;

	malloc_ft malloc_fp;
	free_ft   free_fp;

} pool_t;


// -- Array type --

typedef struct
{
	void*     buf;

	siz_t     num_elem;
	siz_t     elem_size;

} array_t;


// -- Locked pool-of-arrays-of-pools type --

typedef struct
{
	bli_pthread_mutex_t mutex;
	pool_t              pool;

	siz_t               def_array_len;

} apool_t;


// -- packing block allocator: Locked set of pools type --

typedef struct membrk_s
{
	pool_t              pools[3];
	bli_pthread_mutex_t mutex;

	// These fields are used for general-purpose allocation.
	siz_t               align_size;
	malloc_ft           malloc_fp;
	free_ft             free_fp;

} membrk_t;


// -- Memory object type --

typedef struct mem_s
{
	pblk_t    pblk;
	packbuf_t buf_type;
	pool_t*   pool;
	siz_t     size;
} mem_t;


// -- Control tree node type --

struct cntl_s
{
	// Basic fields (usually required).
	opid_t         family;
	bszid_t        bszid;
	void_fp        var_func;
	struct cntl_s* sub_prenode;
	struct cntl_s* sub_node;

	// Optional fields (needed only by some operations such as packm).
	// NOTE: first field of params must be a uint64_t containing the size
	// of the struct.
	void*          params;

	// Internal fields that track "cached" data.
	mem_t          pack_mem;
};
typedef struct cntl_s cntl_t;


// -- Blocksize object type --

typedef struct blksz_s
{
	// Primary blocksize values.
	dim_t  v[BLIS_NUM_FP_TYPES];

	// Blocksize extensions.
	dim_t  e[BLIS_NUM_FP_TYPES];

} blksz_t;


// -- Function pointer object type --

typedef struct func_s
{
	// Kernel function address.
	void_fp ptr[BLIS_NUM_FP_TYPES];

} func_t;


// -- Multi-boolean object type --

typedef struct mbool_s
{
	bool_t  v[BLIS_NUM_FP_TYPES];

} mbool_t;


// -- Auxiliary kernel info type --

// Note: This struct is used by macro-kernels to package together extra
// parameter values that may be of use to the micro-kernel without
// cluttering up the micro-kernel interface itself.

typedef struct
{
	// The pack schemas of A and B.
	pack_t schema_a;
	pack_t schema_b;

	// Pointers to the micro-panels of A and B which will be used by the
	// next call to the micro-kernel.
	void*  a_next;
	void*  b_next;

	// The imaginary strides of A and B.
	inc_t  is_a;
	inc_t  is_b;

	// The type to convert to on output.
	//num_t  dt_on_output;

} auxinfo_t;


// -- Global scalar constant data struct --

// Note: This struct is used only when statically initializing the
// global scalar constants in bli_const.c.
typedef struct constdata_s
{
	float    s;
	double   d;
	scomplex c;
	dcomplex z;
	gint_t   i;

} constdata_t;


//
// -- BLIS object type definitions ---------------------------------------------
//

typedef struct obj_s
{
	// Basic fields
	struct obj_s* root;

	dim_t         off[2];
	dim_t         dim[2];
	doff_t        diag_off;

	objbits_t     info;
	objbits_t     info2;
	siz_t         elem_size;

	void*         buffer;
	inc_t         rs;
	inc_t         cs;
	inc_t         is;

	// Bufferless scalar storage
	atom_t        scalar;

	// Pack-related fields
	dim_t         m_padded; // m dimension of matrix, including any padding
	dim_t         n_padded; // n dimension of matrix, including any padding
	inc_t         ps;       // panel stride (distance to next panel)
	inc_t         pd;       // panel dimension (the "width" of a panel:
	                        // usually MR or NR)
	dim_t         m_panel;  // m dimension of a "full" panel
	dim_t         n_panel;  // n dimension of a "full" panel
} obj_t;

// Pre-initializors. Things that must be set afterwards:
// - root object pointer
// - info bitfields: dt, target_dt, exec_dt, comp_dt
// - info2 bitfields: scalar_dt
// - elem_size
// - dims, strides
// - buffer
// - internal scalar buffer (must always set imaginary component)

#define BLIS_OBJECT_INITIALIZER \
{ \
	.root      = NULL, \
\
	.off       = { 0, 0 }, \
	.dim       = { 0, 0 }, \
	.diag_off  = 0, \
\
	.info      = 0x0 | BLIS_BITVAL_DENSE      | \
	                   BLIS_BITVAL_GENERAL, \
	.info2     = 0x0, \
	.elem_size = sizeof( float ), /* this is changed later. */ \
\
	.buffer    = NULL, \
	.rs        = 0, \
	.cs        = 0, \
	.is        = 1,  \
\
	.scalar    = { 0.0, 0.0 }, \
\
	.m_padded  = 0, \
	.n_padded  = 0, \
	.ps        = 0, \
	.pd        = 0, \
	.m_panel   = 0, \
	.n_panel   = 0  \
}

#define BLIS_OBJECT_INITIALIZER_1X1 \
{ \
	.root      = NULL, \
\
	.off       = { 0, 0 }, \
	.dim       = { 1, 1 }, \
	.diag_off  = 0, \
\
	.info      = 0x0 | BLIS_BITVAL_DENSE      | \
	                   BLIS_BITVAL_GENERAL, \
	.info2     = 0x0, \
	.elem_size = sizeof( float ), /* this is changed later. */ \
\
	.buffer    = NULL, \
	.rs        = 0, \
	.cs        = 0, \
	.is        = 1,  \
\
	.scalar    = { 0.0, 0.0 }, \
\
	.m_padded  = 0, \
	.n_padded  = 0, \
	.ps        = 0, \
	.pd        = 0, \
	.m_panel   = 0, \
	.n_panel   = 0  \
}

// Define these macros here since they must be updated if contents of
// obj_t changes.

static void bli_obj_init_full_shallow_copy_of( obj_t* a, obj_t* b )
{
	b->root      = a->root;

	b->off[0]    = a->off[0];
	b->off[1]    = a->off[1];
	b->dim[0]    = a->dim[0];
	b->dim[1]    = a->dim[1];
	b->diag_off  = a->diag_off;

	b->info      = a->info;
	b->info2     = a->info2;
	b->elem_size = a->elem_size;

	b->buffer    = a->buffer;
	b->rs        = a->rs;
	b->cs        = a->cs;
	b->is        = a->is;

	b->scalar    = a->scalar;

	//b->pack_mem  = a->pack_mem;
	b->m_padded  = a->m_padded;
	b->n_padded  = a->n_padded;
	b->ps        = a->ps;
	b->pd        = a->pd;
	b->m_panel   = a->m_panel;
	b->n_panel   = a->n_panel;
}

static void bli_obj_init_subpart_from( obj_t* a, obj_t* b )
{
	b->root      = a->root;

	b->off[0]    = a->off[0];
	b->off[1]    = a->off[1];
	// Avoid copying m and n since they will be overwritten.
	//b->dim[0]    = a->dim[0];
	//b->dim[1]    = a->dim[1];
	b->diag_off  = a->diag_off;

	b->info      = a->info;
	b->info2     = a->info2;
	b->elem_size = a->elem_size;

	b->buffer    = a->buffer;
	b->rs        = a->rs;
	b->cs        = a->cs;
	b->is        = a->is;

	b->scalar    = a->scalar;

	// Avoid copying pack_mem entry.
	// FGVZ: You should probably make sure this is right.
	//b->pack_mem  = a->pack_mem;
	b->m_padded  = a->m_padded;
	b->n_padded  = a->n_padded;
	b->ps        = a->ps;
	b->pd        = a->pd;
	b->m_panel   = a->m_panel;
	b->n_panel   = a->n_panel;
}

// Initializors for global scalar constants.
// NOTE: These must remain cpp macros since they are initializor
// expressions, not functions.

#define bli_obj_init_const( buffer0 ) \
{ \
	.root      = NULL, \
\
	.off       = { 0, 0 }, \
	.dim       = { 1, 1 }, \
	.diag_off  = 0, \
\
	.info      = 0x0 | BLIS_BITVAL_CONST_TYPE | \
	                   BLIS_BITVAL_DENSE      | \
	                   BLIS_BITVAL_GENERAL, \
	.info2     = 0x0, \
	.elem_size = sizeof( constdata_t ), \
\
	.buffer    = buffer0, \
	.rs        = 1, \
	.cs        = 1, \
	.is        = 1  \
}

#define bli_obj_init_constdata( val ) \
{ \
	.s =           ( float  )val, \
	.d =           ( double )val, \
	.c = { .real = ( float  )val, .imag = 0.0f }, \
	.z = { .real = ( double )val, .imag = 0.0 }, \
	.i =           ( gint_t )val, \
}


// -- Context type --

typedef struct cntx_s
{
	blksz_t   blkszs[ BLIS_NUM_BLKSZS ];
	bszid_t   bmults[ BLIS_NUM_BLKSZS ];

	func_t    l3_vir_ukrs[ BLIS_NUM_LEVEL3_UKRS ];
	func_t    l3_nat_ukrs[ BLIS_NUM_LEVEL3_UKRS ];
	mbool_t   l3_nat_ukrs_prefs[ BLIS_NUM_LEVEL3_UKRS ];

	blksz_t   l3_sup_thresh[ BLIS_NUM_THRESH ];
	void*     l3_sup_handlers[ BLIS_NUM_LEVEL3_OPS ];
	blksz_t   l3_sup_blkszs[ BLIS_NUM_BLKSZS ];
	func_t    l3_sup_kers[ BLIS_NUM_3OP_RC_COMBOS ];
	mbool_t   l3_sup_kers_prefs[ BLIS_NUM_3OP_RC_COMBOS ];

	func_t    l1f_kers[ BLIS_NUM_LEVEL1F_KERS ];
	func_t    l1v_kers[ BLIS_NUM_LEVEL1V_KERS ];

	func_t    packm_kers[ BLIS_NUM_PACKM_KERS ];
	func_t    unpackm_kers[ BLIS_NUM_UNPACKM_KERS ];

	ind_t     method;
	pack_t    schema_a_block;
	pack_t    schema_b_panel;
	pack_t    schema_c_panel;

} cntx_t;


// -- Runtime type --

typedef struct rntm_s
{
	// "External" fields: these may be queried by the end-user.
	dim_t     num_threads;
	dim_t     thrloop[ BLIS_NUM_LOOPS ];

	// "Internal" fields: these should not be exposed to the end-user.

	// The small block pool, which is attached in the l3 thread decorator.
	pool_t*   sba_pool;

	// The packing block allocator, which is attached in the l3 thread decorator.
	membrk_t* membrk;

	// A switch to enable/disable small/unpacked matrix handling in level-3 ops.
	bool_t    l3_sup;

} rntm_t;


// -- Error types --

typedef enum
{
	BLIS_NO_ERROR_CHECKING = 0,
	BLIS_FULL_ERROR_CHECKING
} errlev_t;

typedef enum
{
	// Generic error codes
	BLIS_SUCCESS                               = (  -1),
	BLIS_FAILURE                               = (  -2),

	BLIS_ERROR_CODE_MIN                        = (  -9),

	// General errors
	BLIS_INVALID_ERROR_CHECKING_LEVEL          = ( -10),
	BLIS_UNDEFINED_ERROR_CODE                  = ( -11),
	BLIS_NULL_POINTER                          = ( -12),
	BLIS_NOT_YET_IMPLEMENTED                   = ( -13),

	// Parameter-specific errors
	BLIS_INVALID_SIDE                          = ( -20),
	BLIS_INVALID_UPLO                          = ( -21),
	BLIS_INVALID_TRANS                         = ( -22),
	BLIS_INVALID_CONJ                          = ( -23),
	BLIS_INVALID_DIAG                          = ( -24),
	BLIS_INVALID_MACHVAL                       = ( -25),
	BLIS_EXPECTED_NONUNIT_DIAG                 = ( -26),

	// Datatype-specific errors
	BLIS_INVALID_DATATYPE                      = ( -30),
	BLIS_EXPECTED_FLOATING_POINT_DATATYPE      = ( -31),
	BLIS_EXPECTED_NONINTEGER_DATATYPE          = ( -32),
	BLIS_EXPECTED_NONCONSTANT_DATATYPE         = ( -33),
	BLIS_EXPECTED_REAL_DATATYPE                = ( -34),
	BLIS_EXPECTED_INTEGER_DATATYPE             = ( -35),
	BLIS_INCONSISTENT_DATATYPES                = ( -36),
	BLIS_EXPECTED_REAL_PROJ_OF                 = ( -37),
	BLIS_EXPECTED_REAL_VALUED_OBJECT           = ( -38),
	BLIS_INCONSISTENT_PRECISIONS               = ( -39),

	// Dimension-specific errors
	BLIS_NONCONFORMAL_DIMENSIONS               = ( -40),
	BLIS_EXPECTED_SCALAR_OBJECT                = ( -41),
	BLIS_EXPECTED_VECTOR_OBJECT                = ( -42),
	BLIS_UNEQUAL_VECTOR_LENGTHS                = ( -43),
	BLIS_EXPECTED_SQUARE_OBJECT                = ( -44),
	BLIS_UNEXPECTED_OBJECT_LENGTH              = ( -45),
	BLIS_UNEXPECTED_OBJECT_WIDTH               = ( -46),
	BLIS_UNEXPECTED_VECTOR_DIM                 = ( -47),
	BLIS_UNEXPECTED_DIAG_OFFSET                = ( -48),
	BLIS_NEGATIVE_DIMENSION                    = ( -49),

	// Stride-specific errors
	BLIS_INVALID_ROW_STRIDE                    = ( -50),
	BLIS_INVALID_COL_STRIDE                    = ( -51),
	BLIS_INVALID_DIM_STRIDE_COMBINATION        = ( -52),

	// Structure-specific errors    
	BLIS_EXPECTED_GENERAL_OBJECT               = ( -60),
	BLIS_EXPECTED_HERMITIAN_OBJECT             = ( -61),
	BLIS_EXPECTED_SYMMETRIC_OBJECT             = ( -62),
	BLIS_EXPECTED_TRIANGULAR_OBJECT            = ( -63),

	// Storage-specific errors    
	BLIS_EXPECTED_UPPER_OR_LOWER_OBJECT        = ( -70),

	// Partitioning-specific errors
	BLIS_INVALID_3x1_SUBPART                   = ( -80),
	BLIS_INVALID_1x3_SUBPART                   = ( -81),
	BLIS_INVALID_3x3_SUBPART                   = ( -82),

	// Control tree-specific errors
	BLIS_UNEXPECTED_NULL_CONTROL_TREE          = ( -90),

	// Packing-specific errors
	BLIS_PACK_SCHEMA_NOT_SUPPORTED_FOR_UNPACK  = (-100),

	// Buffer-specific errors 
	BLIS_EXPECTED_NONNULL_OBJECT_BUFFER        = (-110),

	// Memory errors
	BLIS_MALLOC_RETURNED_NULL                  = (-120),

	// Internal memory pool errors
	BLIS_INVALID_PACKBUF                       = (-130),
	BLIS_EXHAUSTED_CONTIG_MEMORY_POOL          = (-131),
	BLIS_INSUFFICIENT_STACK_BUF_SIZE           = (-132),
	BLIS_ALIGNMENT_NOT_POWER_OF_TWO            = (-133),
	BLIS_ALIGNMENT_NOT_MULT_OF_PTR_SIZE        = (-134),

	// Object-related errors
	BLIS_EXPECTED_OBJECT_ALIAS                 = (-140),

	// Architecture-related errors
	BLIS_INVALID_ARCH_ID                       = (-150),

	// Blocksize-related errors
	BLIS_MC_DEF_NONMULTIPLE_OF_MR              = (-160),
	BLIS_MC_MAX_NONMULTIPLE_OF_MR              = (-161),
	BLIS_NC_DEF_NONMULTIPLE_OF_NR              = (-162),
	BLIS_NC_MAX_NONMULTIPLE_OF_NR              = (-163),
	BLIS_KC_DEF_NONMULTIPLE_OF_KR              = (-164),
	BLIS_KC_MAX_NONMULTIPLE_OF_KR              = (-165),

	BLIS_ERROR_CODE_MAX                        = (-170)
} err_t;

#endif<|MERGE_RESOLUTION|>--- conflicted
+++ resolved
@@ -6,11 +6,7 @@
 
    Copyright (C) 2014, The University of Texas at Austin
    Copyright (C) 2016, Hewlett Packard Enterprise Development LP
-<<<<<<< HEAD
-   Copyright (C) 2019, Advanced Micro Devices, Inc.
-=======
    Copyright (C) 2018-2019, Advanced Micro Devices, Inc.
->>>>>>> fdce1a56
 
    Redistribution and use in source and binary forms, with or without
    modification, are permitted provided that the following conditions are
@@ -1020,7 +1016,9 @@
 
 } arch_t;
 
-#define BLIS_NUM_ARCHS 20
+// NOTE: This value must be updated to reflect the number of enum values
+// listed above for arch_t!
+#define BLIS_NUM_ARCHS 21
 
 
 //
