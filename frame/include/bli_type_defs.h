--- conflicted
+++ resolved
@@ -1020,13 +1020,10 @@
   BLIS_NUM_ARCHS
 } arch_t;
 
-<<<<<<< HEAD
 // NOTE: This value must be updated to reflect the number of enum values
 // listed above for arch_t!
 #define BLIS_NUM_ARCHS 22
 
-=======
->>>>>>> aaff1290
 
 //
 // -- BLIS misc. structure types -----------------------------------------------
