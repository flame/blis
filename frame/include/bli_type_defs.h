--- conflicted
+++ resolved
@@ -1270,26 +1270,12 @@
 \
 	/* .scalar      */ = { 0.0, 0.0 }, \
 \
-<<<<<<< HEAD
-	0, \
-	0, \
-	0, \
-	0, \
-	0, \
-	0, \
-=======
 	/* .m_padded    */ = 0, \
 	/* .n_padded    */ = 0, \
 	/* .ps          */ = 0, \
 	/* .pd          */ = 0, \
 	/* .m_panel     */ = 0, \
 	/* .n_panel     */ = 0, \
-\
-	/* .pack_fn     */ = NULL, \
-	/* .pack_params */ = NULL, \
-	/* .ker_fn      */ = NULL, \
-	/* .ker_params  */ = NULL  \
->>>>>>> 9bdfd947
 }
 
 #define BLIS_OBJECT_INITIALIZER_1X1 \
@@ -1312,26 +1298,12 @@
 \
 	/* .scalar      */ = { 0.0, 0.0 }, \
 \
-<<<<<<< HEAD
-	0, \
-	0, \
-	0, \
-	0, \
-	0, \
-	0, \
-=======
 	/* .m_padded    */ = 0, \
 	/* .n_padded    */ = 0, \
 	/* .ps          */ = 0, \
 	/* .pd          */ = 0, \
 	/* .m_panel     */ = 0, \
 	/* .n_panel     */ = 0, \
-\
-	/* .pack_fn     */ = NULL, \
-	/* .pack_params */ = NULL, \
-	/* .ker_fn      */ = NULL, \
-	/* .ker_params  */ = NULL  \
->>>>>>> 9bdfd947
 }
 
 // Define these macros here since they must be updated if contents of
