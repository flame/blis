/*

   BLIS
   An object-based framework for developing high-performance BLAS-like
   libraries.

   Copyright (C) 2014, The University of Texas at Austin
   Copyright (C) 2020 - 2024, Advanced Micro Devices, Inc. All rights reserved.

   Redistribution and use in source and binary forms, with or without
   modification, are permitted provided that the following conditions are
   met:
    - Redistributions of source code must retain the above copyright
      notice, this list of conditions and the following disclaimer.
    - Redistributions in binary form must reproduce the above copyright
      notice, this list of conditions and the following disclaimer in the
      documentation and/or other materials provided with the distribution.
    - Neither the name(s) of the copyright holder(s) nor the names of its
      contributors may be used to endorse or promote products derived
      from this software without specific prior written permission.

   THIS SOFTWARE IS PROVIDED BY THE COPYRIGHT HOLDERS AND CONTRIBUTORS
   "AS IS" AND ANY EXPRESS OR IMPLIED WARRANTIES, INCLUDING, BUT NOT
   LIMITED TO, THE IMPLIED WARRANTIES OF MERCHANTABILITY AND FITNESS FOR
   A PARTICULAR PURPOSE ARE DISCLAIMED. IN NO EVENT SHALL THE COPYRIGHT
   HOLDER OR CONTRIBUTORS BE LIABLE FOR ANY DIRECT, INDIRECT, INCIDENTAL,
   SPECIAL, EXEMPLARY, OR CONSEQUENTIAL DAMAGES (INCLUDING, BUT NOT
   LIMITED TO, PROCUREMENT OF SUBSTITUTE GOODS OR SERVICES; LOSS OF USE,
   DATA, OR PROFITS; OR BUSINESS INTERRUPTION) HOWEVER CAUSED AND ON ANY
   THEORY OF LIABILITY, WHETHER IN CONTRACT, STRICT LIABILITY, OR TORT
   (INCLUDING NEGLIGENCE OR OTHERWISE) ARISING IN ANY WAY OUT OF THE USE
   OF THIS SOFTWARE, EVEN IF ADVISED OF THE POSSIBILITY OF SUCH DAMAGE.

*/


#ifndef BLIS_GENTPROT_MACRO_DEFS_H
#define BLIS_GENTPROT_MACRO_DEFS_H

//
// -- MACROS TO INSERT PROTOTYPE-GENERATING MACROS -----------------------------
//



// -- Macros for generating BLAS routines --------------------------------------


// -- Basic one-operand macro --


#define INSERT_GENTPROT_BLAS( blasname ) \
\
GENTPROT( float,    s, blasname ) \
GENTPROT( double,   d, blasname ) \
GENTPROT( scomplex, c, blasname ) \
GENTPROT( dcomplex, z, blasname )

#define INSERT_GENTPROT_BLAS_CZ( blasname ) \
\
GENTPROT( scomplex, c, blasname ) \
GENTPROT( dcomplex, z, blasname )


// -- Basic one-operand macro with real domain only --


#define INSERT_GENTPROTRO_BLAS( blasname ) \
\
GENTPROTRO( float,    s, blasname ) \
GENTPROTRO( double,   d, blasname )


// -- Basic one-operand macro with complex domain only and real projection --


#define INSERT_GENTPROTCO_BLAS( blasname ) \
\
GENTPROTCO( scomplex, float,  c, s, blasname ) \
GENTPROTCO( dcomplex, double, z, d, blasname )


// -- Basic one-operand macro with conjugation (real funcs only, used only for dot, ger) --


#define INSERT_GENTPROTDOTR_BLAS( blasname ) \
\
GENTPROTDOT( float,    s,  , blasname ) \
GENTPROTDOT( double,   d,  , blasname )


// -- Basic one-operand macro with conjugation (complex funcs only, used only for dot, ger) --


#define INSERT_GENTPROTDOTC_BLAS( blasname ) \
\
GENTPROTDOT( scomplex, c, c, blasname ) \
GENTPROTDOT( scomplex, c, u, blasname ) \
GENTPROTDOT( dcomplex, z, c, blasname ) \
GENTPROTDOT( dcomplex, z, u, blasname )


// -- Basic one-operand macro with conjugation (used only for dot, ger) --


#define INSERT_GENTPROTDOT_BLAS( blasname ) \
\
INSERT_GENTPROTDOTR_BLAS( blasname ) \
INSERT_GENTPROTDOTC_BLAS( blasname )


// -- Basic one-operand macro with real projection --


#define INSERT_GENTPROTR_BLAS( rblasname, cblasname ) \
\
GENTPROTR( float,    float,  s, s, rblasname ) \
GENTPROTR( double,   double, d, d, rblasname ) \
GENTPROTR( scomplex, float,  c, s, cblasname ) \
GENTPROTR( dcomplex, double, z, d, cblasname )


// -- Alternate two-operand macro (one char for complex, one for real proj) --


#define INSERT_GENTPROTR2_BLAS( blasname ) \
\
GENTPROTR2( float,    float,   , s, blasname ) \
GENTPROTR2( double,   double,  , d, blasname ) \
GENTPROTR2( scomplex, float,  c, s, blasname ) \
GENTPROTR2( dcomplex, double, z, d, blasname )


// -- Extended two-operand macro (used only for scal) --


#define INSERT_GENTPROTSCAL_BLAS( blasname ) \
\
GENTPROTSCAL( float,    float,     , s, blasname ) \
GENTPROTSCAL( double,   double,    , d, blasname ) \
GENTPROTSCAL( scomplex, scomplex,  , c, blasname ) \
GENTPROTSCAL( dcomplex, dcomplex,  , z, blasname ) \
GENTPROTSCAL( float,    scomplex, s, c, blasname ) \
GENTPROTSCAL( double,   dcomplex, d, z, blasname )

// -- GEMMT specific function --------------------------------------------------
#define INSERT_GENTPROT_GEMMT(opname, funcname) \
\
GENTPROT( float,     s, opname, l, funcname ) \
GENTPROT( double,    d, opname, l, funcname ) \
GENTPROT( float,     s, opname, u, funcname ) \
GENTPROT( double,    d, opname, u, funcname ) \
GENTPROT( scomplex,  c, opname, l, funcname ) \
GENTPROT( dcomplex,  z, opname, l, funcname ) \
GENTPROT( scomplex,  c, opname, u, funcname ) \
GENTPROT( dcomplex,  z, opname, u, funcname ) 

// -- Macros for functions with one operand ------------------------------------


// -- Basic one-operand macro --

<<<<<<< HEAD
#define INSERT_GENTPROT_BASIC( ... ) \
=======
// -- (no auxiliary arguments) --

#define INSERT_GENTPROT_BASIC0( tfuncname ) \
\
GENTPROT( float,    s, tfuncname ) \
GENTPROT( double,   d, tfuncname ) \
GENTPROT( scomplex, c, tfuncname ) \
GENTPROT( dcomplex, z, tfuncname )

#define INSERT_GENTPROT_BASIC0_SD( tfuncname ) \
\
GENTPROT( float,    s, tfuncname ) \
GENTPROT( double,   d, tfuncname )

// -- (one auxiliary argument) --

#define INSERT_GENTPROT_BASIC( tfuncname, varname ) \
>>>>>>> fb2a6827
\
GENTPROT( float,    s, __VA_ARGS__ ) \
GENTPROT( double,   d, __VA_ARGS__ ) \
GENTPROT( scomplex, c, __VA_ARGS__ ) \
GENTPROT( dcomplex, z, __VA_ARGS__ )



// -- Basic one-operand with real projection --

#define INSERT_GENTPROTR_BASIC( ... ) \
\
GENTPROTR( float,    float,  s, s, __VA_ARGS__ ) \
GENTPROTR( double,   double, d, d, __VA_ARGS__ ) \
GENTPROTR( scomplex, float,  c, s, __VA_ARGS__ ) \
GENTPROTR( dcomplex, double, z, d, __VA_ARGS__ )



// -- Basic one-operand macro with complex domain only and real projection --

#define INSERT_GENTPROTCO_BASIC( ... ) \
\
GENTPROTCO( scomplex, float,  c, s, __VA_ARGS__ ) \
GENTPROTCO( dcomplex, double, z, d, __VA_ARGS__ )



// -- Basic one-operand macro with integer instance --

#define INSERT_GENTPROT_BASIC_I( ... ) \
\
GENTPROT( float,    s, __VA_ARGS__ ) \
GENTPROT( double,   d, __VA_ARGS__ ) \
GENTPROT( scomplex, c, __VA_ARGS__ ) \
GENTPROT( dcomplex, z, __VA_ARGS__ ) \
GENTPROT( gint_t,   i, __VA_ARGS__ )



// -- Basic one-operand with integer projection --

#define INSERT_GENTPROTI_BASIC( ... ) \
\
GENTPROTI( float,    gint_t, s, i, __VA_ARGS__ ) \
GENTPROTI( double,   gint_t, d, i, __VA_ARGS__ ) \
GENTPROTI( scomplex, gint_t, c, i, __VA_ARGS__ ) \
GENTPROTI( dcomplex, gint_t, z, i, __VA_ARGS__ )



// -- Basic one-operand with real and integer projections --

#define INSERT_GENTPROTRI_BASIC( funcname ) \
\
GENTPROTRI( float,    float,  gint_t, s, s, i, funcname ) \
GENTPROTRI( double,   double, gint_t, d, d, i, funcname ) \
GENTPROTRI( scomplex, float,  gint_t, c, s, i, funcname ) \
GENTPROTRI( dcomplex, double, gint_t, z, d, i, funcname )




// -- Macros for functions with two primary operands ---------------------------


// -- Basic two-operand macro --

#define INSERT_GENTPROT2_BASIC( ... ) \
\
GENTPROT2( float,    float,    s, s, __VA_ARGS__ ) \
GENTPROT2( double,   double,   d, d, __VA_ARGS__ ) \
GENTPROT2( scomplex, scomplex, c, c, __VA_ARGS__ ) \
GENTPROT2( dcomplex, dcomplex, z, z, __VA_ARGS__ )



// -- Mixed domain two-operand macro --

#define INSERT_GENTPROT2_MIX_D( ... ) \
\
GENTPROT2( float,    scomplex, s, c, __VA_ARGS__ ) \
GENTPROT2( scomplex, float,    c, s, __VA_ARGS__ ) \
\
GENTPROT2( double,   dcomplex, d, z, __VA_ARGS__ ) \
GENTPROT2( dcomplex, double,   z, d, __VA_ARGS__ )



// -- Mixed precision two-operand macro --

#define INSERT_GENTPROT2_MIX_P( ... ) \
\
GENTPROT2( float,    double,   s, d, __VA_ARGS__ ) \
GENTPROT2( float,    dcomplex, s, z, __VA_ARGS__ ) \
\
GENTPROT2( double,   float,    d, s, __VA_ARGS__ ) \
GENTPROT2( double,   scomplex, d, c, __VA_ARGS__ ) \
\
GENTPROT2( scomplex, double,   c, d, __VA_ARGS__ ) \
GENTPROT2( scomplex, dcomplex, c, z, __VA_ARGS__ ) \
\
GENTPROT2( dcomplex, float,    z, s, __VA_ARGS__ ) \
GENTPROT2( dcomplex, scomplex, z, c, __VA_ARGS__ ) \



// -- Mixed domain/precision (all) two-operand macro --

#define INSERT_GENTPROT2_MIX_DP( ... ) \
\
GENTPROT2( float,    double,   s, d, __VA_ARGS__ ) \
GENTPROT2( float,    scomplex, s, c, __VA_ARGS__ ) \
GENTPROT2( float,    dcomplex, s, z, __VA_ARGS__ ) \
\
GENTPROT2( double,   float,    d, s, __VA_ARGS__ ) \
GENTPROT2( double,   scomplex, d, c, __VA_ARGS__ ) \
GENTPROT2( double,   dcomplex, d, z, __VA_ARGS__ ) \
\
GENTPROT2( scomplex, float,    c, s, __VA_ARGS__ ) \
GENTPROT2( scomplex, double,   c, d, __VA_ARGS__ ) \
GENTPROT2( scomplex, dcomplex, c, z, __VA_ARGS__ ) \
\
GENTPROT2( dcomplex, float,    z, s, __VA_ARGS__ ) \
GENTPROT2( dcomplex, double,   z, d, __VA_ARGS__ ) \
GENTPROT2( dcomplex, scomplex, z, c, __VA_ARGS__ )



// -- Basic two-operand with real projection of first operand --

#define INSERT_GENTPROT2R_BASIC( ... ) \
\
GENTPROT2R( float,    float,    float,    s, s, s, __VA_ARGS__ ) \
GENTPROT2R( double,   double,   double,   d, d, d, __VA_ARGS__ ) \
GENTPROT2R( scomplex, scomplex, float,    c, c, s, __VA_ARGS__ ) \
GENTPROT2R( dcomplex, dcomplex, double,   z, z, d, __VA_ARGS__ )



// -- Mixed domain two-operand with real projection of first operand --

#define INSERT_GENTPROT2R_MIX_D( ... ) \
\
GENTPROT2R( float,    scomplex, float,    s, c, s, __VA_ARGS__ ) \
GENTPROT2R( scomplex, float,    float,    c, s, s, __VA_ARGS__ ) \
\
GENTPROT2R( double,   dcomplex, double,   d, z, d, __VA_ARGS__ ) \
GENTPROT2R( dcomplex, double,   double,   z, d, d, __VA_ARGS__ )



// -- Mixed precision two-operand with real projection of first operand --

#define INSERT_GENTPROT2R_MIX_P( ... ) \
\
GENTPROT2R( float,    double,   float,    s, d, s, __VA_ARGS__ ) \
GENTPROT2R( float,    dcomplex, float,    s, z, s, __VA_ARGS__ ) \
\
GENTPROT2R( double,   float,    double,   d, s, d, __VA_ARGS__ ) \
GENTPROT2R( double,   scomplex, double,   d, c, d, __VA_ARGS__ ) \
\
GENTPROT2R( scomplex, double,   float,    c, d, s, __VA_ARGS__ ) \
GENTPROT2R( scomplex, dcomplex, float,    c, z, s, __VA_ARGS__ ) \
\
GENTPROT2R( dcomplex, float,    double,   z, s, d, __VA_ARGS__ ) \
GENTPROT2R( dcomplex, scomplex, double,   z, c, d, __VA_ARGS__ )



// -- Macros for functions with three primary operands -------------------------


// -- Basic three-operand macro --


#define INSERT_GENTPROT3_BASIC( funcname ) \
\
GENTPROT3( float,    float,    float,    s, s, s, funcname ) \
GENTPROT3( double,   double,   double,   d, d, d, funcname ) \
GENTPROT3( scomplex, scomplex, scomplex, c, c, c, funcname ) \
GENTPROT3( dcomplex, dcomplex, dcomplex, z, z, z, funcname )


// -- Mixed domain three-operand macro --


#define INSERT_GENTPROT3_MIX_D( funcname ) \
\
GENTPROT3( float,    float,    scomplex, s, s, c, funcname ) \
GENTPROT3( float,    scomplex, float,    s, c, s, funcname ) \
GENTPROT3( float,    scomplex, scomplex, s, c, c, funcname ) \
\
GENTPROT3( double,   double,   dcomplex, d, d, z, funcname ) \
GENTPROT3( double,   dcomplex, double,   d, z, d, funcname ) \
GENTPROT3( double,   dcomplex, dcomplex, d, z, z, funcname ) \
\
GENTPROT3( scomplex, float,    float,    c, s, s, funcname ) \
GENTPROT3( scomplex, float,    scomplex, c, s, c, funcname ) \
GENTPROT3( scomplex, scomplex, float,    c, c, s, funcname ) \
\
GENTPROT3( dcomplex, double,   double,   z, d, d, funcname ) \
GENTPROT3( dcomplex, double,   dcomplex, z, d, z, funcname ) \
GENTPROT3( dcomplex, dcomplex, double,   z, z, d, funcname )


// -- Mixed precision three-operand macro --


#define INSERT_GENTPROT3_MIX_P( funcname ) \
\
GENTPROT3( float,    float,    double,   s, s, d, funcname ) \
GENTPROT3( float,    float,    dcomplex, s, s, z, funcname ) \
\
GENTPROT3( float,    double,   float,    s, d, s, funcname ) \
GENTPROT3( float,    double,   double,   s, d, d, funcname ) \
GENTPROT3( float,    double,   scomplex, s, d, c, funcname ) \
GENTPROT3( float,    double,   dcomplex, s, d, z, funcname ) \
\
GENTPROT3( float,    scomplex, double,   s, c, d, funcname ) \
GENTPROT3( float,    scomplex, dcomplex, s, c, z, funcname ) \
\
GENTPROT3( float,    dcomplex, float,    s, z, s, funcname ) \
GENTPROT3( float,    dcomplex, double,   s, z, d, funcname ) \
GENTPROT3( float,    dcomplex, scomplex, s, z, c, funcname ) \
GENTPROT3( float,    dcomplex, dcomplex, s, z, z, funcname ) \
\
\
GENTPROT3( double,   float,    float,    d, s, s, funcname ) \
GENTPROT3( double,   float,    double,   d, s, d, funcname ) \
GENTPROT3( double,   float,    scomplex, d, s, c, funcname ) \
GENTPROT3( double,   float,    dcomplex, d, s, z, funcname ) \
\
GENTPROT3( double,   double,   float,    d, d, s, funcname ) \
GENTPROT3( double,   double,   scomplex, d, d, c, funcname ) \
\
GENTPROT3( double,   scomplex, float,    d, c, s, funcname ) \
GENTPROT3( double,   scomplex, double,   d, c, d, funcname ) \
GENTPROT3( double,   scomplex, scomplex, d, c, c, funcname ) \
GENTPROT3( double,   scomplex, dcomplex, d, c, z, funcname ) \
\
GENTPROT3( double,   dcomplex, float,    d, z, s, funcname ) \
GENTPROT3( double,   dcomplex, scomplex, d, z, c, funcname ) \
\
\
GENTPROT3( scomplex, float,    double,   c, s, d, funcname ) \
GENTPROT3( scomplex, float,    dcomplex, c, s, z, funcname ) \
\
GENTPROT3( scomplex, double,   float,    c, d, s, funcname ) \
GENTPROT3( scomplex, double,   double,   c, d, d, funcname ) \
GENTPROT3( scomplex, double,   scomplex, c, d, c, funcname ) \
GENTPROT3( scomplex, double,   dcomplex, c, d, z, funcname ) \
\
GENTPROT3( scomplex, scomplex, double,   c, c, d, funcname ) \
GENTPROT3( scomplex, scomplex, dcomplex, c, c, z, funcname ) \
\
GENTPROT3( scomplex, dcomplex, float,    c, z, s, funcname ) \
GENTPROT3( scomplex, dcomplex, double,   c, z, d, funcname ) \
GENTPROT3( scomplex, dcomplex, scomplex, c, z, c, funcname ) \
GENTPROT3( scomplex, dcomplex, dcomplex, c, z, z, funcname ) \
\
\
GENTPROT3( dcomplex, float,    float,    z, s, s, funcname ) \
GENTPROT3( dcomplex, float,    double,   z, s, d, funcname ) \
GENTPROT3( dcomplex, float,    scomplex, z, s, c, funcname ) \
GENTPROT3( dcomplex, float,    dcomplex, z, s, z, funcname ) \
\
GENTPROT3( dcomplex, double,   float,    z, d, s, funcname ) \
GENTPROT3( dcomplex, double,   scomplex, z, d, c, funcname ) \
\
GENTPROT3( dcomplex, scomplex, float,    z, c, s, funcname ) \
GENTPROT3( dcomplex, scomplex, double,   z, c, d, funcname ) \
GENTPROT3( dcomplex, scomplex, scomplex, z, c, c, funcname ) \
GENTPROT3( dcomplex, scomplex, dcomplex, z, c, z, funcname ) \
\
GENTPROT3( dcomplex, dcomplex, float,    z, z, s, funcname ) \
GENTPROT3( dcomplex, dcomplex, scomplex, z, z, c, funcname ) \



// -- Basic three-operand with union of operands 1 and 2 --


#define INSERT_GENTPROT3U12_BASIC( funcname ) \
\
GENTPROT3U12( float,    float,    float,    float,    s, s, s, s, funcname ) \
GENTPROT3U12( double,   double,   double,   double,   d, d, d, d, funcname ) \
GENTPROT3U12( scomplex, scomplex, scomplex, scomplex, c, c, c, c, funcname ) \
GENTPROT3U12( dcomplex, dcomplex, dcomplex, dcomplex, z, z, z, z, funcname )


// -- Mixed domain three-operand with union of operands 1 and 2 --


#define INSERT_GENTPROT3U12_MIX_D( funcname ) \
\
GENTPROT3U12( float,    float,    scomplex, float,    s, s, c, s, funcname ) \
GENTPROT3U12( float,    scomplex, float,    scomplex, s, c, s, c, funcname ) \
GENTPROT3U12( float,    scomplex, scomplex, scomplex, s, c, c, c, funcname ) \
\
GENTPROT3U12( double,   double,   dcomplex, double,   d, d, z, d, funcname ) \
GENTPROT3U12( double,   dcomplex, double,   dcomplex, d, z, d, z, funcname ) \
GENTPROT3U12( double,   dcomplex, dcomplex, dcomplex, d, z, z, z, funcname ) \
\
GENTPROT3U12( scomplex, float,    float,    scomplex, c, s, s, c, funcname ) \
GENTPROT3U12( scomplex, float,    scomplex, scomplex, c, s, c, c, funcname ) \
GENTPROT3U12( scomplex, scomplex, float,    scomplex, c, c, s, c, funcname ) \
\
GENTPROT3U12( dcomplex, double,   double,   dcomplex, z, d, d, z, funcname ) \
GENTPROT3U12( dcomplex, double,   dcomplex, dcomplex, z, d, z, z, funcname ) \
GENTPROT3U12( dcomplex, dcomplex, double,   dcomplex, z, z, d, z, funcname )


// -- Mixed precision three-operand with union of operands 1 and 2 --


#define INSERT_GENTPROT3U12_MIX_P( funcname ) \
\
GENTPROT3U12( float,    float,    double,   float,    s, s, d, s, funcname ) \
GENTPROT3U12( float,    float,    dcomplex, float,    s, s, z, s, funcname ) \
\
GENTPROT3U12( float,    double,   float,    double,   s, d, s, d, funcname ) \
GENTPROT3U12( float,    double,   double,   double,   s, d, d, d, funcname ) \
GENTPROT3U12( float,    double,   scomplex, double,   s, d, c, d, funcname ) \
GENTPROT3U12( float,    double,   dcomplex, double,   s, d, z, d, funcname ) \
\
GENTPROT3U12( float,    scomplex, double,   scomplex, s, c, d, c, funcname ) \
GENTPROT3U12( float,    scomplex, dcomplex, scomplex, s, c, z, c, funcname ) \
\
GENTPROT3U12( float,    dcomplex, float,    dcomplex, s, z, s, z, funcname ) \
GENTPROT3U12( float,    dcomplex, double,   dcomplex, s, z, d, z, funcname ) \
GENTPROT3U12( float,    dcomplex, scomplex, dcomplex, s, z, c, z, funcname ) \
GENTPROT3U12( float,    dcomplex, dcomplex, dcomplex, s, z, z, z, funcname ) \
\
\
GENTPROT3U12( double,   float,    float,    double,   d, s, s, d, funcname ) \
GENTPROT3U12( double,   float,    double,   double,   d, s, d, d, funcname ) \
GENTPROT3U12( double,   float,    scomplex, double,   d, s, c, d, funcname ) \
GENTPROT3U12( double,   float,    dcomplex, double,   d, s, z, d, funcname ) \
\
GENTPROT3U12( double,   double,   float,    double,   d, d, s, d, funcname ) \
GENTPROT3U12( double,   double,   scomplex, double,   d, d, c, d, funcname ) \
\
GENTPROT3U12( double,   scomplex, float,    dcomplex, d, c, s, z, funcname ) \
GENTPROT3U12( double,   scomplex, double,   dcomplex, d, c, d, z, funcname ) \
GENTPROT3U12( double,   scomplex, scomplex, dcomplex, d, c, c, z, funcname ) \
GENTPROT3U12( double,   scomplex, dcomplex, dcomplex, d, c, z, z, funcname ) \
\
GENTPROT3U12( double,   dcomplex, float,    dcomplex, d, z, s, z, funcname ) \
GENTPROT3U12( double,   dcomplex, scomplex, dcomplex, d, z, c, z, funcname ) \
\
\
GENTPROT3U12( scomplex, float,    double,   scomplex, c, s, d, c, funcname ) \
GENTPROT3U12( scomplex, float,    dcomplex, scomplex, c, s, z, c, funcname ) \
\
GENTPROT3U12( scomplex, double,   float,    dcomplex, c, d, s, z, funcname ) \
GENTPROT3U12( scomplex, double,   double,   dcomplex, c, d, d, z, funcname ) \
GENTPROT3U12( scomplex, double,   scomplex, dcomplex, c, d, c, z, funcname ) \
GENTPROT3U12( scomplex, double,   dcomplex, dcomplex, c, d, z, z, funcname ) \
\
GENTPROT3U12( scomplex, scomplex, double,   scomplex, c, c, d, c, funcname ) \
GENTPROT3U12( scomplex, scomplex, dcomplex, scomplex, c, c, z, c, funcname ) \
\
GENTPROT3U12( scomplex, dcomplex, float,    dcomplex, c, z, s, z, funcname ) \
GENTPROT3U12( scomplex, dcomplex, double,   dcomplex, c, z, d, z, funcname ) \
GENTPROT3U12( scomplex, dcomplex, scomplex, dcomplex, c, z, c, z, funcname ) \
GENTPROT3U12( scomplex, dcomplex, dcomplex, dcomplex, c, z, z, z, funcname ) \
\
\
GENTPROT3U12( dcomplex, float,    float,    dcomplex, z, s, s, z, funcname ) \
GENTPROT3U12( dcomplex, float,    double,   dcomplex, z, s, d, z, funcname ) \
GENTPROT3U12( dcomplex, float,    scomplex, dcomplex, z, s, c, z, funcname ) \
GENTPROT3U12( dcomplex, float,    dcomplex, dcomplex, z, s, z, z, funcname ) \
\
GENTPROT3U12( dcomplex, double,   float,    dcomplex, z, d, s, z, funcname ) \
GENTPROT3U12( dcomplex, double,   scomplex, dcomplex, z, d, c, z, funcname ) \
\
GENTPROT3U12( dcomplex, scomplex, float,    dcomplex, z, c, s, z, funcname ) \
GENTPROT3U12( dcomplex, scomplex, double,   dcomplex, z, c, d, z, funcname ) \
GENTPROT3U12( dcomplex, scomplex, scomplex, dcomplex, z, c, c, z, funcname ) \
GENTPROT3U12( dcomplex, scomplex, dcomplex, dcomplex, z, c, z, z, funcname ) \
\
GENTPROT3U12( dcomplex, dcomplex, float,    dcomplex, z, z, s, z, funcname ) \
GENTPROT3U12( dcomplex, dcomplex, scomplex, dcomplex, z, z, c, z, funcname )


#endif<|MERGE_RESOLUTION|>--- conflicted
+++ resolved
@@ -160,9 +160,6 @@
 
 // -- Basic one-operand macro --
 
-<<<<<<< HEAD
-#define INSERT_GENTPROT_BASIC( ... ) \
-=======
 // -- (no auxiliary arguments) --
 
 #define INSERT_GENTPROT_BASIC0( tfuncname ) \
@@ -180,7 +177,6 @@
 // -- (one auxiliary argument) --
 
 #define INSERT_GENTPROT_BASIC( tfuncname, varname ) \
->>>>>>> fb2a6827
 \
 GENTPROT( float,    s, __VA_ARGS__ ) \
 GENTPROT( double,   d, __VA_ARGS__ ) \
