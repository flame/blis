--- conflicted
+++ resolved
@@ -41,13 +41,10 @@
 
 // -- Conventional (large code path) values --
 
-<<<<<<< HEAD
-=======
 // These BLIS_THREAD_RATIO_? macros distort the amount of work in the m and n
 // dimensions for the purposes of factorizing the total number of threads into
 // ways of parallelism in the ic and jc loops. See bli_rntm.c to see how these
 // macros are used.
->>>>>>> 6a4aa986
 #ifndef BLIS_THREAD_RATIO_M
 #define BLIS_THREAD_RATIO_M     1
 #endif
