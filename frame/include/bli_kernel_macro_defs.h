--- conflicted
+++ resolved
@@ -247,19 +247,11 @@
 
 // -- MR and NR blocksizes (only for reference kernels) ------------------------
 
-<<<<<<< HEAD
-// The build system defines BLIS_IN_KERNEL, but only when compiling reference
-// kernels. By using compile-time constants for MR and NR, the compiler can
-// perform certain optimizations, such as unrolling and vectorization, that
-// would not be otherwise be possible.
-#ifdef BLIS_IN_KERNEL
-=======
 // The build system defines BLIS_IN_REF_KERNEL, but only when compiling
 // reference kernels. By using compile-time constants for MR and NR, the
 // compiler can perform certain optimizations, such as unrolling and
 // vectorization, that would not be otherwise be possible.
 #ifdef BLIS_IN_REF_KERNEL
->>>>>>> 2998bce0
 
 #ifndef BLIS_MR_s
 #define BLIS_MR_s 4
