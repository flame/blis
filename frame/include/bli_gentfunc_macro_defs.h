--- conflicted
+++ resolved
@@ -276,11 +276,7 @@
 
 // -- Mixed domain/precision (all) two-operand macro --
 
-<<<<<<< HEAD
-#define INSERT_GENTFUNC2_MIXDP( ... ) \
-=======
 #define INSERT_GENTFUNC2_MIX_DP( ... ) \
->>>>>>> 89b7863f
 \
 GENTFUNC2( float,    double,   s, d, __VA_ARGS__ ) \
 GENTFUNC2( float,    scomplex, s, c, __VA_ARGS__ ) \
@@ -343,11 +339,7 @@
 
 // -- Mixed domain/precision (all) two-operand macro with real projection of second operand --
 
-<<<<<<< HEAD
-#define INSERT_GENTFUNC2R_MIXDP( ... ) \
-=======
 #define INSERT_GENTFUNC2R_MIX_DP( ... ) \
->>>>>>> 89b7863f
 \
 GENTFUNC2R( float,    double,   double,   s, d, d, __VA_ARGS__ ) \
 GENTFUNC2R( float,    scomplex, float,    s, c, s, __VA_ARGS__ ) \
