/*

   BLIS
   An object-based framework for developing high-performance BLAS-like
   libraries.

   Copyright (C) 2014, The University of Texas at Austin
   Copyright (C) 2019 - 2025, Advanced Micro Devices, Inc. All rights reserved.

   Redistribution and use in source and binary forms, with or without
   modification, are permitted provided that the following conditions are
   met:
    - Redistributions of source code must retain the above copyright
      notice, this list of conditions and the following disclaimer.
    - Redistributions in binary form must reproduce the above copyright
      notice, this list of conditions and the following disclaimer in the
      documentation and/or other materials provided with the distribution.
    - Neither the name(s) of the copyright holder(s) nor the names of its
      contributors may be used to endorse or promote products derived
      from this software without specific prior written permission.

   THIS SOFTWARE IS PROVIDED BY THE COPYRIGHT HOLDERS AND CONTRIBUTORS
   "AS IS" AND ANY EXPRESS OR IMPLIED WARRANTIES, INCLUDING, BUT NOT
   LIMITED TO, THE IMPLIED WARRANTIES OF MERCHANTABILITY AND FITNESS FOR
   A PARTICULAR PURPOSE ARE DISCLAIMED. IN NO EVENT SHALL THE COPYRIGHT
   HOLDER OR CONTRIBUTORS BE LIABLE FOR ANY DIRECT, INDIRECT, INCIDENTAL,
   SPECIAL, EXEMPLARY, OR CONSEQUENTIAL DAMAGES (INCLUDING, BUT NOT
   LIMITED TO, PROCUREMENT OF SUBSTITUTE GOODS OR SERVICES; LOSS OF USE,
   DATA, OR PROFITS; OR BUSINESS INTERRUPTION) HOWEVER CAUSED AND ON ANY
   THEORY OF LIABILITY, WHETHER IN CONTRACT, STRICT LIABILITY, OR TORT
   (INCLUDING NEGLIGENCE OR OTHERWISE) ARISING IN ANY WAY OUT OF THE USE
   OF THIS SOFTWARE, EVEN IF ADVISED OF THE POSSIBILITY OF SUCH DAMAGE.

*/

#ifndef BLIS_CONFIG_MACRO_DEFS_H
#define BLIS_CONFIG_MACRO_DEFS_H

// NOTE: This file should ONLY contain processing of macros that are set by
// configure and output into bli_config.h. Any other macro processing --
// especially such as for those macros that are expected to be optionally
// set within a configuration's bli_family_<conf>.h header -- MUST be placed
// in bli_kernel_macro_defs.h instead. The reason: bli_arch_config.h (which
// #includes the configuration's bli_family_<conf>.h header) is #included
// much later in blis.h than this file (bli_config_macro_defs.h), and so any
// macros set in bli_family_<conf>.h would have no effect on the processing
// that happens below.


// -- INTEGER PROPERTIES -------------------------------------------------------

// The bit size of the integer type used to track values such as dimensions,
// strides, diagonal offsets. A value of 32 results in BLIS using 32-bit signed
// integers while 64 results in 64-bit integers. Any other value results in use
// of the C99 type "long int". Note that this ONLY affects integers used
// internally within BLIS as well as those exposed in the native BLAS-like BLIS
// interface.
#ifndef BLIS_INT_TYPE_SIZE
  #ifdef BLIS_ARCH_64
    #define BLIS_INT_TYPE_SIZE 64
  #else
    #define BLIS_INT_TYPE_SIZE 32
  #endif
#endif


// -- FLOATING-POINT PROPERTIES ------------------------------------------------

// Enable use of built-in C99 "float complex" and "double complex" types and
// associated overloaded operations and functions? Disabling results in
// scomplex and dcomplex being defined in terms of simple structs.
// NOTE: AVOID USING THIS FEATURE. IT IS PROBABLY BROKEN.
#ifdef BLIS_ENABLE_C99_COMPLEX
  // No additional definitions needed.
#else
  // Default behavior is disabled.
#endif


// -- MEMORY SUBSYSTEM PROPERTIES ----------------------------------------------

// Size of a cache line (in bytes).
#ifndef BLIS_CACHE_LINE_SIZE
#define BLIS_CACHE_LINE_SIZE 64
#endif


// -- MULTITHREADING -----------------------------------------------------------

// Enable caching of queried cntx_t pointers in the gks?
#ifdef BLIS_DISABLE_GKS_CACHING
  #undef BLIS_ENABLE_GKS_CACHING
#else
  // Default behavior is enabled.
  #define BLIS_ENABLE_GKS_CACHING
#endif


// -- MULTITHREADING -----------------------------------------------------------

// Enable multithreading via POSIX threads.
#ifdef BLIS_ENABLE_PTHREADS
  // No additional definitions needed.
#else
  // Default behavior is disabled.
#endif

// Enable multithreading via OpenMP.
#ifdef BLIS_ENABLE_OPENMP
  // No additional definitions needed.
#else
  // Default behavior is disabled.
#endif

// Enable multithreading via HPX.
#ifdef BLIS_ENABLE_HPX
  // No additional definitions needed.
#else
  // Default behavior is disabled.
#endif

// Here, we define BLIS_ENABLE_MULTITHREADING if either OpenMP
// or pthreads are enabled. This macro is useful in situations when
// we want to detect use of either OpenMP or pthreads, or both (as
// opposed to neither being used).
#if defined ( BLIS_ENABLE_OPENMP )   || \
    defined ( BLIS_ENABLE_PTHREADS ) || \
    defined ( BLIS_ENABLE_HPX )
  #define BLIS_ENABLE_MULTITHREADING
#endif

// Enable the use of prime numbers of threads when requesting automatic thread
// factorization. When disabled, requesting a prime number of threads will
// result in a reduction (by one) of the number of threads, provided that the
// prime number exceeds a minimum threshold (see below).
#ifdef BLIS_ENABLE_AUTO_PRIME_NUM_THREADS
  #undef BLIS_DISABLE_AUTO_PRIME_NUM_THREADS
#else
  // Default behavior is disabled.
  #undef  BLIS_DISABLE_AUTO_PRIME_NUM_THREADS // In case user explicitly disabled.
  #define BLIS_DISABLE_AUTO_PRIME_NUM_THREADS
#endif

// Set the maximum requested number of threads that BLIS will accept from the
// user that may be prime. If a larger prime number of threads is requested,
// it will be reduced by one to allow for more efficient thread factorizations.
// This value will only be used if BLIS_ENABLE_AUTO_PRIME_NUM_THREADS is defined.
#ifndef BLIS_NT_MAX_PRIME
  #define BLIS_NT_MAX_PRIME 11
#endif


// -- MIXED DATATYPE SUPPORT ---------------------------------------------------

// Enable mixed datatype support?
#ifdef BLIS_DISABLE_MIXED_DT
  #undef BLIS_ENABLE_GEMM_MD
#else
  // Default behavior is enabled.
  #define BLIS_ENABLE_GEMM_MD
#endif

// Enable memory-intensive optimizations for mixed datatype support?
#ifdef BLIS_DISABLE_MIXED_DT_EXTRA_MEM
  #undef BLIS_ENABLE_GEMM_MD_EXTRA_MEM
#else
  // Default behavior is enabled.
  #define BLIS_ENABLE_GEMM_MD_EXTRA_MEM
#endif


// -- MISCELLANEOUS OPTIONS ----------------------------------------------------

// Do NOT require the cross-blocksize constraints. That is, do not enforce
// MC % NR = 0 and NC % MR = 0 in bli_kernel_macro_defs.h. These are ONLY
// needed when implementing trsm_r by allowing the right-hand matrix B to
// be triangular.
#ifndef BLIS_RELAX_MCNR_NCMR_CONSTRAINTS
  #define BLIS_RELAX_MCNR_NCMR_CONSTRAINTS
#endif


// -- BLAS COMPATIBILITY LAYER -------------------------------------------------

// Enable the BLAS compatibility layer?
#ifdef BLIS_DISABLE_BLAS
  #undef BLIS_ENABLE_BLAS
#else
  // Default behavior is enabled.
  #undef  BLIS_ENABLE_BLAS // In case user explicitly enabled.
  #define BLIS_ENABLE_BLAS
#endif

#ifdef BLIS_ENABLE_BLAS
  #define IF_BLIS_ENABLE_BLAS(...) __VA_ARGS__
  #define PASTE_LSAME PASTEF770(lsame)
  #define PASTE_XERBLA PASTEF770(xerbla)
#else
  #define IF_BLIS_ENABLE_BLAS(...)
  #define PASTE_LSAME lsame_blis_impl
  #define PASTE_XERBLA xerbla_blis_impl
#endif

// The bit size of the integer type used to track values such as dimensions and
// leading dimensions (ie: column strides) within the BLAS compatibility layer.
// A value of 32 results in the compatibility layer using 32-bit signed integers
// while 64 results in 64-bit integers. Any other value results in use of the
// C99 type "long int". Note that this ONLY affects integers used within the
// BLAS compatibility layer.
#ifndef BLIS_BLAS_INT_TYPE_SIZE
  #define BLIS_BLAS_INT_TYPE_SIZE 32
#endif

// By default, the level-3 BLAS routines are implemented by directly calling
// the BLIS object API. Alternatively, they may first call the typed BLIS
// API, which will then call the object API.
//#define BLIS_BLAS3_CALLS_TAPI
#ifdef BLIS_BLAS3_CALLS_TAPI
  #undef  BLIS_BLAS3_CALLS_OAPI
#else
  // Default behavior is to call object API directly.
  #undef  BLIS_BLAS3_CALLS_OAPI // In case user explicitly enabled.
  #define BLIS_BLAS3_CALLS_OAPI
#endif


// -- CBLAS COMPATIBILITY LAYER ------------------------------------------------

// Enable the CBLAS compatibility layer?
// NOTE: Enabling CBLAS will automatically enable the BLAS compatibility layer
// regardless of whether or not it was explicitly enabled above. Furthermore,
// the CBLAS compatibility layer will use the integer type size definition
// specified above when defining the size of its own integers (regardless of
// whether the BLAS layer was enabled directly or indirectly).
#ifdef BLIS_ENABLE_CBLAS
  // No additional definitions needed.
#else
  // Default behavior is disabled.
#endif


// -- SHARED LIBRARY SYMBOL EXPORT ---------------------------------------------

// When building shared libraries, we can control which symbols are exported for
// linking by external applications. BLIS annotates all function prototypes that
// are meant to be "public" with BLIS_EXPORT_BLIS (with BLIS_EXPORT_BLAS playing
// a similar role for BLAS compatibility routines). Which symbols are exported
// is controlled by the default symbol visibility, as specifed by the gcc option
// -fvisibility=[default|hidden]. The default for this option is 'default', or,
// "public", which, if allowed to stand, causes all symbols in BLIS to be
// linkable from the outside. But when compiling with -fvisibility=hidden, all
// symbols start out hidden (that is, restricted only for internal use by BLIS),
// with that setting overridden only for function prototypes or variable
// declarations that are annotated with BLIS_EXPORT_BLIS.

#ifndef BLIS_EXPORT
  #if !defined(BLIS_ENABLE_SHARED)
    #define BLIS_EXPORT
  #else
    #if defined(_WIN32) || defined(__CYGWIN__)
      #ifdef BLIS_IS_BUILDING_LIBRARY
        #define BLIS_EXPORT __declspec(dllexport)
      #else
        #define BLIS_EXPORT
      #endif
    #elif defined(__GNUC__) && __GNUC__ >= 4
      #define BLIS_EXPORT __attribute__ ((visibility ("default")))
    #else
      #define BLIS_EXPORT
    #endif
  #endif
#endif

#define BLIS_EXPORT_BLIS  BLIS_EXPORT
#define BLIS_EXPORT_BLAS  BLIS_EXPORT
#define BLIS_EXPORT_ADDON BLIS_EXPORT
<<<<<<< HEAD


// -- OVERRIDABLE (WEAK) SYMBOLS -----------------------------------------------

// On Linux, functions called from a shared library can be overriden by the main
// program simply by providing a new definition. However, macOS uses a "two-level
// namespace" which causes calls to shared library functions to be tied to the
// library and not overridable. As a workaround, certain symbols can be defined
// as "weak" and are given lower preference during linking.
#ifndef BLIS_OVERRIDABLE
#if BLIS_OS_OSX
#define BLIS_OVERRIDABLE __attribute__((weak))
#else
#define BLIS_OVERRIDABLE
#endif
#endif
=======
>>>>>>> fb2a6827


// -- STATIC INLINE FUNCTIONS --------------------------------------------------

// C and C++ have different semantics for defining "inline" functions. In C,
// the keyword phrase "static inline" accomplishes this, though the "inline"
// is optional. In C++, the "inline" keyword is required and obviates "static"
// altogether. Why does this matter? While BLIS is compiled in C99, blis.h may
// be #included by a source file that is compiled with C++.
#ifdef __cplusplus
  #define BLIS_INLINE inline
#else
  //#define BLIS_INLINE static inline
  #define BLIS_INLINE static
#endif


#ifdef BLIS_OS_WINDOWS
  #ifdef BLIS_IS_BUILDING_LIBRARY
    #define BLIS_TLS_TYPE __declspec(thread)
  #else
    #define BLIS_TLS_TYPE
  #endif
#else
  #define BLIS_TLS_TYPE __thread
#endif

#endif

// -- CODE PATH ENABLEMENT --------------------------------------------------
#ifdef BLIS_ENABLE_MNK1_MATRIX
  #define IF_BLIS_ENABLE_MNK1_MATRIX(...) __VA_ARGS__
#else
  #define IF_BLIS_ENABLE_MNK1_MATRIX(...)
#endif

#ifdef BLIS_ENABLE_TINY_MATRIX
  #define IF_BLIS_ENABLE_TINY_MATRIX(...) __VA_ARGS__
#else
  #define IF_BLIS_ENABLE_TINY_MATRIX(...)
#endif

#ifdef BLIS_ENABLE_SMALL_MATRIX
  #define IF_BLIS_ENABLE_SMALL_MATRIX(...) __VA_ARGS__
#else
  #define IF_BLIS_ENABLE_SMALL_MATRIX(...)
#endif<|MERGE_RESOLUTION|>--- conflicted
+++ resolved
@@ -35,16 +35,6 @@
 
 #ifndef BLIS_CONFIG_MACRO_DEFS_H
 #define BLIS_CONFIG_MACRO_DEFS_H
-
-// NOTE: This file should ONLY contain processing of macros that are set by
-// configure and output into bli_config.h. Any other macro processing --
-// especially such as for those macros that are expected to be optionally
-// set within a configuration's bli_family_<conf>.h header -- MUST be placed
-// in bli_kernel_macro_defs.h instead. The reason: bli_arch_config.h (which
-// #includes the configuration's bli_family_<conf>.h header) is #included
-// much later in blis.h than this file (bli_config_macro_defs.h), and so any
-// macros set in bli_family_<conf>.h would have no effect on the processing
-// that happens below.
 
 
 // -- INTEGER PROPERTIES -------------------------------------------------------
@@ -77,25 +67,6 @@
 #endif
 
 
-// -- MEMORY SUBSYSTEM PROPERTIES ----------------------------------------------
-
-// Size of a cache line (in bytes).
-#ifndef BLIS_CACHE_LINE_SIZE
-#define BLIS_CACHE_LINE_SIZE 64
-#endif
-
-
-// -- MULTITHREADING -----------------------------------------------------------
-
-// Enable caching of queried cntx_t pointers in the gks?
-#ifdef BLIS_DISABLE_GKS_CACHING
-  #undef BLIS_ENABLE_GKS_CACHING
-#else
-  // Default behavior is enabled.
-  #define BLIS_ENABLE_GKS_CACHING
-#endif
-
-
 // -- MULTITHREADING -----------------------------------------------------------
 
 // Enable multithreading via POSIX threads.
@@ -112,20 +83,19 @@
   // Default behavior is disabled.
 #endif
 
-// Enable multithreading via HPX.
-#ifdef BLIS_ENABLE_HPX
-  // No additional definitions needed.
-#else
-  // Default behavior is disabled.
+// Perform a sanity check to make sure the user doesn't try to enable
+// both OpenMP and pthreads.
+#if defined ( BLIS_ENABLE_OPENMP ) && \
+    defined ( BLIS_ENABLE_PTHREADS )
+  #error "BLIS_ENABLE_OPENMP and BLIS_ENABLE_PTHREADS may not be simultaneously defined."
 #endif
 
 // Here, we define BLIS_ENABLE_MULTITHREADING if either OpenMP
 // or pthreads are enabled. This macro is useful in situations when
-// we want to detect use of either OpenMP or pthreads, or both (as
-// opposed to neither being used).
-#if defined ( BLIS_ENABLE_OPENMP )   || \
-    defined ( BLIS_ENABLE_PTHREADS ) || \
-    defined ( BLIS_ENABLE_HPX )
+// we want to detect use of either OpenMP or pthreads (as opposed
+// to neither being used).
+#if defined ( BLIS_ENABLE_OPENMP ) || \
+    defined ( BLIS_ENABLE_PTHREADS )
   #define BLIS_ENABLE_MULTITHREADING
 #endif
 
@@ -274,25 +244,6 @@
 #define BLIS_EXPORT_BLIS  BLIS_EXPORT
 #define BLIS_EXPORT_BLAS  BLIS_EXPORT
 #define BLIS_EXPORT_ADDON BLIS_EXPORT
-<<<<<<< HEAD
-
-
-// -- OVERRIDABLE (WEAK) SYMBOLS -----------------------------------------------
-
-// On Linux, functions called from a shared library can be overriden by the main
-// program simply by providing a new definition. However, macOS uses a "two-level
-// namespace" which causes calls to shared library functions to be tied to the
-// library and not overridable. As a workaround, certain symbols can be defined
-// as "weak" and are given lower preference during linking.
-#ifndef BLIS_OVERRIDABLE
-#if BLIS_OS_OSX
-#define BLIS_OVERRIDABLE __attribute__((weak))
-#else
-#define BLIS_OVERRIDABLE
-#endif
-#endif
-=======
->>>>>>> fb2a6827
 
 
 // -- STATIC INLINE FUNCTIONS --------------------------------------------------
