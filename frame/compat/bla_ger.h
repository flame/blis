/*

   BLIS
   An object-based framework for developing high-performance BLAS-like
   libraries.

   Copyright (C) 2014, The University of Texas at Austin
   Copyright (C) 2020 - 2024, Advanced Micro Devices, Inc. All rights reserved.

   Redistribution and use in source and binary forms, with or without
   modification, are permitted provided that the following conditions are
   met:
    - Redistributions of source code must retain the above copyright
      notice, this list of conditions and the following disclaimer.
    - Redistributions in binary form must reproduce the above copyright
      notice, this list of conditions and the following disclaimer in the
      documentation and/or other materials provided with the distribution.
    - Neither the name(s) of the copyright holder(s) nor the names of its
      contributors may be used to endorse or promote products derived
      from this software without specific prior written permission.

   THIS SOFTWARE IS PROVIDED BY THE COPYRIGHT HOLDERS AND CONTRIBUTORS
   "AS IS" AND ANY EXPRESS OR IMPLIED WARRANTIES, INCLUDING, BUT NOT
   LIMITED TO, THE IMPLIED WARRANTIES OF MERCHANTABILITY AND FITNESS FOR
   A PARTICULAR PURPOSE ARE DISCLAIMED. IN NO EVENT SHALL THE COPYRIGHT
   HOLDER OR CONTRIBUTORS BE LIABLE FOR ANY DIRECT, INDIRECT, INCIDENTAL,
   SPECIAL, EXEMPLARY, OR CONSEQUENTIAL DAMAGES (INCLUDING, BUT NOT
   LIMITED TO, PROCUREMENT OF SUBSTITUTE GOODS OR SERVICES; LOSS OF USE,
   DATA, OR PROFITS; OR BUSINESS INTERRUPTION) HOWEVER CAUSED AND ON ANY
   THEORY OF LIABILITY, WHETHER IN CONTRACT, STRICT LIABILITY, OR TORT
   (INCLUDING NEGLIGENCE OR OTHERWISE) ARISING IN ANY WAY OUT OF THE USE
   OF THIS SOFTWARE, EVEN IF ADVISED OF THE POSSIBILITY OF SUCH DAMAGE.

*/

#if 1

//
// Prototype BLAS-to-BLIS interfaces.
//
#undef  GENTPROTDOT
#define GENTPROTDOT( ftype, chxy, chc, blasname ) \
\
IF_BLIS_ENABLE_BLAS(\
BLIS_EXPORT_BLAS void PASTEF772(chxy,blasname,chc) \
     ( \
       const f77_int* m, \
       const f77_int* n, \
       const ftype*   alpha, \
       const ftype*   x, const f77_int* incx, \
       const ftype*   y, const f77_int* incy, \
             ftype*   a, const f77_int* lda  \
     );\
)\
\
BLIS_EXPORT_BLAS void PASTEF772S(chxy,blasname,chc) \
     ( \
       const f77_int* m, \
       const f77_int* n, \
       const ftype*   alpha, \
       const ftype*   x, const f77_int* incx, \
       const ftype*   y, const f77_int* incy, \
             ftype*   a, const f77_int* lda  \
     );
     
INSERT_GENTPROTDOT_BLAS( ger )
<<<<<<< HEAD
#endif

#endif
=======
>>>>>>> fb2a6827
<|MERGE_RESOLUTION|>--- conflicted
+++ resolved
@@ -33,7 +33,6 @@
 
 */
 
-#if 1
 
 //
 // Prototype BLAS-to-BLIS interfaces.
@@ -64,9 +63,3 @@
      );
      
 INSERT_GENTPROTDOT_BLAS( ger )
-<<<<<<< HEAD
-#endif
-
-#endif
-=======
->>>>>>> fb2a6827
