--- conflicted
+++ resolved
@@ -58,9 +58,5 @@
      );
 
 INSERT_GENTPROT_BLAS( swap )
-<<<<<<< HEAD
-#endif
 
 #endif
-=======
->>>>>>> fb2a6827
