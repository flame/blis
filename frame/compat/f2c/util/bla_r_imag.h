/*

   BLIS
   An object-based framework for developing high-performance BLAS-like
   libraries.

   Copyright (C) 2014, The University of Texas at Austin
   Copyright (C) 2023, Advanced Micro Devices, Inc. All rights reserved.

   Redistribution and use in source and binary forms, with or without
   modification, are permitted provided that the following conditions are
   met:
    - Redistributions of source code must retain the above copyright
      notice, this list of conditions and the following disclaimer.
    - Redistributions in binary form must reproduce the above copyright
      notice, this list of conditions and the following disclaimer in the
      documentation and/or other materials provided with the distribution.
    - Neither the name(s) of the copyright holder(s) nor the names of its
      contributors may be used to endorse or promote products derived
      from this software without specific prior written permission.

   THIS SOFTWARE IS PROVIDED BY THE COPYRIGHT HOLDERS AND CONTRIBUTORS
   "AS IS" AND ANY EXPRESS OR IMPLIED WARRANTIES, INCLUDING, BUT NOT
   LIMITED TO, THE IMPLIED WARRANTIES OF MERCHANTABILITY AND FITNESS FOR
   A PARTICULAR PURPOSE ARE DISCLAIMED. IN NO EVENT SHALL THE COPYRIGHT
   HOLDER OR CONTRIBUTORS BE LIABLE FOR ANY DIRECT, INDIRECT, INCIDENTAL,
   SPECIAL, EXEMPLARY, OR CONSEQUENTIAL DAMAGES (INCLUDING, BUT NOT
   LIMITED TO, PROCUREMENT OF SUBSTITUTE GOODS OR SERVICES; LOSS OF USE,
   DATA, OR PROFITS; OR BUSINESS INTERRUPTION) HOWEVER CAUSED AND ON ANY
   THEORY OF LIABILITY, WHETHER IN CONTRACT, STRICT LIABILITY, OR TORT
   (INCLUDING NEGLIGENCE OR OTHERWISE) ARISING IN ANY WAY OUT OF THE USE
   OF THIS SOFTWARE, EVEN IF ADVISED OF THE POSSIBILITY OF SUCH DAMAGE.

*/

<<<<<<< HEAD
#if 1

=======
>>>>>>> fb2a6827
bla_real bla_r_imag(const bla_scomplex *z);
<|MERGE_RESOLUTION|>--- conflicted
+++ resolved
@@ -33,9 +33,4 @@
 
 */
 
-<<<<<<< HEAD
-#if 1
-
-=======
->>>>>>> fb2a6827
 bla_real bla_r_imag(const bla_scomplex *z);
