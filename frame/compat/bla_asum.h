--- conflicted
+++ resolved
@@ -33,7 +33,6 @@
 
 */
 
-#if 1
 
 //
 // Prototype BLAS-to-BLIS interfaces.
@@ -56,9 +55,3 @@
      );
 
 INSERT_GENTPROTR2_BLAS( asum )
-<<<<<<< HEAD
-#endif
-
-#endif
-=======
->>>>>>> fb2a6827
