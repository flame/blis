--- conflicted
+++ resolved
@@ -33,19 +33,6 @@
 
 */
 
-<<<<<<< HEAD
-#ifndef BLIS_BLAS_H
-#define BLIS_BLAS_H
-
-
-// If the CBLAS compatibility layer was enabled while the BLAS layer
-// was not enabled, we must enable it here.
-#if defined(BLIS_ENABLE_CBLAS) && !defined(BLIS_ENABLE_BLAS)
-  #define BLIS_ENABLE_BLAS
-#endif
-
-=======
->>>>>>> fb2a6827
 // By default, if the BLAS compatibility layer is enabled, we define
 // (include) all of the BLAS prototypes. However, if the user is
 // #including "blis.h" and also #including another header that also
@@ -74,14 +61,10 @@
   #undef BLIS_ENABLE_BLAS_DEFS
 #endif
 
-<<<<<<< HEAD
-// Begin including all BLAS prototypes, if appropriate.
-=======
 
 
 
 // Begin including all BLAS prototypes.
->>>>>>> fb2a6827
 #ifdef BLIS_ENABLE_BLAS_DEFS
   // If BLIS_ENABLE_BLAS_DEFS is defined, then we should #include the BLAS
   // prototypes.
@@ -95,9 +78,6 @@
 #endif
 
 
-<<<<<<< HEAD
-#endif // BLIS_BLAS_H
-=======
 // -- System headers needed by BLAS compatibility layer --
 
 #include <ctype.h>  // for toupper(), used in xerbla()
@@ -252,5 +232,4 @@
 #include "f77_amin_sub.h"
 
 
-#endif // BLIS_ENABLE_BLAS_DEFS
->>>>>>> fb2a6827
+#endif // BLIS_ENABLE_BLAS_DEFS