--- conflicted
+++ resolved
@@ -33,28 +33,15 @@
 
 */
 
-<<<<<<< HEAD
-#ifndef BLIS_BLAS_H
-#define BLIS_BLAS_H
-
-
-// If the CBLAS compatibility layer was enabled while the BLAS layer
-// was not enabled, we must enable it here.
-#if defined(BLIS_ENABLE_CBLAS) && !defined(BLIS_ENABLE_BLAS)
-  #define BLIS_ENABLE_BLAS
-#endif
-
-=======
->>>>>>> fb2a6827
 // By default, if the BLAS compatibility layer is enabled, we define
 // (include) all of the BLAS prototypes. However, if the user is
 // #including "blis.h" and also #including another header that also
 // declares the BLAS functions, then we provide an opportunity to
 // #undefine the BLIS_ENABLE_BLAS_DEFS macro (see below).
 #ifdef BLIS_ENABLE_BLAS
-  #define BLIS_ENABLE_BLAS_DEFS
+#define BLIS_ENABLE_BLAS_DEFS
 #else
-  #undef  BLIS_ENABLE_BLAS_DEFS
+#undef  BLIS_ENABLE_BLAS_DEFS
 #endif
 
 // Hack to always enable this, as disabling it is broken in UTA BLIS
@@ -65,39 +52,22 @@
 // Skip prototyping all of the BLAS if the BLAS test drivers are being
 // compiled.
 #ifdef BLIS_VIA_BLASTEST
-  #undef BLIS_ENABLE_BLAS_DEFS
+#undef BLIS_ENABLE_BLAS_DEFS
 #endif
 
 // Skip prototyping all of the BLAS if the environment has defined the
 // macro BLIS_DISABLE_BLAS_DEFS.
 #ifdef BLIS_DISABLE_BLAS_DEFS
-  #undef BLIS_ENABLE_BLAS_DEFS
-#endif
-
-<<<<<<< HEAD
-// Begin including all BLAS prototypes, if appropriate.
-=======
+#undef BLIS_ENABLE_BLAS_DEFS
+#endif
+
 
 
 
 // Begin including all BLAS prototypes.
->>>>>>> fb2a6827
 #ifdef BLIS_ENABLE_BLAS_DEFS
-  // If BLIS_ENABLE_BLAS_DEFS is defined, then we should #include the BLAS
-  // prototypes.
-  #include "bli_blas_defs.h"
-#else
-  // Even if BLAS prototypes are not to be #included into blis.h, we still
-  // need to #include the prototypes when compiling BLIS.
-  #ifdef BLIS_IS_BUILDING_LIBRARY
-    #include "bli_blas_defs.h"
-  #endif
-#endif
-
-
-<<<<<<< HEAD
-#endif // BLIS_BLAS_H
-=======
+
+
 // -- System headers needed by BLAS compatibility layer --
 
 #include <ctype.h>  // for toupper(), used in xerbla()
@@ -252,5 +222,4 @@
 #include "f77_amin_sub.h"
 
 
-#endif // BLIS_ENABLE_BLAS_DEFS
->>>>>>> fb2a6827
+#endif // BLIS_ENABLE_BLAS_DEFS