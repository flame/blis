--- conflicted
+++ resolved
@@ -58,9 +58,5 @@
      );
 
 INSERT_GENTPROT_BLAS( copy )
-<<<<<<< HEAD
-#endif
 
 #endif
-=======
->>>>>>> fb2a6827
