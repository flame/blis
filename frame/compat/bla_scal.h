/*

   BLIS
   An object-based framework for developing high-performance BLAS-like
   libraries.

   Copyright (C) 2014, The University of Texas at Austin
   Copyright (C) 2022 - 2024, Advanced Micro Devices, Inc. All rights reserved.

   Redistribution and use in source and binary forms, with or without
   modification, are permitted provided that the following conditions are
   met:
    - Redistributions of source code must retain the above copyright
      notice, this list of conditions and the following disclaimer.
    - Redistributions in binary form must reproduce the above copyright
      notice, this list of conditions and the following disclaimer in the
      documentation and/or other materials provided with the distribution.
    - Neither the name(s) of the copyright holder(s) nor the names of its
      contributors may be used to endorse or promote products derived
      from this software without specific prior written permission.

   THIS SOFTWARE IS PROVIDED BY THE COPYRIGHT HOLDERS AND CONTRIBUTORS
   "AS IS" AND ANY EXPRESS OR IMPLIED WARRANTIES, INCLUDING, BUT NOT
   LIMITED TO, THE IMPLIED WARRANTIES OF MERCHANTABILITY AND FITNESS FOR
   A PARTICULAR PURPOSE ARE DISCLAIMED. IN NO EVENT SHALL THE COPYRIGHT
   HOLDER OR CONTRIBUTORS BE LIABLE FOR ANY DIRECT, INDIRECT, INCIDENTAL,
   SPECIAL, EXEMPLARY, OR CONSEQUENTIAL DAMAGES (INCLUDING, BUT NOT
   LIMITED TO, PROCUREMENT OF SUBSTITUTE GOODS OR SERVICES; LOSS OF USE,
   DATA, OR PROFITS; OR BUSINESS INTERRUPTION) HOWEVER CAUSED AND ON ANY
   THEORY OF LIABILITY, WHETHER IN CONTRACT, STRICT LIABILITY, OR TORT
   (INCLUDING NEGLIGENCE OR OTHERWISE) ARISING IN ANY WAY OUT OF THE USE
   OF THIS SOFTWARE, EVEN IF ADVISED OF THE POSSIBILITY OF SUCH DAMAGE.

*/

#if 1

//
// Prototype BLAS-to-BLIS interfaces.
//
#undef  GENTPROTSCAL
#define GENTPROTSCAL( ftype_a, ftype_x, cha, chx, blasname ) \
\
IF_BLIS_ENABLE_BLAS(\
BLIS_EXPORT_BLAS void PASTEF772(chx,cha,blasname) \
     ( \
       const f77_int* n, \
       const ftype_a* alpha, \
       ftype_x* x, const f77_int* incx  \
     );\
)\
\
BLIS_EXPORT_BLAS void PASTEF772S(chx,cha,blasname) \
     ( \
       const f77_int* n, \
       const ftype_a* alpha, \
       ftype_x* x, const f77_int* incx  \
     );

INSERT_GENTPROTSCAL_BLAS( scal )
<<<<<<< HEAD
#endif

#endif
=======
>>>>>>> fb2a6827
<|MERGE_RESOLUTION|>--- conflicted
+++ resolved
@@ -58,9 +58,5 @@
      );
 
 INSERT_GENTPROTSCAL_BLAS( scal )
-<<<<<<< HEAD
-#endif
 
 #endif
-=======
->>>>>>> fb2a6827
