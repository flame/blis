--- conflicted
+++ resolved
@@ -33,13 +33,6 @@
 
 */
 
-<<<<<<< HEAD
-#if 1
-
-#define bla_trsm_check bla_trmm_check
-
-#endif
-=======
 #define bla_trsm_check( dt_str, op_str, sidea, uploa, transa, diaga, m, n, lda, ldb ) \
 { \
 	f77_int info = 0; \
@@ -97,5 +90,4 @@
 \
 		return; \
 	} \
-}
->>>>>>> fb2a6827
+}