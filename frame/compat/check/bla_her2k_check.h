--- conflicted
+++ resolved
@@ -33,11 +33,6 @@
 
 */
 
-<<<<<<< HEAD
-#if 1
-
-=======
->>>>>>> fb2a6827
 #define bla_her2k_check( dt_str, op_str, uploa, trans, m, k, lda, ldb, ldc ) \
 { \
 	f77_int info = 0; \
