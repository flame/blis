/*

   BLIS
   An object-based framework for developing high-performance BLAS-like
   libraries.

   Copyright (C) 2014, The University of Texas at Austin
   Copyright (C) 2023, Advanced Micro Devices, Inc. All rights reserved.

   Redistribution and use in source and binary forms, with or without
   modification, are permitted provided that the following conditions are
   met:
    - Redistributions of source code must retain the above copyright
      notice, this list of conditions and the following disclaimer.
    - Redistributions in binary form must reproduce the above copyright
      notice, this list of conditions and the following disclaimer in the
      documentation and/or other materials provided with the distribution.
    - Neither the name(s) of the copyright holder(s) nor the names of its
      contributors may be used to endorse or promote products derived
      from this software without specific prior written permission.

   THIS SOFTWARE IS PROVIDED BY THE COPYRIGHT HOLDERS AND CONTRIBUTORS
   "AS IS" AND ANY EXPRESS OR IMPLIED WARRANTIES, INCLUDING, BUT NOT
   LIMITED TO, THE IMPLIED WARRANTIES OF MERCHANTABILITY AND FITNESS FOR
   A PARTICULAR PURPOSE ARE DISCLAIMED. IN NO EVENT SHALL THE COPYRIGHT
   HOLDER OR CONTRIBUTORS BE LIABLE FOR ANY DIRECT, INDIRECT, INCIDENTAL,
   SPECIAL, EXEMPLARY, OR CONSEQUENTIAL DAMAGES (INCLUDING, BUT NOT
   LIMITED TO, PROCUREMENT OF SUBSTITUTE GOODS OR SERVICES; LOSS OF USE,
   DATA, OR PROFITS; OR BUSINESS INTERRUPTION) HOWEVER CAUSED AND ON ANY
   THEORY OF LIABILITY, WHETHER IN CONTRACT, STRICT LIABILITY, OR TORT
   (INCLUDING NEGLIGENCE OR OTHERWISE) ARISING IN ANY WAY OUT OF THE USE
   OF THIS SOFTWARE, EVEN IF ADVISED OF THE POSSIBILITY OF SUCH DAMAGE.

*/

<<<<<<< HEAD
#if 1

#define bla_symv_check bla_hemv_check

#endif
=======
#define bla_symv_check bla_hemv_check
>>>>>>> fb2a6827
<|MERGE_RESOLUTION|>--- conflicted
+++ resolved
@@ -33,12 +33,4 @@
 
 */
 
-<<<<<<< HEAD
-#if 1
-
-#define bla_symv_check bla_hemv_check
-
-#endif
-=======
-#define bla_symv_check bla_hemv_check
->>>>>>> fb2a6827
+#define bla_symv_check bla_hemv_check