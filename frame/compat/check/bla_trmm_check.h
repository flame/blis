--- conflicted
+++ resolved
@@ -33,11 +33,6 @@
 
 */
 
-<<<<<<< HEAD
-#if 1
-
-=======
->>>>>>> fb2a6827
 #define bla_trmm_check( dt_str, op_str, sidea, uploa, transa, diaga, m, n, lda, ldb ) \
 { \
 	f77_int info = 0; \
