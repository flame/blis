--- conflicted
+++ resolved
@@ -33,11 +33,6 @@
 
 */
 
-<<<<<<< HEAD
-#if 1
-
-=======
->>>>>>> fb2a6827
 #define bla_herk_check( dt_str, op_str, uploa, transa, m, k, lda, ldc ) \
 { \
 	f77_int info = 0; \
