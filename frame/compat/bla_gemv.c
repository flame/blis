/*

   BLIS
   An object-based framework for developing high-performance BLAS-like
   libraries.

   Copyright (C) 2014, The University of Texas at Austin
<<<<<<< HEAD
   Copyright (C) 2022, Advanced Micro Devices, Inc.
=======
   Copyright (C) 2020 - 2025, Advanced Micro Devices, Inc. All rights reserved.
>>>>>>> fb2a6827

   Redistribution and use in source and binary forms, with or without
   modification, are permitted provided that the following conditions are
   met:
    - Redistributions of source code must retain the above copyright
      notice, this list of conditions and the following disclaimer.
    - Redistributions in binary form must reproduce the above copyright
      notice, this list of conditions and the following disclaimer in the
      documentation and/or other materials provided with the distribution.
    - Neither the name(s) of the copyright holder(s) nor the names of its
      contributors may be used to endorse or promote products derived
      from this software without specific prior written permission.

   THIS SOFTWARE IS PROVIDED BY THE COPYRIGHT HOLDERS AND CONTRIBUTORS
   "AS IS" AND ANY EXPRESS OR IMPLIED WARRANTIES, INCLUDING, BUT NOT
   LIMITED TO, THE IMPLIED WARRANTIES OF MERCHANTABILITY AND FITNESS FOR
   A PARTICULAR PURPOSE ARE DISCLAIMED. IN NO EVENT SHALL THE COPYRIGHT
   HOLDER OR CONTRIBUTORS BE LIABLE FOR ANY DIRECT, INDIRECT, INCIDENTAL,
   SPECIAL, EXEMPLARY, OR CONSEQUENTIAL DAMAGES (INCLUDING, BUT NOT
   LIMITED TO, PROCUREMENT OF SUBSTITUTE GOODS OR SERVICES; LOSS OF USE,
   DATA, OR PROFITS; OR BUSINESS INTERRUPTION) HOWEVER CAUSED AND ON ANY
   THEORY OF LIABILITY, WHETHER IN CONTRACT, STRICT LIABILITY, OR TORT
   (INCLUDING NEGLIGENCE OR OTHERWISE) ARISING IN ANY WAY OUT OF THE USE
   OF THIS SOFTWARE, EVEN IF ADVISED OF THE POSSIBILITY OF SUCH DAMAGE.

*/

#include "blis.h"

#undef  GENTFUNC
#define GENTFUNC( ftype, ch, blasname, blisname ) \
\
void PASTEF77S(ch,blasname) \
     ( \
       const f77_char* transa, \
       const f77_int*  m, \
       const f77_int*  n, \
       const ftype*    alpha, \
       const ftype*    a, const f77_int* lda, \
       const ftype*    x, const f77_int* incx, \
       const ftype*    beta, \
             ftype*    y, const f77_int* incy  \
     ) \
{ \
<<<<<<< HEAD
	trans_t blis_transa; \
	dim_t   m0, n0; \
	dim_t   m_y, n_x; \
	ftype*  x0; \
	ftype*  y0; \
	inc_t   incx0; \
	inc_t   incy0; \
=======
    /* Initialize BLIS. */ \
    bli_init_auto(); \
\
    AOCL_DTL_TRACE_ENTRY(AOCL_DTL_LEVEL_TRACE_1); \
    AOCL_DTL_LOG_GEMV_INPUTS(AOCL_DTL_LEVEL_TRACE_1, *MKSTR(ch), *transa, *m, *n, (void*)alpha, *lda, *incx, (void*)beta, *incy); \
\
    trans_t blis_transa; \
    dim_t   m0, n0; \
    dim_t   m_y, n_x; \
    ftype*  x0; \
    ftype*  y0; \
    inc_t   incx0; \
    inc_t   incy0; \
    inc_t   rs_a, cs_a; \
\
    /* Perform BLAS parameter checking. */ \
    PASTEBLACHK(blasname) \
    ( \
      MKSTR(ch), \
      MKSTR(blasname), \
      transa, \
      m, \
      n, \
      lda, \
      incx, \
      incy  \
    ); \
>>>>>>> fb2a6827
\
    if ( *m == 0 || *n == 0 || \
         ( PASTEMAC(ch,eq0)( *alpha ) && PASTEMAC(ch,eq1)( *beta ) ) ) { \
        AOCL_DTL_TRACE_EXIT(AOCL_DTL_LEVEL_TRACE_1); \
        return; \
    } \
\
    /* Map BLAS chars to their corresponding BLIS enumerated type value. */ \
    bli_param_map_netlib_to_blis_trans( *transa, &blis_transa ); \
\
    /* Convert/typecast negative values of m and n to zero. */ \
    bli_convert_blas_dim1( *m, m0 ); \
    bli_convert_blas_dim1( *n, n0 ); \
\
    /* Determine the dimensions of x and y so we can adjust the increments,
       if necessary.*/ \
    bli_set_dims_with_trans( blis_transa, m0, n0, &m_y, &n_x ); \
\
    /* BLAS handles cases where trans(A) has no columns, and x has no elements,
       in a peculiar way. In these situations, BLAS returns without performing
       any action, even though most sane interpretations of gemv would have the
       the operation reduce to y := beta * y. Here, we catch those cases that
       BLAS would normally mishandle and emulate the BLAS exactly so as to
       provide "bug-for-bug" compatibility. Note that this extreme level of
       compatibility would not be as much of an issue if it weren't for the
       fact that some BLAS test suites actually test for these cases. Also, it
       should be emphasized that BLIS, if called natively, does NOT exhibit
       this quirky behavior; it will scale y by beta, as one would expect. */ \
    if ( m_y > 0 && n_x == 0 ) \
    { \
        /* Finalize BLIS. */ \
        bli_finalize_auto(); \
\
<<<<<<< HEAD
	/* BLAS handles cases where y has no elements as well as those where x has
	   no elements. In the case of the former, it cannot do any work since
	   the output vector is empty; but in the latter case, BLAS has peculiar
	   semantics. When x has no elements (and transa(A) has no columns), BLAS
	   returns immediately without performing any computation even if the
	   number of elements of y (and rows of transa(A)) is non-zero, in which
	   case any sane interpretations of gemv would have the the operation
	   reduce to y := beta * y. Here, we emulate the BLAS exactly so as to
	   provide "bug-for-bug" compatibility. Note that this extreme level of
	   compatibility would not be contemplated if it weren't for the fact
	   that some BLAS unit tests actually check for this behavior. Also, it
	   should be emphasized that BLIS, when called natively, does NOT exhibit
	   this quirky behavior; it will scale y by beta as one would expect. */ \
	if ( m_y > 0 && n_x == 0 ) \
	{ \
		/* Finalize BLIS. */ \
		bli_finalize_auto(); \
=======
        return; \
    } \
>>>>>>> fb2a6827
\
    /* If the input increments are negative, adjust the pointers so we can
       use positive increments instead. */ \
    bli_convert_blas_incv( n_x, (ftype*)x, *incx, x0, incx0 ); \
    bli_convert_blas_incv( m_y, (ftype*)y, *incy, y0, incy0 ); \
\
    /* Set the row and column strides of A. */ \
    rs_a = 1; \
    cs_a = *lda; \
\
<<<<<<< HEAD
	/* Set the row and column strides of A. */ \
	const inc_t rs_a = 1; \
	const inc_t cs_a = *lda; \
=======
    /* Call BLIS interface. */ \
    PASTEMAC2(ch,blisname,BLIS_TAPI_EX_SUF) \
    ( \
      blis_transa, \
      BLIS_NO_CONJUGATE, \
      m0, \
      n0, \
      (ftype*)alpha, \
      (ftype*)a,  rs_a, cs_a, \
      x0, incx0, \
      (ftype*)beta, \
      y0, incy0, \
      NULL, \
      NULL  \
    ); \
>>>>>>> fb2a6827
\
    AOCL_DTL_TRACE_EXIT(AOCL_DTL_LEVEL_TRACE_1); \
    /* Finalize BLIS. */ \
    bli_finalize_auto(); \
}\
\
IF_BLIS_ENABLE_BLAS(\
void PASTEF77(ch,blasname) \
     ( \
       const f77_char* transa, \
       const f77_int*  m, \
       const f77_int*  n, \
       const ftype*    alpha, \
       const ftype*    a, const f77_int* lda, \
       const ftype*    x, const f77_int* incx, \
       const ftype*    beta, \
             ftype*    y, const f77_int* incy  \
     ) \
{ \
  PASTEF77S(ch,blasname) \
  ( transa, m, n, alpha, a, lda, x, incx, beta, y, incy ); \
} \
)

INSERT_GENTFUNC_BLAS( gemv, gemv )<|MERGE_RESOLUTION|>--- conflicted
+++ resolved
@@ -5,11 +5,7 @@
    libraries.
 
    Copyright (C) 2014, The University of Texas at Austin
-<<<<<<< HEAD
-   Copyright (C) 2022, Advanced Micro Devices, Inc.
-=======
    Copyright (C) 2020 - 2025, Advanced Micro Devices, Inc. All rights reserved.
->>>>>>> fb2a6827
 
    Redistribution and use in source and binary forms, with or without
    modification, are permitted provided that the following conditions are
@@ -54,15 +50,6 @@
              ftype*    y, const f77_int* incy  \
      ) \
 { \
-<<<<<<< HEAD
-	trans_t blis_transa; \
-	dim_t   m0, n0; \
-	dim_t   m_y, n_x; \
-	ftype*  x0; \
-	ftype*  y0; \
-	inc_t   incx0; \
-	inc_t   incy0; \
-=======
     /* Initialize BLIS. */ \
     bli_init_auto(); \
 \
@@ -90,7 +77,6 @@
       incx, \
       incy  \
     ); \
->>>>>>> fb2a6827
 \
     if ( *m == 0 || *n == 0 || \
          ( PASTEMAC(ch,eq0)( *alpha ) && PASTEMAC(ch,eq1)( *beta ) ) ) { \
@@ -124,28 +110,8 @@
         /* Finalize BLIS. */ \
         bli_finalize_auto(); \
 \
-<<<<<<< HEAD
-	/* BLAS handles cases where y has no elements as well as those where x has
-	   no elements. In the case of the former, it cannot do any work since
-	   the output vector is empty; but in the latter case, BLAS has peculiar
-	   semantics. When x has no elements (and transa(A) has no columns), BLAS
-	   returns immediately without performing any computation even if the
-	   number of elements of y (and rows of transa(A)) is non-zero, in which
-	   case any sane interpretations of gemv would have the the operation
-	   reduce to y := beta * y. Here, we emulate the BLAS exactly so as to
-	   provide "bug-for-bug" compatibility. Note that this extreme level of
-	   compatibility would not be contemplated if it weren't for the fact
-	   that some BLAS unit tests actually check for this behavior. Also, it
-	   should be emphasized that BLIS, when called natively, does NOT exhibit
-	   this quirky behavior; it will scale y by beta as one would expect. */ \
-	if ( m_y > 0 && n_x == 0 ) \
-	{ \
-		/* Finalize BLIS. */ \
-		bli_finalize_auto(); \
-=======
         return; \
     } \
->>>>>>> fb2a6827
 \
     /* If the input increments are negative, adjust the pointers so we can
        use positive increments instead. */ \
@@ -156,11 +122,6 @@
     rs_a = 1; \
     cs_a = *lda; \
 \
-<<<<<<< HEAD
-	/* Set the row and column strides of A. */ \
-	const inc_t rs_a = 1; \
-	const inc_t cs_a = *lda; \
-=======
     /* Call BLIS interface. */ \
     PASTEMAC2(ch,blisname,BLIS_TAPI_EX_SUF) \
     ( \
@@ -176,7 +137,6 @@
       NULL, \
       NULL  \
     ); \
->>>>>>> fb2a6827
 \
     AOCL_DTL_TRACE_EXIT(AOCL_DTL_LEVEL_TRACE_1); \
     /* Finalize BLIS. */ \
