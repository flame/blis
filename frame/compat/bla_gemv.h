--- conflicted
+++ resolved
@@ -33,7 +33,6 @@
 
 */
 
-#if 1
 
 //
 // Prototype BLAS-to-BLIS interfaces.
@@ -68,9 +67,3 @@
      );
 
 INSERT_GENTPROT_BLAS( gemv )
-<<<<<<< HEAD
-#endif
-
-#endif
-=======
->>>>>>> fb2a6827
