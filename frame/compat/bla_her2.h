--- conflicted
+++ resolved
@@ -33,7 +33,6 @@
 
 */
 
-#if 1
 
 //
 // Prototype BLAS-to-BLIS interfaces.
@@ -64,9 +63,3 @@
      );
      
 INSERT_GENTPROTCO_BLAS( her2 )
-<<<<<<< HEAD
-#endif
-
-#endif
-=======
->>>>>>> fb2a6827
