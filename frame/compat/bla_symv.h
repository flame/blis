/*

   BLIS
   An object-based framework for developing high-performance BLAS-like
   libraries.

   Copyright (C) 2014, The University of Texas at Austin
   Copyright (C) 2020 - 2024, Advanced Micro Devices, Inc. All rights reserved.

   Redistribution and use in source and binary forms, with or without
   modification, are permitted provided that the following conditions are
   met:
    - Redistributions of source code must retain the above copyright
      notice, this list of conditions and the following disclaimer.
    - Redistributions in binary form must reproduce the above copyright
      notice, this list of conditions and the following disclaimer in the
      documentation and/or other materials provided with the distribution.
    - Neither the name(s) of the copyright holder(s) nor the names of its
      contributors may be used to endorse or promote products derived
      from this software without specific prior written permission.

   THIS SOFTWARE IS PROVIDED BY THE COPYRIGHT HOLDERS AND CONTRIBUTORS
   "AS IS" AND ANY EXPRESS OR IMPLIED WARRANTIES, INCLUDING, BUT NOT
   LIMITED TO, THE IMPLIED WARRANTIES OF MERCHANTABILITY AND FITNESS FOR
   A PARTICULAR PURPOSE ARE DISCLAIMED. IN NO EVENT SHALL THE COPYRIGHT
   HOLDER OR CONTRIBUTORS BE LIABLE FOR ANY DIRECT, INDIRECT, INCIDENTAL,
   SPECIAL, EXEMPLARY, OR CONSEQUENTIAL DAMAGES (INCLUDING, BUT NOT
   LIMITED TO, PROCUREMENT OF SUBSTITUTE GOODS OR SERVICES; LOSS OF USE,
   DATA, OR PROFITS; OR BUSINESS INTERRUPTION) HOWEVER CAUSED AND ON ANY
   THEORY OF LIABILITY, WHETHER IN CONTRACT, STRICT LIABILITY, OR TORT
   (INCLUDING NEGLIGENCE OR OTHERWISE) ARISING IN ANY WAY OUT OF THE USE
   OF THIS SOFTWARE, EVEN IF ADVISED OF THE POSSIBILITY OF SUCH DAMAGE.

*/

#if 1

//
// Prototype BLAS-to-BLIS interfaces.
//
#undef  GENTPROTRO
#define GENTPROTRO( ftype, ch, blasname ) \
\
IF_BLIS_ENABLE_BLAS(\
BLIS_EXPORT_BLAS void PASTEF77(ch,blasname) \
     ( \
       const f77_char* uploa, \
       const f77_int*  m, \
       const ftype*    alpha, \
       const ftype*    a, const f77_int* lda, \
       const ftype*    x, const f77_int* incx, \
       const ftype*    beta, \
             ftype*    y, const f77_int* incy  \
     );\
)\
\
BLIS_EXPORT_BLAS void PASTEF77S(ch,blasname) \
     ( \
       const f77_char* uploa, \
       const f77_int*  m, \
       const ftype*    alpha, \
       const ftype*    a, const f77_int* lda, \
       const ftype*    x, const f77_int* incx, \
       const ftype*    beta, \
             ftype*    y, const f77_int* incy  \
     );

INSERT_GENTPROTRO_BLAS( symv )
<<<<<<< HEAD
#endif

#endif
=======
>>>>>>> fb2a6827
<|MERGE_RESOLUTION|>--- conflicted
+++ resolved
@@ -66,9 +66,5 @@
      );
 
 INSERT_GENTPROTRO_BLAS( symv )
-<<<<<<< HEAD
-#endif
 
 #endif
-=======
->>>>>>> fb2a6827
