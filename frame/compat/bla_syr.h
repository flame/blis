--- conflicted
+++ resolved
@@ -62,9 +62,5 @@
      );
 
 INSERT_GENTPROTRO_BLAS( syr )
-<<<<<<< HEAD
-#endif
 
 #endif
-=======
->>>>>>> fb2a6827
