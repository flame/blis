--- conflicted
+++ resolved
@@ -42,13 +42,8 @@
 \
 BLIS_EXPORT_BLIS void PASTEMAC0(opname) \
      ( \
-<<<<<<< HEAD
-       const obj_t*  chi, \
-       const obj_t*  absq  \
-=======
        const obj_t* chi, \
        const obj_t* absq  \
->>>>>>> 9b1beec6
      );
 
 GENPROT( absqsc )
@@ -60,13 +55,8 @@
 \
 BLIS_EXPORT_BLIS void PASTEMAC0(opname) \
      ( \
-<<<<<<< HEAD
-       const obj_t*  chi, \
-       const obj_t*  psi  \
-=======
        const obj_t* chi, \
        const obj_t* psi  \
->>>>>>> 9b1beec6
      );
 
 GENPROT( addsc )
@@ -81,11 +71,7 @@
 \
 BLIS_EXPORT_BLIS void PASTEMAC0(opname) \
      ( \
-<<<<<<< HEAD
-       const obj_t*  chi  \
-=======
        const obj_t* chi  \
->>>>>>> 9b1beec6
      );
 
 GENPROT( invertsc )
@@ -109,15 +95,9 @@
 \
 BLIS_EXPORT_BLIS void PASTEMAC0(opname) \
      ( \
-<<<<<<< HEAD
-             double  zeta_r, \
-             double  zeta_i, \
-       const obj_t*  chi  \
-=======
              double zeta_r, \
              double zeta_i, \
        const obj_t* chi  \
->>>>>>> 9b1beec6
      );
 
 GENPROT( setsc )
@@ -128,15 +108,9 @@
 \
 BLIS_EXPORT_BLIS void PASTEMAC0(opname) \
      ( \
-<<<<<<< HEAD
-       const obj_t*  chi, \
-       const obj_t*  zeta_r, \
-       const obj_t*  zeta_i  \
-=======
        const obj_t* chi, \
        const obj_t* zeta_r, \
        const obj_t* zeta_i  \
->>>>>>> 9b1beec6
      );
 
 GENPROT( unzipsc )
@@ -147,15 +121,9 @@
 \
 BLIS_EXPORT_BLIS void PASTEMAC0(opname) \
      ( \
-<<<<<<< HEAD
-       const obj_t*  zeta_r, \
-       const obj_t*  zeta_i, \
-       const obj_t*  chi  \
-=======
        const obj_t* zeta_r, \
        const obj_t* zeta_i, \
        const obj_t* chi  \
->>>>>>> 9b1beec6
      );
 
 GENPROT( zipsc )
