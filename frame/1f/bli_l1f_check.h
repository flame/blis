--- conflicted
+++ resolved
@@ -42,19 +42,11 @@
 \
 void PASTEMAC(opname,_check) \
      ( \
-<<<<<<< HEAD
-       const obj_t*  alphax, \
-       const obj_t*  alphay, \
-       const obj_t*  x, \
-       const obj_t*  y, \
-       const obj_t*  z  \
-=======
        const obj_t* alphax, \
        const obj_t* alphay, \
        const obj_t* x, \
        const obj_t* y, \
        const obj_t* z  \
->>>>>>> 9b1beec6
     );
 
 GENTPROT( axpy2v )
@@ -65,17 +57,10 @@
 \
 void PASTEMAC(opname,_check) \
      ( \
-<<<<<<< HEAD
-       const obj_t*  alpha, \
-       const obj_t*  a, \
-       const obj_t*  x, \
-       const obj_t*  y  \
-=======
        const obj_t* alpha, \
        const obj_t* a, \
        const obj_t* x, \
        const obj_t* y  \
->>>>>>> 9b1beec6
     );
 
 GENTPROT( axpyf )
@@ -86,21 +71,12 @@
 \
 void PASTEMAC(opname,_check) \
      ( \
-<<<<<<< HEAD
-       const obj_t*  alpha, \
-       const obj_t*  xt, \
-       const obj_t*  x, \
-       const obj_t*  y, \
-       const obj_t*  rho, \
-       const obj_t*  z  \
-=======
        const obj_t* alpha, \
        const obj_t* xt, \
        const obj_t* x, \
        const obj_t* y, \
        const obj_t* rho, \
        const obj_t* z  \
->>>>>>> 9b1beec6
     );
 
 GENTPROT( dotaxpyv )
@@ -111,16 +87,6 @@
 \
 void PASTEMAC(opname,_check) \
      ( \
-<<<<<<< HEAD
-       const obj_t*  alpha, \
-       const obj_t*  at, \
-       const obj_t*  a, \
-       const obj_t*  w, \
-       const obj_t*  x, \
-       const obj_t*  beta, \
-       const obj_t*  y, \
-       const obj_t*  z  \
-=======
        const obj_t* alpha, \
        const obj_t* at, \
        const obj_t* a, \
@@ -129,7 +95,6 @@
        const obj_t* beta, \
        const obj_t* y, \
        const obj_t* z  \
->>>>>>> 9b1beec6
     );
 
 GENTPROT( dotxaxpyf )
@@ -140,19 +105,11 @@
 \
 void PASTEMAC(opname,_check) \
      ( \
-<<<<<<< HEAD
-       const obj_t*  alpha, \
-       const obj_t*  a, \
-       const obj_t*  x, \
-       const obj_t*  beta, \
-       const obj_t*  y  \
-=======
        const obj_t* alpha, \
        const obj_t* a, \
        const obj_t* x, \
        const obj_t* beta, \
        const obj_t* y  \
->>>>>>> 9b1beec6
     );
 
 GENTPROT( dotxf )
