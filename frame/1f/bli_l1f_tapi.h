--- conflicted
+++ resolved
@@ -42,16 +42,6 @@
 \
 BLIS_EXPORT_BLIS void PASTEMAC2(ch,opname,EX_SUF) \
      ( \
-<<<<<<< HEAD
-             conj_t  conjx, \
-             conj_t  conjy, \
-             dim_t   n, \
-       const ctype*  alphax, \
-       const ctype*  alphay, \
-       const ctype*  x, inc_t incx, \
-       const ctype*  y, inc_t incy, \
-             ctype*  z, inc_t incz  \
-=======
              conj_t conjx, \
              conj_t conjy, \
              dim_t  n, \
@@ -60,7 +50,6 @@
        const ctype* x, inc_t incx, \
        const ctype* y, inc_t incy, \
              ctype* z, inc_t incz  \
->>>>>>> 9b1beec6
        BLIS_TAPI_EX_PARAMS  \
      );
 
@@ -72,16 +61,6 @@
 \
 BLIS_EXPORT_BLIS void PASTEMAC2(ch,opname,EX_SUF) \
      ( \
-<<<<<<< HEAD
-             conj_t  conja, \
-             conj_t  conjx, \
-             dim_t   m, \
-             dim_t   b_n, \
-       const ctype*  alpha, \
-       const ctype*  a, inc_t inca, inc_t lda, \
-       const ctype*  x, inc_t incx, \
-             ctype*  y, inc_t incy  \
-=======
              conj_t conja, \
              conj_t conjx, \
              dim_t  m, \
@@ -90,7 +69,6 @@
        const ctype* a, inc_t inca, inc_t lda, \
        const ctype* x, inc_t incx, \
              ctype* y, inc_t incy  \
->>>>>>> 9b1beec6
        BLIS_TAPI_EX_PARAMS  \
      );
 
@@ -102,17 +80,6 @@
 \
 BLIS_EXPORT_BLIS void PASTEMAC2(ch,opname,EX_SUF) \
      ( \
-<<<<<<< HEAD
-             conj_t  conjxt, \
-             conj_t  conjx, \
-             conj_t  conjy, \
-             dim_t   n, \
-       const ctype*  alpha, \
-       const ctype*  x, inc_t incx, \
-       const ctype*  y, inc_t incy, \
-             ctype*  rho, \
-             ctype*  z, inc_t incz  \
-=======
              conj_t conjxt, \
              conj_t conjx, \
              conj_t conjy, \
@@ -122,7 +89,6 @@
        const ctype* y, inc_t incy, \
              ctype* rho, \
              ctype* z, inc_t incz  \
->>>>>>> 9b1beec6
        BLIS_TAPI_EX_PARAMS  \
      );
 
@@ -134,21 +100,6 @@
 \
 BLIS_EXPORT_BLIS void PASTEMAC2(ch,opname,EX_SUF) \
      ( \
-<<<<<<< HEAD
-             conj_t  conjat, \
-             conj_t  conja, \
-             conj_t  conjw, \
-             conj_t  conjx, \
-             dim_t   m, \
-             dim_t   b_n, \
-       const ctype*  alpha, \
-       const ctype*  a, inc_t inca, inc_t lda, \
-       const ctype*  w, inc_t incw, \
-       const ctype*  x, inc_t incx, \
-       const ctype*  beta, \
-             ctype*  y, inc_t incy, \
-             ctype*  z, inc_t incz  \
-=======
              conj_t conjat, \
              conj_t conja, \
              conj_t conjw, \
@@ -162,7 +113,6 @@
        const ctype* beta, \
              ctype* y, inc_t incy, \
              ctype* z, inc_t incz  \
->>>>>>> 9b1beec6
        BLIS_TAPI_EX_PARAMS  \
      );
 
@@ -174,17 +124,6 @@
 \
 BLIS_EXPORT_BLIS void PASTEMAC2(ch,opname,EX_SUF) \
      ( \
-<<<<<<< HEAD
-             conj_t  conjat, \
-             conj_t  conjx, \
-             dim_t   m, \
-             dim_t   b_n, \
-       const ctype*  alpha, \
-       const ctype*  a, inc_t inca, inc_t lda, \
-       const ctype*  x, inc_t incx, \
-       const ctype*  beta, \
-             ctype*  y, inc_t incy  \
-=======
              conj_t conjat, \
              conj_t conjx, \
              dim_t  m, \
@@ -194,7 +133,6 @@
        const ctype* x, inc_t incx, \
        const ctype* beta, \
              ctype* y, inc_t incy  \
->>>>>>> 9b1beec6
        BLIS_TAPI_EX_PARAMS  \
      );
 
