--- conflicted
+++ resolved
@@ -44,16 +44,6 @@
 \
 typedef void (*PASTECH3(ch,opname,EX_SUF,tsuf)) \
      ( \
-<<<<<<< HEAD
-             conj_t  conjx, \
-             conj_t  conjy, \
-             dim_t   n, \
-       const ctype*  alpha1, \
-       const ctype*  alpha2, \
-       const ctype*  x, inc_t incx, \
-       const ctype*  y, inc_t incy, \
-             ctype*  z, inc_t incz  \
-=======
              conj_t conjx, \
              conj_t conjy, \
              dim_t  n, \
@@ -62,7 +52,6 @@
        const ctype* x, inc_t incx, \
        const ctype* y, inc_t incy, \
              ctype* z, inc_t incz  \
->>>>>>> 9b1beec6
        BLIS_TAPI_EX_PARAMS  \
      );
 
@@ -75,16 +64,6 @@
 \
 typedef void (*PASTECH3(ch,opname,EX_SUF,tsuf)) \
      ( \
-<<<<<<< HEAD
-             conj_t  conja, \
-             conj_t  conjx, \
-             dim_t   m, \
-             dim_t   b_n, \
-       const ctype*  alpha, \
-       const ctype*  a, inc_t inca, inc_t lda, \
-       const ctype*  x, inc_t incx, \
-             ctype*  y, inc_t incy  \
-=======
              conj_t conja, \
              conj_t conjx, \
              dim_t  m, \
@@ -93,7 +72,6 @@
        const ctype* a, inc_t inca, inc_t lda, \
        const ctype* x, inc_t incx, \
              ctype* y, inc_t incy  \
->>>>>>> 9b1beec6
        BLIS_TAPI_EX_PARAMS  \
      );
 
@@ -106,17 +84,6 @@
 \
 typedef void (*PASTECH3(ch,opname,EX_SUF,tsuf)) \
      ( \
-<<<<<<< HEAD
-             conj_t  conjxt, \
-             conj_t  conjx, \
-             conj_t  conjy, \
-             dim_t   m, \
-       const ctype*  alpha, \
-       const ctype*  x, inc_t incx, \
-       const ctype*  y, inc_t incy, \
-             ctype*  rho, \
-             ctype*  z, inc_t incz  \
-=======
              conj_t conjxt, \
              conj_t conjx, \
              conj_t conjy, \
@@ -126,7 +93,6 @@
        const ctype* y, inc_t incy, \
              ctype* rho, \
              ctype* z, inc_t incz  \
->>>>>>> 9b1beec6
        BLIS_TAPI_EX_PARAMS  \
      );
 
@@ -139,17 +105,6 @@
 \
 typedef void (*PASTECH3(ch,opname,EX_SUF,tsuf)) \
      ( \
-<<<<<<< HEAD
-             conj_t  conjat, \
-             conj_t  conjx, \
-             dim_t   m, \
-             dim_t   b_n, \
-       const ctype*  alpha, \
-       const ctype*  a, inc_t inca, inc_t lda, \
-       const ctype*  x, inc_t incx, \
-       const ctype*  beta, \
-             ctype*  y, inc_t incy  \
-=======
              conj_t conjat, \
              conj_t conjx, \
              dim_t  m, \
@@ -159,7 +114,6 @@
        const ctype* x, inc_t incx, \
        const ctype* beta, \
              ctype* y, inc_t incy  \
->>>>>>> 9b1beec6
        BLIS_TAPI_EX_PARAMS  \
      );
 
@@ -172,21 +126,6 @@
 \
 typedef void (*PASTECH3(ch,opname,EX_SUF,tsuf)) \
      ( \
-<<<<<<< HEAD
-             conj_t  conjat, \
-             conj_t  conja, \
-             conj_t  conjw, \
-             conj_t  conjx, \
-             dim_t   m, \
-             dim_t   b_n, \
-       const ctype*  alpha, \
-       const ctype*  a, inc_t inca, inc_t lda, \
-       const ctype*  w, inc_t incw, \
-       const ctype*  x, inc_t incx, \
-       const ctype*  beta, \
-             ctype*  y, inc_t incy, \
-             ctype*  z, inc_t incz  \
-=======
              conj_t conjat, \
              conj_t conja, \
              conj_t conjw, \
@@ -200,7 +139,6 @@
        const ctype* beta, \
              ctype* y, inc_t incy, \
              ctype* z, inc_t incz  \
->>>>>>> 9b1beec6
        BLIS_TAPI_EX_PARAMS  \
      );
 
