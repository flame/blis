--- conflicted
+++ resolved
@@ -1109,17 +1109,11 @@
 	                        bli_ind_oper_get_avail_impl_string( BLIS_GEMM, BLIS_DCOMPLEX ) );
 	libblis_test_fprintf_c( os, "\n" );
 
-<<<<<<< HEAD
-	// Query a native context.
-	cntx_c = ( cntx_t* )bli_gks_query_ind_cntx( im, BLIS_SCOMPLEX );
-	cntx_z = ( cntx_t* )bli_gks_query_ind_cntx( im, BLIS_DCOMPLEX );
-=======
 	// Query a native context. NOTE: Now that we've removed the dt argument from
 	// bli_gks_query_ind_cntx(), we can consolidate cntx_c and cntx_z; there is
 	// no need to query two contexts since they are the same.
 	cntx_c = ( cntx_t* )bli_gks_query_ind_cntx( im );
 	cntx_z = ( cntx_t* )bli_gks_query_ind_cntx( im );
->>>>>>> 9b1beec6
 
 	libblis_test_fprintf_c( os, "level-3 blocksizes                             c       z \n" );
 	libblis_test_fprintf_c( os, "  mc                                     %7d %7d\n",
