/*

   BLIS
   An object-based framework for developing high-performance BLAS-like
   libraries.

   Copyright (C) 2014, The University of Texas at Austin
   Copyright (C) 2018 - 2019, Advanced Micro Devices, Inc.

   Redistribution and use in source and binary forms, with or without
   modification, are permitted provided that the following conditions are
   met:
    - Redistributions of source code must retain the above copyright
      notice, this list of conditions and the following disclaimer.
    - Redistributions in binary form must reproduce the above copyright
      notice, this list of conditions and the following disclaimer in the
      documentation and/or other materials provided with the distribution.
    - Neither the name(s) of the copyright holder(s) nor the names of its
      contributors may be used to endorse or promote products derived
      from this software without specific prior written permission.

   THIS SOFTWARE IS PROVIDED BY THE COPYRIGHT HOLDERS AND CONTRIBUTORS
   "AS IS" AND ANY EXPRESS OR IMPLIED WARRANTIES, INCLUDING, BUT NOT
   LIMITED TO, THE IMPLIED WARRANTIES OF MERCHANTABILITY AND FITNESS FOR
   A PARTICULAR PURPOSE ARE DISCLAIMED. IN NO EVENT SHALL THE COPYRIGHT
   HOLDER OR CONTRIBUTORS BE LIABLE FOR ANY DIRECT, INDIRECT, INCIDENTAL,
   SPECIAL, EXEMPLARY, OR CONSEQUENTIAL DAMAGES (INCLUDING, BUT NOT
   LIMITED TO, PROCUREMENT OF SUBSTITUTE GOODS OR SERVICES; LOSS OF USE,
   DATA, OR PROFITS; OR BUSINESS INTERRUPTION) HOWEVER CAUSED AND ON ANY
   THEORY OF LIABILITY, WHETHER IN CONTRACT, STRICT LIABILITY, OR TORT
   (INCLUDING NEGLIGENCE OR OTHERWISE) ARISING IN ANY WAY OUT OF THE USE
   OF THIS SOFTWARE, EVEN IF ADVISED OF THE POSSIBILITY OF SUCH DAMAGE.

*/

#include "blis.h"
#include "test_libblis.h"


// Static variables.
static char*     op_str                    = "gemm";
static char*     o_types                   = "mmm"; // a b c
static char*     p_types                   = "hh";  // transa transb
static thresh_t  thresh[BLIS_NUM_FP_TYPES] = { { 1e-04, 1e-05 },   // warn, pass for s
                                               { 1e-04, 1e-05 },   // warn, pass for c
                                               { 1e-13, 1e-14 },   // warn, pass for d
                                               { 1e-13, 1e-14 } }; // warn, pass for z

// Local prototypes.
void libblis_test_gemm_deps
     (
       thread_data_t* tdata,
       test_params_t* params,
       test_op_t*     op
     );

void libblis_test_gemm_experiment
     (
       test_params_t* params,
       test_op_t*     op,
       iface_t        iface,
       char*          dc_str,
       char*          pc_str,
       char*          sc_str,
       unsigned int   p_cur,
       double*        perf,
       double*        resid
     );

void libblis_test_gemm_md
     (
       test_params_t* params,
       test_op_t*     op,
       iface_t        iface,
       char*          dc_str,
       char*          pc_str,
       char*          sc_str,
       unsigned int   p_cur,
       double*        perf,
       double*        resid
     );

void libblis_test_gemm_impl
     (
       iface_t   iface,
       obj_t*    alpha,
       obj_t*    a,
       obj_t*    b,
       obj_t*    beta,
       obj_t*    c
     );

void libblis_test_gemm_check
     (
       test_params_t* params,
       obj_t*         alpha,
       obj_t*         a,
       obj_t*         b,
       obj_t*         beta,
       obj_t*         c,
       obj_t*         c_orig,
       double*        resid
     );

void libblis_test_gemm_md_check
     (
       test_params_t* params,
       obj_t*         alpha,
       obj_t*         a,
       obj_t*         b,
       obj_t*         beta,
       obj_t*         c,
       obj_t*         c_orig,
       double*        resid
     );

double libblis_test_gemm_flops
     (
       obj_t* a,
       obj_t* b,
       obj_t* c
     );


void libblis_test_gemm_deps
     (
       thread_data_t* tdata,
       test_params_t* params,
       test_op_t*     op
     )
{
	libblis_test_randv( tdata, params, &(op->ops->randv) );
	libblis_test_randm( tdata, params, &(op->ops->randm) );
	libblis_test_setv( tdata, params, &(op->ops->setv) );
	libblis_test_normfv( tdata, params, &(op->ops->normfv) );
	libblis_test_subv( tdata, params, &(op->ops->subv) );
	libblis_test_scalv( tdata, params, &(op->ops->scalv) );
	libblis_test_copym( tdata, params, &(op->ops->copym) );
	libblis_test_scalm( tdata, params, &(op->ops->scalm) );
	libblis_test_gemv( tdata, params, &(op->ops->gemv) );
}



void libblis_test_gemm
     (
       thread_data_t* tdata,
       test_params_t* params,
       test_op_t*     op
     )
{

	// Return early if this test has already been done.
	if ( libblis_test_op_is_done( op ) ) return;

	// Return early if operation is disabled.
	if ( libblis_test_op_is_disabled( op ) ||
	     libblis_test_l3_is_disabled( op ) ) return;

	// Call dependencies first.
	if ( TRUE ) libblis_test_gemm_deps( tdata, params, op );

	// Execute the test driver for each implementation requested.
	//if ( op->front_seq == ENABLE )
	{
		libblis_test_op_driver( tdata,
		                        params,
		                        op,
		                        BLIS_TEST_SEQ_FRONT_END,
		                        op_str,
		                        p_types,
		                        o_types,
		                        thresh,
		                        libblis_test_gemm_experiment );
	}
}



void libblis_test_gemm_experiment
     (
       test_params_t* params,
       test_op_t*     op,
       iface_t        iface,
       char*          dc_str,
       char*          pc_str,
       char*          sc_str,
       unsigned int   p_cur,
       double*        perf,
       double*        resid
     )
{
	unsigned int n_repeats = params->n_repeats;
	unsigned int i;

	double       time_min  = DBL_MAX;
	double       time;

	num_t        datatype;

	dim_t        m, n, k;

	trans_t      transa;
	trans_t      transb;

	obj_t        alpha, a, b, beta, c;
	obj_t        c_save;


	// Use a different function to handle mixed datatypes.
	if ( params->mixed_domain || params->mixed_precision )
	{
		libblis_test_gemm_md( params, op, iface,
		                      dc_str, pc_str, sc_str,
		                      p_cur, perf, resid );
		return;
	}

	// Use the datatype of the first char in the datatype combination string.
	bli_param_map_char_to_blis_dt( dc_str[0], &datatype );

	// Map the dimension specifier to actual dimensions.
	m = libblis_test_get_dim_from_prob_size( op->dim_spec[0], p_cur );
	n = libblis_test_get_dim_from_prob_size( op->dim_spec[1], p_cur );
	k = libblis_test_get_dim_from_prob_size( op->dim_spec[2], p_cur );

	// Map parameter characters to BLIS constants.
	bli_param_map_char_to_blis_trans( pc_str[0], &transa );
	bli_param_map_char_to_blis_trans( pc_str[1], &transb );

	// Create test scalars.
	bli_obj_scalar_init_detached( datatype, &alpha );
	bli_obj_scalar_init_detached( datatype, &beta );

	// Create test operands (vectors and/or matrices).
	libblis_test_mobj_create( params, datatype, transa,
	                          sc_str[1], m, k, &a );
	libblis_test_mobj_create( params, datatype, transb,
	                          sc_str[2], k, n, &b );
	libblis_test_mobj_create( params, datatype, BLIS_NO_TRANSPOSE,
	                          sc_str[0], m, n, &c );
	libblis_test_mobj_create( params, datatype, BLIS_NO_TRANSPOSE,
	                          sc_str[0], m, n, &c_save );

	// Set alpha and beta.
	if ( bli_obj_is_real( &c ) )
	{
		bli_setsc(  1.2,  0.0, &alpha );
		bli_setsc(  0.9,  0.0, &beta );
	}
	else
	{
		bli_setsc(  1.2,  0.8, &alpha );
		bli_setsc(  0.9,  1.0, &beta );
	}

	// Randomize A, B, and C, and save C.
	libblis_test_mobj_randomize( params, TRUE, &a );
	libblis_test_mobj_randomize( params, TRUE, &b );
	libblis_test_mobj_randomize( params, TRUE, &c );
	bli_copym( &c, &c_save );
//bli_setm( &BLIS_ONE, &a );
//bli_setsc(  1.0,  0.0, &alpha );
//bli_setsc(  0.0,  0.0, &beta );

	// Apply the parameters.
	bli_obj_set_conjtrans( transa, &a );
	bli_obj_set_conjtrans( transb, &b );

	// Repeat the experiment n_repeats times and record results. 
	for ( i = 0; i < n_repeats; ++i )
	{
		bli_copym( &c_save, &c );

#if 0
bli_printm( "alpha", &alpha, "%5.2f", "" );
bli_printm( "beta", &beta, "%5.2f", "" );
bli_printm( "a = [", &a, "%7.6f", "];" );
bli_printm( "b = [", &b, "%7.6f", "];" );
bli_printm( "c = [", &c, "%7.6f", "];" );
#endif

		time = bli_clock();

		libblis_test_gemm_impl( iface, &alpha, &a, &b, &beta, &c );

		time_min = bli_clock_min_diff( time_min, time );
#if 0
bli_printm( "c_after = [", &c, "%7.6f", "];" );
#endif

	}

	// Estimate the performance of the best experiment repeat.
	*perf = ( 2.0 * m * n * k ) / time_min / FLOPS_PER_UNIT_PERF;
	if ( bli_obj_is_complex( &c ) ) *perf *= 4.0;

	// Perform checks.
	libblis_test_gemm_check( params, &alpha, &a, &b, &beta, &c, &c_save, resid );

	// Zero out performance and residual if output matrix is empty.
	libblis_test_check_empty_problem( &c, perf, resid );

	// Free the test objects.
	bli_obj_free( &a );
	bli_obj_free( &b );
	bli_obj_free( &c );
	bli_obj_free( &c_save );
}


void libblis_test_gemm_md
     (
       test_params_t* params,
       test_op_t*     op,
       iface_t        iface,
       char*          dc_str,
       char*          pc_str,
       char*          sc_str,
       unsigned int   p_cur,
       double*        perf,
       double*        resid
     )
{
	unsigned int n_repeats = params->n_repeats;
	unsigned int i;

	double       time_min  = DBL_MAX;
	double       time;

	num_t        dt_a, dt_b, dt_c;
	num_t        dt_complex;

	dim_t        m, n, k;

	trans_t      transa;
	trans_t      transb;

	obj_t        alpha, a, b, beta, c;
	obj_t        c_save;


	// Decode the datatype combination string.
	bli_param_map_char_to_blis_dt( dc_str[0], &dt_c );
	bli_param_map_char_to_blis_dt( dc_str[1], &dt_a );
	bli_param_map_char_to_blis_dt( dc_str[2], &dt_b );

	// Project one of the datatypes (it doesn't matter which) to the
	// complex domain.
	dt_complex = bli_dt_proj_to_complex( dt_c );

	// Map the dimension specifier to actual dimensions.
	m = libblis_test_get_dim_from_prob_size( op->dim_spec[0], p_cur );
	n = libblis_test_get_dim_from_prob_size( op->dim_spec[1], p_cur );
	k = libblis_test_get_dim_from_prob_size( op->dim_spec[2], p_cur );

	// Map parameter characters to BLIS constants.
	bli_param_map_char_to_blis_trans( pc_str[0], &transa );
	bli_param_map_char_to_blis_trans( pc_str[1], &transb );

	// Create test scalars.
	bli_obj_scalar_init_detached( dt_complex, &alpha );
	bli_obj_scalar_init_detached( dt_complex, &beta );

	// Create test operands (vectors and/or matrices).
	libblis_test_mobj_create( params, dt_a, transa,
	                          sc_str[1], m, k, &a );
	libblis_test_mobj_create( params, dt_b, transb,
	                          sc_str[2], k, n, &b );
	libblis_test_mobj_create( params, dt_c, BLIS_NO_TRANSPOSE,
	                          sc_str[0], m, n, &c );
	libblis_test_mobj_create( params, dt_c, BLIS_NO_TRANSPOSE,
	                          sc_str[0], m, n, &c_save );

	// For mixed-precision, set the computation precision of C.
	if ( params->mixed_precision )
	{
		num_t dt_comp;
		prec_t comp_prec;

		// The computation precision is encoded in the computation datatype,
		// which appears as an additional char in dc_str.
		bli_param_map_char_to_blis_dt( dc_str[3], &dt_comp );

		// Extract the precision from the computation datatype.
		comp_prec = bli_dt_prec( dt_comp );

		// Set the computation precision of C.
		bli_obj_set_comp_prec( comp_prec, &c );
	}


	// Set alpha and beta.
	{
		bli_setsc(  2.0,  0.0, &alpha );
		bli_setsc(  1.2,  0.5, &beta );
		//bli_setsc(  1.0,  0.0, &alpha );
		//bli_setsc(  1.0,  0.0, &beta );
	}

	// Randomize A, B, and C, and save C.
	libblis_test_mobj_randomize( params, TRUE, &a );
	libblis_test_mobj_randomize( params, TRUE, &b );
	libblis_test_mobj_randomize( params, TRUE, &c );
	bli_copym( &c, &c_save );

	// Apply the parameters.
	bli_obj_set_conjtrans( transa, &a );
	bli_obj_set_conjtrans( transb, &b );

	// Repeat the experiment n_repeats times and record results. 
	for ( i = 0; i < n_repeats; ++i )
	{
		bli_copym( &c_save, &c );

<<<<<<< HEAD
#if 0
bli_printm( "a", &a, "%5.2f", "" );
bli_printm( "b", &b, "%5.2f", "" );
bli_printm( "c", &c, "%5.2f", "" );
bli_printm( "alpha", &alpha, "%5.2f", "" );
bli_printm( "beta", &beta, "%5.2f", "" );
#endif

		time = bli_clock();

		libblis_test_gemm_impl( iface, &alpha, &a, &b, &beta, &c );

		time_min = bli_clock_min_diff( time_min, time );

#if 0
bli_printm( "c after", &c, "%5.2f", "" );
#endif
=======
		time = bli_clock();

		libblis_test_gemm_impl( iface, &alpha, &a, &b, &beta, &c );
>>>>>>> 58102aea

	}

	// Estimate the performance of the best experiment repeat.
	//*perf = ( 2.0 * m * n * k ) / time_min / FLOPS_PER_UNIT_PERF;
	//if ( bli_obj_is_complex( &c ) ) *perf *= 4.0;
	*perf = libblis_test_gemm_flops( &a, &b, &c ) / time_min / FLOPS_PER_UNIT_PERF;

	// Perform checks.
	libblis_test_gemm_md_check( params, &alpha, &a, &b, &beta, &c, &c_save, resid );

	// Zero out performance and residual if output matrix is empty.
	libblis_test_check_empty_problem( &c, perf, resid );

	// Free the test objects.
	bli_obj_free( &a );
	bli_obj_free( &b );
	bli_obj_free( &c );
	bli_obj_free( &c_save );
}



void libblis_test_gemm_impl
     (
       iface_t   iface,
       obj_t*    alpha,
       obj_t*    a,
       obj_t*    b,
       obj_t*    beta,
       obj_t*    c
     )
{
	switch ( iface )
	{
		case BLIS_TEST_SEQ_FRONT_END:
#if 0
bli_printm( "alpha", alpha, "%5.2f", "" );
bli_printm( "beta", beta, "%5.2f", "" );
bli_printm( "a", a, "%6.3f", "" );
bli_printm( "b", b, "%6.3f", "" );
bli_printm( "c", c, "%6.3f", "" );
#endif
//if ( bli_obj_length( b ) == 16 &&
//     bli_obj_stor3_from_strides( c, a, b ) == BLIS_CRR )
//bli_printm( "c before", c, "%6.3f", "" );
		bli_gemm( alpha, a, b, beta, c );
#if 0
bli_printm( "c after", c, "%6.3f", "");
#endif
		break;

		default:
		libblis_test_printf_error( "Invalid interface type.\n" );
	}
}



void libblis_test_gemm_md_check
     (
       test_params_t* params,
       obj_t*         alpha,
       obj_t*         a,
       obj_t*         b,
       obj_t*         beta,
       obj_t*         c,
       obj_t*         c_orig,
       double*        resid
     )
{
	num_t  dt_real = bli_obj_dt_proj_to_real( c );
	num_t  dt_comp = bli_obj_dt_proj_to_complex( c );
	num_t  dt;

	dim_t  m       = bli_obj_length( c );
	dim_t  n       = bli_obj_width( c );
	dim_t  k       = bli_obj_width_after_trans( a );

	obj_t  norm;
	obj_t  t, v, w, z;

	double junk;

	// Compute our reference checksum in the real domain if all operands
	// are real, and in the complex domain otherwise. Also implicit in this
	// is that we use the storage precision of C to determine the precision
	// in which we perform the reference checksum.
	if ( bli_obj_is_real( a ) &&
	     bli_obj_is_real( b ) &&
	     bli_obj_is_real( c ) ) dt = dt_real;
	else                        dt = dt_comp;

	// This function works in a manner similar to that of the function
	// libblis_test_gemm_check(), except that we project a, b, and c into
	// the complex domain (regardless of their storage datatype), and then
	// proceed with the checking accordingly.

	obj_t a2, b2, c2, c0;

	bli_obj_scalar_init_detached( dt_real, &norm );

	bli_obj_create( dt, n, 1, 0, 0, &t );
	bli_obj_create( dt, m, 1, 0, 0, &v );
	bli_obj_create( dt, k, 1, 0, 0, &w );
	bli_obj_create( dt, m, 1, 0, 0, &z );

	libblis_test_vobj_randomize( params, TRUE, &t );

	// We need to zero out the imaginary part of t in order for our
	// checks to work in all cases. Otherwise, the imaginary parts
	// could affect intermediate products, depending on the order that
	// they are executed.
	bli_setiv( &BLIS_ZERO, &t );

	// Create complex equivalents of a, b, c_orig, and c.
	bli_obj_create( dt, m, k, 0, 0, &a2 );
	bli_obj_create( dt, k, n, 0, 0, &b2 );
	bli_obj_create( dt, m, n, 0, 0, &c2 );
	bli_obj_create( dt, m, n, 0, 0, &c0 );

	// Cast a, b, c_orig, and c into the datatype of our temporary objects.
	bli_castm( a,      &a2 );
	bli_castm( b,      &b2 );
	bli_castm( c_orig, &c2 );
	bli_castm( c,      &c0 );

	bli_gemv( &BLIS_ONE, &c0, &t, &BLIS_ZERO, &v );

#if 0
if ( bli_obj_is_scomplex( c ) &&
     bli_obj_is_float( a ) &&
     bli_obj_is_float( b ) )
{
bli_printm( "test_gemm.c: a", a, "%7.3f", "" );
bli_printm( "test_gemm.c: b", b, "%7.3f", "" );
bli_printm( "test_gemm.c: c orig", c_orig, "%7.3f", "" );
bli_printm( "test_gemm.c: c computed", c, "%7.3f", "" );
}
#endif

#if 0
	bli_gemm( alpha, &a2, &b2, beta, &c2 );
	bli_gemv( &BLIS_ONE, &c2, &t, &BLIS_ZERO, &z );
	if ( bli_obj_is_real( c ) ) bli_setiv( &BLIS_ZERO, &z );
#else
	bli_gemv( &BLIS_ONE, &b2, &t, &BLIS_ZERO, &w );
	bli_gemv( alpha, &a2, &w, &BLIS_ZERO, &z );
	bli_gemv( beta, &c2, &t, &BLIS_ONE, &z );
	if ( bli_obj_is_real( c ) ) bli_setiv( &BLIS_ZERO, &z );
#endif

	bli_subv( &z, &v );
	bli_normfv( &v, &norm );
	bli_getsc( &norm, resid, &junk );

	bli_obj_free( &t );
	bli_obj_free( &v );
	bli_obj_free( &w );
	bli_obj_free( &z );

	bli_obj_free( &a2 );
	bli_obj_free( &b2 );
	bli_obj_free( &c2 );
	bli_obj_free( &c0 );
}



void libblis_test_gemm_check
     (
       test_params_t* params,
       obj_t*         alpha,
       obj_t*         a,
       obj_t*         b,
       obj_t*         beta,
       obj_t*         c,
       obj_t*         c_orig,
       double*        resid
     )
{
	num_t  dt      = bli_obj_dt( c );
	num_t  dt_real = bli_obj_dt_proj_to_real( c );

	dim_t  m       = bli_obj_length( c );
	dim_t  n       = bli_obj_width( c );
	dim_t  k       = bli_obj_width_after_trans( a );

	obj_t  norm;
	obj_t  t, v, w, z;

	double junk;

	//
	// Pre-conditions:
	// - a is randomized.
	// - b is randomized.
	// - c_orig is randomized.
	// Note:
	// - alpha and beta should have non-zero imaginary components in the
	//   complex cases in order to more fully exercise the implementation.
	//
	// Under these conditions, we assume that the implementation for
	//
	//   C := beta * C_orig + alpha * transa(A) * transb(B)
	//
	// is functioning correctly if
	//
	//   normfv( v - z )
	//
	// is negligible, where
	//
	//   v = C * t
	//   z = ( beta * C_orig + alpha * transa(A) * transb(B) ) * t
	//     = beta * C_orig * t + alpha * transa(A) * transb(B) * t
	//     = beta * C_orig * t + alpha * transa(A) * w
	//     = beta * C_orig * t + z
	//

	bli_obj_scalar_init_detached( dt_real, &norm );

	bli_obj_create( dt, n, 1, 0, 0, &t );
	bli_obj_create( dt, m, 1, 0, 0, &v );
	bli_obj_create( dt, k, 1, 0, 0, &w );
	bli_obj_create( dt, m, 1, 0, 0, &z );

	libblis_test_vobj_randomize( params, TRUE, &t );

	bli_gemv( &BLIS_ONE, c, &t, &BLIS_ZERO, &v );

	bli_gemv( &BLIS_ONE, b, &t, &BLIS_ZERO, &w );
	bli_gemv( alpha, a, &w, &BLIS_ZERO, &z );
	bli_gemv( beta, c_orig, &t, &BLIS_ONE, &z );

	bli_subv( &z, &v );
	bli_normfv( &v, &norm );
	bli_getsc( &norm, resid, &junk );

	bli_obj_free( &t );
	bli_obj_free( &v );
	bli_obj_free( &w );
	bli_obj_free( &z );
}

double libblis_test_gemm_flops
     (
       obj_t* a,
       obj_t* b,
       obj_t* c
     )
{
	bool_t a_is_real    = bli_obj_is_real( a );
	bool_t a_is_complex = bli_obj_is_complex( a );

	bool_t b_is_real    = bli_obj_is_real( b );
	bool_t b_is_complex = bli_obj_is_complex( b );

	bool_t c_is_real    = bli_obj_is_real( c );
	bool_t c_is_complex = bli_obj_is_complex( c );

	double m            = ( double )bli_obj_length( c );
	double n            = ( double )bli_obj_width( c );
	double k            = ( double )bli_obj_width( a );

	double flops;

	if      ( ( c_is_complex && a_is_complex && b_is_complex ) )
	{
		flops = 8.0 * m * n * k;
	}
	else if ( ( c_is_complex && a_is_complex && b_is_real    ) ||
	          ( c_is_complex && a_is_real    && b_is_complex ) ||
	          ( c_is_real    && a_is_complex && b_is_complex ) )
	{
		flops = 4.0 * m * n * k;
	}
	else
	{
		flops = 2.0 * m * n * k;
	}

	return flops;
}
<|MERGE_RESOLUTION|>--- conflicted
+++ resolved
@@ -413,29 +413,9 @@
 	{
 		bli_copym( &c_save, &c );
 
-<<<<<<< HEAD
-#if 0
-bli_printm( "a", &a, "%5.2f", "" );
-bli_printm( "b", &b, "%5.2f", "" );
-bli_printm( "c", &c, "%5.2f", "" );
-bli_printm( "alpha", &alpha, "%5.2f", "" );
-bli_printm( "beta", &beta, "%5.2f", "" );
-#endif
-
 		time = bli_clock();
 
 		libblis_test_gemm_impl( iface, &alpha, &a, &b, &beta, &c );
-
-		time_min = bli_clock_min_diff( time_min, time );
-
-#if 0
-bli_printm( "c after", &c, "%5.2f", "" );
-#endif
-=======
-		time = bli_clock();
-
-		libblis_test_gemm_impl( iface, &alpha, &a, &b, &beta, &c );
->>>>>>> 58102aea
 
 	}
 
