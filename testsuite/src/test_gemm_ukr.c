--- conflicted
+++ resolved
@@ -256,14 +256,6 @@
 	  &b, &bp,
 	  cntx
 	);
-<<<<<<< HEAD
-
-	// Transpose B^T back to B and Bp^T back to Bp.
-	bli_obj_induce_trans( &b );
-	bli_obj_induce_trans( &bp );
-
-	// Repeat the experiment n_repeats times and record results.
-=======
 #endif
 
 	// Create the packed objects. Use packmr and packnr as the leading
@@ -302,7 +294,6 @@
 	bli_packm_blk_var1( &b, &bp, cntx, NULL, &BLIS_PACKM_SINGLE_THREADED );
 
 	// Repeat the experiment n_repeats times and record results. 
->>>>>>> fb2a6827
 	for ( i = 0; i < n_repeats; ++i )
 	{
 		bli_copym( &c_save, &c );
