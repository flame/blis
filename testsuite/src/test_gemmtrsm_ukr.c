--- conflicted
+++ resolved
@@ -307,8 +307,6 @@
 	  &a, &ap,
 	  cntx
 	);
-<<<<<<< HEAD
-=======
 #endif
 
 	// Create the packed objects. Use packmr and packnr as the leading
@@ -350,7 +348,6 @@
 	                     BLIS_KR, BLIS_NR, &b, &bp, cntx );
 	bli_obj_set_buffer( buf_ap, &ap );
 	bli_obj_set_buffer( buf_bp, &bp );
->>>>>>> fb2a6827
 
 	// Set the diagonal offset of ap.
 	if ( bli_is_lower( uploa ) ) { bli_obj_set_diag_offset( k, &ap ); }
@@ -451,13 +448,6 @@
 	// Zero out performance and residual if output matrix is empty.
 	//libblis_test_check_empty_problem( &c11, perf, resid );
 
-<<<<<<< HEAD
-	// Free the thread control tree nodes and release their cached mem_t entries
-	// back to the pba.
-	bli_thrinfo_free( thread_a );
-	if ( thread_b )
-	    bli_thrinfo_free( thread_b );
-=======
 #if 0
 	// Free the control tree nodes and release their cached mem_t entries
 	// back to the memory broker.
@@ -469,7 +459,6 @@
 	// Free the packed objects.
 	bli_obj_free( &ap );
 	bli_obj_free( &bp );
->>>>>>> fb2a6827
 
 	// Free the test objects.
 	bli_obj_free( &a_big );
