#
# config_registry
#
# Please refer to the BLIS wiki on configurations for information on the
# syntax and semantics of this file [1].
#
# [1] https://github.com/flame/blis/blob/master/docs/ConfigurationHowTo.md
#

# Processor families.
x86_64:      intel64 amd64
intel64:     skx knl haswell sandybridge penryn generic
<<<<<<< HEAD
amd64:       zen excavator steamroller piledriver bulldozer generic
arm64:       thunderx2 cortexa57 cortexa53 generic
power:       power9 power8 generic
arm32:       cortexa15 cortexa9 generic
=======
amd64:       zen2 zen excavator steamroller piledriver bulldozer generic
# NOTE: ARM families will remain disabled until runtime hardware detection
# logic is added to BLIS.
#arm64:       cortexa57 generic
#arm32:       cortexa15 cortexa9 generic
>>>>>>> b426f9e0

# Intel architectures.
skx:         skx/skx/haswell/zen
knl:         knl/knl/haswell/zen
haswell:     haswell/haswell/zen
sandybridge: sandybridge
penryn:      penryn

# AMD architectures.
zen2:        zen2/zen2/zen/haswell
zen:         zen/zen/haswell
excavator:   excavator/piledriver
steamroller: steamroller/piledriver
piledriver:  piledriver
bulldozer:   bulldozer

# ARM architectures.
thunderx2:   thunderx2/armv8a
cortexa57:   cortexa57/armv8a
cortexa53:   cortexa53/armv8a
cortexa15:   cortexa15/armv7a
cortexa9:    cortexa9/armv7a

# IBM architectures.
<<<<<<< HEAD
power9:	     power9/generic
power8:	     power8/generic
=======
power9:	     power9
>>>>>>> b426f9e0
bgq:         bgq

# Generic architectures.
generic:     generic<|MERGE_RESOLUTION|>--- conflicted
+++ resolved
@@ -10,18 +10,10 @@
 # Processor families.
 x86_64:      intel64 amd64
 intel64:     skx knl haswell sandybridge penryn generic
-<<<<<<< HEAD
 amd64:       zen excavator steamroller piledriver bulldozer generic
 arm64:       thunderx2 cortexa57 cortexa53 generic
 power:       power9 power8 generic
 arm32:       cortexa15 cortexa9 generic
-=======
-amd64:       zen2 zen excavator steamroller piledriver bulldozer generic
-# NOTE: ARM families will remain disabled until runtime hardware detection
-# logic is added to BLIS.
-#arm64:       cortexa57 generic
-#arm32:       cortexa15 cortexa9 generic
->>>>>>> b426f9e0
 
 # Intel architectures.
 skx:         skx/skx/haswell/zen
@@ -46,12 +38,8 @@
 cortexa9:    cortexa9/armv7a
 
 # IBM architectures.
-<<<<<<< HEAD
 power9:	     power9/generic
 power8:	     power8/generic
-=======
-power9:	     power9
->>>>>>> b426f9e0
 bgq:         bgq
 
 # Generic architectures.
