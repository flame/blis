--- conflicted
+++ resolved
@@ -12,12 +12,8 @@
 intel64:     skx knl haswell sandybridge penryn generic
 amd64:       zen excavator steamroller piledriver bulldozer generic
 arm64:       thunderx2 cortexa57 cortexa53 generic
-<<<<<<< HEAD
 power:       power9 power8 generic
-#arm32:       cortexa15 cortexa9 generic
-=======
 arm32:       cortexa15 cortexa9 generic
->>>>>>> 7f93c807
 
 # Intel architectures.
 skx:         skx/skx/haswell/zen
