--- conflicted
+++ resolved
@@ -8,22 +8,12 @@
 #
 
 # Processor families.
-<<<<<<< HEAD
-x86_64:         intel64 amd64 amd64_legacy
-intel64:        skx knl haswell sandybridge penryn generic
-amd64_legacy:   excavator steamroller piledriver bulldozer generic
-amd64:          zen3 zen2 zen generic
-arm64:          armsve firestorm thunderx2 cortexa57 cortexa53 generic
-arm32:          cortexa15 cortexa9 generic
-power:          power10 power9 generic
-=======
 x86_64:         intel64 amdzen amd64_legacy
 intel64:        skx knl haswell sandybridge penryn generic
 amd64_legacy:   excavator steamroller piledriver bulldozer generic
 amdzen:         zen5 zen4 zen3 zen2 zen generic
 arm64:          firestorm thunderx2 cortexa57 cortexa53 generic
 arm32:          cortexa15 cortexa9 generic
->>>>>>> fb2a6827
 
 # Intel architectures.
 skx:         skx/skx/haswell/zen/zen4
@@ -33,11 +23,8 @@
 penryn:      penryn
 
 # AMD architectures.
-<<<<<<< HEAD
-=======
 zen5:        zen5/zen5/zen4/skx/zen3/zen2/zen/haswell
 zen4:        zen4/zen4/skx/zen3/zen2/zen/haswell
->>>>>>> fb2a6827
 zen3:        zen3/zen3/zen2/zen/haswell
 zen2:        zen2/zen2/zen/haswell
 zen:         zen/zen/haswell
@@ -61,11 +48,5 @@
 power9:      power9
 bgq:         bgq
 
-# RISC-V architectures.
-rv32i:       rv32i/rvi
-rv64i:       rv64i/rvi
-rv32iv:      rv32iv/rviv
-rv64iv:      rv64iv/rviv
-
 # Generic architectures.
 generic:     generic