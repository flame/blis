--- conflicted
+++ resolved
@@ -142,7 +142,7 @@
 
 
 		bli_copym( &c, &c_save );
-
+	
 		dtime_save = DBL_MAX;
 
 		for ( r = 0; r < n_repeats; ++r )
@@ -166,60 +166,16 @@
 			          &c );
 
 #else
-<<<<<<< HEAD
-		if ( bli_is_float( dt ) )
+		if ( bli_is_scomplex( dt ) )
 		{
-			f77_int mm     = bli_obj_length( &c );
-			f77_int kk     = bli_obj_width_after_trans( &a );
-			f77_int lda    = bli_obj_col_stride( &a );
-			f77_int ldc    = bli_obj_col_stride( &c );
-			float*  alphap = bli_obj_buffer( &alpha );
-			float*  ap     = bli_obj_buffer( &a );
-			float*  betap  = bli_obj_buffer( &beta );
-			float*  cp     = bli_obj_buffer( &c );
-
-			ssyrk_( &f77_uploc,
-			        &f77_transa,
-			        &mm,
-			        &kk,
-			        alphap,
-			        ap, &lda,
-			        betap,
-			        cp, &ldc );
-		}
-		else if ( bli_is_double( dt ) )
-		{
-			f77_int mm     = bli_obj_length( &c );
-			f77_int kk     = bli_obj_width_after_trans( &a );
-			f77_int lda    = bli_obj_col_stride( &a );
-			f77_int ldc    = bli_obj_col_stride( &c );
-			double* alphap = bli_obj_buffer( &alpha );
-			double* ap     = bli_obj_buffer( &a );
-			double* betap  = bli_obj_buffer( &beta );
-			double* cp     = bli_obj_buffer( &c );
-
-			dsyrk_( &f77_uploc,
-			        &f77_transa,
-			        &mm,
-			        &kk,
-			        alphap,
-			        ap, &lda,
-			        betap,
-			        cp, &ldc );
-		}
-		else if ( bli_is_scomplex( dt ) )
-=======
-		if ( bli_is_scomplex( dt ) )
->>>>>>> fb2a6827
-		{
-			f77_int   mm     = bli_obj_length( &c );
-			f77_int   kk     = bli_obj_width_after_trans( &a );
-			f77_int   lda    = bli_obj_col_stride( &a );
-			f77_int   ldc    = bli_obj_col_stride( &c );
-			float*    alphap = bli_obj_buffer( &alpha );
-			scomplex* ap     = bli_obj_buffer( &a );
-			float*    betap  = bli_obj_buffer( &beta );
-			scomplex* cp     = bli_obj_buffer( &c );
+			f77_int  mm     = bli_obj_length( &c );
+			f77_int  kk     = bli_obj_width_after_trans( &a );
+			f77_int  lda    = bli_obj_col_stride( &a );
+			f77_int  ldc    = bli_obj_col_stride( &c );
+			float*     alphap = bli_obj_buffer( &alpha );
+			scomplex*  ap     = bli_obj_buffer( &a );
+			float*     betap  = bli_obj_buffer( &beta );
+			scomplex*  cp     = bli_obj_buffer( &c );
 
 			cherk_( &f77_uploc,
 			        &f77_transa,
@@ -232,14 +188,14 @@
 		}
 		else if ( bli_is_dcomplex( dt ) )
 		{
-			f77_int   mm     = bli_obj_length( &c );
-			f77_int   kk     = bli_obj_width_after_trans( &a );
-			f77_int   lda    = bli_obj_col_stride( &a );
-			f77_int   ldc    = bli_obj_col_stride( &c );
-			double*   alphap = bli_obj_buffer( &alpha );
-			dcomplex* ap     = bli_obj_buffer( &a );
-			double*   betap  = bli_obj_buffer( &beta );
-			dcomplex* cp     = bli_obj_buffer( &c );
+			f77_int  mm     = bli_obj_length( &c );
+			f77_int  kk     = bli_obj_width_after_trans( &a );
+			f77_int  lda    = bli_obj_col_stride( &a );
+			f77_int  ldc    = bli_obj_col_stride( &c );
+			double*    alphap = bli_obj_buffer( &alpha );
+			dcomplex*  ap     = bli_obj_buffer( &a );
+			double*    betap  = bli_obj_buffer( &beta );
+			dcomplex*  cp     = bli_obj_buffer( &c );
 
 			zherk_( &f77_uploc,
 			        &f77_transa,
