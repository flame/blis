/*

   BLIS
   An object-based framework for developing high-performance BLAS-like
   libraries.

   Copyright (C) 2014, The University of Texas at Austin
   Copyright (C) 2020, Advanced Micro Devices, Inc. All rights reserved.

   Redistribution and use in source and binary forms, with or without
   modification, are permitted provided that the following conditions are
   met:
    - Redistributions of source code must retain the above copyright
      notice, this list of conditions and the following disclaimer.
    - Redistributions in binary form must reproduce the above copyright
      notice, this list of conditions and the following disclaimer in the
      documentation and/or other materials provided with the distribution.
    - Neither the name(s) of the copyright holder(s) nor the names of its
      contributors may be used to endorse or promote products derived
      from this software without specific prior written permission.

   THIS SOFTWARE IS PROVIDED BY THE COPYRIGHT HOLDERS AND CONTRIBUTORS
   "AS IS" AND ANY EXPRESS OR IMPLIED WARRANTIES, INCLUDING, BUT NOT
   LIMITED TO, THE IMPLIED WARRANTIES OF MERCHANTABILITY AND FITNESS FOR
   A PARTICULAR PURPOSE ARE DISCLAIMED. IN NO EVENT SHALL THE COPYRIGHT
   HOLDER OR CONTRIBUTORS BE LIABLE FOR ANY DIRECT, INDIRECT, INCIDENTAL,
   SPECIAL, EXEMPLARY, OR CONSEQUENTIAL DAMAGES (INCLUDING, BUT NOT
   LIMITED TO, PROCUREMENT OF SUBSTITUTE GOODS OR SERVICES; LOSS OF USE,
   DATA, OR PROFITS; OR BUSINESS INTERRUPTION) HOWEVER CAUSED AND ON ANY
   THEORY OF LIABILITY, WHETHER IN CONTRACT, STRICT LIABILITY, OR TORT
   (INCLUDING NEGLIGENCE OR OTHERWISE) ARISING IN ANY WAY OUT OF THE USE
   OF THIS SOFTWARE, EVEN IF ADVISED OF THE POSSIBILITY OF SUCH DAMAGE.

*/

#ifdef WIN32
#include <io.h>
#else
#include <unistd.h>
#endif
#include "blis.h"


//#define PRINT

int main( int argc, char** argv )
{
	obj_t a, c;
	obj_t c_save;
	obj_t alpha, beta;
	dim_t m, k;
	dim_t p;
	dim_t p_begin, p_end, p_inc;
	int   m_input, k_input;
	num_t dt;
	int   r, n_repeats;
	uplo_t uploc;
	trans_t transa;
	f77_char f77_uploc;
	f77_char f77_transa;

	double dtime;
	double dtime_save;
	double gflops;

	//bli_init();

	//bli_error_checking_level_set( BLIS_NO_ERROR_CHECKING );

	n_repeats = 3;

#ifndef PRINT
	p_begin = 200;
	p_end   = 2000;
	p_inc   = 200;

	m_input = -1;
	k_input = -1;
#else
	p_begin = 16;
	p_end   = 16;
	p_inc   = 1;

	m_input = 3;
	k_input = 1;
#endif
	
	// herk supports complex and double complex 
	//dt = BLIS_SCOMPLEX;
	dt = BLIS_DCOMPLEX;

	uploc = BLIS_LOWER;
	//uploc = BLIS_UPPER;

	transa = BLIS_NO_TRANSPOSE;

	bli_param_map_blis_to_netlib_uplo( uploc, &f77_uploc );
	bli_param_map_blis_to_netlib_trans( transa, &f77_transa );

	// Begin with initializing the last entry to zero so that
	// matlab allocates space for the entire array once up-front.
	for ( p = p_begin; p + p_inc <= p_end; p += p_inc ) ;
#ifdef BLIS
	printf( "data_herk_blis" );
#else
	printf( "data_herk_%s", BLAS );
#endif
	printf( "( %2lu, 1:3 ) = [ %4lu %4lu %7.2f ];\n",
	        ( unsigned long )(p - p_begin)/p_inc + 1,
	        ( unsigned long )0,
	        ( unsigned long )0, 0.0 );

	//for ( p = p_begin; p <= p_end; p += p_inc )
	for ( p = p_end; p_begin <= p; p -= p_inc )
	{
		if ( m_input < 0 ) m = p * ( dim_t )abs(m_input);
		else               m =     ( dim_t )    m_input;
		if ( k_input < 0 ) k = p * ( dim_t )abs(k_input);
		else               k =     ( dim_t )    k_input;

		bli_obj_create( dt, 1, 1, 0, 0, &alpha );
		bli_obj_create( dt, 1, 1, 0, 0, &beta );

		if ( bli_does_trans( transa ) )
			bli_obj_create( dt, k, m, 0, 0, &a );
		else
			bli_obj_create( dt, m, k, 0, 0, &a );
		bli_obj_create( dt, m, m, 0, 0, &c );
		bli_obj_create( dt, m, m, 0, 0, &c_save );

		bli_randm( &a );
		bli_randm( &c );

		bli_obj_set_struc( BLIS_HERMITIAN, &c );
		bli_obj_set_uplo( uploc, &c );

		bli_obj_set_conjtrans( transa, &a );


		bli_setsc(  (2.0/1.0), 0.0, &alpha );
		bli_setsc( -(1.0/1.0), 0.0, &beta );


		bli_copym( &c, &c_save );

		dtime_save = DBL_MAX;

		for ( r = 0; r < n_repeats; ++r )
		{
			bli_copym( &c_save, &c );


			dtime = bli_clock();


#ifdef PRINT
			bli_printm( "a", &a, "%4.1f", "" );
			bli_printm( "c", &c, "%4.1f", "" );
#endif

#ifdef BLIS

			bli_herk( &alpha,
			          &a,
			          &beta,
			          &c );

#else
<<<<<<< HEAD
		if ( bli_is_float( dt ) )
		{
			f77_int mm     = bli_obj_length( &c );
			f77_int kk     = bli_obj_width_after_trans( &a );
			f77_int lda    = bli_obj_col_stride( &a );
			f77_int ldc    = bli_obj_col_stride( &c );
			float*  alphap = bli_obj_buffer( &alpha );
			float*  ap     = bli_obj_buffer( &a );
			float*  betap  = bli_obj_buffer( &beta );
			float*  cp     = bli_obj_buffer( &c );

			ssyrk_( &f77_uploc,
			        &f77_transa,
			        &mm,
			        &kk,
			        alphap,
			        ap, &lda,
			        betap,
			        cp, &ldc );
		}
		else if ( bli_is_double( dt ) )
		{
			f77_int mm     = bli_obj_length( &c );
			f77_int kk     = bli_obj_width_after_trans( &a );
			f77_int lda    = bli_obj_col_stride( &a );
			f77_int ldc    = bli_obj_col_stride( &c );
			double* alphap = bli_obj_buffer( &alpha );
			double* ap     = bli_obj_buffer( &a );
			double* betap  = bli_obj_buffer( &beta );
			double* cp     = bli_obj_buffer( &c );

			dsyrk_( &f77_uploc,
			        &f77_transa,
			        &mm,
			        &kk,
			        alphap,
			        ap, &lda,
			        betap,
			        cp, &ldc );
		}
		else if ( bli_is_scomplex( dt ) )
=======
		if ( bli_is_scomplex( dt ) )
>>>>>>> fb2a6827
		{
			f77_int   mm     = bli_obj_length( &c );
			f77_int   kk     = bli_obj_width_after_trans( &a );
			f77_int   lda    = bli_obj_col_stride( &a );
			f77_int   ldc    = bli_obj_col_stride( &c );
			float*    alphap = bli_obj_buffer( &alpha );
			scomplex* ap     = bli_obj_buffer( &a );
			float*    betap  = bli_obj_buffer( &beta );
			scomplex* cp     = bli_obj_buffer( &c );

			cherk_( &f77_uploc,
			        &f77_transa,
			        &mm,
			        &kk,
			        alphap,
			        ap, &lda,
			        betap,
			        cp, &ldc );
		}
		else if ( bli_is_dcomplex( dt ) )
		{
			f77_int   mm     = bli_obj_length( &c );
			f77_int   kk     = bli_obj_width_after_trans( &a );
			f77_int   lda    = bli_obj_col_stride( &a );
			f77_int   ldc    = bli_obj_col_stride( &c );
			double*   alphap = bli_obj_buffer( &alpha );
			dcomplex* ap     = bli_obj_buffer( &a );
			double*   betap  = bli_obj_buffer( &beta );
			dcomplex* cp     = bli_obj_buffer( &c );

			zherk_( &f77_uploc,
			        &f77_transa,
			        &mm,
			        &kk,
			        alphap,
			        ap, &lda,
			        betap,
			        cp, &ldc );
		}
#endif

#ifdef PRINT
			bli_printm( "c after", &c, "%4.1f", "" );
			exit(1);
#endif


			dtime_save = bli_clock_min_diff( dtime_save, dtime );
		}

		gflops = ( 1.0 * m * k * m ) / ( dtime_save * 1.0e9 );

		if ( bli_is_complex( dt ) ) gflops *= 4.0;

#ifdef BLIS
		printf( "data_herk_blis" );
#else
		printf( "data_herk_%s", BLAS );
#endif
		printf( "( %2lu, 1:3 ) = [ %4lu %4lu %7.2f ];\n",
		        ( unsigned long )(p - p_begin)/p_inc + 1,
		        ( unsigned long )m,
		        ( unsigned long )k, gflops );


		bli_obj_free( &alpha );
		bli_obj_free( &beta );

		bli_obj_free( &a );
		bli_obj_free( &c );
		bli_obj_free( &c_save );
	}

	//bli_finalize();

	return 0;
}
<|MERGE_RESOLUTION|>--- conflicted
+++ resolved
@@ -166,51 +166,7 @@
 			          &c );
 
 #else
-<<<<<<< HEAD
-		if ( bli_is_float( dt ) )
-		{
-			f77_int mm     = bli_obj_length( &c );
-			f77_int kk     = bli_obj_width_after_trans( &a );
-			f77_int lda    = bli_obj_col_stride( &a );
-			f77_int ldc    = bli_obj_col_stride( &c );
-			float*  alphap = bli_obj_buffer( &alpha );
-			float*  ap     = bli_obj_buffer( &a );
-			float*  betap  = bli_obj_buffer( &beta );
-			float*  cp     = bli_obj_buffer( &c );
-
-			ssyrk_( &f77_uploc,
-			        &f77_transa,
-			        &mm,
-			        &kk,
-			        alphap,
-			        ap, &lda,
-			        betap,
-			        cp, &ldc );
-		}
-		else if ( bli_is_double( dt ) )
-		{
-			f77_int mm     = bli_obj_length( &c );
-			f77_int kk     = bli_obj_width_after_trans( &a );
-			f77_int lda    = bli_obj_col_stride( &a );
-			f77_int ldc    = bli_obj_col_stride( &c );
-			double* alphap = bli_obj_buffer( &alpha );
-			double* ap     = bli_obj_buffer( &a );
-			double* betap  = bli_obj_buffer( &beta );
-			double* cp     = bli_obj_buffer( &c );
-
-			dsyrk_( &f77_uploc,
-			        &f77_transa,
-			        &mm,
-			        &kk,
-			        alphap,
-			        ap, &lda,
-			        betap,
-			        cp, &ldc );
-		}
-		else if ( bli_is_scomplex( dt ) )
-=======
 		if ( bli_is_scomplex( dt ) )
->>>>>>> fb2a6827
 		{
 			f77_int   mm     = bli_obj_length( &c );
 			f77_int   kk     = bli_obj_width_after_trans( &a );
