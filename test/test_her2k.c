/*

   BLIS
   An object-based framework for developing high-performance BLAS-like
   libraries.

   Copyright (C) 2014, The University of Texas at Austin
   Copyright (C) 2020, Advanced Micro Devices, Inc. All rights reserved.

   Redistribution and use in source and binary forms, with or without
   modification, are permitted provided that the following conditions are
   met:
    - Redistributions of source code must retain the above copyright
      notice, this list of conditions and the following disclaimer.
    - Redistributions in binary form must reproduce the above copyright
      notice, this list of conditions and the following disclaimer in the
      documentation and/or other materials provided with the distribution.
    - Neither the name(s) of the copyright holder(s) nor the names of its
      contributors may be used to endorse or promote products derived
      from this software without specific prior written permission.

   THIS SOFTWARE IS PROVIDED BY THE COPYRIGHT HOLDERS AND CONTRIBUTORS
   "AS IS" AND ANY EXPRESS OR IMPLIED WARRANTIES, INCLUDING, BUT NOT
   LIMITED TO, THE IMPLIED WARRANTIES OF MERCHANTABILITY AND FITNESS FOR
   A PARTICULAR PURPOSE ARE DISCLAIMED. IN NO EVENT SHALL THE COPYRIGHT
   HOLDER OR CONTRIBUTORS BE LIABLE FOR ANY DIRECT, INDIRECT, INCIDENTAL,
   SPECIAL, EXEMPLARY, OR CONSEQUENTIAL DAMAGES (INCLUDING, BUT NOT
   LIMITED TO, PROCUREMENT OF SUBSTITUTE GOODS OR SERVICES; LOSS OF USE,
   DATA, OR PROFITS; OR BUSINESS INTERRUPTION) HOWEVER CAUSED AND ON ANY
   THEORY OF LIABILITY, WHETHER IN CONTRACT, STRICT LIABILITY, OR TORT
   (INCLUDING NEGLIGENCE OR OTHERWISE) ARISING IN ANY WAY OUT OF THE USE
   OF THIS SOFTWARE, EVEN IF ADVISED OF THE POSSIBILITY OF SUCH DAMAGE.

*/

#ifdef WIN32
#include <io.h>
#else
#include <unistd.h>
#endif
#include "blis.h"


//#define PRINT

int main( int argc, char** argv )
{
	obj_t a, b, c;
	obj_t c_save;
	obj_t alpha, beta;
	dim_t m, k;
	dim_t p;
	dim_t p_begin, p_end, p_inc;
	int   m_input, k_input;
	num_t dt;
	int   r, n_repeats;
	uplo_t uploc;
	trans_t transa;
	f77_char f77_uploc;
	f77_char f77_transa;

	double dtime;
	double dtime_save;
	double gflops;

	//bli_init();

	//bli_error_checking_level_set( BLIS_NO_ERROR_CHECKING );

	n_repeats = 3;

#ifndef PRINT
	p_begin = 200;
	p_end   = 2000;
	p_inc   = 200;

	m_input = -1;
	k_input = -1;
#else
	p_begin = 16;
	p_end   = 16;
	p_inc   = 1;

	m_input = 3;
	k_input = 1;
#endif

	// her2k supports complex and double complex 
	//dt = BLIS_SCOMPLEX;
	dt = BLIS_DCOMPLEX;


	uploc = BLIS_LOWER;
	//uploc = BLIS_UPPER;

	transa = BLIS_NO_TRANSPOSE;

	bli_param_map_blis_to_netlib_uplo( uploc, &f77_uploc );
	bli_param_map_blis_to_netlib_trans( transa, &f77_transa );

	// Begin with initializing the last entry to zero so that
	// matlab allocates space for the entire array once up-front.
	for ( p = p_begin; p + p_inc <= p_end; p += p_inc ) ;
#ifdef BLIS
	printf( "data_her2k_blis" );
#else
	printf( "data_her2k_%s", BLAS );
#endif
	printf( "( %2lu, 1:3 ) = [ %4lu %4lu %7.2f ];\n",
	        ( unsigned long )(p - p_begin)/p_inc + 1,
	        ( unsigned long )0,
	        ( unsigned long )0, 0.0 );

	//for ( p = p_begin; p <= p_end; p += p_inc )
	for ( p = p_end; p_begin <= p; p -= p_inc )
	{
		if ( m_input < 0 ) m = p * ( dim_t )abs(m_input);
		else               m =     ( dim_t )    m_input;
		if ( k_input < 0 ) k = p * ( dim_t )abs(k_input);
		else               k =     ( dim_t )    k_input;

		bli_obj_create( dt, 1, 1, 0, 0, &alpha );
		bli_obj_create( dt, 1, 1, 0, 0, &beta );

		if ( bli_does_trans( transa ) )
		{
			bli_obj_create( dt, k, m, 0, 0, &a );
			bli_obj_create( dt, k, m, 0, 0, &b );
		}
		else
		{
			bli_obj_create( dt, m, k, 0, 0, &a );
			bli_obj_create( dt, m, k, 0, 0, &b );
		}
		bli_obj_create( dt, m, m, 0, 0, &c );
		bli_obj_create( dt, m, m, 0, 0, &c_save );

		bli_randm( &a );
		bli_randm( &b );
		bli_randm( &c );

		bli_obj_set_struc( BLIS_HERMITIAN, &c );
		bli_obj_set_uplo( uploc, &c );

		bli_obj_set_conjtrans( transa, &a );
		bli_obj_set_conjtrans( transa, &b );


		bli_setsc(  (2.0/1.0), 0.0, &alpha );
		bli_setsc( -(1.0/1.0), 0.0, &beta );


		bli_copym( &c, &c_save );

		dtime_save = DBL_MAX;

		for ( r = 0; r < n_repeats; ++r )
		{
			bli_copym( &c_save, &c );


			dtime = bli_clock();


#ifdef PRINT
			bli_printm( "a", &a, "%4.1f", "" );
			bli_printm( "b", &b, "%4.1f", "" );
			bli_printm( "c", &c, "%4.1f", "" );
#endif

#ifdef BLIS

			bli_her2k( &alpha,
			           &a,
			           &b,
			           &beta,
			           &c );

#else
<<<<<<< HEAD
		if ( bli_is_float( dt ) )
		{
			f77_int mm     = bli_obj_length( &c );
			f77_int kk     = bli_obj_width_after_trans( &a );
			f77_int lda    = bli_obj_col_stride( &a );
			f77_int ldb    = bli_obj_col_stride( &b );
			f77_int ldc    = bli_obj_col_stride( &c );
			float*  alphap = bli_obj_buffer( &alpha );
			float*  ap     = bli_obj_buffer( &a );
			float*  bp     = bli_obj_buffer( &b );
			float*  betap  = bli_obj_buffer( &beta );
			float*  cp     = bli_obj_buffer( &c );

			ssyr2k_( &f77_uploc,
			         &f77_transa,
			         &mm,
			         &kk,
			         alphap,
			         ap, &lda,
			         bp, &ldb,
			         betap,
			         cp, &ldc );
		}
		else if ( bli_is_double( dt ) )
		{
			f77_int mm     = bli_obj_length( &c );
			f77_int kk     = bli_obj_width_after_trans( &a );
			f77_int lda    = bli_obj_col_stride( &a );
			f77_int ldb    = bli_obj_col_stride( &b );
			f77_int ldc    = bli_obj_col_stride( &c );
			double* alphap = bli_obj_buffer( &alpha );
			double* ap     = bli_obj_buffer( &a );
			double* bp     = bli_obj_buffer( &b );
			double* betap  = bli_obj_buffer( &beta );
			double* cp     = bli_obj_buffer( &c );

			dsyr2k_( &f77_uploc,
			         &f77_transa,
			         &mm,
			         &kk,
			         alphap,
			         ap, &lda,
			         bp, &ldb,
			         betap,
			         cp, &ldc );
		}
		else if ( bli_is_scomplex( dt ) )
=======
	if ( bli_is_scomplex( dt ) )
>>>>>>> fb2a6827
		{
			f77_int   mm     = bli_obj_length( &c );
			f77_int   kk     = bli_obj_width_after_trans( &a );
			f77_int   lda    = bli_obj_col_stride( &a );
			f77_int   ldb    = bli_obj_col_stride( &b );
			f77_int   ldc    = bli_obj_col_stride( &c );
			scomplex* alphap = bli_obj_buffer( &alpha );
			scomplex* ap     = bli_obj_buffer( &a );
			scomplex* bp     = bli_obj_buffer( &b );
			float*    betap  = bli_obj_buffer( &beta );
			scomplex* cp     = bli_obj_buffer( &c );

			cher2k_( &f77_uploc,
			         &f77_transa,
			         &mm,
			         &kk,
			         alphap,
			         ap, &lda,
			         bp, &ldb,
			         betap,
			         cp, &ldc );
		}
		else if ( bli_is_dcomplex( dt ) )
		{
			f77_int   mm     = bli_obj_length( &c );
			f77_int   kk     = bli_obj_width_after_trans( &a );
			f77_int   lda    = bli_obj_col_stride( &a );
			f77_int   ldb    = bli_obj_col_stride( &b );
			f77_int   ldc    = bli_obj_col_stride( &c );
			dcomplex* alphap = bli_obj_buffer( &alpha );
			dcomplex* ap     = bli_obj_buffer( &a );
			dcomplex* bp     = bli_obj_buffer( &b );
			double*   betap  = bli_obj_buffer( &beta );
			dcomplex* cp     = bli_obj_buffer( &c );

			zher2k_( &f77_uploc,
			         &f77_transa,
			         &mm,
			         &kk,
			         alphap,
			         ap, &lda,
			         bp, &ldb,
			         betap,
			         cp, &ldc );
		}
#endif

#ifdef PRINT
			bli_printm( "c after", &c, "%4.1f", "" );
			exit(1);
#endif


			dtime_save = bli_clock_min_diff( dtime_save, dtime );
		}

		gflops = ( 2.0 * m * k * m ) / ( dtime_save * 1.0e9 );

		if ( bli_is_complex( dt ) ) gflops *= 4.0;

#ifdef BLIS
		printf( "data_her2k_blis" );
#else
		printf( "data_her2k_%s", BLAS );
#endif
		printf( "( %2lu, 1:3 ) = [ %4lu %4lu %7.2f ];\n",
		        ( unsigned long )(p - p_begin)/p_inc + 1,
		        ( unsigned long )m,
		        ( unsigned long )k, gflops );


		bli_obj_free( &alpha );
		bli_obj_free( &beta );

		bli_obj_free( &a );
		bli_obj_free( &c );
		bli_obj_free( &c_save );
	}

	//bli_finalize();

	return 0;
}
<|MERGE_RESOLUTION|>--- conflicted
+++ resolved
@@ -151,7 +151,7 @@
 
 
 		bli_copym( &c, &c_save );
-
+	
 		dtime_save = DBL_MAX;
 
 		for ( r = 0; r < n_repeats; ++r )
@@ -177,68 +177,18 @@
 			           &c );
 
 #else
-<<<<<<< HEAD
-		if ( bli_is_float( dt ) )
-		{
-			f77_int mm     = bli_obj_length( &c );
-			f77_int kk     = bli_obj_width_after_trans( &a );
-			f77_int lda    = bli_obj_col_stride( &a );
-			f77_int ldb    = bli_obj_col_stride( &b );
-			f77_int ldc    = bli_obj_col_stride( &c );
-			float*  alphap = bli_obj_buffer( &alpha );
-			float*  ap     = bli_obj_buffer( &a );
-			float*  bp     = bli_obj_buffer( &b );
-			float*  betap  = bli_obj_buffer( &beta );
-			float*  cp     = bli_obj_buffer( &c );
-
-			ssyr2k_( &f77_uploc,
-			         &f77_transa,
-			         &mm,
-			         &kk,
-			         alphap,
-			         ap, &lda,
-			         bp, &ldb,
-			         betap,
-			         cp, &ldc );
-		}
-		else if ( bli_is_double( dt ) )
-		{
-			f77_int mm     = bli_obj_length( &c );
-			f77_int kk     = bli_obj_width_after_trans( &a );
-			f77_int lda    = bli_obj_col_stride( &a );
-			f77_int ldb    = bli_obj_col_stride( &b );
-			f77_int ldc    = bli_obj_col_stride( &c );
-			double* alphap = bli_obj_buffer( &alpha );
-			double* ap     = bli_obj_buffer( &a );
-			double* bp     = bli_obj_buffer( &b );
-			double* betap  = bli_obj_buffer( &beta );
-			double* cp     = bli_obj_buffer( &c );
-
-			dsyr2k_( &f77_uploc,
-			         &f77_transa,
-			         &mm,
-			         &kk,
-			         alphap,
-			         ap, &lda,
-			         bp, &ldb,
-			         betap,
-			         cp, &ldc );
-		}
-		else if ( bli_is_scomplex( dt ) )
-=======
 	if ( bli_is_scomplex( dt ) )
->>>>>>> fb2a6827
-		{
-			f77_int   mm     = bli_obj_length( &c );
-			f77_int   kk     = bli_obj_width_after_trans( &a );
-			f77_int   lda    = bli_obj_col_stride( &a );
-			f77_int   ldb    = bli_obj_col_stride( &b );
-			f77_int   ldc    = bli_obj_col_stride( &c );
-			scomplex* alphap = bli_obj_buffer( &alpha );
-			scomplex* ap     = bli_obj_buffer( &a );
-			scomplex* bp     = bli_obj_buffer( &b );
-			float*    betap  = bli_obj_buffer( &beta );
-			scomplex* cp     = bli_obj_buffer( &c );
+		{
+			f77_int  mm     = bli_obj_length( &c );
+			f77_int  kk     = bli_obj_width_after_trans( &a );
+			f77_int  lda    = bli_obj_col_stride( &a );
+			f77_int  ldb    = bli_obj_col_stride( &b );
+			f77_int  ldc    = bli_obj_col_stride( &c );
+			scomplex*  alphap = bli_obj_buffer( &alpha );
+			scomplex*  ap     = bli_obj_buffer( &a );
+			scomplex*  bp     = bli_obj_buffer( &b );
+			float*     betap  = bli_obj_buffer( &beta );
+			scomplex*  cp     = bli_obj_buffer( &c );
 
 			cher2k_( &f77_uploc,
 			         &f77_transa,
@@ -252,16 +202,16 @@
 		}
 		else if ( bli_is_dcomplex( dt ) )
 		{
-			f77_int   mm     = bli_obj_length( &c );
-			f77_int   kk     = bli_obj_width_after_trans( &a );
-			f77_int   lda    = bli_obj_col_stride( &a );
-			f77_int   ldb    = bli_obj_col_stride( &b );
-			f77_int   ldc    = bli_obj_col_stride( &c );
-			dcomplex* alphap = bli_obj_buffer( &alpha );
-			dcomplex* ap     = bli_obj_buffer( &a );
-			dcomplex* bp     = bli_obj_buffer( &b );
-			double*   betap  = bli_obj_buffer( &beta );
-			dcomplex* cp     = bli_obj_buffer( &c );
+			f77_int  mm     = bli_obj_length( &c );
+			f77_int  kk     = bli_obj_width_after_trans( &a );
+			f77_int  lda    = bli_obj_col_stride( &a );
+			f77_int  ldb    = bli_obj_col_stride( &b );
+			f77_int  ldc    = bli_obj_col_stride( &c );
+			dcomplex*  alphap = bli_obj_buffer( &alpha );
+			dcomplex*  ap     = bli_obj_buffer( &a );
+			dcomplex*  bp     = bli_obj_buffer( &b );
+			double*    betap  = bli_obj_buffer( &beta );
+			dcomplex*  cp     = bli_obj_buffer( &c );
 
 			zher2k_( &f77_uploc,
 			         &f77_transa,
