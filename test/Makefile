--- conflicted
+++ resolved
@@ -165,23 +165,6 @@
 #all: blis openblas atlas mkl
 all: blis openblas mkl
 
-<<<<<<< HEAD
-blis:   test_gemm_blis.x \
-#       test_dotv_blis.x \
-#       test_axpyv_blis.x \
-#       test_gemv_blis.x \
-#       test_ger_blis.x \
-#       test_hemv_blis.x \
-#       test_her_blis.x \
-#       test_her2_blis.x \
-#       test_trmv_blis.x \
-#       test_trsv_blis.x \
-      # test_hemm_blis.x \
-      # test_herk_blis.x \
-      # test_her2k_blis.x \
-      # test_trmm_blis.x \
-      # test_trsm_blis.x
-=======
 blis: \
        test_dotv_blis.x \
        test_axpyv_blis.x \
@@ -199,7 +182,6 @@
        test_her2k_blis.x \
        test_trmm_blis.x \
        test_trsm_blis.x
->>>>>>> 0c7165fb
 
 openblas: \
       test_dotv_openblas.x \
