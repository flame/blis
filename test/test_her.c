--- conflicted
+++ resolved
@@ -82,11 +82,7 @@
 	m_input = 6;
 #endif
 
-<<<<<<< HEAD
-	// her supports complex and double complex
-=======
 	// her supports complex and double complex 
->>>>>>> fb2a6827
 	dt_alpha = dt_x = dt_a = BLIS_DCOMPLEX;
 
 	uplo = BLIS_LOWER;
@@ -151,29 +147,12 @@
 			         &a );
 
 #else
-<<<<<<< HEAD
-			if ( bli_is_float( dt_a ) )
-=======
 			if ( bli_is_scomplex( dt_a ) )
->>>>>>> fb2a6827
 			{
 				f77_char uplo   = 'L';
 				f77_int  mm     = bli_obj_length( &a );
 				f77_int  incx   = bli_obj_vector_inc( &x );
 				f77_int  lda    = bli_obj_col_stride( &a );
-<<<<<<< HEAD
-				float*   alphap = bli_obj_buffer( &alpha );
-				float*   xp     = bli_obj_buffer( &x );
-				float*   ap     = bli_obj_buffer( &a );
-
-				ssyr_( &uplo,
-				       &mm,
-				       alphap,
-				       xp, &incx,
-				       ap, &lda );
-			}
-			else if ( bli_is_double( dt_a ) )
-=======
 				float*  alphap = bli_obj_buffer( &alpha );
 				scomplex* xp   = bli_obj_buffer( &x );
 				scomplex* ap   = bli_obj_buffer( &a );
@@ -185,55 +164,12 @@
 					ap, &lda );
 			}
 			else if ( bli_is_dcomplex( dt_a ) )
->>>>>>> fb2a6827
 			{
 				f77_char uplo   = 'L';
 				f77_int  mm     = bli_obj_length( &a );
 				f77_int  incx   = bli_obj_vector_inc( &x );
 				f77_int  lda    = bli_obj_col_stride( &a );
 				double*  alphap = bli_obj_buffer( &alpha );
-<<<<<<< HEAD
-				double*  xp     = bli_obj_buffer( &x );
-				double*  ap     = bli_obj_buffer( &a );
-
-				dsyr_( &uplo,
-				       &mm,
-				       alphap,
-				       xp, &incx,
-				       ap, &lda );
-			}
-			else if ( bli_is_scomplex( dt_a ) )
-			{
-				f77_char  uplo   = 'L';
-				f77_int   mm     = bli_obj_length( &a );
-				f77_int   incx   = bli_obj_vector_inc( &x );
-				f77_int   lda    = bli_obj_col_stride( &a );
-				float*    alphap = bli_obj_buffer( &alpha );
-				scomplex* xp     = bli_obj_buffer( &x );
-				scomplex* ap     = bli_obj_buffer( &a );
-
-				cher_( &uplo,
-				       &mm,
-				       alphap,
-				       xp, &incx,
-				       ap, &lda );
-			}
-			else if ( bli_is_dcomplex( dt_a ) )
-			{
-				f77_char  uplo   = 'L';
-				f77_int   mm     = bli_obj_length( &a );
-				f77_int   incx   = bli_obj_vector_inc( &x );
-				f77_int   lda    = bli_obj_col_stride( &a );
-				double*   alphap = bli_obj_buffer( &alpha );
-				dcomplex* xp     = bli_obj_buffer( &x );
-				dcomplex* ap     = bli_obj_buffer( &a );
-
-				zher_( &uplo,
-				       &mm,
-				       alphap,
-				       xp, &incx,
-				       ap, &lda );
-=======
 				dcomplex* xp   = bli_obj_buffer( &x );
 				dcomplex* ap   = bli_obj_buffer( &a );
 
@@ -242,7 +178,6 @@
 					alphap,
 					xp, &incx,
 					ap, &lda );
->>>>>>> fb2a6827
 			}
 #endif
 
