<<<<<<< HEAD
/*

   BLIS
   An object-based framework for developing high-performance BLAS-like
   libraries.

   Copyright (C) 2014, The University of Texas at Austin

   Redistribution and use in source and binary forms, with or without
   modification, are permitted provided that the following conditions are
   met:
    - Redistributions of source code must retain the above copyright
      notice, this list of conditions and the following disclaimer.
    - Redistributions in binary form must reproduce the above copyright
      notice, this list of conditions and the following disclaimer in the
      documentation and/or other materials provided with the distribution.
    - Neither the name of The University of Texas nor the names of its
      contributors may be used to endorse or promote products derived
      from this software without specific prior written permission.

   THIS SOFTWARE IS PROVIDED BY THE COPYRIGHT HOLDERS AND CONTRIBUTORS
   "AS IS" AND ANY EXPRESS OR IMPLIED WARRANTIES, INCLUDING, BUT NOT
   LIMITED TO, THE IMPLIED WARRANTIES OF MERCHANTABILITY AND FITNESS FOR
   A PARTICULAR PURPOSE ARE DISCLAIMED. IN NO EVENT SHALL THE COPYRIGHT
   HOLDER OR CONTRIBUTORS BE LIABLE FOR ANY DIRECT, INDIRECT, INCIDENTAL,
   SPECIAL, EXEMPLARY, OR CONSEQUENTIAL DAMAGES (INCLUDING, BUT NOT
   LIMITED TO, PROCUREMENT OF SUBSTITUTE GOODS OR SERVICES; LOSS OF USE,
   DATA, OR PROFITS; OR BUSINESS INTERRUPTION) HOWEVER CAUSED AND ON ANY
   THEORY OF LIABILITY, WHETHER IN CONTRACT, STRICT LIABILITY, OR TORT
   (INCLUDING NEGLIGENCE OR OTHERWISE) ARISING IN ANY WAY OUT OF THE USE
   OF THIS SOFTWARE, EVEN IF ADVISED OF THE POSSIBILITY OF SUCH DAMAGE.

*/

#include <unistd.h>
#ifdef EIGEN
  #define BLIS_DISABLE_BLAS_DEFS
  #include "blis.h"
  #include <Eigen/Core>
  #include <Eigen/src/misc/blas.h>
  using namespace Eigen;
#else
  #include "blis.h"
#endif

#define COL_STORAGE
//#define ROW_STORAGE

//#define PRINT

int main( int argc, char** argv )
{
	obj_t    a, b, c;
	obj_t    c_save;
	obj_t    alpha, beta;
	dim_t    m, n, k;
	dim_t    p;
	dim_t    p_begin, p_max, p_inc;
	int      m_input, n_input, k_input;
	ind_t    ind;
	num_t    dt;
	char     dt_ch;
	int      r, n_repeats;
	trans_t  transa;
	trans_t  transb;
	f77_char f77_transa;
	f77_char f77_transb;

	double   dtime;
	double   dtime_save;
	double   gflops;

	//bli_init();

	//bli_error_checking_level_set( BLIS_NO_ERROR_CHECKING );

	n_repeats = 3;

	dt      = DT;

	ind     = IND;

#if 1
	p_begin = P_BEGIN;
	p_max   = P_MAX;
	p_inc   = P_INC;

	m_input = -1;
	n_input = -1;
	k_input = -1;
#else
	p_begin = 40;
	p_max   = 1000;
	p_inc   = 40;

	m_input = -1;
	n_input = -1;
	k_input = -1;
#endif


	// Supress compiler warnings about unused variable 'ind'.
	( void )ind;

#if 0

	cntx_t* cntx;

	ind_t ind_mod = ind;

	// A hack to use 3m1 as 1mpb (with 1m as 1mbp).
	if ( ind == BLIS_3M1 ) ind_mod = BLIS_1M;

	// Initialize a context for the current induced method and datatype.
	cntx = bli_gks_query_ind_cntx( ind_mod, dt );

	// Set k to the kc blocksize for the current datatype.
	k_input = bli_cntx_get_blksz_def_dt( dt, BLIS_KC, cntx );

#elif 1

	//k_input = 256;

#endif

	// Choose the char corresponding to the requested datatype.
	if      ( bli_is_float( dt ) )    dt_ch = 's';
	else if ( bli_is_double( dt ) )   dt_ch = 'd';
	else if ( bli_is_scomplex( dt ) ) dt_ch = 'c';
	else                              dt_ch = 'z';

	transa = BLIS_NO_TRANSPOSE;
	transb = BLIS_NO_TRANSPOSE;

	bli_param_map_blis_to_netlib_trans( transa, &f77_transa );
	bli_param_map_blis_to_netlib_trans( transb, &f77_transb );

	// Begin with initializing the last entry to zero so that
	// matlab allocates space for the entire array once up-front.
	for ( p = p_begin; p + p_inc <= p_max; p += p_inc ) ;

	printf( "data_%s_%cgemm_%s", THR_STR, dt_ch, STR );
	printf( "( %2lu, 1:4 ) = [ %4lu %4lu %4lu %7.2f ];\n",
	        ( unsigned long )(p - p_begin + 1)/p_inc + 1,
	        ( unsigned long )0,
	        ( unsigned long )0,
	        ( unsigned long )0, 0.0 );


	cntx_t* cntx = bli_gks_query_ind_cntx( BLIS_NAT, dt );
	dim_t   mr   = bli_cntx_get_blksz_def_dt( dt, BLIS_MR, cntx );
	dim_t   kc   = bli_cntx_get_blksz_def_dt( dt, BLIS_KC, cntx );
	dim_t   mc0  = bli_cntx_get_blksz_def_dt( dt, BLIS_MC, cntx );
	dim_t   mc   = 2 * mr;

	//for ( p = p_begin; p <= p_max; p += p_inc )
	//for ( p = p_max; p_begin <= p; p -= p_inc )
	for ( p = p_max; mc <= mc0; mc += mr )
	{
		bli_cntx_set_blksz_def_dt( dt, BLIS_MC, mc, cntx );
		bli_cntx_set_blksz_max_dt( dt, BLIS_MC, mc, cntx );

		if ( m_input < 0 ) m = p / ( dim_t )abs(m_input);
		else               m =     ( dim_t )    m_input;
		if ( n_input < 0 ) n = p / ( dim_t )abs(n_input);
		else               n =     ( dim_t )    n_input;
		if ( k_input < 0 ) k = p / ( dim_t )abs(k_input);
		else               k =     ( dim_t )    k_input;

		m = ( m / mc ) * mc;
		k = ( k / kc ) * kc;

		bli_obj_create( dt, 1, 1, 0, 0, &alpha );
		bli_obj_create( dt, 1, 1, 0, 0, &beta );

	#ifdef COL_STORAGE
		bli_obj_create( dt, m, k, 0, 0, &a );
		bli_obj_create( dt, k, n, 0, 0, &b );
		bli_obj_create( dt, m, n, 0, 0, &c );
		bli_obj_create( dt, m, n, 0, 0, &c_save );
	#else
		bli_obj_create( dt, m, k, k, 1, &a );
		bli_obj_create( dt, k, n, n, 1, &b );
		bli_obj_create( dt, m, n, n, 1, &c );
		bli_obj_create( dt, m, n, n, 1, &c_save );
	#endif

		bli_randm( &a );
		bli_randm( &b );
		bli_randm( &c );

		bli_obj_set_conjtrans( transa, &a );
		bli_obj_set_conjtrans( transb, &b );

		bli_setsc(  (2.0/1.0), 0.0, &alpha );
		bli_setsc(  (1.0/1.0), 0.0, &beta );

		bli_copym( &c, &c_save );
	
#if 0 //def BLIS
		bli_ind_disable_all_dt( dt );
		bli_ind_enable_dt( ind, dt );
#endif

#ifdef EIGEN
		double alpha_r, alpha_i;

		bli_getsc( &alpha, &alpha_r, &alpha_i );

		void* ap = bli_obj_buffer_at_off( &a );
		void* bp = bli_obj_buffer_at_off( &b );
		void* cp = bli_obj_buffer_at_off( &c );

	#ifdef COL_STORAGE
		const int os_a = bli_obj_col_stride( &a );
		const int os_b = bli_obj_col_stride( &b );
		const int os_c = bli_obj_col_stride( &c );
	#else
		const int os_a = bli_obj_row_stride( &a );
		const int os_b = bli_obj_row_stride( &b );
		const int os_c = bli_obj_row_stride( &c );
	#endif

		Stride<Dynamic,1> stride_a( os_a, 1 );
		Stride<Dynamic,1> stride_b( os_b, 1 );
		Stride<Dynamic,1> stride_c( os_c, 1 );

	#ifdef COL_STORAGE
		#if defined(IS_FLOAT)
		typedef Matrix<float,                Dynamic, Dynamic, ColMajor> MatrixXf_;
		#elif defined (IS_DOUBLE)
		typedef Matrix<double,               Dynamic, Dynamic, ColMajor> MatrixXd_;
		#elif defined (IS_SCOMPLEX)
		typedef Matrix<std::complex<float>,  Dynamic, Dynamic, ColMajor> MatrixXcf_;
		#elif defined (IS_DCOMPLEX)
		typedef Matrix<std::complex<double>, Dynamic, Dynamic, ColMajor> MatrixXcd_;
		#endif
	#else
		#if defined(IS_FLOAT)
		typedef Matrix<float,                Dynamic, Dynamic, RowMajor> MatrixXf_;
		#elif defined (IS_DOUBLE)
		typedef Matrix<double,               Dynamic, Dynamic, RowMajor> MatrixXd_;
		#elif defined (IS_SCOMPLEX)
		typedef Matrix<std::complex<float>,  Dynamic, Dynamic, RowMajor> MatrixXcf_;
		#elif defined (IS_DCOMPLEX)
		typedef Matrix<std::complex<double>, Dynamic, Dynamic, RowMajor> MatrixXcd_;
		#endif
	#endif
	#if defined(IS_FLOAT)
		Map<MatrixXf_,  0, Stride<Dynamic,1> > A( ( float*  )ap, m, k, stride_a );
		Map<MatrixXf_,  0, Stride<Dynamic,1> > B( ( float*  )bp, k, n, stride_b );
		Map<MatrixXf_,  0, Stride<Dynamic,1> > C( ( float*  )cp, m, n, stride_c );
	#elif defined (IS_DOUBLE)
		Map<MatrixXd_,  0, Stride<Dynamic,1> > A( ( double* )ap, m, k, stride_a );
		Map<MatrixXd_,  0, Stride<Dynamic,1> > B( ( double* )bp, k, n, stride_b );
		Map<MatrixXd_,  0, Stride<Dynamic,1> > C( ( double* )cp, m, n, stride_c );
	#elif defined (IS_SCOMPLEX)
		Map<MatrixXcf_, 0, Stride<Dynamic,1> > A( ( std::complex<float>*  )ap, m, k, stride_a );
		Map<MatrixXcf_, 0, Stride<Dynamic,1> > B( ( std::complex<float>*  )bp, k, n, stride_b );
		Map<MatrixXcf_, 0, Stride<Dynamic,1> > C( ( std::complex<float>*  )cp, m, n, stride_c );
	#elif defined (IS_DCOMPLEX)
		Map<MatrixXcd_, 0, Stride<Dynamic,1> > A( ( std::complex<double>* )ap, m, k, stride_a );
		Map<MatrixXcd_, 0, Stride<Dynamic,1> > B( ( std::complex<double>* )bp, k, n, stride_b );
		Map<MatrixXcd_, 0, Stride<Dynamic,1> > C( ( std::complex<double>* )cp, m, n, stride_c );
	#endif
#endif

		dtime_save = DBL_MAX;

		for ( r = 0; r < n_repeats; ++r )
		{
			bli_copym( &c_save, &c );

			dtime = bli_clock();

#ifdef PRINT
			bli_printm( "a", &a, "%4.1f", "" );
			bli_printm( "b", &b, "%4.1f", "" );
			bli_printm( "c", &c, "%4.1f", "" );
#endif

#if defined(BLIS)

			bli_gemm( &alpha,
			          &a,
			          &b,
			          &beta,
			          &c );

#elif defined(EIGEN)

			C.noalias() += alpha_r * A * B;

#else // if defined(BLAS)

			if ( bli_is_float( dt ) )
			{
				f77_int   mm     = bli_obj_length( &c );
				f77_int   kk     = bli_obj_width_after_trans( &a );
				f77_int   nn     = bli_obj_width( &c );
				f77_int   lda    = bli_obj_col_stride( &a );
				f77_int   ldb    = bli_obj_col_stride( &b );
				f77_int   ldc    = bli_obj_col_stride( &c );
				float*    alphap = ( float* )bli_obj_buffer( &alpha );
				float*    ap     = ( float* )bli_obj_buffer( &a );
				float*    bp     = ( float* )bli_obj_buffer( &b );
				float*    betap  = ( float* )bli_obj_buffer( &beta );
				float*    cp     = ( float* )bli_obj_buffer( &c );

				sgemm_( &f77_transa,
						&f77_transb,
						&mm,
						&nn,
						&kk,
						alphap,
						ap, &lda,
						bp, &ldb,
						betap,
						cp, &ldc );
			}
			else if ( bli_is_double( dt ) )
			{
				f77_int   mm     = bli_obj_length( &c );
				f77_int   kk     = bli_obj_width_after_trans( &a );
				f77_int   nn     = bli_obj_width( &c );
				f77_int   lda    = bli_obj_col_stride( &a );
				f77_int   ldb    = bli_obj_col_stride( &b );
				f77_int   ldc    = bli_obj_col_stride( &c );
				double*   alphap = ( double* )bli_obj_buffer( &alpha );
				double*   ap     = ( double* )bli_obj_buffer( &a );
				double*   bp     = ( double* )bli_obj_buffer( &b );
				double*   betap  = ( double* )bli_obj_buffer( &beta );
				double*   cp     = ( double* )bli_obj_buffer( &c );

				dgemm_( &f77_transa,
						&f77_transb,
						&mm,
						&nn,
						&kk,
						alphap,
						ap, &lda,
						bp, &ldb,
						betap,
						cp, &ldc );
			}
			else if ( bli_is_scomplex( dt ) )
			{
				f77_int   mm     = bli_obj_length( &c );
				f77_int   kk     = bli_obj_width_after_trans( &a );
				f77_int   nn     = bli_obj_width( &c );
				f77_int   lda    = bli_obj_col_stride( &a );
				f77_int   ldb    = bli_obj_col_stride( &b );
				f77_int   ldc    = bli_obj_col_stride( &c );
				scomplex* alphap = ( scomplex* )bli_obj_buffer( &alpha );
				scomplex* ap     = ( scomplex* )bli_obj_buffer( &a );
				scomplex* bp     = ( scomplex* )bli_obj_buffer( &b );
				scomplex* betap  = ( scomplex* )bli_obj_buffer( &beta );
				scomplex* cp     = ( scomplex* )bli_obj_buffer( &c );

				cgemm_( &f77_transa,
						&f77_transb,
						&mm,
						&nn,
						&kk,
						alphap,
						ap, &lda,
						bp, &ldb,
						betap,
						cp, &ldc );
			}
			else if ( bli_is_dcomplex( dt ) )
			{
				f77_int   mm     = bli_obj_length( &c );
				f77_int   kk     = bli_obj_width_after_trans( &a );
				f77_int   nn     = bli_obj_width( &c );
				f77_int   lda    = bli_obj_col_stride( &a );
				f77_int   ldb    = bli_obj_col_stride( &b );
				f77_int   ldc    = bli_obj_col_stride( &c );
				dcomplex* alphap = ( dcomplex* )bli_obj_buffer( &alpha );
				dcomplex* ap     = ( dcomplex* )bli_obj_buffer( &a );
				dcomplex* bp     = ( dcomplex* )bli_obj_buffer( &b );
				dcomplex* betap  = ( dcomplex* )bli_obj_buffer( &beta );
				dcomplex* cp     = ( dcomplex* )bli_obj_buffer( &c );

				zgemm_( &f77_transa,
						&f77_transb,
						&mm,
						&nn,
						&kk,
						alphap,
						ap, &lda,
						bp, &ldb,
						betap,
						cp, &ldc );
			}
#endif

#ifdef PRINT
			bli_printm( "c after", &c, "%4.1f", "" );
			exit(1);
#endif

			dtime_save = bli_clock_min_diff( dtime_save, dtime );
		}

		gflops = ( 2.0 * m * k * n ) / ( dtime_save * 1.0e9 );

		if ( bli_is_complex( dt ) ) gflops *= 4.0;

		printf( "data_%s_%cgemm_%s", THR_STR, dt_ch, STR );
		printf( "( %2lu, 1:4 ) = [ %4lu %4lu %4lu %7.2f ];\n",
		        ( unsigned long )(p - p_begin + 1)/p_inc + 1,
		        ( unsigned long )mc,
		        ( unsigned long )m,
		        ( unsigned long )k, gflops );

		bli_obj_free( &alpha );
		bli_obj_free( &beta );

		bli_obj_free( &a );
		bli_obj_free( &b );
		bli_obj_free( &c );
		bli_obj_free( &c_save );
	}

	//bli_finalize();

	return 0;
}

=======
/*

   BLIS
   An object-based framework for developing high-performance BLAS-like
   libraries.

   Copyright (C) 2014, The University of Texas at Austin

   Redistribution and use in source and binary forms, with or without
   modification, are permitted provided that the following conditions are
   met:
    - Redistributions of source code must retain the above copyright
      notice, this list of conditions and the following disclaimer.
    - Redistributions in binary form must reproduce the above copyright
      notice, this list of conditions and the following disclaimer in the
      documentation and/or other materials provided with the distribution.
    - Neither the name of The University of Texas nor the names of its
      contributors may be used to endorse or promote products derived
      from this software without specific prior written permission.

   THIS SOFTWARE IS PROVIDED BY THE COPYRIGHT HOLDERS AND CONTRIBUTORS
   "AS IS" AND ANY EXPRESS OR IMPLIED WARRANTIES, INCLUDING, BUT NOT
   LIMITED TO, THE IMPLIED WARRANTIES OF MERCHANTABILITY AND FITNESS FOR
   A PARTICULAR PURPOSE ARE DISCLAIMED. IN NO EVENT SHALL THE COPYRIGHT
   HOLDER OR CONTRIBUTORS BE LIABLE FOR ANY DIRECT, INDIRECT, INCIDENTAL,
   SPECIAL, EXEMPLARY, OR CONSEQUENTIAL DAMAGES (INCLUDING, BUT NOT
   LIMITED TO, PROCUREMENT OF SUBSTITUTE GOODS OR SERVICES; LOSS OF USE,
   DATA, OR PROFITS; OR BUSINESS INTERRUPTION) HOWEVER CAUSED AND ON ANY
   THEORY OF LIABILITY, WHETHER IN CONTRACT, STRICT LIABILITY, OR TORT
   (INCLUDING NEGLIGENCE OR OTHERWISE) ARISING IN ANY WAY OUT OF THE USE
   OF THIS SOFTWARE, EVEN IF ADVISED OF THE POSSIBILITY OF SUCH DAMAGE.

*/

#include <unistd.h>
#ifdef EIGEN
  #define BLIS_DISABLE_BLAS_DEFS
  #include "blis.h"
  #include <Eigen/Core>
  #include <Eigen/src/misc/blas.h>
  using namespace Eigen;
#else
  #include "blis.h"
#endif

#define COL_STORAGE
//#define ROW_STORAGE

//#define PRINT

int main( int argc, char** argv )
{
	obj_t    a, b, c;
	obj_t    c_save;
	obj_t    alpha, beta;
	dim_t    m, n, k;
	dim_t    p;
	dim_t    p_begin, p_max, p_inc;
	int      m_input, n_input, k_input;
	ind_t    ind;
	num_t    dt;
	char     dt_ch;
	int      r, n_repeats;
	trans_t  transa;
	trans_t  transb;
	f77_char f77_transa;
	f77_char f77_transb;

	double   dtime;
	double   dtime_save;
	double   gflops;

	//bli_init();

	//bli_error_checking_level_set( BLIS_NO_ERROR_CHECKING );

	n_repeats = 3;

	dt      = DT;

	ind     = IND;

#if 1
	p_begin = P_BEGIN;
	p_max   = P_MAX;
	p_inc   = P_INC;

	m_input = -1;
	n_input = -1;
	k_input = -1;
#else
	p_begin = 40;
	p_max   = 1000;
	p_inc   = 40;

	m_input = -1;
	n_input = -1;
	k_input = -1;
#endif


	// Supress compiler warnings about unused variable 'ind'.
	( void )ind;

#if 0

	cntx_t* cntx;

	ind_t ind_mod = ind;

	// A hack to use 3m1 as 1mpb (with 1m as 1mbp).
	if ( ind == BLIS_3M1 ) ind_mod = BLIS_1M;

	// Initialize a context for the current induced method and datatype.
	cntx = bli_gks_query_ind_cntx( ind_mod, dt );

	// Set k to the kc blocksize for the current datatype.
	k_input = bli_cntx_get_blksz_def_dt( dt, BLIS_KC, cntx );

#elif 1

	//k_input = 256;

#endif

	// Choose the char corresponding to the requested datatype.
	if      ( bli_is_float( dt ) )    dt_ch = 's';
	else if ( bli_is_double( dt ) )   dt_ch = 'd';
	else if ( bli_is_scomplex( dt ) ) dt_ch = 'c';
	else                              dt_ch = 'z';

	transa = BLIS_NO_TRANSPOSE;
	transb = BLIS_NO_TRANSPOSE;

	bli_param_map_blis_to_netlib_trans( transa, &f77_transa );
	bli_param_map_blis_to_netlib_trans( transb, &f77_transb );

	// Begin with initializing the last entry to zero so that
	// matlab allocates space for the entire array once up-front.
	for ( p = p_begin; p + p_inc <= p_max; p += p_inc ) ;

	printf( "data_%s_%cgemm_%s", THR_STR, dt_ch, STR );
	printf( "( %2lu, 1:4 ) = [ %4lu %4lu %4lu %7.2f ];\n",
	        ( unsigned long )(p - p_begin)/p_inc + 1,
	        ( unsigned long )0,
	        ( unsigned long )0,
	        ( unsigned long )0, 0.0 );


	//for ( p = p_begin; p <= p_max; p += p_inc )
	for ( p = p_max; p_begin <= p; p -= p_inc )
	{

		if ( m_input < 0 ) m = p / ( dim_t )abs(m_input);
		else               m =     ( dim_t )    m_input;
		if ( n_input < 0 ) n = p / ( dim_t )abs(n_input);
		else               n =     ( dim_t )    n_input;
		if ( k_input < 0 ) k = p / ( dim_t )abs(k_input);
		else               k =     ( dim_t )    k_input;

		bli_obj_create( dt, 1, 1, 0, 0, &alpha );
		bli_obj_create( dt, 1, 1, 0, 0, &beta );

	#ifdef COL_STORAGE
		bli_obj_create( dt, m, k, 0, 0, &a );
		bli_obj_create( dt, k, n, 0, 0, &b );
		bli_obj_create( dt, m, n, 0, 0, &c );
		bli_obj_create( dt, m, n, 0, 0, &c_save );
	#else
		bli_obj_create( dt, m, k, k, 1, &a );
		bli_obj_create( dt, k, n, n, 1, &b );
		bli_obj_create( dt, m, n, n, 1, &c );
		bli_obj_create( dt, m, n, n, 1, &c_save );
	#endif

		bli_randm( &a );
		bli_randm( &b );
		bli_randm( &c );

		bli_obj_set_conjtrans( transa, &a );
		bli_obj_set_conjtrans( transb, &b );

		bli_setsc(  (2.0/1.0), 0.0, &alpha );
		bli_setsc(  (1.0/1.0), 0.0, &beta );

		bli_copym( &c, &c_save );
	
#if 0 //def BLIS
		bli_ind_disable_all_dt( dt );
		bli_ind_enable_dt( ind, dt );
#endif

#ifdef EIGEN
		double alpha_r, alpha_i;

		bli_getsc( &alpha, &alpha_r, &alpha_i );

		void* ap = bli_obj_buffer_at_off( &a );
		void* bp = bli_obj_buffer_at_off( &b );
		void* cp = bli_obj_buffer_at_off( &c );

	#ifdef COL_STORAGE
		const int os_a = bli_obj_col_stride( &a );
		const int os_b = bli_obj_col_stride( &b );
		const int os_c = bli_obj_col_stride( &c );
	#else
		const int os_a = bli_obj_row_stride( &a );
		const int os_b = bli_obj_row_stride( &b );
		const int os_c = bli_obj_row_stride( &c );
	#endif

		Stride<Dynamic,1> stride_a( os_a, 1 );
		Stride<Dynamic,1> stride_b( os_b, 1 );
		Stride<Dynamic,1> stride_c( os_c, 1 );

	#ifdef COL_STORAGE
		#if defined(IS_FLOAT)
		typedef Matrix<float,                Dynamic, Dynamic, ColMajor> MatrixXf_;
		#elif defined (IS_DOUBLE)
		typedef Matrix<double,               Dynamic, Dynamic, ColMajor> MatrixXd_;
		#elif defined (IS_SCOMPLEX)
		typedef Matrix<std::complex<float>,  Dynamic, Dynamic, ColMajor> MatrixXcf_;
		#elif defined (IS_DCOMPLEX)
		typedef Matrix<std::complex<double>, Dynamic, Dynamic, ColMajor> MatrixXcd_;
		#endif
	#else
		#if defined(IS_FLOAT)
		typedef Matrix<float,                Dynamic, Dynamic, RowMajor> MatrixXf_;
		#elif defined (IS_DOUBLE)
		typedef Matrix<double,               Dynamic, Dynamic, RowMajor> MatrixXd_;
		#elif defined (IS_SCOMPLEX)
		typedef Matrix<std::complex<float>,  Dynamic, Dynamic, RowMajor> MatrixXcf_;
		#elif defined (IS_DCOMPLEX)
		typedef Matrix<std::complex<double>, Dynamic, Dynamic, RowMajor> MatrixXcd_;
		#endif
	#endif
	#if defined(IS_FLOAT)
		Map<MatrixXf_,  0, Stride<Dynamic,1> > A( ( float*  )ap, m, k, stride_a );
		Map<MatrixXf_,  0, Stride<Dynamic,1> > B( ( float*  )bp, k, n, stride_b );
		Map<MatrixXf_,  0, Stride<Dynamic,1> > C( ( float*  )cp, m, n, stride_c );
	#elif defined (IS_DOUBLE)
		Map<MatrixXd_,  0, Stride<Dynamic,1> > A( ( double* )ap, m, k, stride_a );
		Map<MatrixXd_,  0, Stride<Dynamic,1> > B( ( double* )bp, k, n, stride_b );
		Map<MatrixXd_,  0, Stride<Dynamic,1> > C( ( double* )cp, m, n, stride_c );
	#elif defined (IS_SCOMPLEX)
		Map<MatrixXcf_, 0, Stride<Dynamic,1> > A( ( std::complex<float>*  )ap, m, k, stride_a );
		Map<MatrixXcf_, 0, Stride<Dynamic,1> > B( ( std::complex<float>*  )bp, k, n, stride_b );
		Map<MatrixXcf_, 0, Stride<Dynamic,1> > C( ( std::complex<float>*  )cp, m, n, stride_c );
	#elif defined (IS_DCOMPLEX)
		Map<MatrixXcd_, 0, Stride<Dynamic,1> > A( ( std::complex<double>* )ap, m, k, stride_a );
		Map<MatrixXcd_, 0, Stride<Dynamic,1> > B( ( std::complex<double>* )bp, k, n, stride_b );
		Map<MatrixXcd_, 0, Stride<Dynamic,1> > C( ( std::complex<double>* )cp, m, n, stride_c );
	#endif
#endif

		dtime_save = DBL_MAX;

		for ( r = 0; r < n_repeats; ++r )
		{
			bli_copym( &c_save, &c );

			dtime = bli_clock();

#ifdef PRINT
			bli_printm( "a", &a, "%4.1f", "" );
			bli_printm( "b", &b, "%4.1f", "" );
			bli_printm( "c", &c, "%4.1f", "" );
#endif

#if defined(BLIS)

			bli_gemm( &alpha,
			          &a,
			          &b,
			          &beta,
			          &c );

#elif defined(EIGEN)

			C.noalias() += alpha_r * A * B;

#else // if defined(BLAS)

			if ( bli_is_float( dt ) )
			{
				f77_int   mm     = bli_obj_length( &c );
				f77_int   kk     = bli_obj_width_after_trans( &a );
				f77_int   nn     = bli_obj_width( &c );
				f77_int   lda    = bli_obj_col_stride( &a );
				f77_int   ldb    = bli_obj_col_stride( &b );
				f77_int   ldc    = bli_obj_col_stride( &c );
				float*    alphap = ( float* )bli_obj_buffer( &alpha );
				float*    ap     = ( float* )bli_obj_buffer( &a );
				float*    bp     = ( float* )bli_obj_buffer( &b );
				float*    betap  = ( float* )bli_obj_buffer( &beta );
				float*    cp     = ( float* )bli_obj_buffer( &c );

				sgemm_( &f77_transa,
						&f77_transb,
						&mm,
						&nn,
						&kk,
						alphap,
						ap, &lda,
						bp, &ldb,
						betap,
						cp, &ldc );
			}
			else if ( bli_is_double( dt ) )
			{
				f77_int   mm     = bli_obj_length( &c );
				f77_int   kk     = bli_obj_width_after_trans( &a );
				f77_int   nn     = bli_obj_width( &c );
				f77_int   lda    = bli_obj_col_stride( &a );
				f77_int   ldb    = bli_obj_col_stride( &b );
				f77_int   ldc    = bli_obj_col_stride( &c );
				double*   alphap = ( double* )bli_obj_buffer( &alpha );
				double*   ap     = ( double* )bli_obj_buffer( &a );
				double*   bp     = ( double* )bli_obj_buffer( &b );
				double*   betap  = ( double* )bli_obj_buffer( &beta );
				double*   cp     = ( double* )bli_obj_buffer( &c );

				dgemm_( &f77_transa,
						&f77_transb,
						&mm,
						&nn,
						&kk,
						alphap,
						ap, &lda,
						bp, &ldb,
						betap,
						cp, &ldc );
			}
			else if ( bli_is_scomplex( dt ) )
			{
				f77_int   mm     = bli_obj_length( &c );
				f77_int   kk     = bli_obj_width_after_trans( &a );
				f77_int   nn     = bli_obj_width( &c );
				f77_int   lda    = bli_obj_col_stride( &a );
				f77_int   ldb    = bli_obj_col_stride( &b );
				f77_int   ldc    = bli_obj_col_stride( &c );
				scomplex* alphap = ( scomplex* )bli_obj_buffer( &alpha );
				scomplex* ap     = ( scomplex* )bli_obj_buffer( &a );
				scomplex* bp     = ( scomplex* )bli_obj_buffer( &b );
				scomplex* betap  = ( scomplex* )bli_obj_buffer( &beta );
				scomplex* cp     = ( scomplex* )bli_obj_buffer( &c );

				cgemm_( &f77_transa,
						&f77_transb,
						&mm,
						&nn,
						&kk,
						alphap,
						ap, &lda,
						bp, &ldb,
						betap,
						cp, &ldc );
			}
			else if ( bli_is_dcomplex( dt ) )
			{
				f77_int   mm     = bli_obj_length( &c );
				f77_int   kk     = bli_obj_width_after_trans( &a );
				f77_int   nn     = bli_obj_width( &c );
				f77_int   lda    = bli_obj_col_stride( &a );
				f77_int   ldb    = bli_obj_col_stride( &b );
				f77_int   ldc    = bli_obj_col_stride( &c );
				dcomplex* alphap = ( dcomplex* )bli_obj_buffer( &alpha );
				dcomplex* ap     = ( dcomplex* )bli_obj_buffer( &a );
				dcomplex* bp     = ( dcomplex* )bli_obj_buffer( &b );
				dcomplex* betap  = ( dcomplex* )bli_obj_buffer( &beta );
				dcomplex* cp     = ( dcomplex* )bli_obj_buffer( &c );

				zgemm_( &f77_transa,
						&f77_transb,
						&mm,
						&nn,
						&kk,
						alphap,
						ap, &lda,
						bp, &ldb,
						betap,
						cp, &ldc );
			}
#endif

#ifdef PRINT
			bli_printm( "c after", &c, "%4.1f", "" );
			exit(1);
#endif

			dtime_save = bli_clock_min_diff( dtime_save, dtime );
		}

		gflops = ( 2.0 * m * k * n ) / ( dtime_save * 1.0e9 );

		if ( bli_is_complex( dt ) ) gflops *= 4.0;

		printf( "data_%s_%cgemm_%s", THR_STR, dt_ch, STR );
		printf( "( %2lu, 1:4 ) = [ %4lu %4lu %4lu %7.2f ];\n",
		        ( unsigned long )(p - p_begin)/p_inc + 1,
		        ( unsigned long )m,
		        ( unsigned long )k,
		        ( unsigned long )n, gflops );

		bli_obj_free( &alpha );
		bli_obj_free( &beta );

		bli_obj_free( &a );
		bli_obj_free( &b );
		bli_obj_free( &c );
		bli_obj_free( &c_save );
	}

	//bli_finalize();

	return 0;
}
>>>>>>> 58102aea
<|MERGE_RESOLUTION|>--- conflicted
+++ resolved
@@ -1,850 +1,418 @@
-<<<<<<< HEAD
-/*
-
-   BLIS
-   An object-based framework for developing high-performance BLAS-like
-   libraries.
-
-   Copyright (C) 2014, The University of Texas at Austin
-
-   Redistribution and use in source and binary forms, with or without
-   modification, are permitted provided that the following conditions are
-   met:
-    - Redistributions of source code must retain the above copyright
-      notice, this list of conditions and the following disclaimer.
-    - Redistributions in binary form must reproduce the above copyright
-      notice, this list of conditions and the following disclaimer in the
-      documentation and/or other materials provided with the distribution.
-    - Neither the name of The University of Texas nor the names of its
-      contributors may be used to endorse or promote products derived
-      from this software without specific prior written permission.
-
-   THIS SOFTWARE IS PROVIDED BY THE COPYRIGHT HOLDERS AND CONTRIBUTORS
-   "AS IS" AND ANY EXPRESS OR IMPLIED WARRANTIES, INCLUDING, BUT NOT
-   LIMITED TO, THE IMPLIED WARRANTIES OF MERCHANTABILITY AND FITNESS FOR
-   A PARTICULAR PURPOSE ARE DISCLAIMED. IN NO EVENT SHALL THE COPYRIGHT
-   HOLDER OR CONTRIBUTORS BE LIABLE FOR ANY DIRECT, INDIRECT, INCIDENTAL,
-   SPECIAL, EXEMPLARY, OR CONSEQUENTIAL DAMAGES (INCLUDING, BUT NOT
-   LIMITED TO, PROCUREMENT OF SUBSTITUTE GOODS OR SERVICES; LOSS OF USE,
-   DATA, OR PROFITS; OR BUSINESS INTERRUPTION) HOWEVER CAUSED AND ON ANY
-   THEORY OF LIABILITY, WHETHER IN CONTRACT, STRICT LIABILITY, OR TORT
-   (INCLUDING NEGLIGENCE OR OTHERWISE) ARISING IN ANY WAY OUT OF THE USE
-   OF THIS SOFTWARE, EVEN IF ADVISED OF THE POSSIBILITY OF SUCH DAMAGE.
-
-*/
-
-#include <unistd.h>
-#ifdef EIGEN
-  #define BLIS_DISABLE_BLAS_DEFS
-  #include "blis.h"
-  #include <Eigen/Core>
-  #include <Eigen/src/misc/blas.h>
-  using namespace Eigen;
-#else
-  #include "blis.h"
-#endif
-
-#define COL_STORAGE
-//#define ROW_STORAGE
-
-//#define PRINT
-
-int main( int argc, char** argv )
-{
-	obj_t    a, b, c;
-	obj_t    c_save;
-	obj_t    alpha, beta;
-	dim_t    m, n, k;
-	dim_t    p;
-	dim_t    p_begin, p_max, p_inc;
-	int      m_input, n_input, k_input;
-	ind_t    ind;
-	num_t    dt;
-	char     dt_ch;
-	int      r, n_repeats;
-	trans_t  transa;
-	trans_t  transb;
-	f77_char f77_transa;
-	f77_char f77_transb;
-
-	double   dtime;
-	double   dtime_save;
-	double   gflops;
-
-	//bli_init();
-
-	//bli_error_checking_level_set( BLIS_NO_ERROR_CHECKING );
-
-	n_repeats = 3;
-
-	dt      = DT;
-
-	ind     = IND;
-
-#if 1
-	p_begin = P_BEGIN;
-	p_max   = P_MAX;
-	p_inc   = P_INC;
-
-	m_input = -1;
-	n_input = -1;
-	k_input = -1;
-#else
-	p_begin = 40;
-	p_max   = 1000;
-	p_inc   = 40;
-
-	m_input = -1;
-	n_input = -1;
-	k_input = -1;
-#endif
-
-
-	// Supress compiler warnings about unused variable 'ind'.
-	( void )ind;
-
-#if 0
-
-	cntx_t* cntx;
-
-	ind_t ind_mod = ind;
-
-	// A hack to use 3m1 as 1mpb (with 1m as 1mbp).
-	if ( ind == BLIS_3M1 ) ind_mod = BLIS_1M;
-
-	// Initialize a context for the current induced method and datatype.
-	cntx = bli_gks_query_ind_cntx( ind_mod, dt );
-
-	// Set k to the kc blocksize for the current datatype.
-	k_input = bli_cntx_get_blksz_def_dt( dt, BLIS_KC, cntx );
-
-#elif 1
-
-	//k_input = 256;
-
-#endif
-
-	// Choose the char corresponding to the requested datatype.
-	if      ( bli_is_float( dt ) )    dt_ch = 's';
-	else if ( bli_is_double( dt ) )   dt_ch = 'd';
-	else if ( bli_is_scomplex( dt ) ) dt_ch = 'c';
-	else                              dt_ch = 'z';
-
-	transa = BLIS_NO_TRANSPOSE;
-	transb = BLIS_NO_TRANSPOSE;
-
-	bli_param_map_blis_to_netlib_trans( transa, &f77_transa );
-	bli_param_map_blis_to_netlib_trans( transb, &f77_transb );
-
-	// Begin with initializing the last entry to zero so that
-	// matlab allocates space for the entire array once up-front.
-	for ( p = p_begin; p + p_inc <= p_max; p += p_inc ) ;
-
-	printf( "data_%s_%cgemm_%s", THR_STR, dt_ch, STR );
-	printf( "( %2lu, 1:4 ) = [ %4lu %4lu %4lu %7.2f ];\n",
-	        ( unsigned long )(p - p_begin + 1)/p_inc + 1,
-	        ( unsigned long )0,
-	        ( unsigned long )0,
-	        ( unsigned long )0, 0.0 );
-
-
-	cntx_t* cntx = bli_gks_query_ind_cntx( BLIS_NAT, dt );
-	dim_t   mr   = bli_cntx_get_blksz_def_dt( dt, BLIS_MR, cntx );
-	dim_t   kc   = bli_cntx_get_blksz_def_dt( dt, BLIS_KC, cntx );
-	dim_t   mc0  = bli_cntx_get_blksz_def_dt( dt, BLIS_MC, cntx );
-	dim_t   mc   = 2 * mr;
-
-	//for ( p = p_begin; p <= p_max; p += p_inc )
-	//for ( p = p_max; p_begin <= p; p -= p_inc )
-	for ( p = p_max; mc <= mc0; mc += mr )
-	{
-		bli_cntx_set_blksz_def_dt( dt, BLIS_MC, mc, cntx );
-		bli_cntx_set_blksz_max_dt( dt, BLIS_MC, mc, cntx );
-
-		if ( m_input < 0 ) m = p / ( dim_t )abs(m_input);
-		else               m =     ( dim_t )    m_input;
-		if ( n_input < 0 ) n = p / ( dim_t )abs(n_input);
-		else               n =     ( dim_t )    n_input;
-		if ( k_input < 0 ) k = p / ( dim_t )abs(k_input);
-		else               k =     ( dim_t )    k_input;
-
-		m = ( m / mc ) * mc;
-		k = ( k / kc ) * kc;
-
-		bli_obj_create( dt, 1, 1, 0, 0, &alpha );
-		bli_obj_create( dt, 1, 1, 0, 0, &beta );
-
-	#ifdef COL_STORAGE
-		bli_obj_create( dt, m, k, 0, 0, &a );
-		bli_obj_create( dt, k, n, 0, 0, &b );
-		bli_obj_create( dt, m, n, 0, 0, &c );
-		bli_obj_create( dt, m, n, 0, 0, &c_save );
-	#else
-		bli_obj_create( dt, m, k, k, 1, &a );
-		bli_obj_create( dt, k, n, n, 1, &b );
-		bli_obj_create( dt, m, n, n, 1, &c );
-		bli_obj_create( dt, m, n, n, 1, &c_save );
-	#endif
-
-		bli_randm( &a );
-		bli_randm( &b );
-		bli_randm( &c );
-
-		bli_obj_set_conjtrans( transa, &a );
-		bli_obj_set_conjtrans( transb, &b );
-
-		bli_setsc(  (2.0/1.0), 0.0, &alpha );
-		bli_setsc(  (1.0/1.0), 0.0, &beta );
-
-		bli_copym( &c, &c_save );
-	
-#if 0 //def BLIS
-		bli_ind_disable_all_dt( dt );
-		bli_ind_enable_dt( ind, dt );
-#endif
-
-#ifdef EIGEN
-		double alpha_r, alpha_i;
-
-		bli_getsc( &alpha, &alpha_r, &alpha_i );
-
-		void* ap = bli_obj_buffer_at_off( &a );
-		void* bp = bli_obj_buffer_at_off( &b );
-		void* cp = bli_obj_buffer_at_off( &c );
-
-	#ifdef COL_STORAGE
-		const int os_a = bli_obj_col_stride( &a );
-		const int os_b = bli_obj_col_stride( &b );
-		const int os_c = bli_obj_col_stride( &c );
-	#else
-		const int os_a = bli_obj_row_stride( &a );
-		const int os_b = bli_obj_row_stride( &b );
-		const int os_c = bli_obj_row_stride( &c );
-	#endif
-
-		Stride<Dynamic,1> stride_a( os_a, 1 );
-		Stride<Dynamic,1> stride_b( os_b, 1 );
-		Stride<Dynamic,1> stride_c( os_c, 1 );
-
-	#ifdef COL_STORAGE
-		#if defined(IS_FLOAT)
-		typedef Matrix<float,                Dynamic, Dynamic, ColMajor> MatrixXf_;
-		#elif defined (IS_DOUBLE)
-		typedef Matrix<double,               Dynamic, Dynamic, ColMajor> MatrixXd_;
-		#elif defined (IS_SCOMPLEX)
-		typedef Matrix<std::complex<float>,  Dynamic, Dynamic, ColMajor> MatrixXcf_;
-		#elif defined (IS_DCOMPLEX)
-		typedef Matrix<std::complex<double>, Dynamic, Dynamic, ColMajor> MatrixXcd_;
-		#endif
-	#else
-		#if defined(IS_FLOAT)
-		typedef Matrix<float,                Dynamic, Dynamic, RowMajor> MatrixXf_;
-		#elif defined (IS_DOUBLE)
-		typedef Matrix<double,               Dynamic, Dynamic, RowMajor> MatrixXd_;
-		#elif defined (IS_SCOMPLEX)
-		typedef Matrix<std::complex<float>,  Dynamic, Dynamic, RowMajor> MatrixXcf_;
-		#elif defined (IS_DCOMPLEX)
-		typedef Matrix<std::complex<double>, Dynamic, Dynamic, RowMajor> MatrixXcd_;
-		#endif
-	#endif
-	#if defined(IS_FLOAT)
-		Map<MatrixXf_,  0, Stride<Dynamic,1> > A( ( float*  )ap, m, k, stride_a );
-		Map<MatrixXf_,  0, Stride<Dynamic,1> > B( ( float*  )bp, k, n, stride_b );
-		Map<MatrixXf_,  0, Stride<Dynamic,1> > C( ( float*  )cp, m, n, stride_c );
-	#elif defined (IS_DOUBLE)
-		Map<MatrixXd_,  0, Stride<Dynamic,1> > A( ( double* )ap, m, k, stride_a );
-		Map<MatrixXd_,  0, Stride<Dynamic,1> > B( ( double* )bp, k, n, stride_b );
-		Map<MatrixXd_,  0, Stride<Dynamic,1> > C( ( double* )cp, m, n, stride_c );
-	#elif defined (IS_SCOMPLEX)
-		Map<MatrixXcf_, 0, Stride<Dynamic,1> > A( ( std::complex<float>*  )ap, m, k, stride_a );
-		Map<MatrixXcf_, 0, Stride<Dynamic,1> > B( ( std::complex<float>*  )bp, k, n, stride_b );
-		Map<MatrixXcf_, 0, Stride<Dynamic,1> > C( ( std::complex<float>*  )cp, m, n, stride_c );
-	#elif defined (IS_DCOMPLEX)
-		Map<MatrixXcd_, 0, Stride<Dynamic,1> > A( ( std::complex<double>* )ap, m, k, stride_a );
-		Map<MatrixXcd_, 0, Stride<Dynamic,1> > B( ( std::complex<double>* )bp, k, n, stride_b );
-		Map<MatrixXcd_, 0, Stride<Dynamic,1> > C( ( std::complex<double>* )cp, m, n, stride_c );
-	#endif
-#endif
-
-		dtime_save = DBL_MAX;
-
-		for ( r = 0; r < n_repeats; ++r )
-		{
-			bli_copym( &c_save, &c );
-
-			dtime = bli_clock();
-
-#ifdef PRINT
-			bli_printm( "a", &a, "%4.1f", "" );
-			bli_printm( "b", &b, "%4.1f", "" );
-			bli_printm( "c", &c, "%4.1f", "" );
-#endif
-
-#if defined(BLIS)
-
-			bli_gemm( &alpha,
-			          &a,
-			          &b,
-			          &beta,
-			          &c );
-
-#elif defined(EIGEN)
-
-			C.noalias() += alpha_r * A * B;
-
-#else // if defined(BLAS)
-
-			if ( bli_is_float( dt ) )
-			{
-				f77_int   mm     = bli_obj_length( &c );
-				f77_int   kk     = bli_obj_width_after_trans( &a );
-				f77_int   nn     = bli_obj_width( &c );
-				f77_int   lda    = bli_obj_col_stride( &a );
-				f77_int   ldb    = bli_obj_col_stride( &b );
-				f77_int   ldc    = bli_obj_col_stride( &c );
-				float*    alphap = ( float* )bli_obj_buffer( &alpha );
-				float*    ap     = ( float* )bli_obj_buffer( &a );
-				float*    bp     = ( float* )bli_obj_buffer( &b );
-				float*    betap  = ( float* )bli_obj_buffer( &beta );
-				float*    cp     = ( float* )bli_obj_buffer( &c );
-
-				sgemm_( &f77_transa,
-						&f77_transb,
-						&mm,
-						&nn,
-						&kk,
-						alphap,
-						ap, &lda,
-						bp, &ldb,
-						betap,
-						cp, &ldc );
-			}
-			else if ( bli_is_double( dt ) )
-			{
-				f77_int   mm     = bli_obj_length( &c );
-				f77_int   kk     = bli_obj_width_after_trans( &a );
-				f77_int   nn     = bli_obj_width( &c );
-				f77_int   lda    = bli_obj_col_stride( &a );
-				f77_int   ldb    = bli_obj_col_stride( &b );
-				f77_int   ldc    = bli_obj_col_stride( &c );
-				double*   alphap = ( double* )bli_obj_buffer( &alpha );
-				double*   ap     = ( double* )bli_obj_buffer( &a );
-				double*   bp     = ( double* )bli_obj_buffer( &b );
-				double*   betap  = ( double* )bli_obj_buffer( &beta );
-				double*   cp     = ( double* )bli_obj_buffer( &c );
-
-				dgemm_( &f77_transa,
-						&f77_transb,
-						&mm,
-						&nn,
-						&kk,
-						alphap,
-						ap, &lda,
-						bp, &ldb,
-						betap,
-						cp, &ldc );
-			}
-			else if ( bli_is_scomplex( dt ) )
-			{
-				f77_int   mm     = bli_obj_length( &c );
-				f77_int   kk     = bli_obj_width_after_trans( &a );
-				f77_int   nn     = bli_obj_width( &c );
-				f77_int   lda    = bli_obj_col_stride( &a );
-				f77_int   ldb    = bli_obj_col_stride( &b );
-				f77_int   ldc    = bli_obj_col_stride( &c );
-				scomplex* alphap = ( scomplex* )bli_obj_buffer( &alpha );
-				scomplex* ap     = ( scomplex* )bli_obj_buffer( &a );
-				scomplex* bp     = ( scomplex* )bli_obj_buffer( &b );
-				scomplex* betap  = ( scomplex* )bli_obj_buffer( &beta );
-				scomplex* cp     = ( scomplex* )bli_obj_buffer( &c );
-
-				cgemm_( &f77_transa,
-						&f77_transb,
-						&mm,
-						&nn,
-						&kk,
-						alphap,
-						ap, &lda,
-						bp, &ldb,
-						betap,
-						cp, &ldc );
-			}
-			else if ( bli_is_dcomplex( dt ) )
-			{
-				f77_int   mm     = bli_obj_length( &c );
-				f77_int   kk     = bli_obj_width_after_trans( &a );
-				f77_int   nn     = bli_obj_width( &c );
-				f77_int   lda    = bli_obj_col_stride( &a );
-				f77_int   ldb    = bli_obj_col_stride( &b );
-				f77_int   ldc    = bli_obj_col_stride( &c );
-				dcomplex* alphap = ( dcomplex* )bli_obj_buffer( &alpha );
-				dcomplex* ap     = ( dcomplex* )bli_obj_buffer( &a );
-				dcomplex* bp     = ( dcomplex* )bli_obj_buffer( &b );
-				dcomplex* betap  = ( dcomplex* )bli_obj_buffer( &beta );
-				dcomplex* cp     = ( dcomplex* )bli_obj_buffer( &c );
-
-				zgemm_( &f77_transa,
-						&f77_transb,
-						&mm,
-						&nn,
-						&kk,
-						alphap,
-						ap, &lda,
-						bp, &ldb,
-						betap,
-						cp, &ldc );
-			}
-#endif
-
-#ifdef PRINT
-			bli_printm( "c after", &c, "%4.1f", "" );
-			exit(1);
-#endif
-
-			dtime_save = bli_clock_min_diff( dtime_save, dtime );
-		}
-
-		gflops = ( 2.0 * m * k * n ) / ( dtime_save * 1.0e9 );
-
-		if ( bli_is_complex( dt ) ) gflops *= 4.0;
-
-		printf( "data_%s_%cgemm_%s", THR_STR, dt_ch, STR );
-		printf( "( %2lu, 1:4 ) = [ %4lu %4lu %4lu %7.2f ];\n",
-		        ( unsigned long )(p - p_begin + 1)/p_inc + 1,
-		        ( unsigned long )mc,
-		        ( unsigned long )m,
-		        ( unsigned long )k, gflops );
-
-		bli_obj_free( &alpha );
-		bli_obj_free( &beta );
-
-		bli_obj_free( &a );
-		bli_obj_free( &b );
-		bli_obj_free( &c );
-		bli_obj_free( &c_save );
-	}
-
-	//bli_finalize();
-
-	return 0;
-}
-
-=======
-/*
-
-   BLIS
-   An object-based framework for developing high-performance BLAS-like
-   libraries.
-
-   Copyright (C) 2014, The University of Texas at Austin
-
-   Redistribution and use in source and binary forms, with or without
-   modification, are permitted provided that the following conditions are
-   met:
-    - Redistributions of source code must retain the above copyright
-      notice, this list of conditions and the following disclaimer.
-    - Redistributions in binary form must reproduce the above copyright
-      notice, this list of conditions and the following disclaimer in the
-      documentation and/or other materials provided with the distribution.
-    - Neither the name of The University of Texas nor the names of its
-      contributors may be used to endorse or promote products derived
-      from this software without specific prior written permission.
-
-   THIS SOFTWARE IS PROVIDED BY THE COPYRIGHT HOLDERS AND CONTRIBUTORS
-   "AS IS" AND ANY EXPRESS OR IMPLIED WARRANTIES, INCLUDING, BUT NOT
-   LIMITED TO, THE IMPLIED WARRANTIES OF MERCHANTABILITY AND FITNESS FOR
-   A PARTICULAR PURPOSE ARE DISCLAIMED. IN NO EVENT SHALL THE COPYRIGHT
-   HOLDER OR CONTRIBUTORS BE LIABLE FOR ANY DIRECT, INDIRECT, INCIDENTAL,
-   SPECIAL, EXEMPLARY, OR CONSEQUENTIAL DAMAGES (INCLUDING, BUT NOT
-   LIMITED TO, PROCUREMENT OF SUBSTITUTE GOODS OR SERVICES; LOSS OF USE,
-   DATA, OR PROFITS; OR BUSINESS INTERRUPTION) HOWEVER CAUSED AND ON ANY
-   THEORY OF LIABILITY, WHETHER IN CONTRACT, STRICT LIABILITY, OR TORT
-   (INCLUDING NEGLIGENCE OR OTHERWISE) ARISING IN ANY WAY OUT OF THE USE
-   OF THIS SOFTWARE, EVEN IF ADVISED OF THE POSSIBILITY OF SUCH DAMAGE.
-
-*/
-
-#include <unistd.h>
-#ifdef EIGEN
-  #define BLIS_DISABLE_BLAS_DEFS
-  #include "blis.h"
-  #include <Eigen/Core>
-  #include <Eigen/src/misc/blas.h>
-  using namespace Eigen;
-#else
-  #include "blis.h"
-#endif
-
-#define COL_STORAGE
-//#define ROW_STORAGE
-
-//#define PRINT
-
-int main( int argc, char** argv )
-{
-	obj_t    a, b, c;
-	obj_t    c_save;
-	obj_t    alpha, beta;
-	dim_t    m, n, k;
-	dim_t    p;
-	dim_t    p_begin, p_max, p_inc;
-	int      m_input, n_input, k_input;
-	ind_t    ind;
-	num_t    dt;
-	char     dt_ch;
-	int      r, n_repeats;
-	trans_t  transa;
-	trans_t  transb;
-	f77_char f77_transa;
-	f77_char f77_transb;
-
-	double   dtime;
-	double   dtime_save;
-	double   gflops;
-
-	//bli_init();
-
-	//bli_error_checking_level_set( BLIS_NO_ERROR_CHECKING );
-
-	n_repeats = 3;
-
-	dt      = DT;
-
-	ind     = IND;
-
-#if 1
-	p_begin = P_BEGIN;
-	p_max   = P_MAX;
-	p_inc   = P_INC;
-
-	m_input = -1;
-	n_input = -1;
-	k_input = -1;
-#else
-	p_begin = 40;
-	p_max   = 1000;
-	p_inc   = 40;
-
-	m_input = -1;
-	n_input = -1;
-	k_input = -1;
-#endif
-
-
-	// Supress compiler warnings about unused variable 'ind'.
-	( void )ind;
-
-#if 0
-
-	cntx_t* cntx;
-
-	ind_t ind_mod = ind;
-
-	// A hack to use 3m1 as 1mpb (with 1m as 1mbp).
-	if ( ind == BLIS_3M1 ) ind_mod = BLIS_1M;
-
-	// Initialize a context for the current induced method and datatype.
-	cntx = bli_gks_query_ind_cntx( ind_mod, dt );
-
-	// Set k to the kc blocksize for the current datatype.
-	k_input = bli_cntx_get_blksz_def_dt( dt, BLIS_KC, cntx );
-
-#elif 1
-
-	//k_input = 256;
-
-#endif
-
-	// Choose the char corresponding to the requested datatype.
-	if      ( bli_is_float( dt ) )    dt_ch = 's';
-	else if ( bli_is_double( dt ) )   dt_ch = 'd';
-	else if ( bli_is_scomplex( dt ) ) dt_ch = 'c';
-	else                              dt_ch = 'z';
-
-	transa = BLIS_NO_TRANSPOSE;
-	transb = BLIS_NO_TRANSPOSE;
-
-	bli_param_map_blis_to_netlib_trans( transa, &f77_transa );
-	bli_param_map_blis_to_netlib_trans( transb, &f77_transb );
-
-	// Begin with initializing the last entry to zero so that
-	// matlab allocates space for the entire array once up-front.
-	for ( p = p_begin; p + p_inc <= p_max; p += p_inc ) ;
-
-	printf( "data_%s_%cgemm_%s", THR_STR, dt_ch, STR );
-	printf( "( %2lu, 1:4 ) = [ %4lu %4lu %4lu %7.2f ];\n",
-	        ( unsigned long )(p - p_begin)/p_inc + 1,
-	        ( unsigned long )0,
-	        ( unsigned long )0,
-	        ( unsigned long )0, 0.0 );
-
-
-	//for ( p = p_begin; p <= p_max; p += p_inc )
-	for ( p = p_max; p_begin <= p; p -= p_inc )
-	{
-
-		if ( m_input < 0 ) m = p / ( dim_t )abs(m_input);
-		else               m =     ( dim_t )    m_input;
-		if ( n_input < 0 ) n = p / ( dim_t )abs(n_input);
-		else               n =     ( dim_t )    n_input;
-		if ( k_input < 0 ) k = p / ( dim_t )abs(k_input);
-		else               k =     ( dim_t )    k_input;
-
-		bli_obj_create( dt, 1, 1, 0, 0, &alpha );
-		bli_obj_create( dt, 1, 1, 0, 0, &beta );
-
-	#ifdef COL_STORAGE
-		bli_obj_create( dt, m, k, 0, 0, &a );
-		bli_obj_create( dt, k, n, 0, 0, &b );
-		bli_obj_create( dt, m, n, 0, 0, &c );
-		bli_obj_create( dt, m, n, 0, 0, &c_save );
-	#else
-		bli_obj_create( dt, m, k, k, 1, &a );
-		bli_obj_create( dt, k, n, n, 1, &b );
-		bli_obj_create( dt, m, n, n, 1, &c );
-		bli_obj_create( dt, m, n, n, 1, &c_save );
-	#endif
-
-		bli_randm( &a );
-		bli_randm( &b );
-		bli_randm( &c );
-
-		bli_obj_set_conjtrans( transa, &a );
-		bli_obj_set_conjtrans( transb, &b );
-
-		bli_setsc(  (2.0/1.0), 0.0, &alpha );
-		bli_setsc(  (1.0/1.0), 0.0, &beta );
-
-		bli_copym( &c, &c_save );
-	
-#if 0 //def BLIS
-		bli_ind_disable_all_dt( dt );
-		bli_ind_enable_dt( ind, dt );
-#endif
-
-#ifdef EIGEN
-		double alpha_r, alpha_i;
-
-		bli_getsc( &alpha, &alpha_r, &alpha_i );
-
-		void* ap = bli_obj_buffer_at_off( &a );
-		void* bp = bli_obj_buffer_at_off( &b );
-		void* cp = bli_obj_buffer_at_off( &c );
-
-	#ifdef COL_STORAGE
-		const int os_a = bli_obj_col_stride( &a );
-		const int os_b = bli_obj_col_stride( &b );
-		const int os_c = bli_obj_col_stride( &c );
-	#else
-		const int os_a = bli_obj_row_stride( &a );
-		const int os_b = bli_obj_row_stride( &b );
-		const int os_c = bli_obj_row_stride( &c );
-	#endif
-
-		Stride<Dynamic,1> stride_a( os_a, 1 );
-		Stride<Dynamic,1> stride_b( os_b, 1 );
-		Stride<Dynamic,1> stride_c( os_c, 1 );
-
-	#ifdef COL_STORAGE
-		#if defined(IS_FLOAT)
-		typedef Matrix<float,                Dynamic, Dynamic, ColMajor> MatrixXf_;
-		#elif defined (IS_DOUBLE)
-		typedef Matrix<double,               Dynamic, Dynamic, ColMajor> MatrixXd_;
-		#elif defined (IS_SCOMPLEX)
-		typedef Matrix<std::complex<float>,  Dynamic, Dynamic, ColMajor> MatrixXcf_;
-		#elif defined (IS_DCOMPLEX)
-		typedef Matrix<std::complex<double>, Dynamic, Dynamic, ColMajor> MatrixXcd_;
-		#endif
-	#else
-		#if defined(IS_FLOAT)
-		typedef Matrix<float,                Dynamic, Dynamic, RowMajor> MatrixXf_;
-		#elif defined (IS_DOUBLE)
-		typedef Matrix<double,               Dynamic, Dynamic, RowMajor> MatrixXd_;
-		#elif defined (IS_SCOMPLEX)
-		typedef Matrix<std::complex<float>,  Dynamic, Dynamic, RowMajor> MatrixXcf_;
-		#elif defined (IS_DCOMPLEX)
-		typedef Matrix<std::complex<double>, Dynamic, Dynamic, RowMajor> MatrixXcd_;
-		#endif
-	#endif
-	#if defined(IS_FLOAT)
-		Map<MatrixXf_,  0, Stride<Dynamic,1> > A( ( float*  )ap, m, k, stride_a );
-		Map<MatrixXf_,  0, Stride<Dynamic,1> > B( ( float*  )bp, k, n, stride_b );
-		Map<MatrixXf_,  0, Stride<Dynamic,1> > C( ( float*  )cp, m, n, stride_c );
-	#elif defined (IS_DOUBLE)
-		Map<MatrixXd_,  0, Stride<Dynamic,1> > A( ( double* )ap, m, k, stride_a );
-		Map<MatrixXd_,  0, Stride<Dynamic,1> > B( ( double* )bp, k, n, stride_b );
-		Map<MatrixXd_,  0, Stride<Dynamic,1> > C( ( double* )cp, m, n, stride_c );
-	#elif defined (IS_SCOMPLEX)
-		Map<MatrixXcf_, 0, Stride<Dynamic,1> > A( ( std::complex<float>*  )ap, m, k, stride_a );
-		Map<MatrixXcf_, 0, Stride<Dynamic,1> > B( ( std::complex<float>*  )bp, k, n, stride_b );
-		Map<MatrixXcf_, 0, Stride<Dynamic,1> > C( ( std::complex<float>*  )cp, m, n, stride_c );
-	#elif defined (IS_DCOMPLEX)
-		Map<MatrixXcd_, 0, Stride<Dynamic,1> > A( ( std::complex<double>* )ap, m, k, stride_a );
-		Map<MatrixXcd_, 0, Stride<Dynamic,1> > B( ( std::complex<double>* )bp, k, n, stride_b );
-		Map<MatrixXcd_, 0, Stride<Dynamic,1> > C( ( std::complex<double>* )cp, m, n, stride_c );
-	#endif
-#endif
-
-		dtime_save = DBL_MAX;
-
-		for ( r = 0; r < n_repeats; ++r )
-		{
-			bli_copym( &c_save, &c );
-
-			dtime = bli_clock();
-
-#ifdef PRINT
-			bli_printm( "a", &a, "%4.1f", "" );
-			bli_printm( "b", &b, "%4.1f", "" );
-			bli_printm( "c", &c, "%4.1f", "" );
-#endif
-
-#if defined(BLIS)
-
-			bli_gemm( &alpha,
-			          &a,
-			          &b,
-			          &beta,
-			          &c );
-
-#elif defined(EIGEN)
-
-			C.noalias() += alpha_r * A * B;
-
-#else // if defined(BLAS)
-
-			if ( bli_is_float( dt ) )
-			{
-				f77_int   mm     = bli_obj_length( &c );
-				f77_int   kk     = bli_obj_width_after_trans( &a );
-				f77_int   nn     = bli_obj_width( &c );
-				f77_int   lda    = bli_obj_col_stride( &a );
-				f77_int   ldb    = bli_obj_col_stride( &b );
-				f77_int   ldc    = bli_obj_col_stride( &c );
-				float*    alphap = ( float* )bli_obj_buffer( &alpha );
-				float*    ap     = ( float* )bli_obj_buffer( &a );
-				float*    bp     = ( float* )bli_obj_buffer( &b );
-				float*    betap  = ( float* )bli_obj_buffer( &beta );
-				float*    cp     = ( float* )bli_obj_buffer( &c );
-
-				sgemm_( &f77_transa,
-						&f77_transb,
-						&mm,
-						&nn,
-						&kk,
-						alphap,
-						ap, &lda,
-						bp, &ldb,
-						betap,
-						cp, &ldc );
-			}
-			else if ( bli_is_double( dt ) )
-			{
-				f77_int   mm     = bli_obj_length( &c );
-				f77_int   kk     = bli_obj_width_after_trans( &a );
-				f77_int   nn     = bli_obj_width( &c );
-				f77_int   lda    = bli_obj_col_stride( &a );
-				f77_int   ldb    = bli_obj_col_stride( &b );
-				f77_int   ldc    = bli_obj_col_stride( &c );
-				double*   alphap = ( double* )bli_obj_buffer( &alpha );
-				double*   ap     = ( double* )bli_obj_buffer( &a );
-				double*   bp     = ( double* )bli_obj_buffer( &b );
-				double*   betap  = ( double* )bli_obj_buffer( &beta );
-				double*   cp     = ( double* )bli_obj_buffer( &c );
-
-				dgemm_( &f77_transa,
-						&f77_transb,
-						&mm,
-						&nn,
-						&kk,
-						alphap,
-						ap, &lda,
-						bp, &ldb,
-						betap,
-						cp, &ldc );
-			}
-			else if ( bli_is_scomplex( dt ) )
-			{
-				f77_int   mm     = bli_obj_length( &c );
-				f77_int   kk     = bli_obj_width_after_trans( &a );
-				f77_int   nn     = bli_obj_width( &c );
-				f77_int   lda    = bli_obj_col_stride( &a );
-				f77_int   ldb    = bli_obj_col_stride( &b );
-				f77_int   ldc    = bli_obj_col_stride( &c );
-				scomplex* alphap = ( scomplex* )bli_obj_buffer( &alpha );
-				scomplex* ap     = ( scomplex* )bli_obj_buffer( &a );
-				scomplex* bp     = ( scomplex* )bli_obj_buffer( &b );
-				scomplex* betap  = ( scomplex* )bli_obj_buffer( &beta );
-				scomplex* cp     = ( scomplex* )bli_obj_buffer( &c );
-
-				cgemm_( &f77_transa,
-						&f77_transb,
-						&mm,
-						&nn,
-						&kk,
-						alphap,
-						ap, &lda,
-						bp, &ldb,
-						betap,
-						cp, &ldc );
-			}
-			else if ( bli_is_dcomplex( dt ) )
-			{
-				f77_int   mm     = bli_obj_length( &c );
-				f77_int   kk     = bli_obj_width_after_trans( &a );
-				f77_int   nn     = bli_obj_width( &c );
-				f77_int   lda    = bli_obj_col_stride( &a );
-				f77_int   ldb    = bli_obj_col_stride( &b );
-				f77_int   ldc    = bli_obj_col_stride( &c );
-				dcomplex* alphap = ( dcomplex* )bli_obj_buffer( &alpha );
-				dcomplex* ap     = ( dcomplex* )bli_obj_buffer( &a );
-				dcomplex* bp     = ( dcomplex* )bli_obj_buffer( &b );
-				dcomplex* betap  = ( dcomplex* )bli_obj_buffer( &beta );
-				dcomplex* cp     = ( dcomplex* )bli_obj_buffer( &c );
-
-				zgemm_( &f77_transa,
-						&f77_transb,
-						&mm,
-						&nn,
-						&kk,
-						alphap,
-						ap, &lda,
-						bp, &ldb,
-						betap,
-						cp, &ldc );
-			}
-#endif
-
-#ifdef PRINT
-			bli_printm( "c after", &c, "%4.1f", "" );
-			exit(1);
-#endif
-
-			dtime_save = bli_clock_min_diff( dtime_save, dtime );
-		}
-
-		gflops = ( 2.0 * m * k * n ) / ( dtime_save * 1.0e9 );
-
-		if ( bli_is_complex( dt ) ) gflops *= 4.0;
-
-		printf( "data_%s_%cgemm_%s", THR_STR, dt_ch, STR );
-		printf( "( %2lu, 1:4 ) = [ %4lu %4lu %4lu %7.2f ];\n",
-		        ( unsigned long )(p - p_begin)/p_inc + 1,
-		        ( unsigned long )m,
-		        ( unsigned long )k,
-		        ( unsigned long )n, gflops );
-
-		bli_obj_free( &alpha );
-		bli_obj_free( &beta );
-
-		bli_obj_free( &a );
-		bli_obj_free( &b );
-		bli_obj_free( &c );
-		bli_obj_free( &c_save );
-	}
-
-	//bli_finalize();
-
-	return 0;
-}
->>>>>>> 58102aea
+/*
+
+   BLIS
+   An object-based framework for developing high-performance BLAS-like
+   libraries.
+
+   Copyright (C) 2014, The University of Texas at Austin
+
+   Redistribution and use in source and binary forms, with or without
+   modification, are permitted provided that the following conditions are
+   met:
+    - Redistributions of source code must retain the above copyright
+      notice, this list of conditions and the following disclaimer.
+    - Redistributions in binary form must reproduce the above copyright
+      notice, this list of conditions and the following disclaimer in the
+      documentation and/or other materials provided with the distribution.
+    - Neither the name of The University of Texas nor the names of its
+      contributors may be used to endorse or promote products derived
+      from this software without specific prior written permission.
+
+   THIS SOFTWARE IS PROVIDED BY THE COPYRIGHT HOLDERS AND CONTRIBUTORS
+   "AS IS" AND ANY EXPRESS OR IMPLIED WARRANTIES, INCLUDING, BUT NOT
+   LIMITED TO, THE IMPLIED WARRANTIES OF MERCHANTABILITY AND FITNESS FOR
+   A PARTICULAR PURPOSE ARE DISCLAIMED. IN NO EVENT SHALL THE COPYRIGHT
+   HOLDER OR CONTRIBUTORS BE LIABLE FOR ANY DIRECT, INDIRECT, INCIDENTAL,
+   SPECIAL, EXEMPLARY, OR CONSEQUENTIAL DAMAGES (INCLUDING, BUT NOT
+   LIMITED TO, PROCUREMENT OF SUBSTITUTE GOODS OR SERVICES; LOSS OF USE,
+   DATA, OR PROFITS; OR BUSINESS INTERRUPTION) HOWEVER CAUSED AND ON ANY
+   THEORY OF LIABILITY, WHETHER IN CONTRACT, STRICT LIABILITY, OR TORT
+   (INCLUDING NEGLIGENCE OR OTHERWISE) ARISING IN ANY WAY OUT OF THE USE
+   OF THIS SOFTWARE, EVEN IF ADVISED OF THE POSSIBILITY OF SUCH DAMAGE.
+
+*/
+
+#include <unistd.h>
+#ifdef EIGEN
+  #define BLIS_DISABLE_BLAS_DEFS
+  #include "blis.h"
+  #include <Eigen/Core>
+  #include <Eigen/src/misc/blas.h>
+  using namespace Eigen;
+#else
+  #include "blis.h"
+#endif
+
+#define COL_STORAGE
+//#define ROW_STORAGE
+
+//#define PRINT
+
+int main( int argc, char** argv )
+{
+	obj_t    a, b, c;
+	obj_t    c_save;
+	obj_t    alpha, beta;
+	dim_t    m, n, k;
+	dim_t    p;
+	dim_t    p_begin, p_max, p_inc;
+	int      m_input, n_input, k_input;
+	ind_t    ind;
+	num_t    dt;
+	char     dt_ch;
+	int      r, n_repeats;
+	trans_t  transa;
+	trans_t  transb;
+	f77_char f77_transa;
+	f77_char f77_transb;
+
+	double   dtime;
+	double   dtime_save;
+	double   gflops;
+
+	//bli_init();
+
+	//bli_error_checking_level_set( BLIS_NO_ERROR_CHECKING );
+
+	n_repeats = 3;
+
+	dt      = DT;
+
+	ind     = IND;
+
+#if 1
+	p_begin = P_BEGIN;
+	p_max   = P_MAX;
+	p_inc   = P_INC;
+
+	m_input = -1;
+	n_input = -1;
+	k_input = -1;
+#else
+	p_begin = 40;
+	p_max   = 1000;
+	p_inc   = 40;
+
+	m_input = -1;
+	n_input = -1;
+	k_input = -1;
+#endif
+
+
+	// Supress compiler warnings about unused variable 'ind'.
+	( void )ind;
+
+#if 0
+
+	cntx_t* cntx;
+
+	ind_t ind_mod = ind;
+
+	// A hack to use 3m1 as 1mpb (with 1m as 1mbp).
+	if ( ind == BLIS_3M1 ) ind_mod = BLIS_1M;
+
+	// Initialize a context for the current induced method and datatype.
+	cntx = bli_gks_query_ind_cntx( ind_mod, dt );
+
+	// Set k to the kc blocksize for the current datatype.
+	k_input = bli_cntx_get_blksz_def_dt( dt, BLIS_KC, cntx );
+
+#elif 1
+
+	//k_input = 256;
+
+#endif
+
+	// Choose the char corresponding to the requested datatype.
+	if      ( bli_is_float( dt ) )    dt_ch = 's';
+	else if ( bli_is_double( dt ) )   dt_ch = 'd';
+	else if ( bli_is_scomplex( dt ) ) dt_ch = 'c';
+	else                              dt_ch = 'z';
+
+	transa = BLIS_NO_TRANSPOSE;
+	transb = BLIS_NO_TRANSPOSE;
+
+	bli_param_map_blis_to_netlib_trans( transa, &f77_transa );
+	bli_param_map_blis_to_netlib_trans( transb, &f77_transb );
+
+	// Begin with initializing the last entry to zero so that
+	// matlab allocates space for the entire array once up-front.
+	for ( p = p_begin; p + p_inc <= p_max; p += p_inc ) ;
+
+	printf( "data_%s_%cgemm_%s", THR_STR, dt_ch, STR );
+	printf( "( %2lu, 1:4 ) = [ %4lu %4lu %4lu %7.2f ];\n",
+	        ( unsigned long )(p - p_begin)/p_inc + 1,
+	        ( unsigned long )0,
+	        ( unsigned long )0,
+	        ( unsigned long )0, 0.0 );
+
+
+	//for ( p = p_begin; p <= p_max; p += p_inc )
+	for ( p = p_max; p_begin <= p; p -= p_inc )
+	{
+
+		if ( m_input < 0 ) m = p / ( dim_t )abs(m_input);
+		else               m =     ( dim_t )    m_input;
+		if ( n_input < 0 ) n = p / ( dim_t )abs(n_input);
+		else               n =     ( dim_t )    n_input;
+		if ( k_input < 0 ) k = p / ( dim_t )abs(k_input);
+		else               k =     ( dim_t )    k_input;
+
+		bli_obj_create( dt, 1, 1, 0, 0, &alpha );
+		bli_obj_create( dt, 1, 1, 0, 0, &beta );
+
+	#ifdef COL_STORAGE
+		bli_obj_create( dt, m, k, 0, 0, &a );
+		bli_obj_create( dt, k, n, 0, 0, &b );
+		bli_obj_create( dt, m, n, 0, 0, &c );
+		bli_obj_create( dt, m, n, 0, 0, &c_save );
+	#else
+		bli_obj_create( dt, m, k, k, 1, &a );
+		bli_obj_create( dt, k, n, n, 1, &b );
+		bli_obj_create( dt, m, n, n, 1, &c );
+		bli_obj_create( dt, m, n, n, 1, &c_save );
+	#endif
+
+		bli_randm( &a );
+		bli_randm( &b );
+		bli_randm( &c );
+
+		bli_obj_set_conjtrans( transa, &a );
+		bli_obj_set_conjtrans( transb, &b );
+
+		bli_setsc(  (2.0/1.0), 0.0, &alpha );
+		bli_setsc(  (1.0/1.0), 0.0, &beta );
+
+		bli_copym( &c, &c_save );
+	
+#if 0 //def BLIS
+		bli_ind_disable_all_dt( dt );
+		bli_ind_enable_dt( ind, dt );
+#endif
+
+#ifdef EIGEN
+		double alpha_r, alpha_i;
+
+		bli_getsc( &alpha, &alpha_r, &alpha_i );
+
+		void* ap = bli_obj_buffer_at_off( &a );
+		void* bp = bli_obj_buffer_at_off( &b );
+		void* cp = bli_obj_buffer_at_off( &c );
+
+	#ifdef COL_STORAGE
+		const int os_a = bli_obj_col_stride( &a );
+		const int os_b = bli_obj_col_stride( &b );
+		const int os_c = bli_obj_col_stride( &c );
+	#else
+		const int os_a = bli_obj_row_stride( &a );
+		const int os_b = bli_obj_row_stride( &b );
+		const int os_c = bli_obj_row_stride( &c );
+	#endif
+
+		Stride<Dynamic,1> stride_a( os_a, 1 );
+		Stride<Dynamic,1> stride_b( os_b, 1 );
+		Stride<Dynamic,1> stride_c( os_c, 1 );
+
+	#ifdef COL_STORAGE
+		#if defined(IS_FLOAT)
+		typedef Matrix<float,                Dynamic, Dynamic, ColMajor> MatrixXf_;
+		#elif defined (IS_DOUBLE)
+		typedef Matrix<double,               Dynamic, Dynamic, ColMajor> MatrixXd_;
+		#elif defined (IS_SCOMPLEX)
+		typedef Matrix<std::complex<float>,  Dynamic, Dynamic, ColMajor> MatrixXcf_;
+		#elif defined (IS_DCOMPLEX)
+		typedef Matrix<std::complex<double>, Dynamic, Dynamic, ColMajor> MatrixXcd_;
+		#endif
+	#else
+		#if defined(IS_FLOAT)
+		typedef Matrix<float,                Dynamic, Dynamic, RowMajor> MatrixXf_;
+		#elif defined (IS_DOUBLE)
+		typedef Matrix<double,               Dynamic, Dynamic, RowMajor> MatrixXd_;
+		#elif defined (IS_SCOMPLEX)
+		typedef Matrix<std::complex<float>,  Dynamic, Dynamic, RowMajor> MatrixXcf_;
+		#elif defined (IS_DCOMPLEX)
+		typedef Matrix<std::complex<double>, Dynamic, Dynamic, RowMajor> MatrixXcd_;
+		#endif
+	#endif
+	#if defined(IS_FLOAT)
+		Map<MatrixXf_,  0, Stride<Dynamic,1> > A( ( float*  )ap, m, k, stride_a );
+		Map<MatrixXf_,  0, Stride<Dynamic,1> > B( ( float*  )bp, k, n, stride_b );
+		Map<MatrixXf_,  0, Stride<Dynamic,1> > C( ( float*  )cp, m, n, stride_c );
+	#elif defined (IS_DOUBLE)
+		Map<MatrixXd_,  0, Stride<Dynamic,1> > A( ( double* )ap, m, k, stride_a );
+		Map<MatrixXd_,  0, Stride<Dynamic,1> > B( ( double* )bp, k, n, stride_b );
+		Map<MatrixXd_,  0, Stride<Dynamic,1> > C( ( double* )cp, m, n, stride_c );
+	#elif defined (IS_SCOMPLEX)
+		Map<MatrixXcf_, 0, Stride<Dynamic,1> > A( ( std::complex<float>*  )ap, m, k, stride_a );
+		Map<MatrixXcf_, 0, Stride<Dynamic,1> > B( ( std::complex<float>*  )bp, k, n, stride_b );
+		Map<MatrixXcf_, 0, Stride<Dynamic,1> > C( ( std::complex<float>*  )cp, m, n, stride_c );
+	#elif defined (IS_DCOMPLEX)
+		Map<MatrixXcd_, 0, Stride<Dynamic,1> > A( ( std::complex<double>* )ap, m, k, stride_a );
+		Map<MatrixXcd_, 0, Stride<Dynamic,1> > B( ( std::complex<double>* )bp, k, n, stride_b );
+		Map<MatrixXcd_, 0, Stride<Dynamic,1> > C( ( std::complex<double>* )cp, m, n, stride_c );
+	#endif
+#endif
+
+		dtime_save = DBL_MAX;
+
+		for ( r = 0; r < n_repeats; ++r )
+		{
+			bli_copym( &c_save, &c );
+
+			dtime = bli_clock();
+
+#ifdef PRINT
+			bli_printm( "a", &a, "%4.1f", "" );
+			bli_printm( "b", &b, "%4.1f", "" );
+			bli_printm( "c", &c, "%4.1f", "" );
+#endif
+
+#if defined(BLIS)
+
+			bli_gemm( &alpha,
+			          &a,
+			          &b,
+			          &beta,
+			          &c );
+
+#elif defined(EIGEN)
+
+			C.noalias() += alpha_r * A * B;
+
+#else // if defined(BLAS)
+
+			if ( bli_is_float( dt ) )
+			{
+				f77_int   mm     = bli_obj_length( &c );
+				f77_int   kk     = bli_obj_width_after_trans( &a );
+				f77_int   nn     = bli_obj_width( &c );
+				f77_int   lda    = bli_obj_col_stride( &a );
+				f77_int   ldb    = bli_obj_col_stride( &b );
+				f77_int   ldc    = bli_obj_col_stride( &c );
+				float*    alphap = ( float* )bli_obj_buffer( &alpha );
+				float*    ap     = ( float* )bli_obj_buffer( &a );
+				float*    bp     = ( float* )bli_obj_buffer( &b );
+				float*    betap  = ( float* )bli_obj_buffer( &beta );
+				float*    cp     = ( float* )bli_obj_buffer( &c );
+
+				sgemm_( &f77_transa,
+						&f77_transb,
+						&mm,
+						&nn,
+						&kk,
+						alphap,
+						ap, &lda,
+						bp, &ldb,
+						betap,
+						cp, &ldc );
+			}
+			else if ( bli_is_double( dt ) )
+			{
+				f77_int   mm     = bli_obj_length( &c );
+				f77_int   kk     = bli_obj_width_after_trans( &a );
+				f77_int   nn     = bli_obj_width( &c );
+				f77_int   lda    = bli_obj_col_stride( &a );
+				f77_int   ldb    = bli_obj_col_stride( &b );
+				f77_int   ldc    = bli_obj_col_stride( &c );
+				double*   alphap = ( double* )bli_obj_buffer( &alpha );
+				double*   ap     = ( double* )bli_obj_buffer( &a );
+				double*   bp     = ( double* )bli_obj_buffer( &b );
+				double*   betap  = ( double* )bli_obj_buffer( &beta );
+				double*   cp     = ( double* )bli_obj_buffer( &c );
+
+				dgemm_( &f77_transa,
+						&f77_transb,
+						&mm,
+						&nn,
+						&kk,
+						alphap,
+						ap, &lda,
+						bp, &ldb,
+						betap,
+						cp, &ldc );
+			}
+			else if ( bli_is_scomplex( dt ) )
+			{
+				f77_int   mm     = bli_obj_length( &c );
+				f77_int   kk     = bli_obj_width_after_trans( &a );
+				f77_int   nn     = bli_obj_width( &c );
+				f77_int   lda    = bli_obj_col_stride( &a );
+				f77_int   ldb    = bli_obj_col_stride( &b );
+				f77_int   ldc    = bli_obj_col_stride( &c );
+				scomplex* alphap = ( scomplex* )bli_obj_buffer( &alpha );
+				scomplex* ap     = ( scomplex* )bli_obj_buffer( &a );
+				scomplex* bp     = ( scomplex* )bli_obj_buffer( &b );
+				scomplex* betap  = ( scomplex* )bli_obj_buffer( &beta );
+				scomplex* cp     = ( scomplex* )bli_obj_buffer( &c );
+
+				cgemm_( &f77_transa,
+						&f77_transb,
+						&mm,
+						&nn,
+						&kk,
+						alphap,
+						ap, &lda,
+						bp, &ldb,
+						betap,
+						cp, &ldc );
+			}
+			else if ( bli_is_dcomplex( dt ) )
+			{
+				f77_int   mm     = bli_obj_length( &c );
+				f77_int   kk     = bli_obj_width_after_trans( &a );
+				f77_int   nn     = bli_obj_width( &c );
+				f77_int   lda    = bli_obj_col_stride( &a );
+				f77_int   ldb    = bli_obj_col_stride( &b );
+				f77_int   ldc    = bli_obj_col_stride( &c );
+				dcomplex* alphap = ( dcomplex* )bli_obj_buffer( &alpha );
+				dcomplex* ap     = ( dcomplex* )bli_obj_buffer( &a );
+				dcomplex* bp     = ( dcomplex* )bli_obj_buffer( &b );
+				dcomplex* betap  = ( dcomplex* )bli_obj_buffer( &beta );
+				dcomplex* cp     = ( dcomplex* )bli_obj_buffer( &c );
+
+				zgemm_( &f77_transa,
+						&f77_transb,
+						&mm,
+						&nn,
+						&kk,
+						alphap,
+						ap, &lda,
+						bp, &ldb,
+						betap,
+						cp, &ldc );
+			}
+#endif
+
+#ifdef PRINT
+			bli_printm( "c after", &c, "%4.1f", "" );
+			exit(1);
+#endif
+
+			dtime_save = bli_clock_min_diff( dtime_save, dtime );
+		}
+
+		gflops = ( 2.0 * m * k * n ) / ( dtime_save * 1.0e9 );
+
+		if ( bli_is_complex( dt ) ) gflops *= 4.0;
+
+		printf( "data_%s_%cgemm_%s", THR_STR, dt_ch, STR );
+		printf( "( %2lu, 1:4 ) = [ %4lu %4lu %4lu %7.2f ];\n",
+		        ( unsigned long )(p - p_begin)/p_inc + 1,
+		        ( unsigned long )m,
+		        ( unsigned long )k,
+		        ( unsigned long )n, gflops );
+
+		bli_obj_free( &alpha );
+		bli_obj_free( &beta );
+
+		bli_obj_free( &a );
+		bli_obj_free( &b );
+		bli_obj_free( &c );
+		bli_obj_free( &c_save );
+	}
+
+	//bli_finalize();
+
+	return 0;
+}
+