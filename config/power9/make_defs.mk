--- conflicted
+++ resolved
@@ -58,13 +58,9 @@
 ifeq ($(DEBUG_TYPE),noopt)
 COPTFLAGS      := -O0
 else
-<<<<<<< HEAD
 # Fixme: This should use -O3, but that breaks cpuid dispatch somehow,
 # and we end up executing power9 code on power8.
 COPTFLAGS      := -O2 -funroll-loops
-=======
-COPTFLAGS      := -O3
->>>>>>> b426f9e0
 endif
 
 # Flags specific to optimized kernels.
@@ -82,15 +78,12 @@
 
 # Flags specific to reference kernels.
 CROPTFLAGS     := $(CKOPTFLAGS)
-<<<<<<< HEAD
 ifeq ($(CC_VENDOR),gcc)
 CRVECFLAGS     := $(CKVECFLAGS) -funsafe-math-optimizations -ffp-contract=fast -O3
 else
 ifeq ($(CC_VENDOR),clang)
 CRVECFLAGS     := $(CKVECFLAGS) -funsafe-math-optimizations -ffp-contract=fast
 else
-=======
->>>>>>> b426f9e0
 CRVECFLAGS     := $(CKVECFLAGS)
 
 # Store all of the variables here to new variables containing the
