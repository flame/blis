
#
#
#  BLIS    
#  An object-based framework for developing high-performance BLAS-like
#  libraries.
#
#  Copyright (C) 2019, The University of Texas at Austin
#
#  Redistribution and use in source and binary forms, with or without
#  modification, are permitted provided that the following conditions are
#  met:
#   - Redistributions of source code must retain the above copyright
#     notice, this list of conditions and the following disclaimer.
#   - Redistributions in binary form must reproduce the above copyright
#     notice, this list of conditions and the following disclaimer in the
#     documentation and/or other materials provided with the distribution.
#   - Neither the name(s) of the copyright holder(s) nor the names of its
#     contributors may be used to endorse or promote products derived
#     from this software without specific prior written permission.
#
#  THIS SOFTWARE IS PROVIDED BY THE COPYRIGHT HOLDERS AND CONTRIBUTORS
#  "AS IS" AND ANY EXPRESS OR IMPLIED WARRANTIES, INCLUDING, BUT NOT
#  LIMITED TO, THE IMPLIED WARRANTIES OF MERCHANTABILITY AND FITNESS FOR
#  A PARTICULAR PURPOSE ARE DISCLAIMED. IN NO EVENT SHALL THE COPYRIGHT
#  HOLDER OR CONTRIBUTORS BE LIABLE FOR ANY DIRECT, INDIRECT, INCIDENTAL,
#  SPECIAL, EXEMPLARY, OR CONSEQUENTIAL DAMAGES (INCLUDING, BUT NOT
#  LIMITED TO, PROCUREMENT OF SUBSTITUTE GOODS OR SERVICES; LOSS OF USE,
#  DATA, OR PROFITS; OR BUSINESS INTERRUPTION) HOWEVER CAUSED AND ON ANY
#  THEORY OF LIABILITY, WHETHER IN CONTRACT, STRICT LIABILITY, OR TORT
#  (INCLUDING NEGLIGENCE OR OTHERWISE) ARISING IN ANY WAY OUT OF THE USE
#  OF THIS SOFTWARE, EVEN IF ADVISED OF THE POSSIBILITY OF SUCH DAMAGE.
#
#


# Declare the name of the current configuration and add it to the
# running list of configurations included by common.mk.
THIS_CONFIG    := power9
#CONFIGS_INCL   += $(THIS_CONFIG)

#
# --- Determine the C compiler and related flags ---
#

# NOTE: The build system will append these variables with various
# general-purpose/configuration-agnostic flags in common.mk. You
# may specify additional flags here as needed.
CPPROCFLAGS    := 
CMISCFLAGS     :=  
CPICFLAGS      :=
CWARNFLAGS     :=

ifneq ($(DEBUG_TYPE),off)
CDBGFLAGS      := -g
endif

ifeq ($(DEBUG_TYPE),noopt)
COPTFLAGS      := -O0
else
COPTFLAGS      := -O2
endif

# Flags specific to optimized kernels.
CKOPTFLAGS     := $(COPTFLAGS) -O3
ifeq ($(CC_VENDOR),gcc)
CKVECFLAGS     := -mcpu=power9 -mtune=power9 -DXLC=0
else
ifeq ($(CC_VENDOR),IBM)
CKVECFLAGS     := -qarch=pwr9 -qtune=pwr9 -DXLC=1
else
$(info $(CC_VENDOR)) 
$(error gcc/xlc is required for this configuration.)
endif
endif

# Flags specific to reference kernels.
CROPTFLAGS     := $(CKOPTFLAGS)
ifeq ($(CC_VENDOR),gcc)
<<<<<<< HEAD
CRVECFLAGS     := $(CKVECFLAGS) -funsafe-math-optimizations -ffp-contract=fast -O3
=======
CRVECFLAGS     := $(CKVECFLAGS) -funsafe-math-optimizations -ffp-contract=fast
>>>>>>> aaff1290
else
ifeq ($(CC_VENDOR),clang)
CRVECFLAGS     := $(CKVECFLAGS) -funsafe-math-optimizations -ffp-contract=fast
else
CRVECFLAGS     := $(CKVECFLAGS)
endif
endif

# Store all of the variables here to new variables containing the
# configuration name.
$(eval $(call store-make-defs,$(THIS_CONFIG)))
<|MERGE_RESOLUTION|>--- conflicted
+++ resolved
@@ -77,11 +77,7 @@
 # Flags specific to reference kernels.
 CROPTFLAGS     := $(CKOPTFLAGS)
 ifeq ($(CC_VENDOR),gcc)
-<<<<<<< HEAD
-CRVECFLAGS     := $(CKVECFLAGS) -funsafe-math-optimizations -ffp-contract=fast -O3
-=======
 CRVECFLAGS     := $(CKVECFLAGS) -funsafe-math-optimizations -ffp-contract=fast
->>>>>>> aaff1290
 else
 ifeq ($(CC_VENDOR),clang)
 CRVECFLAGS     := $(CKVECFLAGS) -funsafe-math-optimizations -ffp-contract=fast
