--- conflicted
+++ resolved
@@ -71,12 +71,6 @@
 # Flags specific to reference kernels.
 CROPTFLAGS     := $(CKOPTFLAGS)
 ifeq ($(CC_VENDOR),gcc)
-<<<<<<< HEAD
-CRVECFLAGS     := $(CKVECFLAGS) -funsafe-math-optimizations
-else
-CRVECFLAGS     := $(CKVECFLAGS)
-endif
-=======
 CRVECFLAGS     := $(CKVECFLAGS) -funsafe-math-optimizations -ffp-contract=fast
 else
 ifeq ($(CC_VENDOR),clang)
@@ -85,7 +79,6 @@
 CRVECFLAGS     := $(CKVECFLAGS)
 endif
 endif
->>>>>>> bbb21fd0
 
 # Override the default value for LDFLAGS.
 LDFLAGS        := -mmic
