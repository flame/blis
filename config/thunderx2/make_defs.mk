--- conflicted
+++ resolved
@@ -57,11 +57,7 @@
 ifeq ($(DEBUG_TYPE),noopt)
 COPTFLAGS      := -O0
 else
-<<<<<<< HEAD
-COPTFLAGS      := -O2 -mtune=thunderx2t99
-=======
-COPTFLAGS      := -O3 -mcpu=thunderx2t99
->>>>>>> 9c5b485d
+COPTFLAGS      := -O2 -mcpu=thunderx2t99
 endif
 
 # Flags specific to optimized kernels.
