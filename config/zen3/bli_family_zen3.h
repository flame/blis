--- conflicted
+++ resolved
@@ -63,13 +63,9 @@
 
 #define BLIS_SMALL_MATRIX_THRES_TRSM   32768 //128(128+128) => m*(m+n)
 #define BLIS_SMALL_MATRIX_A_THRES_TRSM  128
-<<<<<<< HEAD
+
 #define BLIS_SMALL_MATRIX_A_THRES_M_GEMMT 96
 #define BLIS_SMALL_MATRIX_A_THRES_N_GEMMT 128
-=======
-#define BLIS_SMALL_MATRIX_A_THRES_M_GEMMT    96
-#define BLIS_SMALL_MATRIX_A_THRES_N_GEMMT    128
->>>>>>> d6810000
 
 #define BLIS_ENABLE_SMALL_MATRIX_ROME
 #define BLIS_SMALL_MATRIX_THRES_ROME       400
