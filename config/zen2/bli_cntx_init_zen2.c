--- conflicted
+++ resolved
@@ -124,13 +124,8 @@
 	  BLIS_AXPYF_KER,  BLIS_DOUBLE, bli_daxpyf_zen_int_5,
 
 	  // dotxf
-<<<<<<< HEAD
-	  BLIS_DOTXF_KER,     BLIS_FLOAT,  bli_sdotxf_zen_int_8,
-	  BLIS_DOTXF_KER,     BLIS_DOUBLE, bli_ddotxf_zen_int_8,
-=======
 	  BLIS_DOTXF_KER,  BLIS_FLOAT,  bli_sdotxf_zen_int_8,
 	  BLIS_DOTXF_KER,  BLIS_DOUBLE, bli_ddotxf_zen_int_8,
->>>>>>> 2998bce0
 
 	  // amaxv
 	  BLIS_AMAXV_KER,  BLIS_FLOAT,  bli_samaxv_zen_int,
@@ -161,13 +156,8 @@
 	  BLIS_COPYV_KER,  BLIS_DOUBLE, bli_dcopyv_zen_int,
 
 	  //set
-<<<<<<< HEAD
-	  BLIS_SETV_KER,  BLIS_FLOAT,  bli_ssetv_zen_int,
-	  BLIS_SETV_KER,  BLIS_DOUBLE, bli_dsetv_zen_int,
-=======
 	  BLIS_SETV_KER,   BLIS_FLOAT,  bli_ssetv_zen_int,
 	  BLIS_SETV_KER,   BLIS_DOUBLE, bli_dsetv_zen_int,
->>>>>>> 2998bce0
 
 	  BLIS_VA_END
 	);
@@ -244,11 +234,7 @@
 
 	// Initialize level-3 sup blocksize objects with architecture-specific
 	// values.
-<<<<<<< HEAD
-	//                                           s      d      c      z
-=======
 	//                                               s      d      c      z
->>>>>>> 2998bce0
 	bli_blksz_init     ( &blkszs[ BLIS_MR_SUP ],     6,     6,    -1,    -1,
 	                                                 9,     9,    -1,    -1 );
 	bli_blksz_init_easy( &blkszs[ BLIS_NR_SUP ],    16,     8,    -1,    -1 );
