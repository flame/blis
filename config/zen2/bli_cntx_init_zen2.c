/*

   BLIS
   An object-based framework for developing high-performance BLAS-like
   libraries.

   Copyright (C) 2014, The University of Texas at Austin
   Copyright (C) 2020, Advanced Micro Devices, Inc.

   Redistribution and use in source and binary forms, with or without
   modification, are permitted provided that the following conditions are
   met:
    - Redistributions of source code must retain the above copyright
      notice, this list of conditions and the following disclaimer.
    - Redistributions in binary form must reproduce the above copyright
      notice, this list of conditions and the following disclaimer in the
      documentation and/or other materials provided with the distribution.
    - Neither the name(s) of the copyright holder(s) nor the names of its
      contributors may be used to endorse or promote products derived
      from this software without specific prior written permission.

   THIS SOFTWARE IS PROVIDED BY THE COPYRIGHT HOLDERS AND CONTRIBUTORS
   "AS IS" AND ANY EXPRESS OR IMPLIED WARRANTIES, INCLUDING, BUT NOT
   LIMITED TO, THE IMPLIED WARRANTIES OF MERCHANTABILITY AND FITNESS FOR
   A PARTICULAR PURPOSE ARE DISCLAIMED. IN NO EVENT SHALL THE COPYRIGHT
   HOLDER OR CONTRIBUTORS BE LIABLE FOR ANY DIRECT, INDIRECT, INCIDENTAL,
   SPECIAL, EXEMPLARY, OR CONSEQUENTIAL DAMAGES (INCLUDING, BUT NOT
   LIMITED TO, PROCUREMENT OF SUBSTITUTE GOODS OR SERVICES; LOSS OF USE,
   DATA, OR PROFITS; OR BUSINESS INTERRUPTION) HOWEVER CAUSED AND ON ANY
   THEORY OF LIABILITY, WHETHER IN CONTRACT, STRICT LIABILITY, OR TORT
   (INCLUDING NEGLIGENCE OR OTHERWISE) ARISING IN ANY WAY OUT OF THE USE
   OF THIS SOFTWARE, EVEN IF ADVISED OF THE POSSIBILITY OF SUCH DAMAGE.

*/

#include "blis.h"

void bli_cntx_init_zen2( cntx_t* cntx )
{
	blksz_t blkszs[ BLIS_NUM_BLKSZS ];
	blksz_t thresh[ BLIS_NUM_THRESH ];

	// Set default kernel blocksizes and functions.
	bli_cntx_init_zen2_ref( cntx );

	// -------------------------------------------------------------------------

	// Update the context with optimized native gemm micro-kernels and
	// their storage preferences.
	bli_cntx_set_l3_nat_ukrs
	(
	  8,
	  // gemm
	  BLIS_GEMM_UKR,       BLIS_FLOAT,    bli_sgemm_haswell_asm_6x16,       TRUE,
	  BLIS_GEMM_UKR,       BLIS_DOUBLE,   bli_dgemm_haswell_asm_6x8,        TRUE,
	  BLIS_GEMM_UKR,       BLIS_SCOMPLEX, bli_cgemm_haswell_asm_3x8,        TRUE,
	  BLIS_GEMM_UKR,       BLIS_DCOMPLEX, bli_zgemm_haswell_asm_3x4,        TRUE,
	  // gemmtrsm_l
	  BLIS_GEMMTRSM_L_UKR, BLIS_FLOAT,    bli_sgemmtrsm_l_haswell_asm_6x16, TRUE,
	  BLIS_GEMMTRSM_L_UKR, BLIS_DOUBLE,   bli_dgemmtrsm_l_haswell_asm_6x8,  TRUE,
	  // gemmtrsm_u
	  BLIS_GEMMTRSM_U_UKR, BLIS_FLOAT,    bli_sgemmtrsm_u_haswell_asm_6x16, TRUE,
	  BLIS_GEMMTRSM_U_UKR, BLIS_DOUBLE,   bli_dgemmtrsm_u_haswell_asm_6x8,  TRUE,
	  cntx
	);

#if 0
	// Update the context with optimized level-1m (packm) kernels.
	bli_cntx_set_packm_kers
	(
	  2,
	  BLIS_PACKM_8XK_KER, BLIS_DOUBLE, bli_dpackm_8xk_gen_zen,
	  BLIS_PACKM_6XK_KER, BLIS_DOUBLE, bli_dpackm_6xk_gen_zen,
	  cntx
	);
#endif

	// Update the context with optimized level-1f kernels.
	bli_cntx_set_l1f_kers
	(
	  4,
	  // axpyf
	  BLIS_AXPYF_KER,     BLIS_FLOAT,  bli_saxpyf_zen_int_5,
	  BLIS_AXPYF_KER,     BLIS_DOUBLE, bli_daxpyf_zen_int_5,
	  // dotxf
	  BLIS_DOTXF_KER,     BLIS_FLOAT,  bli_sdotxf_zen_int_8,
	  BLIS_DOTXF_KER,     BLIS_DOUBLE, bli_ddotxf_zen_int_8,
	  cntx
	);

	// Update the context with optimized level-1v kernels.
	bli_cntx_set_l1v_kers
	(
	  16,

	  // amaxv
	  BLIS_AMAXV_KER,  BLIS_FLOAT,  bli_samaxv_zen_int,
	  BLIS_AMAXV_KER,  BLIS_DOUBLE, bli_damaxv_zen_int,

	  // axpyv
	  BLIS_AXPYV_KER,  BLIS_FLOAT,  bli_saxpyv_zen_int10,
	  BLIS_AXPYV_KER,  BLIS_DOUBLE, bli_daxpyv_zen_int10,

	  // dotv
	  BLIS_DOTV_KER,   BLIS_FLOAT,  bli_sdotv_zen_int10,
	  BLIS_DOTV_KER,   BLIS_DOUBLE, bli_ddotv_zen_int10,

	  // dotxv
	  BLIS_DOTXV_KER,  BLIS_FLOAT,  bli_sdotxv_zen_int,
	  BLIS_DOTXV_KER,  BLIS_DOUBLE, bli_ddotxv_zen_int,

	  // scalv
	  BLIS_SCALV_KER,  BLIS_FLOAT,  bli_sscalv_zen_int10,
	  BLIS_SCALV_KER,  BLIS_DOUBLE, bli_dscalv_zen_int10,

	  //swap
	  BLIS_SWAPV_KER, BLIS_FLOAT,   bli_sswapv_zen_int8,
	  BLIS_SWAPV_KER, BLIS_DOUBLE,  bli_dswapv_zen_int8,

	  //copy
	  BLIS_COPYV_KER,  BLIS_FLOAT,  bli_scopyv_zen_int,
	  BLIS_COPYV_KER,  BLIS_DOUBLE, bli_dcopyv_zen_int,

	  //set
	  BLIS_SETV_KER,  BLIS_FLOAT,  bli_ssetv_zen_int,
	  BLIS_SETV_KER,  BLIS_DOUBLE, bli_dsetv_zen_int,
	  cntx
	);

	// Initialize level-3 blocksize objects with architecture-specific values.
	//                                           s      d      c      z
	bli_blksz_init_easy( &blkszs[ BLIS_MR ],     6,     6,     3,     3 );
	bli_blksz_init_easy( &blkszs[ BLIS_NR ],    16,     8,     8,     4 );
#if AOCL_BLIS_MULTIINSTANCE
	bli_blksz_init_easy( &blkszs[ BLIS_MC ],   144,   240,   144,    72 );
	bli_blksz_init_easy( &blkszs[ BLIS_KC ],   256,   512,   256,   256 );
	bli_blksz_init_easy( &blkszs[ BLIS_NC ],  4080,  2040,  4080,  4080 );
#else
	bli_blksz_init_easy( &blkszs[ BLIS_MC ],   144,    72,    72,    36 );
	bli_blksz_init_easy( &blkszs[ BLIS_KC ],   256,   256,   256,   256 );
	bli_blksz_init_easy( &blkszs[ BLIS_NC ],  4080,  4080,  4080,  4080 );
#endif

	bli_blksz_init_easy( &blkszs[ BLIS_AF ],     5,     5,    -1,    -1 );
	bli_blksz_init_easy( &blkszs[ BLIS_DF ],     8,     8,    -1,    -1 );

	// Update the context with the current architecture's register and cache
	// blocksizes (and multiples) for native execution.
	bli_cntx_set_blkszs
	(
	  BLIS_NAT, 7,
	  // level-3
	  BLIS_NC, &blkszs[ BLIS_NC ], BLIS_NR,
	  BLIS_KC, &blkszs[ BLIS_KC ], BLIS_KR,
	  BLIS_MC, &blkszs[ BLIS_MC ], BLIS_MR,
	  BLIS_NR, &blkszs[ BLIS_NR ], BLIS_NR,
	  BLIS_MR, &blkszs[ BLIS_MR ], BLIS_MR,
	  // level-1f
	  BLIS_AF, &blkszs[ BLIS_AF ], BLIS_AF,
	  BLIS_DF, &blkszs[ BLIS_DF ], BLIS_DF,
	  cntx
	);

	// -------------------------------------------------------------------------

<<<<<<< HEAD
	// Initialize sup thresholds with architecture-appropriate values. s d c z
	bli_blksz_init_easy( &thresh[ BLIS_MT ],   512,  256,   380,   110 );
	bli_blksz_init_easy( &thresh[ BLIS_NT ],   200,  256,   256,   128 );
	bli_blksz_init_easy( &thresh[ BLIS_KT ],   240,  220,   220,   110 );
=======
	// Initialize sup thresholds with architecture-appropriate values.
	//                                          s     d     c     z
#if 1
	bli_blksz_init_easy( &thresh[ BLIS_MT ],  500,  249,   -1,   -1 );
	bli_blksz_init_easy( &thresh[ BLIS_NT ],  500,  249,   -1,   -1 );
	bli_blksz_init_easy( &thresh[ BLIS_KT ],  500,  249,   -1,   -1 );
#else
	bli_blksz_init_easy( &thresh[ BLIS_MT ], 100000, 100000,   -1,   -1 );
	bli_blksz_init_easy( &thresh[ BLIS_NT ], 100000, 100000,   -1,   -1 );
	bli_blksz_init_easy( &thresh[ BLIS_KT ], 100000, 100000,   -1,   -1 );
#endif
>>>>>>> 234b8b0c

	// Initialize the context with the sup thresholds.
	bli_cntx_set_l3_sup_thresh
	(
	  3,
	  BLIS_MT, &thresh[ BLIS_MT ],
	  BLIS_NT, &thresh[ BLIS_NT ],
	  BLIS_KT, &thresh[ BLIS_KT ],
	  cntx
	);

<<<<<<< HEAD
=======
#if 0
>>>>>>> 234b8b0c
	// Initialize the context with the sup handlers.
	bli_cntx_set_l3_sup_handlers
	(
	  1,
<<<<<<< HEAD
	  BLIS_GEMM,  bli_gemmsup_ref,
	  //BLIS_GEMMT, bli_gemmtsup_ref,
	  cntx
	);
=======
	  BLIS_GEMM, bli_gemmsup_ref,
	  cntx
	);
#endif
>>>>>>> 234b8b0c

	// Update the context with optimized small/unpacked gemm kernels.
	bli_cntx_set_l3_sup_kers
	(
	  16,
	  //BLIS_RCR, BLIS_DOUBLE, bli_dgemmsup_r_haswell_ref,
	  BLIS_RRR, BLIS_DOUBLE, bli_dgemmsup_rv_haswell_asm_6x8m, TRUE,
	  BLIS_RRC, BLIS_DOUBLE, bli_dgemmsup_rd_haswell_asm_6x8m, TRUE,
	  BLIS_RCR, BLIS_DOUBLE, bli_dgemmsup_rv_haswell_asm_6x8m, TRUE,
	  BLIS_RCC, BLIS_DOUBLE, bli_dgemmsup_rv_haswell_asm_6x8n, TRUE,
	  BLIS_CRR, BLIS_DOUBLE, bli_dgemmsup_rv_haswell_asm_6x8m, TRUE,
	  BLIS_CRC, BLIS_DOUBLE, bli_dgemmsup_rd_haswell_asm_6x8n, TRUE,
	  BLIS_CCR, BLIS_DOUBLE, bli_dgemmsup_rv_haswell_asm_6x8n, TRUE,
	  BLIS_CCC, BLIS_DOUBLE, bli_dgemmsup_rv_haswell_asm_6x8n, TRUE,

	  BLIS_RRR, BLIS_FLOAT, bli_sgemmsup_rv_haswell_asm_6x16m, TRUE,
	  BLIS_RRC, BLIS_FLOAT, bli_sgemmsup_rd_haswell_asm_6x16m, TRUE,
	  BLIS_RCR, BLIS_FLOAT, bli_sgemmsup_rv_haswell_asm_6x16m, TRUE,
	  BLIS_RCC, BLIS_FLOAT, bli_sgemmsup_rv_haswell_asm_6x16n, TRUE,
	  BLIS_CRR, BLIS_FLOAT, bli_sgemmsup_rv_haswell_asm_6x16m, TRUE,
	  BLIS_CRC, BLIS_FLOAT, bli_sgemmsup_rd_haswell_asm_6x16n, TRUE,
	  BLIS_CCR, BLIS_FLOAT, bli_sgemmsup_rv_haswell_asm_6x16n, TRUE,
	  BLIS_CCC, BLIS_FLOAT, bli_sgemmsup_rv_haswell_asm_6x16n, TRUE,
<<<<<<< HEAD
#if 0
	  BLIS_RRR, BLIS_FLOAT, bli_sgemmsup_rv_zen_asm_6x16m, TRUE,
	  BLIS_RRC, BLIS_FLOAT, bli_sgemmsup_rd_zen_asm_6x16m, TRUE,
	  BLIS_RCR, BLIS_FLOAT, bli_sgemmsup_rv_zen_asm_6x16m, TRUE,
	  BLIS_RCC, BLIS_FLOAT, bli_sgemmsup_rv_zen_asm_6x16n, TRUE,
	  BLIS_CRR, BLIS_FLOAT, bli_sgemmsup_rv_zen_asm_6x16m, TRUE,
	  BLIS_CRC, BLIS_FLOAT, bli_sgemmsup_rd_zen_asm_6x16n, TRUE,
	  BLIS_CCR, BLIS_FLOAT, bli_sgemmsup_rv_zen_asm_6x16n, TRUE,
	  BLIS_CCC, BLIS_FLOAT, bli_sgemmsup_rv_zen_asm_6x16n, TRUE,
#endif

#if 0
	  // NOTE: This set of kernels is likely broken and therefore disabled.
	  BLIS_RRR, BLIS_SCOMPLEX, bli_cgemmsup_rv_zen_asm_3x8m, TRUE,
	  BLIS_RCR, BLIS_SCOMPLEX, bli_cgemmsup_rv_zen_asm_3x8m, TRUE,
	  BLIS_RCC, BLIS_SCOMPLEX, bli_cgemmsup_rv_zen_asm_3x8n, TRUE,
	  BLIS_CRR, BLIS_SCOMPLEX, bli_cgemmsup_rv_zen_asm_3x8m, TRUE,
	  BLIS_CCR, BLIS_SCOMPLEX, bli_cgemmsup_rv_zen_asm_3x8n, TRUE,
	  BLIS_CCC, BLIS_SCOMPLEX, bli_cgemmsup_rv_zen_asm_3x8n, TRUE,

	  BLIS_RRR, BLIS_DCOMPLEX, bli_zgemmsup_rv_zen_asm_3x4m, TRUE,
	  BLIS_RCR, BLIS_DCOMPLEX, bli_zgemmsup_rv_zen_asm_3x4m, TRUE,
	  BLIS_CRR, BLIS_DCOMPLEX, bli_zgemmsup_rv_zen_asm_3x4m, TRUE,
	  BLIS_RCC, BLIS_DCOMPLEX, bli_zgemmsup_rv_zen_asm_3x4n, TRUE,
	  BLIS_CCR, BLIS_DCOMPLEX, bli_zgemmsup_rv_zen_asm_3x4n, TRUE,
	  BLIS_CCC, BLIS_DCOMPLEX, bli_zgemmsup_rv_zen_asm_3x4n, TRUE,
#endif
=======
>>>>>>> 234b8b0c
	  cntx
	);

	// Initialize level-3 sup blocksize objects with architecture-specific
	// values.
	//                                           s      d      c      z
<<<<<<< HEAD
	bli_blksz_init     ( &blkszs[ BLIS_MR ],    6,     6,    -1,     -1,
	                                            9,     9,    -1,     -1 );
	bli_blksz_init_easy( &blkszs[ BLIS_NR ],   16,     8,    -1,     -1 );
	bli_blksz_init_easy( &blkszs[ BLIS_MC ],  144,    72,    -1,     -1 );
	bli_blksz_init_easy( &blkszs[ BLIS_KC ],  512,   256,    -1,     -1 );
	bli_blksz_init_easy( &blkszs[ BLIS_NC ], 8160,  4080,    -1,     -1 );
=======
	bli_blksz_init     ( &blkszs[ BLIS_MR ],     6,     6,    -1,    -1,
	                                             9,     9,    -1,    -1 );
	bli_blksz_init_easy( &blkszs[ BLIS_NR ],    16,     8,    -1,    -1 );
	bli_blksz_init_easy( &blkszs[ BLIS_MC ],   168,    72,    -1,    -1 );
	bli_blksz_init_easy( &blkszs[ BLIS_KC ],   256,   256,    -1,    -1 );
	bli_blksz_init_easy( &blkszs[ BLIS_NC ],  4080,  4080,    -1,    -1 );
>>>>>>> 234b8b0c

	// Update the context with the current architecture's register and cache
	// blocksizes for small/unpacked level-3 problems.
	bli_cntx_set_l3_sup_blkszs
	(
	  5,
	  BLIS_NC, &blkszs[ BLIS_NC ],
	  BLIS_KC, &blkszs[ BLIS_KC ],
	  BLIS_MC, &blkszs[ BLIS_MC ],
	  BLIS_NR, &blkszs[ BLIS_NR ],
	  BLIS_MR, &blkszs[ BLIS_MR ],
	  cntx
	);
}
<|MERGE_RESOLUTION|>--- conflicted
+++ resolved
@@ -163,12 +163,6 @@
 
 	// -------------------------------------------------------------------------
 
-<<<<<<< HEAD
-	// Initialize sup thresholds with architecture-appropriate values. s d c z
-	bli_blksz_init_easy( &thresh[ BLIS_MT ],   512,  256,   380,   110 );
-	bli_blksz_init_easy( &thresh[ BLIS_NT ],   200,  256,   256,   128 );
-	bli_blksz_init_easy( &thresh[ BLIS_KT ],   240,  220,   220,   110 );
-=======
 	// Initialize sup thresholds with architecture-appropriate values.
 	//                                          s     d     c     z
 #if 1
@@ -180,7 +174,6 @@
 	bli_blksz_init_easy( &thresh[ BLIS_NT ], 100000, 100000,   -1,   -1 );
 	bli_blksz_init_easy( &thresh[ BLIS_KT ], 100000, 100000,   -1,   -1 );
 #endif
->>>>>>> 234b8b0c
 
 	// Initialize the context with the sup thresholds.
 	bli_cntx_set_l3_sup_thresh
@@ -192,25 +185,15 @@
 	  cntx
 	);
 
-<<<<<<< HEAD
-=======
-#if 0
->>>>>>> 234b8b0c
+#if 0
 	// Initialize the context with the sup handlers.
 	bli_cntx_set_l3_sup_handlers
 	(
 	  1,
-<<<<<<< HEAD
-	  BLIS_GEMM,  bli_gemmsup_ref,
-	  //BLIS_GEMMT, bli_gemmtsup_ref,
-	  cntx
-	);
-=======
 	  BLIS_GEMM, bli_gemmsup_ref,
 	  cntx
 	);
 #endif
->>>>>>> 234b8b0c
 
 	// Update the context with optimized small/unpacked gemm kernels.
 	bli_cntx_set_l3_sup_kers
@@ -234,7 +217,6 @@
 	  BLIS_CRC, BLIS_FLOAT, bli_sgemmsup_rd_haswell_asm_6x16n, TRUE,
 	  BLIS_CCR, BLIS_FLOAT, bli_sgemmsup_rv_haswell_asm_6x16n, TRUE,
 	  BLIS_CCC, BLIS_FLOAT, bli_sgemmsup_rv_haswell_asm_6x16n, TRUE,
-<<<<<<< HEAD
 #if 0
 	  BLIS_RRR, BLIS_FLOAT, bli_sgemmsup_rv_zen_asm_6x16m, TRUE,
 	  BLIS_RRC, BLIS_FLOAT, bli_sgemmsup_rd_zen_asm_6x16m, TRUE,
@@ -262,29 +244,18 @@
 	  BLIS_CCR, BLIS_DCOMPLEX, bli_zgemmsup_rv_zen_asm_3x4n, TRUE,
 	  BLIS_CCC, BLIS_DCOMPLEX, bli_zgemmsup_rv_zen_asm_3x4n, TRUE,
 #endif
-=======
->>>>>>> 234b8b0c
 	  cntx
 	);
 
 	// Initialize level-3 sup blocksize objects with architecture-specific
 	// values.
 	//                                           s      d      c      z
-<<<<<<< HEAD
-	bli_blksz_init     ( &blkszs[ BLIS_MR ],    6,     6,    -1,     -1,
-	                                            9,     9,    -1,     -1 );
-	bli_blksz_init_easy( &blkszs[ BLIS_NR ],   16,     8,    -1,     -1 );
-	bli_blksz_init_easy( &blkszs[ BLIS_MC ],  144,    72,    -1,     -1 );
-	bli_blksz_init_easy( &blkszs[ BLIS_KC ],  512,   256,    -1,     -1 );
-	bli_blksz_init_easy( &blkszs[ BLIS_NC ], 8160,  4080,    -1,     -1 );
-=======
 	bli_blksz_init     ( &blkszs[ BLIS_MR ],     6,     6,    -1,    -1,
 	                                             9,     9,    -1,    -1 );
 	bli_blksz_init_easy( &blkszs[ BLIS_NR ],    16,     8,    -1,    -1 );
 	bli_blksz_init_easy( &blkszs[ BLIS_MC ],   168,    72,    -1,    -1 );
 	bli_blksz_init_easy( &blkszs[ BLIS_KC ],   256,   256,    -1,    -1 );
 	bli_blksz_init_easy( &blkszs[ BLIS_NC ],  4080,  4080,    -1,    -1 );
->>>>>>> 234b8b0c
 
 	// Update the context with the current architecture's register and cache
 	// blocksizes for small/unpacked level-3 problems.
