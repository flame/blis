#
#
#  BLIS    
#  An object-based framework for developing high-performance BLAS-like
#  libraries.
#
#  Copyright (C) 2014, The University of Texas at Austin
#
#  Redistribution and use in source and binary forms, with or without
#  modification, are permitted provided that the following conditions are
#  met:
#   - Redistributions of source code must retain the above copyright
#     notice, this list of conditions and the following disclaimer.
#   - Redistributions in binary form must reproduce the above copyright
#     notice, this list of conditions and the following disclaimer in the
#     documentation and/or other materials provided with the distribution.
#   - Neither the name(s) of the copyright holder(s) nor the names of its
#     contributors may be used to endorse or promote products derived
#     from this software without specific prior written permission.
#
#  THIS SOFTWARE IS PROVIDED BY THE COPYRIGHT HOLDERS AND CONTRIBUTORS
#  "AS IS" AND ANY EXPRESS OR IMPLIED WARRANTIES, INCLUDING, BUT NOT
#  LIMITED TO, THE IMPLIED WARRANTIES OF MERCHANTABILITY AND FITNESS FOR
#  A PARTICULAR PURPOSE ARE DISCLAIMED. IN NO EVENT SHALL THE COPYRIGHT
#  HOLDER OR CONTRIBUTORS BE LIABLE FOR ANY DIRECT, INDIRECT, INCIDENTAL,
#  SPECIAL, EXEMPLARY, OR CONSEQUENTIAL DAMAGES (INCLUDING, BUT NOT
#  LIMITED TO, PROCUREMENT OF SUBSTITUTE GOODS OR SERVICES; LOSS OF USE,
#  DATA, OR PROFITS; OR BUSINESS INTERRUPTION) HOWEVER CAUSED AND ON ANY
#  THEORY OF LIABILITY, WHETHER IN CONTRACT, STRICT LIABILITY, OR TORT
#  (INCLUDING NEGLIGENCE OR OTHERWISE) ARISING IN ANY WAY OUT OF THE USE
#  OF THIS SOFTWARE, EVEN IF ADVISED OF THE POSSIBILITY OF SUCH DAMAGE.
#
#


# Declare the name of the current configuration and add it to the
# running list of configurations included by common.mk.
THIS_CONFIG    := cortexa15
#CONFIGS_INCL   += $(THIS_CONFIG)

#
# --- Determine the C compiler and related flags ---
#

# NOTE: The build system will append these variables with various
# general-purpose/configuration-agnostic flags in common.mk. You
# may specify additional flags here as needed.
CPPROCFLAGS    :=
CMISCFLAGS     := -mfloat-abi=hard -mfpu=neon
CPICFLAGS      :=
CWARNFLAGS     :=

ifneq ($(DEBUG_TYPE),off)
CDBGFLAGS      := -g
endif

ifeq ($(DEBUG_TYPE),noopt)
COPTFLAGS      := -O0
else
COPTFLAGS      := -O2 -mcpu=cortrex-a15
endif

# Flags specific to optimized kernels.
CKOPTFLAGS     := $(COPTFLAGS)
ifeq ($(CC_VENDOR),gcc)
<<<<<<< HEAD
CKVECFLAGS     := -mcpu=cortexa15
=======
CKVECFLAGS     :=
>>>>>>> 4799dd5b
else
$(error gcc is required for this configuration.)
endif

# Flags specific to reference kernels.
CROPTFLAGS     := $(CKOPTFLAGS)
ifeq ($(CC_VENDOR),gcc)
CRVECFLAGS     := $(CKVECFLAGS) -funsafe-math-optimizations -ffp-contract=fast
else
ifeq ($(CC_VENDOR),clang)
CRVECFLAGS     := $(CKVECFLAGS) -funsafe-math-optimizations -ffp-contract=fast
else
CRVECFLAGS     := $(CKVECFLAGS)
endif
endif

# Store all of the variables here to new variables containing the
# configuration name.
$(eval $(call store-make-defs,$(THIS_CONFIG)))
<|MERGE_RESOLUTION|>--- conflicted
+++ resolved
@@ -63,11 +63,7 @@
 # Flags specific to optimized kernels.
 CKOPTFLAGS     := $(COPTFLAGS)
 ifeq ($(CC_VENDOR),gcc)
-<<<<<<< HEAD
-CKVECFLAGS     := -mcpu=cortexa15
-=======
 CKVECFLAGS     :=
->>>>>>> 4799dd5b
 else
 $(error gcc is required for this configuration.)
 endif
