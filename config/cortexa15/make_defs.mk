#
#
#  BLIS    
#  An object-based framework for developing high-performance BLAS-like
#  libraries.
#
#  Copyright (C) 2014, The University of Texas at Austin
#
#  Redistribution and use in source and binary forms, with or without
#  modification, are permitted provided that the following conditions are
#  met:
#   - Redistributions of source code must retain the above copyright
#     notice, this list of conditions and the following disclaimer.
#   - Redistributions in binary form must reproduce the above copyright
#     notice, this list of conditions and the following disclaimer in the
#     documentation and/or other materials provided with the distribution.
#   - Neither the name(s) of the copyright holder(s) nor the names of its
#     contributors may be used to endorse or promote products derived
#     from this software without specific prior written permission.
#
#  THIS SOFTWARE IS PROVIDED BY THE COPYRIGHT HOLDERS AND CONTRIBUTORS
#  "AS IS" AND ANY EXPRESS OR IMPLIED WARRANTIES, INCLUDING, BUT NOT
#  LIMITED TO, THE IMPLIED WARRANTIES OF MERCHANTABILITY AND FITNESS FOR
#  A PARTICULAR PURPOSE ARE DISCLAIMED. IN NO EVENT SHALL THE COPYRIGHT
#  HOLDER OR CONTRIBUTORS BE LIABLE FOR ANY DIRECT, INDIRECT, INCIDENTAL,
#  SPECIAL, EXEMPLARY, OR CONSEQUENTIAL DAMAGES (INCLUDING, BUT NOT
#  LIMITED TO, PROCUREMENT OF SUBSTITUTE GOODS OR SERVICES; LOSS OF USE,
#  DATA, OR PROFITS; OR BUSINESS INTERRUPTION) HOWEVER CAUSED AND ON ANY
#  THEORY OF LIABILITY, WHETHER IN CONTRACT, STRICT LIABILITY, OR TORT
#  (INCLUDING NEGLIGENCE OR OTHERWISE) ARISING IN ANY WAY OUT OF THE USE
#  OF THIS SOFTWARE, EVEN IF ADVISED OF THE POSSIBILITY OF SUCH DAMAGE.
#
#


# Declare the name of the current configuration and add it to the
# running list of configurations included by common.mk.
THIS_CONFIG    := cortexa15
#CONFIGS_INCL   += $(THIS_CONFIG)

#
# --- Determine the C compiler and related flags ---
#

# NOTE: The build system will append these variables with various
# general-purpose/configuration-agnostic flags in common.mk. You
# may specify additional flags here as needed.
CPPROCFLAGS    :=
CMISCFLAGS     := -mfloat-abi=hard -mfpu=neon
CPICFLAGS      :=
CWARNFLAGS     :=

ifneq ($(DEBUG_TYPE),off)
CDBGFLAGS      := -g
endif

ifeq ($(DEBUG_TYPE),noopt)
COPTFLAGS      := -O0
else
COPTFLAGS      := -O2 -mcpu=cortrex-a15
endif

# Flags specific to optimized kernels.
CKOPTFLAGS     := $(COPTFLAGS)
ifeq ($(CC_VENDOR),gcc)
<<<<<<< HEAD
CKVECFLAGS     :=
=======
CKVECFLAGS     := -mcpu=cortex-a15
>>>>>>> c99e2597
else
$(error gcc is required for this configuration.)
endif

# Flags specific to reference kernels.
CROPTFLAGS     := $(CKOPTFLAGS)
ifeq ($(CC_VENDOR),gcc)
CRVECFLAGS     := $(CKVECFLAGS) -funsafe-math-optimizations -ffp-contract=fast
else
ifeq ($(CC_VENDOR),clang)
CRVECFLAGS     := $(CKVECFLAGS) -funsafe-math-optimizations -ffp-contract=fast
else
CRVECFLAGS     := $(CKVECFLAGS)
endif
endif

# Store all of the variables here to new variables containing the
# configuration name.
$(eval $(call store-make-defs,$(THIS_CONFIG)))
<|MERGE_RESOLUTION|>--- conflicted
+++ resolved
@@ -63,11 +63,7 @@
 # Flags specific to optimized kernels.
 CKOPTFLAGS     := $(COPTFLAGS)
 ifeq ($(CC_VENDOR),gcc)
-<<<<<<< HEAD
-CKVECFLAGS     :=
-=======
 CKVECFLAGS     := -mcpu=cortex-a15
->>>>>>> c99e2597
 else
 $(error gcc is required for this configuration.)
 endif
