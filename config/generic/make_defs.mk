#
#
#  BLIS    
#  An object-based framework for developing high-performance BLAS-like
#  libraries.
#
#  Copyright (C) 2014, The University of Texas at Austin
#
#  Redistribution and use in source and binary forms, with or without
#  modification, are permitted provided that the following conditions are
#  met:
#   - Redistributions of source code must retain the above copyright
#     notice, this list of conditions and the following disclaimer.
#   - Redistributions in binary form must reproduce the above copyright
#     notice, this list of conditions and the following disclaimer in the
#     documentation and/or other materials provided with the distribution.
#   - Neither the name(s) of the copyright holder(s) nor the names of its
#     contributors may be used to endorse or promote products derived
#     from this software without specific prior written permission.
#
#  THIS SOFTWARE IS PROVIDED BY THE COPYRIGHT HOLDERS AND CONTRIBUTORS
#  "AS IS" AND ANY EXPRESS OR IMPLIED WARRANTIES, INCLUDING, BUT NOT
#  LIMITED TO, THE IMPLIED WARRANTIES OF MERCHANTABILITY AND FITNESS FOR
#  A PARTICULAR PURPOSE ARE DISCLAIMED. IN NO EVENT SHALL THE COPYRIGHT
#  HOLDER OR CONTRIBUTORS BE LIABLE FOR ANY DIRECT, INDIRECT, INCIDENTAL,
#  SPECIAL, EXEMPLARY, OR CONSEQUENTIAL DAMAGES (INCLUDING, BUT NOT
#  LIMITED TO, PROCUREMENT OF SUBSTITUTE GOODS OR SERVICES; LOSS OF USE,
#  DATA, OR PROFITS; OR BUSINESS INTERRUPTION) HOWEVER CAUSED AND ON ANY
#  THEORY OF LIABILITY, WHETHER IN CONTRACT, STRICT LIABILITY, OR TORT
#  (INCLUDING NEGLIGENCE OR OTHERWISE) ARISING IN ANY WAY OUT OF THE USE
#  OF THIS SOFTWARE, EVEN IF ADVISED OF THE POSSIBILITY OF SUCH DAMAGE.
#
#


# Declare the name of the current configuration and add it to the
# running list of configurations included by common.mk.
THIS_CONFIG    := generic
#CONFIGS_INCL   += $(THIS_CONFIG)

#
# --- Determine the C compiler and related flags ---
#

# NOTE: The build system will append these variables with various
# general-purpose/configuration-agnostic flags in common.mk. You
# may specify additional flags here as needed.
CPPROCFLAGS    :=
CMISCFLAGS     :=
CPICFLAGS      :=
CWARNFLAGS     :=

ifneq ($(DEBUG_TYPE),off)
CDBGFLAGS      := -g
endif

ifeq ($(DEBUG_TYPE),noopt)
COPTFLAGS      := -O0
else
COPTFLAGS      := -O2
endif

# Flags specific to optimized kernels.
CKOPTFLAGS     := $(COPTFLAGS) -O3
ifeq ($(CC_VENDOR),gcc)
CKVECFLAGS     :=
else
ifeq ($(CC_VENDOR),icc)
CKVECFLAGS     :=
else
ifeq ($(CC_VENDOR),clang)
CKVECFLAGS     :=
else
$(error gcc, icc, or clang is required for this configuration.)
endif
endif
endif

# Flags specific to reference kernels.
CROPTFLAGS     := $(CKOPTFLAGS)
ifeq ($(CC_VENDOR),gcc)
<<<<<<< HEAD
=======
# Assume we don't want to restructure loop nests (unrolling the outer
# with unroll-and-jam from -O3) but do want to unroll the innermost.
# Just adding -funroll-loops messed up the dblat3 test somehow, giving
# wrong results.
>>>>>>> 133b3888
CRVECFLAGS     := $(CKVECFLAGS) -funsafe-math-optimizations -ffp-contract=fast -fno-loop-unroll-and-jam -funroll-loops
else
ifeq ($(CC_VENDOR),clang)
CRVECFLAGS     := $(CKVECFLAGS) -funsafe-math-optimizations -ffp-contract=fast
else
CRVECFLAGS     := $(CKVECFLAGS)
endif
endif

# Store all of the variables here to new variables containing the
# configuration name.
$(eval $(call store-make-defs,$(THIS_CONFIG)))
<|MERGE_RESOLUTION|>--- conflicted
+++ resolved
@@ -79,13 +79,10 @@
 # Flags specific to reference kernels.
 CROPTFLAGS     := $(CKOPTFLAGS)
 ifeq ($(CC_VENDOR),gcc)
-<<<<<<< HEAD
-=======
 # Assume we don't want to restructure loop nests (unrolling the outer
 # with unroll-and-jam from -O3) but do want to unroll the innermost.
 # Just adding -funroll-loops messed up the dblat3 test somehow, giving
 # wrong results.
->>>>>>> 133b3888
 CRVECFLAGS     := $(CKVECFLAGS) -funsafe-math-optimizations -ffp-contract=fast -fno-loop-unroll-and-jam -funroll-loops
 else
 ifeq ($(CC_VENDOR),clang)
