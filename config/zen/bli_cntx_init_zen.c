--- conflicted
+++ resolved
@@ -62,7 +62,7 @@
 	  BLIS_GEMMTRSM_L_UKR, BLIS_DOUBLE,   bli_dgemmtrsm_l_haswell_asm_6x8,
 
 	  // gemmtrsm_u
-<<<<<<< HEAD
+
 	  BLIS_GEMMTRSM_U_UKR, BLIS_FLOAT,    bli_sgemmtrsm_u_haswell_asm_6x16,
 	  BLIS_GEMMTRSM_U_UKR, BLIS_DOUBLE,   bli_dgemmtrsm_u_haswell_asm_6x8,
 
@@ -112,58 +112,6 @@
 	  BLIS_GEMMSUP_CCC_UKR, BLIS_DCOMPLEX, bli_zgemmsup_rv_zen_asm_3x4n,
 #endif
 
-=======
-
-	  BLIS_GEMMTRSM_U_UKR, BLIS_FLOAT,    bli_sgemmtrsm_u_haswell_asm_6x16,
-	  BLIS_GEMMTRSM_U_UKR, BLIS_DOUBLE,   bli_dgemmtrsm_u_haswell_asm_6x8,
-
-	  // gemmsup
-	  BLIS_GEMMSUP_RRR_UKR, BLIS_DOUBLE, bli_dgemmsup_rv_haswell_asm_6x8m,
-	  BLIS_GEMMSUP_RRC_UKR, BLIS_DOUBLE, bli_dgemmsup_rd_haswell_asm_6x8m,
-	  BLIS_GEMMSUP_RCR_UKR, BLIS_DOUBLE, bli_dgemmsup_rv_haswell_asm_6x8m,
-	  BLIS_GEMMSUP_RCC_UKR, BLIS_DOUBLE, bli_dgemmsup_rv_haswell_asm_6x8n,
-	  BLIS_GEMMSUP_CRR_UKR, BLIS_DOUBLE, bli_dgemmsup_rv_haswell_asm_6x8m,
-	  BLIS_GEMMSUP_CRC_UKR, BLIS_DOUBLE, bli_dgemmsup_rd_haswell_asm_6x8n,
-	  BLIS_GEMMSUP_CCR_UKR, BLIS_DOUBLE, bli_dgemmsup_rv_haswell_asm_6x8n,
-	  BLIS_GEMMSUP_CCC_UKR, BLIS_DOUBLE, bli_dgemmsup_rv_haswell_asm_6x8n,
-
-	  BLIS_GEMMSUP_RRR_UKR, BLIS_FLOAT, bli_sgemmsup_rv_haswell_asm_6x16m,
-	  BLIS_GEMMSUP_RRC_UKR, BLIS_FLOAT, bli_sgemmsup_rd_haswell_asm_6x16m,
-	  BLIS_GEMMSUP_RCR_UKR, BLIS_FLOAT, bli_sgemmsup_rv_haswell_asm_6x16m,
-	  BLIS_GEMMSUP_RCC_UKR, BLIS_FLOAT, bli_sgemmsup_rv_haswell_asm_6x16n,
-	  BLIS_GEMMSUP_CRR_UKR, BLIS_FLOAT, bli_sgemmsup_rv_haswell_asm_6x16m,
-	  BLIS_GEMMSUP_CRC_UKR, BLIS_FLOAT, bli_sgemmsup_rd_haswell_asm_6x16n,
-	  BLIS_GEMMSUP_CCR_UKR, BLIS_FLOAT, bli_sgemmsup_rv_haswell_asm_6x16n,
-	  BLIS_GEMMSUP_CCC_UKR, BLIS_FLOAT, bli_sgemmsup_rv_haswell_asm_6x16n,
-#if 0
-	  BLIS_GEMMSUP_RRR_UKR, BLIS_FLOAT, bli_sgemmsup_rv_zen_asm_6x16m,
-	  BLIS_GEMMSUP_RRC_UKR, BLIS_FLOAT, bli_sgemmsup_rd_zen_asm_6x16m,
-	  BLIS_GEMMSUP_RCR_UKR, BLIS_FLOAT, bli_sgemmsup_rv_zen_asm_6x16m,
-	  BLIS_GEMMSUP_RCC_UKR, BLIS_FLOAT, bli_sgemmsup_rv_zen_asm_6x16n,
-	  BLIS_GEMMSUP_CRR_UKR, BLIS_FLOAT, bli_sgemmsup_rv_zen_asm_6x16m,
-	  BLIS_GEMMSUP_CRC_UKR, BLIS_FLOAT, bli_sgemmsup_rd_zen_asm_6x16n,
-	  BLIS_GEMMSUP_CCR_UKR, BLIS_FLOAT, bli_sgemmsup_rv_zen_asm_6x16n,
-	  BLIS_GEMMSUP_CCC_UKR, BLIS_FLOAT, bli_sgemmsup_rv_zen_asm_6x16n,
-#endif
-
-#if 0
-	  // NOTE: This set of kernels is likely broken and therefore disabled.
-	  BLIS_GEMMSUP_RRR_UKR, BLIS_SCOMPLEX, bli_cgemmsup_rv_zen_asm_3x8m,
-	  BLIS_GEMMSUP_RCR_UKR, BLIS_SCOMPLEX, bli_cgemmsup_rv_zen_asm_3x8m,
-	  BLIS_GEMMSUP_CRR_UKR, BLIS_SCOMPLEX, bli_cgemmsup_rv_zen_asm_3x8m,
-	  BLIS_GEMMSUP_RCC_UKR, BLIS_SCOMPLEX, bli_cgemmsup_rv_zen_asm_3x8n,
-	  BLIS_GEMMSUP_CCR_UKR, BLIS_SCOMPLEX, bli_cgemmsup_rv_zen_asm_3x8n,
-	  BLIS_GEMMSUP_CCC_UKR, BLIS_SCOMPLEX, bli_cgemmsup_rv_zen_asm_3x8n,
-
-	  BLIS_GEMMSUP_RRR_UKR, BLIS_DCOMPLEX, bli_zgemmsup_rv_zen_asm_3x4m,
-	  BLIS_GEMMSUP_RCR_UKR, BLIS_DCOMPLEX, bli_zgemmsup_rv_zen_asm_3x4m,
-	  BLIS_GEMMSUP_CRR_UKR, BLIS_DCOMPLEX, bli_zgemmsup_rv_zen_asm_3x4m,
-	  BLIS_GEMMSUP_RCC_UKR, BLIS_DCOMPLEX, bli_zgemmsup_rv_zen_asm_3x4n,
-	  BLIS_GEMMSUP_CCR_UKR, BLIS_DCOMPLEX, bli_zgemmsup_rv_zen_asm_3x4n,
-	  BLIS_GEMMSUP_CCC_UKR, BLIS_DCOMPLEX, bli_zgemmsup_rv_zen_asm_3x4n,
-#endif
-
->>>>>>> 2998bce0
 	  // packm
 	  BLIS_PACKM_MRXK_KER, BLIS_FLOAT,    bli_spackm_haswell_asm_6xk,
 	  BLIS_PACKM_NRXK_KER, BLIS_FLOAT,    bli_spackm_haswell_asm_16xk,
@@ -179,13 +127,8 @@
 	  BLIS_AXPYF_KER,  BLIS_DOUBLE, bli_daxpyf_zen_int_8,
 
 	  // dotxf
-<<<<<<< HEAD
-	  BLIS_DOTXF_KER,     BLIS_FLOAT,  bli_sdotxf_zen_int_8,
-	  BLIS_DOTXF_KER,     BLIS_DOUBLE, bli_ddotxf_zen_int_8,
-=======
 	  BLIS_DOTXF_KER,  BLIS_FLOAT,  bli_sdotxf_zen_int_8,
 	  BLIS_DOTXF_KER,  BLIS_DOUBLE, bli_ddotxf_zen_int_8,
->>>>>>> 2998bce0
 
 	  // amaxv
 	  BLIS_AMAXV_KER,  BLIS_FLOAT,  bli_samaxv_zen_int,
@@ -278,67 +221,6 @@
 #endif
 
 	  BLIS_VA_END
-<<<<<<< HEAD
-	);
-
-	// Update the context with storage preferences.
-	bli_cntx_set_ukr_prefs
-	(
-	  cntx,
-
-	  // gemm
-	  BLIS_GEMM_UKR_ROW_PREF,       BLIS_FLOAT,    TRUE,
-	  BLIS_GEMM_UKR_ROW_PREF,       BLIS_DOUBLE,   TRUE,
-	  BLIS_GEMM_UKR_ROW_PREF,       BLIS_SCOMPLEX, TRUE,
-	  BLIS_GEMM_UKR_ROW_PREF,       BLIS_DCOMPLEX, TRUE,
-
-	  // gemmtrsm_l
-	  BLIS_GEMMTRSM_L_UKR_ROW_PREF, BLIS_FLOAT,    TRUE,
-	  BLIS_GEMMTRSM_L_UKR_ROW_PREF, BLIS_DOUBLE,   TRUE,
-
-	  // gemmtrsm_u
-	  BLIS_GEMMTRSM_U_UKR_ROW_PREF, BLIS_FLOAT,    TRUE,
-	  BLIS_GEMMTRSM_U_UKR_ROW_PREF, BLIS_DOUBLE,   TRUE,
-
-	  // gemmsup
-	  BLIS_GEMMSUP_RRR_UKR_ROW_PREF, BLIS_DOUBLE, TRUE,
-	  BLIS_GEMMSUP_RRC_UKR_ROW_PREF, BLIS_DOUBLE, TRUE,
-	  BLIS_GEMMSUP_RCR_UKR_ROW_PREF, BLIS_DOUBLE, TRUE,
-	  BLIS_GEMMSUP_RCC_UKR_ROW_PREF, BLIS_DOUBLE, TRUE,
-	  BLIS_GEMMSUP_CRR_UKR_ROW_PREF, BLIS_DOUBLE, TRUE,
-	  BLIS_GEMMSUP_CRC_UKR_ROW_PREF, BLIS_DOUBLE, TRUE,
-	  BLIS_GEMMSUP_CCR_UKR_ROW_PREF, BLIS_DOUBLE, TRUE,
-	  BLIS_GEMMSUP_CCC_UKR_ROW_PREF, BLIS_DOUBLE, TRUE,
-
-	  BLIS_GEMMSUP_RRR_UKR_ROW_PREF, BLIS_FLOAT,  TRUE,
-	  BLIS_GEMMSUP_RRC_UKR_ROW_PREF, BLIS_FLOAT,  TRUE,
-	  BLIS_GEMMSUP_RCR_UKR_ROW_PREF, BLIS_FLOAT,  TRUE,
-	  BLIS_GEMMSUP_RCC_UKR_ROW_PREF, BLIS_FLOAT,  TRUE,
-	  BLIS_GEMMSUP_CRR_UKR_ROW_PREF, BLIS_FLOAT,  TRUE,
-	  BLIS_GEMMSUP_CRC_UKR_ROW_PREF, BLIS_FLOAT,  TRUE,
-	  BLIS_GEMMSUP_CCR_UKR_ROW_PREF, BLIS_FLOAT,  TRUE,
-	  BLIS_GEMMSUP_CCC_UKR_ROW_PREF, BLIS_FLOAT,  TRUE,
-
-#if 0
-	  // NOTE: This set of kernels is likely broken and therefore disabled.
-	  BLIS_GEMMSUP_RRR_UKR_ROW_PREF, BLIS_SCOMPLEX, TRUE,
-	  BLIS_GEMMSUP_RCR_UKR_ROW_PREF, BLIS_SCOMPLEX, TRUE,
-	  BLIS_GEMMSUP_CRR_UKR_ROW_PREF, BLIS_SCOMPLEX, TRUE,
-	  BLIS_GEMMSUP_RCC_UKR_ROW_PREF, BLIS_SCOMPLEX, TRUE,
-	  BLIS_GEMMSUP_CCR_UKR_ROW_PREF, BLIS_SCOMPLEX, TRUE,
-	  BLIS_GEMMSUP_CCC_UKR_ROW_PREF, BLIS_SCOMPLEX, TRUE,
-
-	  BLIS_GEMMSUP_RRR_UKR_ROW_PREF, BLIS_DCOMPLEX, TRUE,
-	  BLIS_GEMMSUP_RCR_UKR_ROW_PREF, BLIS_DCOMPLEX, TRUE,
-	  BLIS_GEMMSUP_CRR_UKR_ROW_PREF, BLIS_DCOMPLEX, TRUE,
-	  BLIS_GEMMSUP_RCC_UKR_ROW_PREF, BLIS_DCOMPLEX, TRUE,
-	  BLIS_GEMMSUP_CCR_UKR_ROW_PREF, BLIS_DCOMPLEX, TRUE,
-	  BLIS_GEMMSUP_CCC_UKR_ROW_PREF, BLIS_DCOMPLEX, TRUE,
-#endif
-
-	  BLIS_VA_END
-=======
->>>>>>> 2998bce0
 	);
 
 	// Initialize level-3 blocksize objects with architecture-specific values.
@@ -387,11 +269,7 @@
 
 	// Initialize level-3 sup blocksize objects with architecture-specific
 	// values.
-<<<<<<< HEAD
-	//                                           s      d      c      z
-=======
 	//                                               s      d      c      z
->>>>>>> 2998bce0
 	bli_blksz_init     ( &blkszs[ BLIS_MR_SUP ],     6,     6,    -1,    -1,
 	                                                 9,     9,    -1,    -1 );
 	bli_blksz_init_easy( &blkszs[ BLIS_NR_SUP ],    16,     8,    -1,    -1 );
