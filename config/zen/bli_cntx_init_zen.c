--- conflicted
+++ resolved
@@ -5,11 +5,7 @@
    libraries.
 
    Copyright (C) 2014, The University of Texas at Austin
-<<<<<<< HEAD
-   Copyright (C) 2020-2022, Advanced Micro Devices, Inc.
-=======
    Copyright (C) 2018 - 2025, Advanced Micro Devices, Inc. All rights reserved.
->>>>>>> fb2a6827
 
    Redistribution and use in source and binary forms, with or without
    modification, are permitted provided that the following conditions are
@@ -42,106 +38,33 @@
 void bli_cntx_init_zen( cntx_t* cntx )
 {
 	blksz_t blkszs[ BLIS_NUM_BLKSZS ];
+	blksz_t thresh[ BLIS_NUM_THRESH ];
 
 	// Set default kernel blocksizes and functions.
 	bli_cntx_init_zen_ref( cntx );
 
 	// -------------------------------------------------------------------------
 
-	// Update the context with optimized native gemm micro-kernels.
-	bli_cntx_set_ukrs
-	(
-<<<<<<< HEAD
-	  cntx,
-
-=======
+	// Update the context with optimized native gemm micro-kernels and
+	// their storage preferences.
+	bli_cntx_set_l3_nat_ukrs
+	(
 	  8,
->>>>>>> fb2a6827
 	  // gemm
-	  BLIS_GEMM_UKR,       BLIS_FLOAT,    bli_sgemm_haswell_asm_6x16,
-	  BLIS_GEMM_UKR,       BLIS_DOUBLE,   bli_dgemm_haswell_asm_6x8,
-	  BLIS_GEMM_UKR,       BLIS_SCOMPLEX, bli_cgemm_haswell_asm_3x8,
-	  BLIS_GEMM_UKR,       BLIS_DCOMPLEX, bli_zgemm_haswell_asm_3x4,
+	  BLIS_GEMM_UKR,       BLIS_FLOAT,    bli_sgemm_haswell_asm_6x16,       TRUE,
+	  BLIS_GEMM_UKR,       BLIS_DOUBLE,   bli_dgemm_haswell_asm_6x8,        TRUE,
+	  BLIS_GEMM_UKR,       BLIS_SCOMPLEX, bli_cgemm_haswell_asm_3x8,        TRUE,
+	  BLIS_GEMM_UKR,       BLIS_DCOMPLEX, bli_zgemm_haswell_asm_3x4,        TRUE,
 
 	  // gemmtrsm_l
-<<<<<<< HEAD
-	  BLIS_GEMMTRSM_L_UKR, BLIS_FLOAT,    bli_sgemmtrsm_l_haswell_asm_6x16,
-	  BLIS_GEMMTRSM_L_UKR, BLIS_DOUBLE,   bli_dgemmtrsm_l_haswell_asm_6x8,
-
-=======
 	  BLIS_GEMMTRSM_L_UKR, BLIS_FLOAT,    bli_sgemmtrsm_l_haswell_asm_6x16, TRUE,
 	  BLIS_GEMMTRSM_L_UKR, BLIS_DOUBLE,   bli_dgemmtrsm_l_haswell_asm_6x8,  TRUE,
->>>>>>> fb2a6827
 	  // gemmtrsm_u
-
-<<<<<<< HEAD
-	  BLIS_GEMMTRSM_U_UKR, BLIS_FLOAT,    bli_sgemmtrsm_u_haswell_asm_6x16,
-	  BLIS_GEMMTRSM_U_UKR, BLIS_DOUBLE,   bli_dgemmtrsm_u_haswell_asm_6x8,
-
-	  // gemmsup
-	  BLIS_GEMMSUP_RRR_UKR, BLIS_DOUBLE, bli_dgemmsup_rv_haswell_asm_6x8m,
-	  BLIS_GEMMSUP_RRC_UKR, BLIS_DOUBLE, bli_dgemmsup_rd_haswell_asm_6x8m,
-	  BLIS_GEMMSUP_RCR_UKR, BLIS_DOUBLE, bli_dgemmsup_rv_haswell_asm_6x8m,
-	  BLIS_GEMMSUP_RCC_UKR, BLIS_DOUBLE, bli_dgemmsup_rv_haswell_asm_6x8n,
-	  BLIS_GEMMSUP_CRR_UKR, BLIS_DOUBLE, bli_dgemmsup_rv_haswell_asm_6x8m,
-	  BLIS_GEMMSUP_CRC_UKR, BLIS_DOUBLE, bli_dgemmsup_rd_haswell_asm_6x8n,
-	  BLIS_GEMMSUP_CCR_UKR, BLIS_DOUBLE, bli_dgemmsup_rv_haswell_asm_6x8n,
-	  BLIS_GEMMSUP_CCC_UKR, BLIS_DOUBLE, bli_dgemmsup_rv_haswell_asm_6x8n,
-
-	  BLIS_GEMMSUP_RRR_UKR, BLIS_FLOAT, bli_sgemmsup_rv_haswell_asm_6x16m,
-	  BLIS_GEMMSUP_RRC_UKR, BLIS_FLOAT, bli_sgemmsup_rd_haswell_asm_6x16m,
-	  BLIS_GEMMSUP_RCR_UKR, BLIS_FLOAT, bli_sgemmsup_rv_haswell_asm_6x16m,
-	  BLIS_GEMMSUP_RCC_UKR, BLIS_FLOAT, bli_sgemmsup_rv_haswell_asm_6x16n,
-	  BLIS_GEMMSUP_CRR_UKR, BLIS_FLOAT, bli_sgemmsup_rv_haswell_asm_6x16m,
-	  BLIS_GEMMSUP_CRC_UKR, BLIS_FLOAT, bli_sgemmsup_rd_haswell_asm_6x16n,
-	  BLIS_GEMMSUP_CCR_UKR, BLIS_FLOAT, bli_sgemmsup_rv_haswell_asm_6x16n,
-	  BLIS_GEMMSUP_CCC_UKR, BLIS_FLOAT, bli_sgemmsup_rv_haswell_asm_6x16n,
-#if 0
-	  BLIS_GEMMSUP_RRR_UKR, BLIS_FLOAT, bli_sgemmsup_rv_zen_asm_6x16m,
-	  BLIS_GEMMSUP_RRC_UKR, BLIS_FLOAT, bli_sgemmsup_rd_zen_asm_6x16m,
-	  BLIS_GEMMSUP_RCR_UKR, BLIS_FLOAT, bli_sgemmsup_rv_zen_asm_6x16m,
-	  BLIS_GEMMSUP_RCC_UKR, BLIS_FLOAT, bli_sgemmsup_rv_zen_asm_6x16n,
-	  BLIS_GEMMSUP_CRR_UKR, BLIS_FLOAT, bli_sgemmsup_rv_zen_asm_6x16m,
-	  BLIS_GEMMSUP_CRC_UKR, BLIS_FLOAT, bli_sgemmsup_rd_zen_asm_6x16n,
-	  BLIS_GEMMSUP_CCR_UKR, BLIS_FLOAT, bli_sgemmsup_rv_zen_asm_6x16n,
-	  BLIS_GEMMSUP_CCC_UKR, BLIS_FLOAT, bli_sgemmsup_rv_zen_asm_6x16n,
-#endif
-
-#if 0
-	  // NOTE: This set of kernels is likely broken and therefore disabled.
-	  BLIS_GEMMSUP_RRR_UKR, BLIS_SCOMPLEX, bli_cgemmsup_rv_zen_asm_3x8m,
-	  BLIS_GEMMSUP_RCR_UKR, BLIS_SCOMPLEX, bli_cgemmsup_rv_zen_asm_3x8m,
-	  BLIS_GEMMSUP_CRR_UKR, BLIS_SCOMPLEX, bli_cgemmsup_rv_zen_asm_3x8m,
-	  BLIS_GEMMSUP_RCC_UKR, BLIS_SCOMPLEX, bli_cgemmsup_rv_zen_asm_3x8n,
-	  BLIS_GEMMSUP_CCR_UKR, BLIS_SCOMPLEX, bli_cgemmsup_rv_zen_asm_3x8n,
-	  BLIS_GEMMSUP_CCC_UKR, BLIS_SCOMPLEX, bli_cgemmsup_rv_zen_asm_3x8n,
-
-	  BLIS_GEMMSUP_RRR_UKR, BLIS_DCOMPLEX, bli_zgemmsup_rv_zen_asm_3x4m,
-	  BLIS_GEMMSUP_RCR_UKR, BLIS_DCOMPLEX, bli_zgemmsup_rv_zen_asm_3x4m,
-	  BLIS_GEMMSUP_CRR_UKR, BLIS_DCOMPLEX, bli_zgemmsup_rv_zen_asm_3x4m,
-	  BLIS_GEMMSUP_RCC_UKR, BLIS_DCOMPLEX, bli_zgemmsup_rv_zen_asm_3x4n,
-	  BLIS_GEMMSUP_CCR_UKR, BLIS_DCOMPLEX, bli_zgemmsup_rv_zen_asm_3x4n,
-	  BLIS_GEMMSUP_CCC_UKR, BLIS_DCOMPLEX, bli_zgemmsup_rv_zen_asm_3x4n,
-#endif
-
-	  // packm
-	  BLIS_PACKM_MRXK_KER, BLIS_FLOAT,    bli_spackm_haswell_asm_6xk,
-	  BLIS_PACKM_NRXK_KER, BLIS_FLOAT,    bli_spackm_haswell_asm_16xk,
-	  BLIS_PACKM_MRXK_KER, BLIS_DOUBLE,   bli_dpackm_haswell_asm_6xk,
-	  BLIS_PACKM_NRXK_KER, BLIS_DOUBLE,   bli_dpackm_haswell_asm_8xk,
-	  BLIS_PACKM_MRXK_KER, BLIS_SCOMPLEX, bli_cpackm_haswell_asm_3xk,
-	  BLIS_PACKM_NRXK_KER, BLIS_SCOMPLEX, bli_cpackm_haswell_asm_8xk,
-	  BLIS_PACKM_MRXK_KER, BLIS_DCOMPLEX, bli_zpackm_haswell_asm_3xk,
-	  BLIS_PACKM_NRXK_KER, BLIS_DCOMPLEX, bli_zpackm_haswell_asm_4xk,
-
-	  // axpyf
-	  BLIS_AXPYF_KER,  BLIS_FLOAT,  bli_saxpyf_zen_int_8,
-	  BLIS_AXPYF_KER,  BLIS_DOUBLE, bli_daxpyf_zen_int_8,
-
-	  // dotxf
-	  BLIS_DOTXF_KER,  BLIS_FLOAT,  bli_sdotxf_zen_int_8,
-	  BLIS_DOTXF_KER,  BLIS_DOUBLE, bli_ddotxf_zen_int_8,
-=======
+	  BLIS_GEMMTRSM_U_UKR, BLIS_FLOAT,    bli_sgemmtrsm_u_haswell_asm_6x16, TRUE,
+	  BLIS_GEMMTRSM_U_UKR, BLIS_DOUBLE,   bli_dgemmtrsm_u_haswell_asm_6x8,  TRUE,
+	  cntx
+	);
+
 	// Update the context with architecture specific threshold functions
 	bli_cntx_set_l3_thresh_funcs
 	(
@@ -185,21 +108,11 @@
 	  BLIS_ADDV_KER,  BLIS_DOUBLE,     bli_daddv_zen_int,
 	  BLIS_ADDV_KER,  BLIS_SCOMPLEX,   bli_caddv_zen_int,
 	  BLIS_ADDV_KER,  BLIS_DCOMPLEX,   bli_zaddv_zen_int,
->>>>>>> fb2a6827
 
 	  // amaxv
 	  BLIS_AMAXV_KER,  BLIS_FLOAT,    bli_samaxv_zen_int,
 	  BLIS_AMAXV_KER,  BLIS_DOUBLE,   bli_damaxv_zen_int,
 
-<<<<<<< HEAD
-	  // axpyv
-	  BLIS_AXPYV_KER,  BLIS_FLOAT,  bli_saxpyv_zen_int10,
-	  BLIS_AXPYV_KER,  BLIS_DOUBLE, bli_daxpyv_zen_int10,
-
-	  // copyv
-	  BLIS_COPYV_KER,  BLIS_FLOAT,  bli_scopyv_zen_int,
-	  BLIS_COPYV_KER,  BLIS_DOUBLE, bli_dcopyv_zen_int,
-=======
 	  // axpbyv
 	  BLIS_AXPBYV_KER, BLIS_FLOAT,    bli_saxpbyv_zen_int_10,
 	  BLIS_AXPBYV_KER, BLIS_DOUBLE,   bli_daxpbyv_zen_int_10,
@@ -211,7 +124,6 @@
 	  BLIS_AXPYV_KER,  BLIS_DOUBLE,   bli_daxpyv_zen_int_10,
 	  BLIS_AXPYV_KER,  BLIS_SCOMPLEX, bli_caxpyv_zen_int_5,
 	  BLIS_AXPYV_KER,  BLIS_DCOMPLEX, bli_zaxpyv_zen_int_5,
->>>>>>> fb2a6827
 
 	  // dotv
 	  BLIS_DOTV_KER,   BLIS_FLOAT,    bli_sdotv_zen_int,
@@ -226,78 +138,6 @@
 	  BLIS_DOTXV_KER,  BLIS_SCOMPLEX, bli_cdotxv_zen_int,
 
 	  // scalv
-<<<<<<< HEAD
-	  BLIS_SCALV_KER,  BLIS_FLOAT,  bli_sscalv_zen_int10,
-	  BLIS_SCALV_KER,  BLIS_DOUBLE, bli_dscalv_zen_int10,
-
-	  // setv
-	  BLIS_SETV_KER,   BLIS_FLOAT,  bli_ssetv_zen_int,
-	  BLIS_SETV_KER,   BLIS_DOUBLE, bli_dsetv_zen_int,
-
-	  // swapv
-	  BLIS_SWAPV_KER,  BLIS_FLOAT,  bli_sswapv_zen_int8,
-	  BLIS_SWAPV_KER,  BLIS_DOUBLE, bli_dswapv_zen_int8,
-
-	  BLIS_VA_END
-	);
-
-	// Update the context with storage preferences.
-	bli_cntx_set_ukr_prefs
-	(
-	  cntx,
-
-	  // gemm
-	  BLIS_GEMM_UKR_ROW_PREF,       BLIS_FLOAT,    TRUE,
-	  BLIS_GEMM_UKR_ROW_PREF,       BLIS_DOUBLE,   TRUE,
-	  BLIS_GEMM_UKR_ROW_PREF,       BLIS_SCOMPLEX, TRUE,
-	  BLIS_GEMM_UKR_ROW_PREF,       BLIS_DCOMPLEX, TRUE,
-
-	  // gemmtrsm_l
-	  BLIS_GEMMTRSM_L_UKR_ROW_PREF, BLIS_FLOAT,    TRUE,
-	  BLIS_GEMMTRSM_L_UKR_ROW_PREF, BLIS_DOUBLE,   TRUE,
-
-	  // gemmtrsm_u
-	  BLIS_GEMMTRSM_U_UKR_ROW_PREF, BLIS_FLOAT,    TRUE,
-	  BLIS_GEMMTRSM_U_UKR_ROW_PREF, BLIS_DOUBLE,   TRUE,
-
-	  // gemmsup
-	  BLIS_GEMMSUP_RRR_UKR_ROW_PREF, BLIS_DOUBLE, TRUE,
-	  BLIS_GEMMSUP_RRC_UKR_ROW_PREF, BLIS_DOUBLE, TRUE,
-	  BLIS_GEMMSUP_RCR_UKR_ROW_PREF, BLIS_DOUBLE, TRUE,
-	  BLIS_GEMMSUP_RCC_UKR_ROW_PREF, BLIS_DOUBLE, TRUE,
-	  BLIS_GEMMSUP_CRR_UKR_ROW_PREF, BLIS_DOUBLE, TRUE,
-	  BLIS_GEMMSUP_CRC_UKR_ROW_PREF, BLIS_DOUBLE, TRUE,
-	  BLIS_GEMMSUP_CCR_UKR_ROW_PREF, BLIS_DOUBLE, TRUE,
-	  BLIS_GEMMSUP_CCC_UKR_ROW_PREF, BLIS_DOUBLE, TRUE,
-
-	  BLIS_GEMMSUP_RRR_UKR_ROW_PREF, BLIS_FLOAT,  TRUE,
-	  BLIS_GEMMSUP_RRC_UKR_ROW_PREF, BLIS_FLOAT,  TRUE,
-	  BLIS_GEMMSUP_RCR_UKR_ROW_PREF, BLIS_FLOAT,  TRUE,
-	  BLIS_GEMMSUP_RCC_UKR_ROW_PREF, BLIS_FLOAT,  TRUE,
-	  BLIS_GEMMSUP_CRR_UKR_ROW_PREF, BLIS_FLOAT,  TRUE,
-	  BLIS_GEMMSUP_CRC_UKR_ROW_PREF, BLIS_FLOAT,  TRUE,
-	  BLIS_GEMMSUP_CCR_UKR_ROW_PREF, BLIS_FLOAT,  TRUE,
-	  BLIS_GEMMSUP_CCC_UKR_ROW_PREF, BLIS_FLOAT,  TRUE,
-
-#if 0
-	  // NOTE: This set of kernels is likely broken and therefore disabled.
-	  BLIS_GEMMSUP_RRR_UKR_ROW_PREF, BLIS_SCOMPLEX, TRUE,
-	  BLIS_GEMMSUP_RCR_UKR_ROW_PREF, BLIS_SCOMPLEX, TRUE,
-	  BLIS_GEMMSUP_CRR_UKR_ROW_PREF, BLIS_SCOMPLEX, TRUE,
-	  BLIS_GEMMSUP_RCC_UKR_ROW_PREF, BLIS_SCOMPLEX, TRUE,
-	  BLIS_GEMMSUP_CCR_UKR_ROW_PREF, BLIS_SCOMPLEX, TRUE,
-	  BLIS_GEMMSUP_CCC_UKR_ROW_PREF, BLIS_SCOMPLEX, TRUE,
-
-	  BLIS_GEMMSUP_RRR_UKR_ROW_PREF, BLIS_DCOMPLEX, TRUE,
-	  BLIS_GEMMSUP_RCR_UKR_ROW_PREF, BLIS_DCOMPLEX, TRUE,
-	  BLIS_GEMMSUP_CRR_UKR_ROW_PREF, BLIS_DCOMPLEX, TRUE,
-	  BLIS_GEMMSUP_RCC_UKR_ROW_PREF, BLIS_DCOMPLEX, TRUE,
-	  BLIS_GEMMSUP_CCR_UKR_ROW_PREF, BLIS_DCOMPLEX, TRUE,
-	  BLIS_GEMMSUP_CCC_UKR_ROW_PREF, BLIS_DCOMPLEX, TRUE,
-#endif
-
-	  BLIS_VA_END
-=======
 	  BLIS_SCALV_KER,  BLIS_FLOAT,    bli_sscalv_zen_int_10,
 	  BLIS_SCALV_KER,  BLIS_DOUBLE,   bli_dscalv_zen_int_10,
 	  BLIS_SCALV_KER,  BLIS_SCOMPLEX, bli_cscalv_zen_int,
@@ -325,7 +165,6 @@
 	  BLIS_SCAL2V_KER, BLIS_SCOMPLEX, bli_cscal2v_zen_int,
 	  BLIS_SCAL2V_KER, BLIS_DCOMPLEX, bli_zscal2v_zen_int,
 	  cntx
->>>>>>> fb2a6827
 	);
 
 	// Initialize level-3 blocksize objects with architecture-specific values.
@@ -347,20 +186,6 @@
 	      mc = 510, kc = 1024 and nc = 4080
 */
 
-<<<<<<< HEAD
-#ifdef BLIS_ENABLE_ZEN_BLOCK_SIZES
-	// Zen optmized level 3 cache block sizes
-	#if BLIS_ENABLE_SINGLE_INSTANCE_BLOCK_SIZES
-	bli_blksz_init_easy( &blkszs[ BLIS_MC ],  1020,   510,   510,   255 );
-	bli_blksz_init_easy( &blkszs[ BLIS_KC ],  1024,  1024,  1024,  1024 );
-	bli_blksz_init_easy( &blkszs[ BLIS_NC ],  8160,  4080,  4080,  3056 );
-	#else
-	bli_blksz_init_easy( &blkszs[ BLIS_MC ],   144,   240,   144,    72 );
-	bli_blksz_init_easy( &blkszs[ BLIS_KC ],   256,   512,   256,   256 );
-	bli_blksz_init_easy( &blkszs[ BLIS_NC ],  4080,  2040,  2040,  1528 );
-	#endif
-#else
-=======
 	// Initialize level-3 blocksize objects with architecture-specific values.
 #ifdef BLIS_ENABLE_ZEN_BLOCK_SIZES
 	#if BLIS_ENABLE_SINGLE_INSTANCE_BLOCK_SIZES
@@ -380,72 +205,31 @@
 	#endif
 #else
 	//                                           s      d      c      z
->>>>>>> fb2a6827
 	bli_blksz_init_easy( &blkszs[ BLIS_MC ],   144,    72,   144,    72 );
 	bli_blksz_init_easy( &blkszs[ BLIS_KC ],   256,   256,   256,   256 );
 	bli_blksz_init_easy( &blkszs[ BLIS_NC ],  8160,  4080,  4080,  3056 );
 #endif
-<<<<<<< HEAD
-=======
-
->>>>>>> fb2a6827
+
 	bli_blksz_init_easy( &blkszs[ BLIS_AF ],     8,     8,    -1,    -1 );
 	bli_blksz_init_easy( &blkszs[ BLIS_DF ],     8,     8,    -1,    -1 );
-
-	// Initialize sup thresholds with architecture-appropriate values.
-	//                                           s      d      c      z
-	bli_blksz_init_easy( &blkszs[ BLIS_MT ],   512,   256,    -1,    -1 );
-	bli_blksz_init_easy( &blkszs[ BLIS_NT ],   512,   256,    -1,    -1 );
-	bli_blksz_init_easy( &blkszs[ BLIS_KT ],   440,   220,    -1,    -1 );
-
-	// Initialize level-3 sup blocksize objects with architecture-specific
-	// values.
-	//                                               s      d      c      z
-	bli_blksz_init     ( &blkszs[ BLIS_MR_SUP ],     6,     6,    -1,    -1,
-	                                                 9,     9,    -1,    -1 );
-	bli_blksz_init_easy( &blkszs[ BLIS_NR_SUP ],    16,     8,    -1,    -1 );
-	bli_blksz_init_easy( &blkszs[ BLIS_MC_SUP ],   144,    72,    -1,    -1 );
-	bli_blksz_init_easy( &blkszs[ BLIS_KC_SUP ],   256,   256,    -1,    -1 );
-	bli_blksz_init_easy( &blkszs[ BLIS_NC_SUP ],  8160,  4080,    -1,    -1 );
-#if 0
-	bli_blksz_init     ( &blkszs[ BLIS_MR_SUP ],     6,     6,     3,     3,
-	                                                 9,     9,     3,     3 );
-	bli_blksz_init_easy( &blkszs[ BLIS_NR_SUP ],    16,     8,     8,     4 );
-	bli_blksz_init_easy( &blkszs[ BLIS_MC_SUP ],   144,    72,    72,    36 );
-	bli_blksz_init_easy( &blkszs[ BLIS_KC_SUP ],   512,   256,   128,    64 );
-	bli_blksz_init_easy( &blkszs[ BLIS_NC_SUP ],  8160,  4080,  2040,  1020 );
-#endif
 
 	// Update the context with the current architecture's register and cache
 	// blocksizes (and multiples) for native execution.
 	bli_cntx_set_blkszs
 	(
-	  cntx,
-
+	  BLIS_NAT, 7,
 	  // level-3
 	  BLIS_NC, &blkszs[ BLIS_NC ], BLIS_NR,
 	  BLIS_KC, &blkszs[ BLIS_KC ], BLIS_KR,
 	  BLIS_MC, &blkszs[ BLIS_MC ], BLIS_MR,
 	  BLIS_NR, &blkszs[ BLIS_NR ], BLIS_NR,
 	  BLIS_MR, &blkszs[ BLIS_MR ], BLIS_MR,
-
 	  // level-1f
 	  BLIS_AF, &blkszs[ BLIS_AF ], BLIS_AF,
 	  BLIS_DF, &blkszs[ BLIS_DF ], BLIS_DF,
-
-<<<<<<< HEAD
-	  // sup thresholds
-	  BLIS_MT, &blkszs[ BLIS_MT ], BLIS_MT,
-	  BLIS_NT, &blkszs[ BLIS_NT ], BLIS_NT,
-	  BLIS_KT, &blkszs[ BLIS_KT ], BLIS_KT,
-
-	  // gemmsup
-	  BLIS_NC_SUP, &blkszs[ BLIS_NC_SUP ], BLIS_NR_SUP,
-	  BLIS_KC_SUP, &blkszs[ BLIS_KC_SUP ], BLIS_KR_SUP,
-	  BLIS_MC_SUP, &blkszs[ BLIS_MC_SUP ], BLIS_MR_SUP,
-	  BLIS_NR_SUP, &blkszs[ BLIS_NR_SUP ], BLIS_NR_SUP,
-	  BLIS_MR_SUP, &blkszs[ BLIS_MR_SUP ], BLIS_MR_SUP,
-=======
+	  cntx
+	);
+
 	// Update the context with the current architecture's register and cache
 	// blocksizes for level-3 TRSM problems.
 	bli_cntx_set_trsm_blkszs
@@ -467,27 +251,20 @@
 	bli_blksz_init_easy( &thresh[ BLIS_MT ],   512,   256,   380,   128 );
 	bli_blksz_init_easy( &thresh[ BLIS_NT ],   512,   256,   256,   128 );
 	bli_blksz_init_easy( &thresh[ BLIS_KT ],   440,   220,   220,   128 );
->>>>>>> fb2a6827
-
-	  BLIS_VA_END
-	);
-
-	// -------------------------------------------------------------------------
-
-#if 0
+
+	// Initialize the context with the sup thresholds.
+	bli_cntx_set_l3_sup_thresh
+	(
+	  3,
+	  BLIS_MT, &thresh[ BLIS_MT ],
+	  BLIS_NT, &thresh[ BLIS_NT ],
+	  BLIS_KT, &thresh[ BLIS_KT ],
+	  cntx
+	);
+
 	// Initialize the context with the sup handlers.
 	bli_cntx_set_l3_sup_handlers
 	(
-<<<<<<< HEAD
-	  cntx,
-	  
-	  BLIS_GEMM, bli_gemmsup_ref,
-	  //BLIS_GEMMT, bli_gemmtsup_ref,
-
-	  BLIS_VA_END
-	);
-#endif
-=======
 	  1,
 	  BLIS_GEMM,  bli_gemmsup_ref,
 	  cntx
@@ -556,5 +333,4 @@
 	  BLIS_MR, &blkszs[ BLIS_MR ],
 	  cntx
 	);
->>>>>>> fb2a6827
 }