## Introduction

This wiki is intended to track the support for various hardware types within the BLIS framework source distribution.

We apologize if this wiki falls out of date. For the latest support, we recommend peeking inside of the relevant sub-configuration (specifically, in the `bli_cntx_init_<configname>.c` file) and looking at which kernels are registered. You may also contact the [blis-devel](http://groups.google.com/group/blis-devel) mailing list.


## Level-3 microkernels

The following table lists architectures for which there exist optimized level-3 microkernels, which microkernels are optimized, the name of the author or maintainer, and the current status of the microkernels.

A few remarks / reminders:
  * Optimizing only the [gemm microkernel](KernelsHowTo.md#gemm-microkernel) will result in optimal performance for all [level-3 operations](BLISTypedAPI#level-3-operations) except `trsm` (which will typically achieve 60 - 80% of attainable peak performance).
  * The [trsm](BLISTypedAPI#trsm) operation needs the [gemmtrsm microkernel(s)](KernelsHowTo.md#gemmtrsm-microkernels), in addition to the aforementioned [gemm microkernel](KernelsHowTo.md#gemm-microkernel), in order reach optimal performance.
  * Induced complex (1m) implementations are employed in all situations where the real domain [gemm microkernel](KernelsHowTo.md#gemm-microkernel) of the corresponding precision is available, but the "native" complex domain gemm microkernel is unavailable. Note that the table below lists native kernels, so if a microarchitecture lists only `sd`, support for both `c` and `z` datatypes will be provided via the 1m method. (Note: most people cannot tell the difference between native and 1m-based performance.) Please see our [ACM TOMS article on the 1m method](https://github.com/flame/blis#citations) for more info on this topic.
  * Some microarchitectures use the same sub-configuration. *This is not a typo.* For example, Haswell and Broadwell systems as well as "desktop" (non-server) versions of Skylake, Kaby Lake, and Coffee Lake all use the `haswell` sub-configuration and the kernels registered therein. Microkernels can be recycled in this manner because the key detail that determines level-3 performance outcomes is actually the vector ISA, not the microarchitecture. In the previous example, all of the microarchitectures listed support AVX2 (but not AVX-512), and therefore they can reuse the same microkernels.
  * Remember that you (usually) don't have to choose your sub-configuration manually! Instead, you can always request configure-time hardware detection via `./configure auto`. This will defer to internal logic (based on CPUID for x86_64 systems) that will attempt to choose the appropriate sub-configuration automatically.
  * There is a difficulty in automatically choosing the ideal sub-configuration for use on Skylake-X systems, which may have one or two FMA units. The `skx` sub-configuration is only beneficial when used on hardware with two FMA units. Otherwise the hardware is treated as a "desktop" Skylake system, which uses the `haswell` sub-configuration. Furthermore, the number of units can't be queried directly; instead, we rely on a manually-maintained list of CPU models (via logic in `frame/base/bli_cpuid.c`), which may be incorrect for new processors, particularly Gold models. In that case, you can either fix the code (and please raise an issue!) or manually target the `skx` at configure-time (i.e., `./configure [options] skx`). If your performance seems low, you can set `export BLIS_ARCH_DEBUG=1`, which will cause BLIS to output some basic debugging info to `stderr` that will reveal whether your system was detected as having one or two VPUs (FMA units).

| Vendor/Microarchitecture             | BLIS sub-configuration | `gemm` | `gemmtrsm` |
|:-------------------------------------|:-----------------------|:-------|:-----------|
| AMD Bulldozer (AVX/FMA4)             | `bulldozer`            | `sdcz` |            |
| AMD Piledriver (AVX/FMA3)            | `piledriver`           | `sdcz` |            |
| AMD Steamroller (AVX/FMA3)           | `steamroller`          | `sdcz` |            |
| AMD Excavator (AVX/FMA3)             | `excavator`            | `sdcz` |            |
| AMD Zen (AVX/FMA3)                   | `zen`                  | `sdcz` |  `sd`      |
| Intel Core2 (SSE3)                   | `penryn`               | `sd`   |  `d`       |
| Intel Sandy/Ivy Bridge (AVX/FMA3)    | `sandybridge`          | `sdcz` |            |
| Intel Haswell, Broadwell (AVX/FMA3)  | `haswell`              | `sdcz` |  `sd`      |
| Intel Sky/Kaby/CoffeeLake (AVX/FMA3) | `haswell`              | `sdcz` |  `sd`      |
| Intel Knights Landing (AVX-512/FMA3) | `knl`                  | `sd`   |            |
| Intel SkylakeX (AVX-512/2×FMA3)      | `skx`                  | `sd`   |            |
| Intel SkylakeX (AVX-512/1×FMA3)      | `haswell`              | `sdcz` |  `sd`      |
| ARMv7 Cortex-A9 (NEON)               | `cortex-a9`            | `sd`   |            |
| ARMv7 Cortex-A15 (NEON)              | `cortex-a15`           | `sd`   |            |
| ARMv8 Cortex-A53 (NEON)              | `cortex-a53`           | `sd`   |            |
| ARMv8 Cortex-A57 (NEON)              | `cortex-a57`           | `sd`   |            |
| ARMv8.1 ThunderX2 (NEON)             | `thunderx2`            | `sd`   |            |
<<<<<<< HEAD
=======
| ARMv8.1 A64FX (SVE)                  | `a64fx`                | `d`    |            |
>>>>>>> 19705bb2
| IBM Blue Gene/Q (QPX int)            | `bgq`                  |  `d`   |            |
| IBM Power8 (C99)                     | `power8`               | `sdcz` | `sdcz`     |
| IBM Power9 (C99)                     | `power9`               | `sdcz` | `sdcz`     |
| IBM S390x Z13 (C99)                  | `z13`                  | `sdcz` | `sdcz`     |
| IBM S390x Z14 (C99)                  | `z14`                  | `sdcz` | `sdcz`     |
| template (C99)                       | `template`             | `sdcz` | `sdcz`     |

## Level-1f kernels

Not yet written. Please see the relevant sub-configuration (`bli_cntx_init_<configname>.c`) to determine which kernels are implemented/registered.

## Level-1v kernels

Not yet written. Please see the relevant sub-configuration (`bli_cntx_init_<configname>.c`) to determine which kernels are implemented/registered.<|MERGE_RESOLUTION|>--- conflicted
+++ resolved
@@ -36,10 +36,7 @@
 | ARMv8 Cortex-A53 (NEON)              | `cortex-a53`           | `sd`   |            |
 | ARMv8 Cortex-A57 (NEON)              | `cortex-a57`           | `sd`   |            |
 | ARMv8.1 ThunderX2 (NEON)             | `thunderx2`            | `sd`   |            |
-<<<<<<< HEAD
-=======
 | ARMv8.1 A64FX (SVE)                  | `a64fx`                | `d`    |            |
->>>>>>> 19705bb2
 | IBM Blue Gene/Q (QPX int)            | `bgq`                  |  `d`   |            |
 | IBM Power8 (C99)                     | `power8`               | `sdcz` | `sdcz`     |
 | IBM Power9 (C99)                     | `power9`               | `sdcz` | `sdcz`     |
