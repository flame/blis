## Contents

* **[Contents](BuildSystem.md#contents)**
* **[Introduction](BuildSystem.md#introduction)**
* **[Obtaining BLIS](BuildSystem.md#obtaining-blis)**
* **[Step 1: Chose a framework configuration](BuildSystem.md#step-1-choose-a-framework-configuration)**
* **[Step 2: Running `configure`](BuildSystem.md#step-2-running-configure)**
* **[Step 3: Compilation](BuildSystem.md#step-3-compilation)**
* **[Step 3b: Testing (optional)](BuildSystem.md#step-3b-testing-optional)**
* **[Step 4: Installation](BuildSystem.md#step-4-installation)**
* **[Cleaning out build products](BuildSystem.md#cleaning-out-build-products)**
* **[Compiling with BLIS](BuildSystem.md#compiling-with-blis)**
  * [Disabling BLAS prototypes](BuildSystem.md#disabling-blas-prototypes)
  * [CBLAS](BuildSystem.md#cblas)
* **[Linking against BLIS](BuildSystem.md#linking-against-blis)**
* **[Uninstalling](BuildSystem.md#uninstalling)**
* **[make targets](BuildSystem.md#make-targets)**
* **[Conclusion](BuildSystem.md#conclusion)**

## Introduction

This document describes how to configure, compile, and install a BLIS library on your local system.

The BLIS build system was designed for use with GNU/Linux (or some other sane UNIX). Other requirements are:

  * Python (2.7 or later for python2; 3.4 or later for python3)
  * GNU `bash` (3.2 or later)
  * GNU `make` (3.81 or later)
  * a working C99 compiler

BLIS also requires a POSIX threads library at link-time (`-lpthread` or `libpthread.so`). This requirement holds even when configuring BLIS with multithreading disabled (the default) or with multithreading via OpenMP (`--enable-multithreading=openmp`). (Note: BLIS implements basic pthreads functionality automatically for Windows builds via [AppVeyor](https://ci.appveyor.com/project/shpc/blis/).)

Finally, we also require various other shell utilities that are so ubiquitous that they are not worth mentioning (such as `mv`, `mkdir`, `find`, and so forth). If you are missing these utilities, then you have much bigger problems than not being able to build BLIS.


## Obtaining BLIS

Before starting, you must obtain a copy of BLIS.

If you are an end-user (i.e., not a developer), you can download a tarball or zip file of the latest tagged version by returning to the main [BLIS homepage](https://github.com/flame/blis) and clicking on the [releases](https://github.com/flame/blis/releases) link. **However**, we highly recommend that you instead clone a copy using the command:
```
$ git clone https://github.com/flame/blis.git
```

Cloning a repository allows users and developers alike to quickly and easily pull in new commits as they are available, including commits that occur **between** tagged releases.

Once you download the BLIS distribution, the top-level directory should look something like:
```
$ ls
CHANGELOG  Makefile      common.mk        configure  mpi_test     testsuite
CREDITS    README.md     config           frame      obj          version
INSTALL    bli_config.h  config.mk        kernels    ref_kernels  windows
LICENSE    build         config_registry  lib        test
```


## Step 1: Choose a framework configuration

The first step is to choose how to configure BLIS. Specifically, a user must decide which configuration to use, or whether to allow `configure` to automatically guess the best configuration for your hardware. (Note: This automatic configuration selection only applies to x86_64 systems.)

Configurations are described in detail in the [Configuration Guide](ConfigurationHowTo.md).

Generally speaking, a configuration consists of several files that reside in a sub-directory of the `config` directory. To see a list of the available configurations, you may inspect this directory, or run `configure` with no arguments. Here are the current (as of this writing) contents of the `config` directory:
```
$ ls config
amd64      cortexa15  excavator  intel64  old         power7       template
bgq        cortexa57  generic    knc      penryn      sandybridge  zen
bulldozer  cortexa9   haswell    knl      piledriver  steamroller
```
There is one additional configuration available that is not present in the `config` directory, and that is `auto`.
By targeting the `auto` configuration (i.e., `./configure auto`), the user is requesting that `configure` select a configuration automatically based on the detected features of the processor.

Another special configuration (one that, unlike `auto`, _is_ present in `config`) is the `generic` configuration. This configuration, like its name suggests, is architecture-agnostic and may be targeted in virtually any environment that supports the minimum build requirements of BLIS. The `generic` configuration uses a set of built-in, portable reference kernels (written in C99) that should work without modification on most, if not all, architectures. These reference kernels, however, should be expected to yield relatively low performance since they do not employ any architecture-specific optimizations beyond those the compiler provides automatically. (Historical note: The `generic` configuration corresponds to the `reference` configuration of previous releases of BLIS.)

If you are a BLIS developer and wish to create your own configuration, either from scratch or using an existing configuration as a starting point, please read the BLIS [Configuration Guide](ConfigurationHowTo.md).

### Multithreading

Multithreading in BLIS is disabled by default. For more information on enabling multithreading, please read the section of the [Multithreading](Multithreading.md) document titled ["Enabling Multithreading"](Multithreading.md#enabling-multithreading).

**IMPORTANT**: Even when multithreading is enabled at configure-time, BLIS will default to single-threaded execution at runtime. For more information on the various ways of specifying multithreading at runtime, please read the section titled ["Specifying Multithreading"](Multithreading.md#specifying-multithreading).

## Step 2: Running `configure`

This step should be somewhat familiar to many people who use open source software. To configure the build system, simply run:
```
$ ./configure <configname>
```
where `<configname>` is the configuration sub-directory name you chose in [Step 1](BuildSystem.md#step-1-choose-a-framework-configuration) above. If `<configname>` is not given, a helpful message is printed reminding you to explicit specify a configuration name along with a list of valid configuration families and their implied sub-configurations. For more information on sub-configurations and families, please see the BLIS [Configuration Guide](ConfigurationHowTo.md).

Alternatively, `configure` can automatically select a configuration based on your hardware:
```
$ ./configure auto
```
<<<<<<< HEAD
However, as of this writing, only a limited number of architectures are detected. If the `configure` script is not able to detect your architecture, the `generic` configuration will be used.
=======
However, as of this writing, BLIS lacks support for automatically detecting some architectures. If the `configure` script is not able to detect your architecture, the `generic` configuration will be used.
>>>>>>> bbb21fd0

Upon running configure, you will get output similar to the following. The exact output will depend on whether you cloned BLIS from a `git` repository or whether you obtained BLIS via a downloadable tarball from the [releases](https://github.com/flame/blis/releases) page.
```
$ ./configure --prefix=$HOME/blis haswell
configure: using 'gcc' compiler.
configure: found gcc version 5.4.0 (maj: 5, min: 4, rev: 0).
configure: checking for blacklisted configurations due to gcc 5.4.0.
configure: warning: gcc 5.4.0 does not support 'skx'; adding to blacklist.
configure: found assembler ('as') version 2.26.1 (maj: 2, min: 26, rev: 1).
configure: checking for blacklisted configurations due to as 2.26.1.
configure: configuration blacklist:
configure:   skx
configure: reading configuration registry...done.
configure: determining default version string.
configure: found '.git' directory; assuming git clone.
configure: executing: git describe --tags.
configure: got back 0.3.2-16-gb699bb1f.
configure: truncating to 0.3.2-16.
configure: starting configuration of BLIS 0.3.2-16.
configure: configuring with official version string.
configure: found shared library .so version '0.0.0'.
configure:   .so major version: 0
configure:   .so minor.build version: 0.0
configure: manual configuration requested; configuring with 'haswell'.
configure: checking configuration against contents of 'config_registry'.
configure: configuration 'haswell' is registered.
configure: 'haswell' is defined as having the following sub-configurations:
configure:    haswell
configure: which collectively require the following kernels:
configure:    haswell zen
configure: checking sub-configurations:
configure:   'haswell' is registered...and exists.
configure: checking sub-configurations' requisite kernels:
configure:   'haswell' kernels...exist.
configure:   'zen' kernels...exist.
configure: no install prefix option given; defaulting to '/u/field/blis'.
configure: no install libdir option given; defaulting to PREFIX/lib.
configure: no install includedir option given; defaulting to PREFIX/include.
configure: final installation directories:
configure:   libdir:     /u/field/blis/lib
configure:   includedir: /u/field/blis/include
configure: debug symbols disabled.
configure: disabling verbose make output. (enable with 'make V=1'.)
configure: building BLIS as a static library.
configure: threading is disabled.
configure: internal memory pools for packing buffers are enabled.
configure: libmemkind not found; disabling.
configure: the BLAS compatibility layer is enabled.
configure: the CBLAS compatibility layer is disabled.
configure: the internal integer size is automatically determined.
configure: the BLAS/CBLAS interface integer size is 32-bit.
configure: creating ./config.mk from ./build/config.mk.in
configure: creating ./bli_config.h from ./build/bli_config.h.in
configure: creating ./obj/haswell
configure: creating ./obj/haswell/config
configure: creating ./obj/haswell/config/haswell
configure: creating ./obj/haswell/kernels
configure: creating ./obj/haswell/kernels/haswell
configure: creating ./obj/haswell/kernels/zen
configure: creating ./obj/haswell/ref_kernels
configure: creating ./obj/haswell/ref_kernels/haswell
configure: creating ./obj/haswell/frame
configure: creating ./obj/haswell/blastest
configure: creating ./obj/haswell/testsuite
configure: creating ./lib/haswell
configure: creating ./include/haswell
configure: mirroring ./config/haswell to ./obj/haswell/config/haswell
configure: mirroring ./kernels/haswell to ./obj/haswell/kernels/haswell
configure: mirroring ./kernels/zen to ./obj/haswell/kernels/zen
configure: mirroring ./ref_kernels to ./obj/haswell/ref_kernels/haswell
configure: mirroring ./frame to ./obj/haswell/frame
configure: creating makefile fragments in ./config/haswell
configure: creating makefile fragments in ./kernels/haswell
configure: creating makefile fragments in ./kernels/zen
configure: creating makefile fragments in ./ref_kernels
configure: creating makefile fragments in ./frame
configure: configured to build within top-level directory of source distribution.
```
The installation prefix can be specified via the `--prefix=PREFIX` option:
```
$ ./configure --prefix=/usr <configname>
```
This will cause libraries to eventually be installed (via `make install`) to `PREFIX/lib` and development headers to be installed to `PREFIX/include`. (The default value of `PREFIX` is `/usr/local`.) You can also specify the library install directory separately from the development header install directory with the `--libdir=LIBDIR` and `--includedir=INCDIR` options, respectively:
```
$ ./configure --libdir=/usr/lib --includedir=/usr/include <configname>
```
The `--libdir=LIBDIR` and `--includedir=INCDIR` options will override any path implied by `PREFIX`, whether it was specified explicitly via `--prefix` or implicitly (via the default). That is, `LIBDIR` defaults to `EXECPREFIX/lib` (where `EXECPREFIX`, set via `--exec-prefix=EXECPREFIX`, defaults to `PREFIX`) and `INCDIR` defaults to `PREFIX/include`, but `LIBDIR` and `INCDIR` will each be overriden by their respective `--libdir`/`--includedir` options. There is a third related option, `--sharedir=SHAREDIR`, where `SHAREDIR` defaults to `PREFIX/share`. This option specifies the installation directory for certain makefile fragments that contain variables determined by `configure` (e.g. `CC`, `CFLAGS`, `LDFLAGS`, etc.). These files allow certain BLIS makefiles, such as those in the `examples` or `testsuite` directories, to operate on an installed copy of BLIS rather than a local (and possibly uninstalled) copy.

For a complete list of supported `configure` options and arguments, run `configure` with the `-h` option:
```
$ ./configure -h
```
The output from this invocation of `configure` should give you an up-to-date list of options and their descriptions.

## Step 3: Compilation

Once `configure` is finished, you are ready to instantiate (compile) BLIS into a library by running `make`. Running `make` will result in output similar to:
```
$ make
Generating monolithic blis.h.........................................................
.....................................................................................
.....................................................................................
.....................................................................................
.....................................................................................
..........................................
Generated include/haswell/blis.h
Compiling obj/haswell/config/haswell/bli_cntx_init_haswell.o ('haswell' CFLAGS for config code)
Compiling obj/haswell/kernels/zen/1/bli_amaxv_zen_int.o ('haswell' CFLAGS for kernels)
Compiling obj/haswell/kernels/zen/1/bli_axpyv_zen_int.o ('haswell' CFLAGS for kernels)
Compiling obj/haswell/kernels/zen/1/bli_axpyv_zen_int10.o ('haswell' CFLAGS for kernels)
Compiling obj/haswell/kernels/zen/1/bli_dotv_zen_int.o ('haswell' CFLAGS for kernels)
Compiling obj/haswell/kernels/zen/1/bli_dotv_zen_int10.o ('haswell' CFLAGS for kernels)
```
If you want to see the individual command line invocations of the compiler, you can run `make` as follows:
```
$ make V=1
```
Also, if you are compiling on a multicore system, you can get parallelism via:
```
$ make -j<n>
```
where `<n>` is the number of jobs `make` is allowed to run simultaneously. Generally, you should limit `<n>` to p+1, where p is the number of processor cores on your system.

### Running into the ARG_MAX limit

On some systems, you may observe an error message when the build system attempts to archive BLIS object files into the static library (or perhaps when the linker attempts to generate the shared library):
```
Archiving lib/x86_64/libblis.a
bash: ar: Argument list too long
Makefile:584: recipe for target 'lib/x86_64/libblis.a' failed
make: *** [lib/x86_64/libblis.a] Error 126
```
This error message results when the user attempts to execute a program with too many arguments (or more specifically, a program-argument string that occupies too many bytes)--that is, when the command exceeds the [ARG_MAX limit](https://www.in-ulm.de/~mascheck/various/argmax/). This doesn't occur very often, but if it does, don't worry--we have a workaround. Simply rerun `configure` as you did previously, except this time include an addition option: `--enable-arg-max-hack`. You will see confirmation that the option was accepted as configure runs:
```
configure: enabling ARG_MAX hack.
```
The archiver and/or linker should no longer choke when creating the libraries.

## Step 3b: Testing (optional)

If you would like to run some ready-made tests that exercise BLIS in a number of ways, including through its BLAS compatibility layer, run `make check`:
```
$ make check
```
Watch the output near the end. You should see the following messages, though not necessarily in immediate succession:
```
All BLIS tests passed!
All BLAS tests passed!
```
Please see the [Testsuite](Testsuite.md) document for more details on running either the BLIS testsuite or the BLAS test drivers. If you have any trouble, please report your problem to BLIS developers by opening a [new issue](https://github.com/flame/blis/issues/).


## Step 4: Installation

Toward the end of compilation, you should get output similar to:
```
Compiling obj/haswell/frame/thread/bli_thread.o ('haswell' CFLAGS for framework code)
Compiling obj/haswell/frame/thread/bli_thrinfo.o ('haswell' CFLAGS for framework code)
Compiling obj/haswell/frame/util/bli_util_check.o ('haswell' CFLAGS for framework code)
Compiling obj/haswell/frame/util/bli_util_oapi.o ('haswell' CFLAGS for framework code)
Compiling obj/haswell/frame/util/bli_util_oapi_wc.o ('haswell' CFLAGS for framework code)
Compiling obj/haswell/frame/util/bli_util_oapi_woc.o ('haswell' CFLAGS for framework code)
Compiling obj/haswell/frame/util/bli_util_tapi.o ('haswell' CFLAGS for framework code)
Compiling obj/haswell/frame/util/bli_util_unb_var1.o ('haswell' CFLAGS for framework code)
Archiving lib/haswell/libblis.a
Dynamically linking lib/haswell/libblis.so
```
Now you have a BLIS library (in static and shared forms) residing in the `lib/<configname>/` directory. To install the libraries and the header files associated with it, simply execute:
```
$ make install
```
This installs copies of the libraries and header files, and also creates conventional symbolic links of shared libraries:
```
Installing libblis.a into /u/field/blis/lib/
Installing libblis.so.0.0.0 into /u/field/blis/lib/
Installing symlink libblis.so into /u/field/blis/lib/
Installing symlink libblis.so.0 into /u/field/blis/lib/
Installing blis.h into /u/field/blis/include/blis/
```
This results in your `PREFIX` directory looking like:
```
# Check the contents of 'PREFIX'.
$ ls -l $HOME/blis
drwxr-xr-x 3 field dept 4096 May 10 17:36 include
drwxr-xr-x 2 field dept 4096 May 10 17:42 lib
# Check the contents of 'PREFIX/include'.
$ ls -l $HOME/blis/include
drwxr-xr-x 2 field dept 4096 May 10 17:42 blis
$ ls -l $HOME/blis/include/blis
-rw-r--r-- 1 field dept 915324 May 10 17:42 blis.h
# Check the contents of 'PREFIX/lib'.
$ ls -l $HOME/blis/lib
-rw-r--r-- 1 field dept 2979052 May 10 17:42 libblis.a
lrwxrwxrwx 1 field dept      16 May 10 17:42 libblis.so -> libblis.so.0.0.0
lrwxrwxrwx 1 field dept      16 May 10 17:42 libblis.so.0 -> libblis.so.0.0.0
-rw-r--r-- 1 field dept 2185976 May 10 17:42 libblis.so.0.0.0
```

## Cleaning out build products

If you want to remove various build products, you can use one of the `make` targets already defined for you in the BLIS Makefile:
```
$ make clean
Removing flattened header files from ./include/haswell.
Removing object files from ./obj/haswell.
Removing libraries from ./lib/haswell.
```
Executing the `clean` target will remove all binary object files and library builds from the `obj` and `lib` directories, as well as any flattened header files. Any other configurations' build products are left untouched.
```
$ make cleanmk
Removing makefile fragments from ./config.
Removing makefile fragments from ./frame.
Removing makefile fragments from ./ref_kernels.
Removing makefile fragments from ./kernels.
```
The `cleanmk` target results in removal of all makefile fragments from the framework source tree. (Makefile fragments are named `.fragment.mk` and are generated at configure-time.)
```
$ make distclean
Removing makefile fragments from ./config.
Removing makefile fragments from ./frame.
Removing makefile fragments from ./ref_kernels.
Removing makefile fragments from ./kernels.
Removing flattened header files from ./include/haswell.
Removing object files from ./obj/haswell.
Removing libraries from ./lib/haswell.
Removing object files from ./obj/haswell/blastest.
Removing libf2c.a from ./obj/haswell/blastest.
Removing binaries from ./obj/haswell/blastest.
Removing driver output files 'out.*'.
Removing object files from ./blastest/obj.
Removing libf2c.a from ./blastest.
Removing binaries from ./blastest.
Removing driver output files 'out.*' from ./blastest.
Removing object files from ./obj/haswell/testsuite.
Removing binary test_libblis.x.
Removing output.testsuite.
Removing object files from testsuite/obj.
Removing binary testsuite/test_libblis.x.
Removing ./bli_config.h.
Removing config.mk.
Removing obj.
Removing lib.
Removing include.
```
Running the `distclean` target is like saying, "Remove anything ever created by the build system."


## Compiling with BLIS

All BLIS definitions and prototypes may be included in your C source file by including a single header file, `blis.h`:
```c
#include "stdio.h"
#include "stdlib.h"
#include "otherstuff.h"
#include "blis.h"
```
If the BLAS compatibility layer was enabled at configure-time (as it is by default), then `blis.h` will also provide BLAS prototypes to your source code.


### Disabling BLAS prototypes

Some applications already `#include` a header that contains BLAS prototypes. This can cause problems if those applications also try to `#include` the BLIS header file, as shown above. Suppose for a moment that `otherstuff.h` in the example above already provides BLAS prototypes.
```
$ gcc -I/path/to/blis -I/path/to/otherstuff -c main.c -o main.o
In file included from main.c:41:0:
/path/to/blis/blis.h:36900:111: error: conflicting declaration of C function ‘int xerbla_(const bla_character*, const bla_integer*, ftnlen)’
 TEF770(xerbla)(const bla_character *srname, const bla_integer *info, ftnlen srname_len);
```
If your application is already declaring (prototyping) BLAS functions, then you may disable those prototypes from being defined included within `blis.h`. This prevents `blis.h` from re-declaring those prototypes, or, allows your other header to declare those functions for the first time, depending on the order that you `#include` the headers.
```c
#include "stdio.h"
#include "stdlib.h"
#include "otherstuff.h"
#define BLIS_DISABLE_BLAS_DEFS    // disable BLAS prototypes within BLIS.
#include "blis.h"
```
By `#defining` the `BLIS_DISABLE_BLAS_DEFS` macro, we signal to `blis.h` that it should skip over the BLAS prototypes, but otherwise `#include` everything else as it normally would. Note that `BLIS_DISABLE_BLAS_DEFS` must be `#defined` *prior* to the `#include "blis.h"` directive in order for it to have any effect.


### CBLAS

If you build BLIS with CBLAS enabled and you wish to access CBLAS function prototypes from within your application, you will have to `#include` the `cblas.h` header separately from `blis.h`.
```
#include "blis.h"
#include "cblas.h"
```


## Linking against BLIS

Once you have instantiated (configured and compiled, and perhaps installed) a BLIS library, you can link to it in your application's makefile as you would any other library. The following is an abbreviated makefile for a small hypothetical application that has just two external dependencies: BLIS and the standard C math library. We also link against libpthread since that library has been a runtime dependency of BLIS since 70640a3 (December 2017).
```make
BLIS_PREFIX = $(HOME)/blis
BLIS_INC    = $(BLIS_PREFIX)/include/blis
BLIS_LIB    = $(BLIS_PREFIX)/lib/libblis.a

OTHER_LIBS  = -L/usr/lib -lm -lpthread

CC          = gcc
CFLAGS      = -O2 -g -I$(BLIS_INC)
LINKER      = $(CC)

OBJS        = main.o util.o other.o

%.o: %.c
    $(CC) $(CFLAGS) -c $< -o $@

all: $(OBJS)
    $(LINKER) $(OBJS) $(BLIS_LIB) $(OTHER_LIBS) -o my_program.x
```
The above example assumes you will want to include BLIS definitions and function prototypes into your application via `#include blis.h`. (If you are only using the BLIS via the BLAS compatibility layer, including `blis.h` is not necessary.) Since BLIS headers are installed into a `blis` subdirectory of `PREFIX/include`, you must make sure that the compiler knows where to find the `blis.h` header file. This is typically accomplished by inserting `#include "blis.h"` into your application's source code files and compiling the code with `-I PREFIX/include/blis`.

The makefile shown above a very simple example. If you need help linking your application to your BLIS library, please [open an issue](https://github.com/flame/blis/issues).


## Uninstalling

If you decide that you want to uninstall BLIS, simply run `make uninstall`
```
$ make uninstall
Uninstalling libraries libblis.a libblis.so.0.0.0 from /u/field/blis/lib/.
Uninstalling symlinks libblis.so libblis.so.0 from /u/field/blis/lib/.
Uninstalling directory 'blis' from /u/field/blis/include/.
```
This removes the libraries, symlinks, and header directory that was installed by `make install`. Before running `make uninstall`, however, make sure that BLIS is configured the with the same `LIBDIR` and `INCDIR` paths used during installation.


## `make` targets

The BLIS `Makefile` implements many `make` targets. The table below lists most of the interesting ones that typical users and developers may wish to use.


| `make` target   | Description                                        |
|:----------------|:---------------------------------------------------|
| `all`           | Execute `libs` target.                             |
| `libs`          | Compile BLIS as a static and/or shared library (depending on `configure` options). |
| `test`          | Execute `checkblis` and `checkblas` targets.         |
| `check`         | Execute `checkblis-fast` and `checkblas` targets.  |
| `checkblis`     | Execute `testblis` and characterize the results to `stdout`. |
| `checkblis-fast`| Execute `testblis-fast` and characterize the results to `stdout`. |
| `checkblis-md`  | Execute `testblis-md` and characterize the results to `stdout`. |
| `checkblis-salt`| Execute `testblis-salt` and characterize the results to `stdout`. |
| `checkblas`     | Execute `testblas` and characterize the results to `stdout`. |
| `testblis`      | Run the BLIS testsuite with default parameters (runs for 2-8 minutes). |
| `testblis-fast` | Run the BLIS testsuite with "fast" parameters (runs for a few seconds). |
| `testblis-md`   | Run the BLIS testsuite for `gemm` with full mixing of datatypes (runs for 10-30 seconds). |
| `testblis-salt` | Run the BLIS testsuite while simulating application-level threading (runs for a few seconds). |
| `testsuite`     | Same as `testblis`.                                |
| `testblas`      | Run the BLAS test drivers with default parameters (runs for a few seconds). |
| `showconfig`    | Show a summary of currently selected `configure` options. |
| `clean`         | Execute `cleanh` and `cleanlib`.                         |
| `cleanmk`       | Remove `.fragment.mk` makefile fragments generated by `configure`. |
| `cleanh`        | Remove the flattened header file(s) in `include/<config>/`. |
| `cleanlib`      | Remove the libraries in `lib/<config>/`.                   |
| `cleantest`     | Remove build products produced by `testblis`/`testblis-fast` and `testblas`. |
| `install`       | Install libraries and header files to installation directories. |
| `uninstall`     | Uninstall libraries and header files that reside within installation directories. |
| `uninstall-old` | Uninstall older libraries and header files that reside within installation directories. |

For more details on `configure` options, such as enabling/disabling static or shared library generation, or specifying installation directories for libraries and/or headers, please review the output of `./configure --help`.

## Conclusion

If you have feedback, please consider keeping in touch with the project maintainers, contributors, and other users by joining and posting to the [BLIS mailing lists](https://github.com/flame/blis#discussion).

Thanks for using BLIS!<|MERGE_RESOLUTION|>--- conflicted
+++ resolved
@@ -92,11 +92,7 @@
 ```
 $ ./configure auto
 ```
-<<<<<<< HEAD
-However, as of this writing, only a limited number of architectures are detected. If the `configure` script is not able to detect your architecture, the `generic` configuration will be used.
-=======
 However, as of this writing, BLIS lacks support for automatically detecting some architectures. If the `configure` script is not able to detect your architecture, the `generic` configuration will be used.
->>>>>>> bbb21fd0
 
 Upon running configure, you will get output similar to the following. The exact output will depend on whether you cloned BLIS from a `git` repository or whether you obtained BLIS via a downloadable tarball from the [releases](https://github.com/flame/blis/releases) page.
 ```
