--- conflicted
+++ resolved
@@ -28,10 +28,7 @@
   * GNU `make` (3.81 or later)
   * a working C99 compiler
   * Perl (any version)
-<<<<<<< HEAD
-=======
   * `git` (1.8.5 or later, only required if cloning from Github)
->>>>>>> 6a4aa986
 
 BLIS also requires a POSIX threads library at link-time (`-lpthread` or `libpthread.so`). This requirement holds even when configuring BLIS with multithreading disabled (the default) or with multithreading via OpenMP (`--enable-multithreading=openmp`). (Note: BLIS implements basic pthreads functionality automatically for Windows builds via [AppVeyor](https://ci.appveyor.com/project/shpc/blis/).)
 
