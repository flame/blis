--- conflicted
+++ resolved
@@ -45,17 +45,17 @@
 // Enabled kernel sets (kernel_list)
 @kernel_list_defines@
 
-<<<<<<< HEAD
+
 //This macro is enabled only for ZEN family configurations.
 //This enables us to use different cache-blocking sizes for TRSM instead of common level-3 cache-block sizes.
 #if @enable_aocl_zen@
 #define AOCL_BLIS_ZEN
-=======
+#endif
+
 #if @enable_system@
 #define BLIS_ENABLE_SYSTEM
 #else
 #define BLIS_DISABLE_SYSTEM
->>>>>>> 6a4aa986
 #endif
 
 #if @enable_openmp@
@@ -189,9 +189,5 @@
 #else
 #define BLIS_DISABLE_COMPLEX_RETURN_INTEL
 #endif
-<<<<<<< HEAD
-=======
-
->>>>>>> 6a4aa986
 
 #endif