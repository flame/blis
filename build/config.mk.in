#
#
#  BLIS
#  An object-based framework for developing high-performance BLAS-like
#  libraries.
#
#  Copyright (C) 2014, The University of Texas at Austin
#
#  Redistribution and use in source and binary forms, with or without
#  modification, are permitted provided that the following conditions are
#  met:
#   - Redistributions of source code must retain the above copyright
#     notice, this list of conditions and the following disclaimer.
#   - Redistributions in binary form must reproduce the above copyright
#     notice, this list of conditions and the following disclaimer in the
#     documentation and/or other materials provided with the distribution.
#   - Neither the name of The University of Texas at Austin nor the names
#     of its contributors may be used to endorse or promote products
#     derived from this software without specific prior written permission.
#
#  THIS SOFTWARE IS PROVIDED BY THE COPYRIGHT HOLDERS AND CONTRIBUTORS
#  "AS IS" AND ANY EXPRESS OR IMPLIED WARRANTIES, INCLUDING, BUT NOT
#  LIMITED TO, THE IMPLIED WARRANTIES OF MERCHANTABILITY AND FITNESS FOR
#  A PARTICULAR PURPOSE ARE DISCLAIMED. IN NO EVENT SHALL THE COPYRIGHT
#  HOLDER OR CONTRIBUTORS BE LIABLE FOR ANY DIRECT, INDIRECT, INCIDENTAL,
#  SPECIAL, EXEMPLARY, OR CONSEQUENTIAL DAMAGES (INCLUDING, BUT NOT
#  LIMITED TO, PROCUREMENT OF SUBSTITUTE GOODS OR SERVICES; LOSS OF USE,
#  DATA, OR PROFITS; OR BUSINESS INTERRUPTION) HOWEVER CAUSED AND ON ANY
#  THEORY OF LIABILITY, WHETHER IN CONTRACT, STRICT LIABILITY, OR TORT
#  (INCLUDING NEGLIGENCE OR OTHERWISE) ARISING IN ANY WAY OUT OF THE USE
#  OF THIS SOFTWARE, EVEN IF ADVISED OF THE POSSIBILITY OF SUCH DAMAGE.
#
#

# Only include this block of code once
ifndef CONFIG_MK_INCLUDED
CONFIG_MK_INCLUDED := yes

# The version string. This could be the official string or a custom
# string forced at configure-time.
VERSION           := @version@

# The shared library .so major and minor.build version numbers.
SO_MAJOR          := @so_version_major@
SO_MINORB         := @so_version_minorbuild@
SO_MMB            := $(SO_MAJOR).$(SO_MINORB)

# The name of the configuration family.
CONFIG_NAME       := @config_name@

# The list of sub-configurations associated with CONFIG_NAME. Each
# sub-configuration in CONFIG_LIST corresponds to a configuration
# sub-directory in the 'config' directory. See the 'config_registry'
# file for the full list of registered configurations.
CONFIG_LIST       := @config_list@

# This list of kernels needed for the configurations in CONFIG_LIST.
# Each item in this list corresponds to a sub-directory in the top-level
# 'kernels' directory. Oftentimes, this list is identical to CONFIG_LIST,
# but not always. For example, if configuration X and Y use the same
# kernel set X, and configuration W uses kernel set Q, and the CONFIG_LIST
# might contained "X Y Z W", then the KERNEL_LIST would contain "X Z Q".
KERNEL_LIST       := @kernel_list@

# This list contains some number of "kernel:config" pairs, where "config"
# specifies which configuration's compilation flags (CFLAGS) should be
# used to compile the source code for the kernel set named "kernel".
KCONFIG_MAP       := @kconfig_map@

# The operating system name, which should be either 'Linux' or 'Darwin'.
OS_NAME           := @os_name@

# The directory path to the top level of the source distribution.
# NOTE: We allow the includer to override this value by setting DIST_PATH
# prior to including this file. This is employed, for example, when
# common.mk (and therefore config.mk) is included by the Makefile local
# to the 'testsuite' directory, or the 'test' directory containing
# individual test drivers.
ifeq ($(strip $(DIST_PATH)),)
DIST_PATH         := @dist_path@
endif

# The C compiler.
CC_VENDOR         := @CC_VENDOR@
<<<<<<< HEAD
CC                := @CC@
CXX               := @CXX@
=======

# Static library indexer.
>>>>>>> 3f387ca3
RANLIB            := @RANLIB@

# Preset (required) CFLAGS and LDFLAGS. These variables capture the value
# of the CFLAGS and LDFLAGS environment variables at configure-time (and/or
# the value of CFLAGS/LDFLAGS if either was specified on the command line).
# These flags are used in addition to the flags automatically determined
# by the build system.
CFLAGS_PRESET     := @cflags_preset@
LDFLAGS_PRESET    := @ldflags_preset@

# The level of debugging info to generate.
DEBUG_TYPE        := @debug_type@

# The requested threading model.
THREADING_MODEL   := @threading_model@

# The install libdir and includedir values from configure tell us where to
# install the libraries and header files, respectively. Notice that we
# support the use of DESTDIR so that advanced users may install to a
# temporary location.
INSTALL_LIBDIR    := $(DESTDIR)@install_libdir@
INSTALL_INCDIR    := $(DESTDIR)@install_incdir@

# Whether to output verbose command-line feedback as the Makefile is
# processed.
ENABLE_VERBOSE    := @enable_verbose@

# Whether we are building out-of-tree.
BUILDING_OOT      := @configured_oot@

# Whether to build the static and shared libraries.
# Note the "MK_" prefix, which helps differentiate these variables from
# their corresonding cpp macros that use the BLIS_ prefix.
MK_ENABLE_STATIC  := @enable_static@
MK_ENABLE_SHARED  := @enable_shared@

# Whether to enable either the BLAS or CBLAS compatibility layers.
MK_ENABLE_BLAS    := @enable_blas@
MK_ENABLE_CBLAS   := @enable_cblas@

# Whether libblis will depend on libmemkind for certain memory allocations.
MK_ENABLE_MEMKIND := @enable_memkind@

# The name of a sandbox defining an alternative gemm implementation. If empty,
# no sandbox will be used and the conventional gemm implementation will remain
# enabled.
SANDBOX           := @sandbox@

# end of ifndef CONFIG_MK_INCLUDED conditional block
endif<|MERGE_RESOLUTION|>--- conflicted
+++ resolved
@@ -82,13 +82,12 @@
 
 # The C compiler.
 CC_VENDOR         := @CC_VENDOR@
-<<<<<<< HEAD
 CC                := @CC@
+
+# The C++ compiler. NOTE: A C++ is typically not needed.
 CXX               := @CXX@
-=======
 
 # Static library indexer.
->>>>>>> 3f387ca3
 RANLIB            := @RANLIB@
 
 # Preset (required) CFLAGS and LDFLAGS. These variables capture the value
