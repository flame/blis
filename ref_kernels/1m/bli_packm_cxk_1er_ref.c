--- conflicted
+++ resolved
@@ -91,15 +91,6 @@
      ) \
 { \
 	const dim_t dfac = PASTECH2(bb0, _, chr); \
-<<<<<<< HEAD
-    const num_t dt_r = PASTEMAC(chr,type); \
-\
-	if ( bli_is_1e_packed( schema ) ) \
-	{ \
-        /* cdim and mnr are in units of complex values */ \
-    	const dim_t mnr      = PASTECH2(mnr0, _, chr) == -1 ? -1 : PASTECH2(mnr0, _, chr) / 2; \
-    	const dim_t cdim_max = bli_cntx_get_blksz_def_dt( dt_r, mnr0, cntx ) / 2; \
-=======
 	const num_t dt_r = PASTEMAC(chr,type); \
 \
 	if ( bli_is_1e_packed( schema ) ) \
@@ -107,7 +98,6 @@
 		/* cdim and mnr are in units of complex values */ \
 		const dim_t mnr      = PASTECH2(mnr0, _, chr) == -1 ? -1 : PASTECH2(mnr0, _, chr) / 2; \
 		const dim_t cdim_max = bli_cntx_get_blksz_def_dt( dt_r, mnr0, cntx ) / 2; \
->>>>>>> 2998bce0
 \
 		const inc_t       inca2      = 2 * inca; \
 		const inc_t       lda2       = 2 * lda; \
@@ -119,38 +109,6 @@
 		ctype_r* restrict pi1_ri     = ( ctype_r* )p; \
 		ctype_r* restrict pi1_ir     = ( ctype_r* )p + ldp; \
 \
-<<<<<<< HEAD
-    	if ( cdim == mnr && mnr != -1 ) \
-    	{ \
-			if ( inca == 1 ) \
-			{ \
-				if ( bli_is_conj( conja ) ) PACKM_1E_BODY( ctype, ch, PRAGMA_SIMD, mnr, 2, scal2jris ); \
-				else                        PACKM_1E_BODY( ctype, ch, PRAGMA_SIMD, mnr, 2, scal2ris ); \
-			} \
-			else \
-			{ \
-				if ( bli_is_conj( conja ) ) PACKM_1E_BODY( ctype, ch, PRAGMA_SIMD, mnr, inca2, scal2jris ); \
-				else                        PACKM_1E_BODY( ctype, ch, PRAGMA_SIMD, mnr, inca2, scal2ris ); \
-			} \
-		} \
-		else \
-		{ \
-			if ( bli_is_conj( conja ) ) PACKM_1E_BODY( ctype, ch, , cdim, inca2, scal2jris ); \
-			else                        PACKM_1E_BODY( ctype, ch, , cdim, inca2, scal2ris ); \
-		} \
-\
-    	PASTEMAC(chr,set0s_edge) \
-    	( \
-    	  2*cdim*dfac, 2*cdim_max*dfac, \
-    	  2*n, 2*n_max, \
-    	  ( ctype_r* )p, ldp  \
-    	); \
-    } \
-	else /* ( bli_is_1r_packed( schema ) ) */ \
-	{ \
-    	const dim_t mnr      = PASTECH2(mnr0, _, chr); \
-    	const dim_t cdim_max = bli_cntx_get_blksz_def_dt( dt_r, mnr0, cntx ); \
-=======
 		if ( cdim == mnr && mnr != -1 ) \
 		{ \
 			if ( inca == 1 ) \
@@ -181,7 +139,6 @@
 	{ \
 		const dim_t mnr      = PASTECH2(mnr0, _, chr); \
 		const dim_t cdim_max = bli_cntx_get_blksz_def_dt( dt_r, mnr0, cntx ); \
->>>>>>> 2998bce0
 \
 		const inc_t       inca2      = 2 * inca; \
 		const inc_t       lda2       = 2 * lda; \
@@ -193,21 +150,6 @@
 		ctype_r* restrict pi1_r      = ( ctype_r* )p; \
 		ctype_r* restrict pi1_i      = ( ctype_r* )p + ldp; \
 \
-<<<<<<< HEAD
-    	if ( cdim == mnr && mnr != -1 ) \
-    	{ \
-    		if ( inca == 1 ) \
-    		{ \
-    			if ( bli_is_conj( conja ) ) PACKM_1R_BODY( ctype, ch, PRAGMA_SIMD, mnr, 2, scal2jris ); \
-    			else                        PACKM_1R_BODY( ctype, ch, PRAGMA_SIMD, mnr, 2, scal2ris ); \
-    		} \
-    		else \
-    		{ \
-    			if ( bli_is_conj( conja ) ) PACKM_1R_BODY( ctype, ch, PRAGMA_SIMD, mnr, inca2, scal2jris ); \
-    			else                        PACKM_1R_BODY( ctype, ch, PRAGMA_SIMD, mnr, inca2, scal2ris ); \
-    		} \
-        } \
-=======
 		if ( cdim == mnr && mnr != -1 ) \
 		{ \
 			if ( inca == 1 ) \
@@ -221,28 +163,18 @@
 				else                        PACKM_1R_BODY( ctype, ch, PRAGMA_SIMD, mnr, inca2, scal2ris ); \
 			} \
 		} \
->>>>>>> 2998bce0
 		else \
 		{ \
 			if ( bli_is_conj( conja ) ) PACKM_1R_BODY( ctype, ch, , cdim, inca2, scal2jris ); \
 			else                        PACKM_1R_BODY( ctype, ch, , cdim, inca2, scal2ris ); \
 		} \
 \
-<<<<<<< HEAD
-    	PASTEMAC(chr,set0s_edge) \
-    	( \
-    	  cdim*dfac, cdim_max*dfac, \
-    	  2*n, 2*n_max, \
-    	  ( ctype_r* )p, ldp  \
-    	); \
-=======
 		PASTEMAC(chr,set0s_edge) \
 		( \
 		  cdim*dfac, cdim_max*dfac, \
 		  2*n, 2*n_max, \
 		  ( ctype_r* )p, ldp  \
 		); \
->>>>>>> 2998bce0
 	} \
 }
 
