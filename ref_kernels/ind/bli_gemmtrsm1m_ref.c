--- conflicted
+++ resolved
@@ -61,11 +61,7 @@
 	PASTECH(ch,trsm_ukr_ft) \
 	                ctrsm_vir_ukr = bli_cntx_get_l3_vir_ukr_dt( dt, trsmkerid, cntx ); \
 \
-<<<<<<< HEAD
-	const bool        col_pref    = bli_cntx_ukr_prefers_cols_dt( dt_r, BLIS_GEMM_UKR, cntx ); \
-=======
-	const bool        col_pref_r  = bli_cntx_l3_nat_ukr_prefers_cols_dt( dt_r, BLIS_GEMM_UKR, cntx ); \
->>>>>>> c9700f36
+	const bool        col_pref_r  = bli_cntx_ukr_prefers_cols_dt( dt_r, BLIS_GEMM_UKR, cntx ); \
 \
 	const dim_t       mr          = bli_cntx_get_blksz_def_dt( dt, BLIS_MR, cntx ); \
 	const dim_t       nr          = bli_cntx_get_blksz_def_dt( dt, BLIS_NR, cntx ); \
@@ -110,7 +106,7 @@
 	                      __attribute__((aligned(BLIS_STACK_BUF_ALIGN_SIZE))); \
 	/* FGVZ: Should we be querying the preference of BLIS_GEMMTRSM_?_UKR
 	   instead? */ \
-	const bool        col_pref    = bli_cntx_l3_vir_ukr_prefers_cols_dt( dt, BLIS_GEMM_UKR, cntx ); \
+	const bool        col_pref    = bli_cntx_ukr_prefers_cols_dt( dt, BLIS_GEMM_VIR_UKR, cntx ); \
 	const inc_t       rs_ct       = ( col_pref ? 1 : nr ); \
 	const inc_t       cs_ct       = ( col_pref ? mr : 1 ); \
 \
