--- conflicted
+++ resolved
@@ -123,48 +123,22 @@
 
 // -- Construct arch-specific names for reference packm kernels --
 
-<<<<<<< HEAD
-#define packm_mrxk_ker_name            GENARNAME(packm_mrxk)
-#define packm_nrxk_ker_name            GENARNAME(packm_nrxk)
-#define packm_mrxk_1er_ker_name        GENARNAME(packm_mrxk_1er)
-#define packm_nrxk_1er_ker_name        GENARNAME(packm_nrxk_1er)
-#define packm_mrxmr_diag_ker_name      GENARNAME(packm_mrxmr_diag)
-#define packm_nrxnr_diag_ker_name      GENARNAME(packm_nrxnr_diag)
-#define packm_mrxmr_diag_1er_ker_name  GENARNAME(packm_mrxmr_diag_1er)
-#define packm_nrxnr_diag_1er_ker_name  GENARNAME(packm_nrxnr_diag_1er)
-#define unpackm_mrxk_ker_name          GENARNAME(unpackm_mrxk)
-#define unpackm_nrxk_ker_name          GENARNAME(unpackm_nrxk)
-#define setm_ker_name                  GENARNAME(setm)
-=======
-#define packm_ker_name            GENARNAME(packm)
-#define packm_1er_ker_name        GENARNAME(packm_1er)
+#define packm_ker_name           GENARNAME(packm)
+#define packm_1er_ker_name       GENARNAME(packm_1er)
 #define packm_diag_ker_name      GENARNAME(packm_diag)
 #define packm_diag_1er_ker_name  GENARNAME(packm_diag_1er)
-#define unpackm_ker_name          GENARNAME(unpackm)
->>>>>>> e4244301
+#define unpackm_ker_name         GENARNAME(unpackm)
+#define setm_ker_name            GENARNAME(setm)
 
 // Instantiate prototypes for above functions using the pre-defined packm
 // kernel prototype-generating macros.
 
-<<<<<<< HEAD
-INSERT_PROTMAC_BASIC( PACKM_KER_PROT,      packm_mrxk_ker_name )
-INSERT_PROTMAC_BASIC( PACKM_KER_PROT,      packm_nrxk_ker_name )
-INSERT_PROTMAC_BASIC( PACKM_KER_PROT,      packm_mrxk_1er_ker_name )
-INSERT_PROTMAC_BASIC( PACKM_KER_PROT,      packm_nrxk_1er_ker_name )
-INSERT_PROTMAC_BASIC( PACKM_DIAG_KER_PROT, packm_mrxmr_diag_ker_name )
-INSERT_PROTMAC_BASIC( PACKM_DIAG_KER_PROT, packm_nrxnr_diag_ker_name )
-INSERT_PROTMAC_BASIC( PACKM_DIAG_KER_PROT, packm_mrxmr_diag_1er_ker_name )
-INSERT_PROTMAC_BASIC( PACKM_DIAG_KER_PROT, packm_nrxnr_diag_1er_ker_name )
-INSERT_PROTMAC_BASIC( UNPACKM_KER_PROT,    unpackm_mrxk_ker_name )
-INSERT_PROTMAC_BASIC( UNPACKM_KER_PROT,    unpackm_nrxk_ker_name )
-INSERT_PROTMAC_BASIC( SETM_KER_PROT,       setm_ker_name )
-=======
 INSERT_PROTMAC_BASIC( PACKM_KER_PROT,      packm_ker_name )
 INSERT_PROTMAC_BASIC( PACKM_KER_PROT,      packm_1er_ker_name )
 INSERT_PROTMAC_BASIC( PACKM_DIAG_KER_PROT, packm_diag_ker_name )
 INSERT_PROTMAC_BASIC( PACKM_DIAG_KER_PROT, packm_diag_1er_ker_name )
 INSERT_PROTMAC_BASIC( UNPACKM_KER_PROT,    unpackm_ker_name )
->>>>>>> e4244301
+INSERT_PROTMAC_BASIC( SETM_KER_PROT,       setm_ker_name )
 
 
 // -- Level-1f kernel prototype redefinitions ----------------------------------
@@ -264,7 +238,7 @@
      )
 {
 	blksz_t blkszs[ BLIS_NUM_BLKSZS ];
-	func_t  funcs[ BLIS_NUM_UKRS ];
+	func_t  funcs [ BLIS_NUM_UKRS ];
 	mbool_t mbools[ BLIS_NUM_UKR_PREFS ];
 	void_fp vfuncs[ BLIS_NUM_LEVEL3_OPS ];
 
@@ -424,6 +398,7 @@
 	gen_func_init   ( &funcs[ BLIS_PACKM_DIAG_KER ],      packm_diag_ker_name );
 	gen_func_init_co( &funcs[ BLIS_PACKM_DIAG_1ER_KER ],  packm_diag_1er_ker_name );
 	gen_func_init   ( &funcs[ BLIS_UNPACKM_KER ],         unpackm_ker_name );
+	gen_func_init   ( &funcs[ BLIS_SETM_KER ],            setm_ker_name );
 
 
 	// -- Put the default kernels and their preferences into the context -------
@@ -433,8 +408,6 @@
 
 	for ( dim_t i = 0; i < BLIS_NUM_UKR_PREFS; i++ )
 		bli_cntx_set_ukr_pref( i, &mbools[ i ], cntx );
-
-	gen_func_init( &funcs[ BLIS_SETM_KER ],  setm_ker_name );
 
 
 	// -- Set level-3 small/unpacked handlers ----------------------------------
