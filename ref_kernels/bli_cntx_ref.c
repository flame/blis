--- conflicted
+++ resolved
@@ -44,11 +44,6 @@
 #define GENTARNAME(ch,opname) PASTEMAC3(ch,opname,BLIS_CNAME_INFIX,BLIS_REF_SUFFIX)
 #undef  GENBARNAME            // bli_, opname, architecture, _ref
 #define GENBARNAME(opname)    PASTEMAC2(opname,BLIS_CNAME_INFIX,BLIS_REF_SUFFIX)
-<<<<<<< HEAD
-=======
-#undef  GENBAINAME            // bli_, opname, architecture, _ind
-#define GENBAINAME(opname)    PASTEMAC2(opname,BLIS_CNAME_INFIX,BLIS_IND_SUFFIX)
->>>>>>> 89b7863f
 
 // Define a prototype-inserting template that uses an arbitrary prototype-
 // generating macro.
@@ -91,11 +86,6 @@
 #define gemm1m_ukr_name        GENARNAME(gemm1m)
 #define gemmtrsm1m_l_ukr_name  GENARNAME(gemmtrsm1m_l)
 #define gemmtrsm1m_u_ukr_name  GENARNAME(gemmtrsm1m_u)
-<<<<<<< HEAD
-=======
-#define trsm1m_l_ukr_name      GENARNAME(trsm1m_l)
-#define trsm1m_u_ukr_name      GENARNAME(trsm1m_u)
->>>>>>> 89b7863f
 
 // Instantiate prototypes for above functions using the pre-defined level-3
 // microkernel prototype-generating macros.
