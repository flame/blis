/*

   BLIS
   An object-based framework for developing high-performance BLAS-like
   libraries.

   Copyright (C) 2014, The University of Texas at Austin

   Redistribution and use in source and binary forms, with or without
   modification, are permitted provided that the following conditions are
   met:
    - Redistributions of source code must retain the above copyright
      notice, this list of conditions and the following disclaimer.
    - Redistributions in binary form must reproduce the above copyright
      notice, this list of conditions and the following disclaimer in the
      documentation and/or other materials provided with the distribution.
    - Neither the name(s) of the copyright holder(s) nor the names of its
      contributors may be used to endorse or promote products derived
      from this software without specific prior written permission.

   THIS SOFTWARE IS PROVIDED BY THE COPYRIGHT HOLDERS AND CONTRIBUTORS
   "AS IS" AND ANY EXPRESS OR IMPLIED WARRANTIES, INCLUDING, BUT NOT
   LIMITED TO, THE IMPLIED WARRANTIES OF MERCHANTABILITY AND FITNESS FOR
   A PARTICULAR PURPOSE ARE DISCLAIMED. IN NO EVENT SHALL THE COPYRIGHT
   HOLDER OR CONTRIBUTORS BE LIABLE FOR ANY DIRECT, INDIRECT, INCIDENTAL,
   SPECIAL, EXEMPLARY, OR CONSEQUENTIAL DAMAGES (INCLUDING, BUT NOT
   LIMITED TO, PROCUREMENT OF SUBSTITUTE GOODS OR SERVICES; LOSS OF USE,
   DATA, OR PROFITS; OR BUSINESS INTERRUPTION) HOWEVER CAUSED AND ON ANY
   THEORY OF LIABILITY, WHETHER IN CONTRACT, STRICT LIABILITY, OR TORT
   (INCLUDING NEGLIGENCE OR OTHERWISE) ARISING IN ANY WAY OUT OF THE USE
   OF THIS SOFTWARE, EVEN IF ADVISED OF THE POSSIBILITY OF SUCH DAMAGE.

*/

#include "blis.h"

// An implementation that indexes through B with the assumption that all
// elements were broadcast (duplicated) by a factor of NP/NR.

#undef  GENTFUNC
#define GENTFUNC( ctype, ch, opname, arch, suf, diagop ) \
\
void PASTEMAC3(ch,opname,arch,suf) \
     ( \
       ctype*     restrict a, \
       ctype*     restrict b, \
       ctype*     restrict c, inc_t rs_c, inc_t cs_c, \
       auxinfo_t*          data, \
       cntx_t*             cntx  \
     ) \
{ \
	const num_t     dt     = PASTEMAC(ch,type); \
\
	const dim_t     mr     = bli_cntx_get_blksz_def_dt( dt, BLIS_MR, cntx ); \
	const dim_t     nr     = bli_cntx_get_blksz_def_dt( dt, BLIS_NR, cntx ); \
\
	const inc_t     packmr = bli_cntx_get_blksz_max_dt( dt, BLIS_MR, cntx ); \
	const inc_t     packnr = bli_cntx_get_blksz_max_dt( dt, BLIS_NR, cntx ); \
\
	const dim_t     m      = mr; \
	const dim_t     n      = nr; \
\
	const inc_t     rs_a   = bli_cntx_get_blksz_def_dt( dt, BLIS_BBM, cntx ); \
	const inc_t     cs_a   = packmr; \
\
	const inc_t     rs_b   = packnr; \
	const inc_t     cs_b   = bli_cntx_get_blksz_def_dt( dt, BLIS_BBN, cntx ); \
\
	dim_t           iter, i, j, l; \
	dim_t           n_behind; \
\
	for ( iter = 0; iter < m; ++iter ) \
	{ \
		i        = iter; \
		n_behind = i; \
\
		ctype* restrict alpha11  = a + (i  )*rs_a + (i  )*cs_a; \
		ctype* restrict a10t     = a + (i  )*rs_a + (0  )*cs_a; \
		ctype* restrict B0       = b + (0  )*rs_b + (0  )*cs_b; \
		ctype* restrict b1       = b + (i  )*rs_b + (0  )*cs_b; \
\
		/* b1 = b1 - a10t * B0; */ \
		/* b1 = b1 / alpha11; */ \
		for ( j = 0; j < n; ++j ) \
		{ \
			ctype* restrict b01     = B0 + (0  )*rs_b + (j  )*cs_b; \
			ctype* restrict beta11  = b1 + (0  )*rs_b + (j  )*cs_b; \
			ctype* restrict gamma11 = c  + (i  )*rs_c + (j  )*cs_c; \
			ctype           beta11c = *beta11; \
			ctype           rho11; \
\
			/* beta11 = beta11 - a10t * b01; */ \
			PASTEMAC(ch,set0s)( rho11 ); \
			for ( l = 0; l < n_behind; ++l ) \
			{ \
				ctype* restrict alpha10 = a10t + (l  )*cs_a; \
				ctype* restrict beta01  = b01  + (l  )*rs_b; \
\
				PASTEMAC(ch,axpys)( *alpha10, *beta01, rho11 ); \
			} \
			PASTEMAC(ch,subs)( rho11, beta11c ); \
\
			/* beta11 = beta11 / alpha11; */ \
			/* NOTE: When preinversion is enabled, the INVERSE of alpha11
			   (1.0/alpha11) is stored during packing instead alpha11 so we
			   can multiply rather than divide. When preinversion is disabled,
			   alpha11 is stored and division happens below explicitly. */ \
			PASTEMAC(ch,scals)( *alpha11, beta11c ); \
\
			/* Output final result to matrix c. */ \
			PASTEMAC(ch,copys)( beta11c, *gamma11 ); \
\
			/* Store the local value back to b11. */ \
<<<<<<< HEAD
		    for ( dim_t d = 0; d < cs_b; ++d ) \
			    PASTEMAC(ch,copys)( beta11c, *(beta11 + d) ); \
=======
			for ( dim_t d = 0; d < cs_b; ++d ) \
				PASTEMAC(ch,copys)( beta11c, *(beta11 + d) ); \
>>>>>>> 2998bce0
		} \
	} \
}

#ifdef BLIS_ENABLE_TRSM_PREINVERSION
INSERT_GENTFUNC_BASIC3( trsm_l, BLIS_CNAME_INFIX, BLIS_REF_SUFFIX, scals )
#else
INSERT_GENTFUNC_BASIC3( trsm_l, BLIS_CNAME_INFIX, BLIS_REF_SUFFIX, invscals )
#endif


#undef  GENTFUNC
#define GENTFUNC( ctype, ch, opname, arch, suf, diagop ) \
\
void PASTEMAC3(ch,opname,arch,suf) \
     ( \
       ctype*     restrict a, \
       ctype*     restrict b, \
       ctype*     restrict c, inc_t rs_c, inc_t cs_c, \
       auxinfo_t*          data, \
       cntx_t*             cntx  \
     ) \
{ \
	const num_t     dt     = PASTEMAC(ch,type); \
\
	const dim_t     mr     = bli_cntx_get_blksz_def_dt( dt, BLIS_MR, cntx ); \
	const dim_t     nr     = bli_cntx_get_blksz_def_dt( dt, BLIS_NR, cntx ); \
\
	const inc_t     packmr = bli_cntx_get_blksz_max_dt( dt, BLIS_MR, cntx ); \
	const inc_t     packnr = bli_cntx_get_blksz_max_dt( dt, BLIS_NR, cntx ); \
\
	const dim_t     m      = mr; \
	const dim_t     n      = nr; \
\
	const inc_t     rs_a   = bli_cntx_get_blksz_def_dt( dt, BLIS_BBM, cntx ); \
	const inc_t     cs_a   = packmr; \
\
	const inc_t     rs_b   = packnr; \
	const inc_t     cs_b   = bli_cntx_get_blksz_def_dt( dt, BLIS_BBN, cntx ); \
\
	for ( dim_t iter = 0; iter < m; ++iter ) \
	{ \
		dim_t i        = m - iter - 1; \
		dim_t n_behind = iter; \
\
		ctype* restrict alpha11  = a + (i  )*rs_a + (i  )*cs_a; \
		ctype* restrict a12t     = a + (i  )*rs_a + (i+1)*cs_a; \
		ctype* restrict b1       = b + (i  )*rs_b + (0  )*cs_b; \
		ctype* restrict B2       = b + (i+1)*rs_b + (0  )*cs_b; \
\
		/* b1 = b1 - a12t * B2; */ \
		/* b1 = b1 / alpha11; */ \
		for ( dim_t j = 0; j < n; ++j ) \
		{ \
			ctype* restrict beta11  = b1 + (0  )*rs_b + (j  )*cs_b; \
			ctype* restrict b21     = B2 + (0  )*rs_b + (j  )*cs_b; \
			ctype* restrict gamma11 = c  + (i  )*rs_c + (j  )*cs_c; \
			ctype           beta11c = *beta11; \
			ctype           rho11; \
\
			/* beta11 = beta11 - a12t * b21; */ \
			PASTEMAC(ch,set0s)( rho11 ); \
			for ( dim_t l = 0; l < n_behind; ++l ) \
			{ \
				ctype* restrict alpha12 = a12t + (l  )*cs_a; \
				ctype* restrict beta21  = b21  + (l  )*rs_b; \
\
				PASTEMAC(ch,axpys)( *alpha12, *beta21, rho11 ); \
			} \
			PASTEMAC(ch,subs)( rho11, beta11c ); \
\
			/* beta11 = beta11 / alpha11; */ \
			/* NOTE: When preinversion is enabled, the INVERSE of alpha11
			   (1.0/alpha11) is stored during packing instead alpha11 so we
			   can multiply rather than divide. When preinversion is disabled,
			   alpha11 is stored and division happens below explicitly. */ \
			PASTEMAC(ch,diagop)( *alpha11, beta11c ); \
\
			/* Output final result to matrix c. */ \
			PASTEMAC(ch,copys)( beta11c, *gamma11 ); \
\
			/* Store the local value back to b11. */ \
<<<<<<< HEAD
		    for ( dim_t d = 0; d < cs_b; ++d ) \
			    PASTEMAC(ch,copys)( beta11c, *(beta11 + d) ); \
=======
			for ( dim_t d = 0; d < cs_b; ++d ) \
				PASTEMAC(ch,copys)( beta11c, *(beta11 + d) ); \
>>>>>>> 2998bce0
		} \
	} \
}

#ifdef BLIS_ENABLE_TRSM_PREINVERSION
INSERT_GENTFUNC_BASIC3( trsm_u, BLIS_CNAME_INFIX, BLIS_REF_SUFFIX, scals )
#else
INSERT_GENTFUNC_BASIC3( trsm_u, BLIS_CNAME_INFIX, BLIS_REF_SUFFIX, invscals )
#endif
<|MERGE_RESOLUTION|>--- conflicted
+++ resolved
@@ -111,13 +111,8 @@
 			PASTEMAC(ch,copys)( beta11c, *gamma11 ); \
 \
 			/* Store the local value back to b11. */ \
-<<<<<<< HEAD
-		    for ( dim_t d = 0; d < cs_b; ++d ) \
-			    PASTEMAC(ch,copys)( beta11c, *(beta11 + d) ); \
-=======
 			for ( dim_t d = 0; d < cs_b; ++d ) \
 				PASTEMAC(ch,copys)( beta11c, *(beta11 + d) ); \
->>>>>>> 2998bce0
 		} \
 	} \
 }
@@ -200,13 +195,8 @@
 			PASTEMAC(ch,copys)( beta11c, *gamma11 ); \
 \
 			/* Store the local value back to b11. */ \
-<<<<<<< HEAD
-		    for ( dim_t d = 0; d < cs_b; ++d ) \
-			    PASTEMAC(ch,copys)( beta11c, *(beta11 + d) ); \
-=======
 			for ( dim_t d = 0; d < cs_b; ++d ) \
 				PASTEMAC(ch,copys)( beta11c, *(beta11 + d) ); \
->>>>>>> 2998bce0
 		} \
 	} \
 }
