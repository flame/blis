--- conflicted
+++ resolved
@@ -211,23 +211,10 @@
 		return; \
 	} \
 \
-<<<<<<< HEAD
-	      ctype ab[ BLIS_STACK_BUF_MAX_SIZE \
-	                / sizeof( ctype ) ] \
-	                __attribute__((aligned(BLIS_STACK_BUF_ALIGN_SIZE))); \
-	const inc_t rs_ab  = nr; \
-	const inc_t cs_ab  = 1; \
-=======
 	      char   ab_[ BLIS_STACK_BUF_MAX_SIZE ] __attribute__((aligned(BLIS_STACK_BUF_ALIGN_SIZE))) = { 0 }; \
 	      ctype* ab    = (ctype*)ab_; \
 	const inc_t  rs_ab = nr; \
 	const inc_t  cs_ab = 1; \
-\
-	const inc_t  rs_a  = PASTECH(BLIS_BBM_,ch); \
-	const inc_t  cs_a  = PASTECH(BLIS_PACKMR_,ch); \
-	const inc_t  rs_b  = PASTECH(BLIS_PACKNR_,ch); \
-	const inc_t  cs_b  = PASTECH(BLIS_BBN_,ch); \
->>>>>>> 3c71737e
 \
 \
 	/* Initialize the accumulator elements in ab to zero. */ \
