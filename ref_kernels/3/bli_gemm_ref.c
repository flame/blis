--- conflicted
+++ resolved
@@ -54,29 +54,6 @@
        cntx_t*             cntx  \
      ) \
 { \
-<<<<<<< HEAD
-	const num_t     dt     = PASTEMAC(ch,type); \
-\
-	const inc_t     packmr = bli_cntx_get_blksz_max_dt( dt, BLIS_MR, cntx ); \
-	const inc_t     packnr = bli_cntx_get_blksz_max_dt( dt, BLIS_NR, cntx ); \
-\
-	const inc_t     rs_a   = bli_cntx_get_blksz_def_dt( dt, BLIS_BBM, cntx ); \
-	const inc_t     cs_a   = packmr; \
-\
-	const inc_t     rs_b   = packnr; \
-	const inc_t     cs_b   = bli_cntx_get_blksz_def_dt( dt, BLIS_BBN, cntx ); \
-\
-	ctype           ab[ BLIS_STACK_BUF_MAX_SIZE \
-	                    / sizeof( ctype ) ] \
-	                    __attribute__((aligned(BLIS_STACK_BUF_ALIGN_SIZE))); \
-	const inc_t     rs_ab  = 1; \
-	const inc_t     cs_ab  = m; \
-\
-	dim_t           l, j, i; \
-\
-	ctype           ai; \
-	ctype           bj; \
-=======
 	const num_t dt     = PASTEMAC(ch,type); \
 \
 	const inc_t packmr = bli_cntx_get_blksz_max_dt( dt, BLIS_MR, cntx ); \
@@ -98,7 +75,6 @@
 \
 	ctype       ai; \
 	ctype       bj; \
->>>>>>> 9b1beec6
 \
 \
 	/* Initialize the accumulator elements in ab to zero. */ \
@@ -142,20 +118,6 @@
 	   scale by beta and then add the scaled redult in ab. */ \
 	if ( PASTEMAC(ch,eq0)( *beta ) ) \
 	{ \
-<<<<<<< HEAD
-		PASTEMAC(ch,copys_mxn)( m, \
-		                        n, \
-		                        ab, rs_ab, cs_ab, \
-		                        c,  rs_c,  cs_c ); \
-	} \
-	else \
-	{ \
-		PASTEMAC(ch,xpbys_mxn)( m, \
-		                        n, \
-		                        ab, rs_ab, cs_ab, \
-		                        beta, \
-		                        c,  rs_c,  cs_c ); \
-=======
 		PASTEMAC(ch,copys_mxn) \
 		( \
 		  m, \
@@ -174,7 +136,6 @@
 		  beta, \
 		  c,  rs_c,  cs_c \
 		); \
->>>>>>> 9b1beec6
 	} \
 }
 
@@ -203,13 +164,8 @@
      ) \
 { \
 \
-<<<<<<< HEAD
-	const dim_t     mr = PASTECH(BLIS_MR_,ch); \
-	const dim_t     nr = PASTECH(BLIS_NR_,ch); \
-=======
 	const dim_t mr = PASTECH(BLIS_MR_,ch); \
 	const dim_t nr = PASTECH(BLIS_NR_,ch); \
->>>>>>> 9b1beec6
 \
 	if ( mr == -1 || nr == -1 ) \
 	{ \
