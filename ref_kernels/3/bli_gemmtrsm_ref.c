--- conflicted
+++ resolved
@@ -67,23 +67,12 @@
 	const dim_t mr     = bli_cntx_get_blksz_def_dt( dt, BLIS_MR, cntx ); \
 	const dim_t nr     = bli_cntx_get_blksz_def_dt( dt, BLIS_NR, cntx ); \
 \
-<<<<<<< HEAD
-	const inc_t packnr = bli_cntx_get_blksz_max_dt( dt, BLIS_NR, cntx ); \
-\
-	const inc_t rs_b   = packnr; \
-	const inc_t cs_b   = bli_cntx_get_blksz_def_dt( dt, BLIS_BBN, cntx ); \
-/*
-printf( "bli_gemmtrsm_ref(): cs_b = %d\n", (int)cs_b ); \
-printf( "bli_gemmtrsm_ref(): k nr = %d %d\n", (int)k, (int)nr ); \
-*/ \
-=======
   /* Use trsm blocksizes if they are available else use general blocksizes. */ \
 	inc_t           packnr = bli_cntx_get_trsm_blksz_max_dt( dt, BLIS_NR, cntx ); \
   if ( packnr == 0 ) \
   { \
       packnr = bli_cntx_get_blksz_max_dt( dt, BLIS_NR, cntx ); \
   } \
->>>>>>> fb2a6827
 \
 	const ctype* minus_one = PASTEMAC(ch,m1); \
 \
@@ -112,20 +101,6 @@
 	const inc_t     rs_ct    = ( col_pref ? 1 : nr ); \
 	const inc_t     cs_ct    = ( col_pref ? mr : 1 ); \
 \
-<<<<<<< HEAD
-	const bool      use_ct   = ( m < mr || n < nr ); \
-\
-	      ctype*    c11_use  = c11; \
-	      inc_t     rs_c_use = rs_c; \
-	      inc_t     cs_c_use = cs_c; \
-\
-	if ( use_ct ) \
-	{ \
-		c11_use  = ct; \
-		rs_c_use = rs_ct; \
-		cs_c_use = cs_ct; \
-	} \
-=======
   /* Use GEMM_FOR_TRSM_UKR if it is define else use GEMM_UKR. */ \
 	PASTECH(ch,gemm_ukr_ft) \
 	              gemm_ukr = bli_cntx_get_l3_nat_ukr_dt( dt, BLIS_GEMM_FOR_TRSM_UKR, cntx ); \
@@ -135,7 +110,6 @@
   } \
 	PASTECH(ch,trsm_ukr_ft) \
 	              trsm_ukr = bli_cntx_get_l3_nat_ukr_dt( dt, trsmkerid, cntx ); \
->>>>>>> fb2a6827
 \
 	/* lower: b11 = alpha * b11 - a10 * b01; */ \
 	/* upper: b11 = alpha * b11 - a12 * b21; */ \
