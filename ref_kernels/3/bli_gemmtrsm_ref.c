/*

   BLIS
   An object-based framework for developing high-performance BLAS-like
   libraries.

   Copyright (C) 2014, The University of Texas at Austin

   Redistribution and use in source and binary forms, with or without
   modification, are permitted provided that the following conditions are
   met:
    - Redistributions of source code must retain the above copyright
      notice, this list of conditions and the following disclaimer.
    - Redistributions in binary form must reproduce the above copyright
      notice, this list of conditions and the following disclaimer in the
      documentation and/or other materials provided with the distribution.
    - Neither the name(s) of the copyright holder(s) nor the names of its
      contributors may be used to endorse or promote products derived
      from this software without specific prior written permission.

   THIS SOFTWARE IS PROVIDED BY THE COPYRIGHT HOLDERS AND CONTRIBUTORS
   "AS IS" AND ANY EXPRESS OR IMPLIED WARRANTIES, INCLUDING, BUT NOT
   LIMITED TO, THE IMPLIED WARRANTIES OF MERCHANTABILITY AND FITNESS FOR
   A PARTICULAR PURPOSE ARE DISCLAIMED. IN NO EVENT SHALL THE COPYRIGHT
   HOLDER OR CONTRIBUTORS BE LIABLE FOR ANY DIRECT, INDIRECT, INCIDENTAL,
   SPECIAL, EXEMPLARY, OR CONSEQUENTIAL DAMAGES (INCLUDING, BUT NOT
   LIMITED TO, PROCUREMENT OF SUBSTITUTE GOODS OR SERVICES; LOSS OF USE,
   DATA, OR PROFITS; OR BUSINESS INTERRUPTION) HOWEVER CAUSED AND ON ANY
   THEORY OF LIABILITY, WHETHER IN CONTRACT, STRICT LIABILITY, OR TORT
   (INCLUDING NEGLIGENCE OR OTHERWISE) ARISING IN ANY WAY OUT OF THE USE
   OF THIS SOFTWARE, EVEN IF ADVISED OF THE POSSIBILITY OF SUCH DAMAGE.

*/

#include "blis.h"

// An implementation that indexes through B with the assumption that all
// elements were broadcast (duplicated) by a factor of NP/NR.

#undef  GENTFUNC
#define GENTFUNC( ctype, ch, opname, arch, suf, trsmkerid ) \
\
void PASTEMAC3(ch,opname,arch,suf) \
     ( \
       dim_t               m, \
       dim_t               n, \
       dim_t               k, \
       ctype*     restrict alpha, \
       ctype*     restrict a1x, \
       ctype*     restrict a11, \
       ctype*     restrict bx1, \
       ctype*     restrict b11, \
       ctype*     restrict c11, inc_t rs_c, inc_t cs_c, \
       auxinfo_t*          data, \
       cntx_t*             cntx  \
     ) \
{ \
	const num_t dt     = PASTEMAC(ch,type); \
\
	const dim_t mr     = bli_cntx_get_blksz_def_dt( dt, BLIS_MR, cntx ); \
	const dim_t nr     = bli_cntx_get_blksz_def_dt( dt, BLIS_NR, cntx ); \
\
	const inc_t packnr = bli_cntx_get_blksz_max_dt( dt, BLIS_NR, cntx ); \
\
<<<<<<< HEAD
	const inc_t     rs_b   = packnr; \
	const inc_t     cs_b   = bli_cntx_get_blksz_def_dt( dt, BLIS_BBN, cntx ); \
=======
	const inc_t rs_b   = packnr; \
	const inc_t cs_b   = bli_cntx_get_blksz_def_dt( dt, BLIS_BBN, cntx ); \
>>>>>>> 9b1beec6
/*
printf( "bli_gemmtrsm_ref(): cs_b = %d\n", (int)cs_b ); \
printf( "bli_gemmtrsm_ref(): k nr = %d %d\n", (int)k, (int)nr ); \
*/ \
\
	ctype*      minus_one = PASTEMAC(ch,m1); \
\
	PASTECH(ch,gemm_ukr_ft) \
<<<<<<< HEAD
	              gemm_ukr = bli_cntx_get_ukr_dt( dt, BLIS_GEMM_UKR, cntx ); \
	PASTECH(ch,trsm_ukr_ft) \
	              trsm_ukr = bli_cntx_get_ukr_dt( dt, trsmkerid, cntx ); \
=======
	            gemm_ukr = bli_cntx_get_ukr_dt( dt, BLIS_GEMM_UKR, cntx ); \
	PASTECH(ch,trsm_ukr_ft) \
	            trsm_ukr = bli_cntx_get_ukr_dt( dt, trsmkerid, cntx ); \
>>>>>>> 9b1beec6
\
/*
PASTEMAC(d,fprintm)( stdout, "gemmtrsm_ukr: b01", k, nr, \
                     (double*)bx1, rs_b, cs_b, "%5.2f", "" ); \
PASTEMAC(d,fprintm)( stdout, "gemmtrsm_ukr: b11", mr, 2*nr, \
                     (double*)b11, rs_b, 1, "%5.2f", "" ); \
*/ \
\
	ctype           ct[ BLIS_STACK_BUF_MAX_SIZE \
	                    / sizeof( ctype ) ] \
	                    __attribute__((aligned(BLIS_STACK_BUF_ALIGN_SIZE))); \
	/* to FGVZ: Should we be querying the preference of BLIS_GEMMTRSM_?_UKR
	   instead?

	   to DAM: Given that this reference kernel is implemented in terms of gemm,
	   I think that is the preference we want to query. There might be other
	   circumstances where we would want the gemmtrsm_? operations to have
	   and exercise their own IO preferences -- I'd have to think about it --
	   but this doesn't seem to be one of them. */ \
<<<<<<< HEAD
	const bool      col_pref    = bli_cntx_ukr_prefers_cols_dt( dt, BLIS_GEMM_VIR_UKR, cntx ); \
	const inc_t     rs_ct       = ( col_pref ? 1 : nr ); \
	const inc_t     cs_ct       = ( col_pref ? mr : 1 ); \
=======
	const bool      col_pref = bli_cntx_ukr_prefers_cols_dt( dt, BLIS_GEMM_VIR_UKR, cntx ); \
	const inc_t     rs_ct    = ( col_pref ? 1 : nr ); \
	const inc_t     cs_ct    = ( col_pref ? mr : 1 ); \
>>>>>>> 9b1beec6
\
	const bool      use_ct   = ( m < mr || n < nr ); \
\
	ctype* restrict c11_use  = c11; \
	inc_t           rs_c_use = rs_c; \
	inc_t           cs_c_use = cs_c; \
\
	if ( use_ct ) \
	{ \
		c11_use  = ct; \
		rs_c_use = rs_ct; \
		cs_c_use = cs_ct; \
	} \
\
	/* lower: b11 = alpha * b11 - a10 * b01; */ \
	/* upper: b11 = alpha * b11 - a12 * b21; */ \
	gemm_ukr \
	( \
	  m, \
	  n, \
	  k, \
	  minus_one, \
	  a1x, \
	  bx1, \
	  alpha, \
	  b11, rs_b, cs_b, \
	  data, \
	  cntx  \
	); \
/*
PASTEMAC(d,fprintm)( stdout, "gemmtrsm_ukr: b11 after gemm", mr, 2*nr, \
                     (double*)b11, rs_b, 1, "%5.2f", "" ); \
*/ \
\
	/* Broadcast the elements of the updated b11 submatrix to their
	   duplicated neighbors. */ \
	PASTEMAC(ch,bcastbbs_mxn) \
	( \
	  m, \
	  n, \
	  b11, rs_b, cs_b  \
	); \
\
	/* b11 = inv(a11) * b11;
	   c11 = b11; */ \
	trsm_ukr \
	( \
	  a11, \
	  b11, \
	  c11_use, rs_c_use, cs_c_use, \
	  data, \
	  cntx  \
	); \
/*
PASTEMAC(d,fprintm)( stdout, "gemmtrsm_ukr: b11 after trsm", mr, 2*nr, \
                     (double*)b11, rs_b, 1, "%5.2f", "" ); \
*/ \
\
	if ( use_ct ) \
	{ \
		PASTEMAC(ch,copys_mxn) \
		( \
		  m, n, \
		  ct,  rs_ct, cs_ct, \
		  c11, rs_c,  cs_c  \
		); \
	} \
\
/*
PASTEMAC(d,fprintm)( stdout, "gemmtrsm_ukr: b0111p_r after", k+3, 8, \
                     ( double* )b01,     2*PASTEMAC(ch,packnr), 2, "%4.1f", "" ); \
PASTEMAC(d,fprintm)( stdout, "gemmtrsm_ukr: b0111p_i after", k+3, 8, \
                     ( double* )b01 + 1, 2*PASTEMAC(ch,packnr), 2, "%4.1f", "" ); \
*/ \
}

INSERT_GENTFUNC_BASIC3( gemmtrsm_l, BLIS_CNAME_INFIX, BLIS_REF_SUFFIX, BLIS_TRSM_L_UKR )
INSERT_GENTFUNC_BASIC3( gemmtrsm_u, BLIS_CNAME_INFIX, BLIS_REF_SUFFIX, BLIS_TRSM_U_UKR )
<|MERGE_RESOLUTION|>--- conflicted
+++ resolved
@@ -62,13 +62,8 @@
 \
 	const inc_t packnr = bli_cntx_get_blksz_max_dt( dt, BLIS_NR, cntx ); \
 \
-<<<<<<< HEAD
-	const inc_t     rs_b   = packnr; \
-	const inc_t     cs_b   = bli_cntx_get_blksz_def_dt( dt, BLIS_BBN, cntx ); \
-=======
 	const inc_t rs_b   = packnr; \
 	const inc_t cs_b   = bli_cntx_get_blksz_def_dt( dt, BLIS_BBN, cntx ); \
->>>>>>> 9b1beec6
 /*
 printf( "bli_gemmtrsm_ref(): cs_b = %d\n", (int)cs_b ); \
 printf( "bli_gemmtrsm_ref(): k nr = %d %d\n", (int)k, (int)nr ); \
@@ -77,15 +72,9 @@
 	ctype*      minus_one = PASTEMAC(ch,m1); \
 \
 	PASTECH(ch,gemm_ukr_ft) \
-<<<<<<< HEAD
-	              gemm_ukr = bli_cntx_get_ukr_dt( dt, BLIS_GEMM_UKR, cntx ); \
-	PASTECH(ch,trsm_ukr_ft) \
-	              trsm_ukr = bli_cntx_get_ukr_dt( dt, trsmkerid, cntx ); \
-=======
 	            gemm_ukr = bli_cntx_get_ukr_dt( dt, BLIS_GEMM_UKR, cntx ); \
 	PASTECH(ch,trsm_ukr_ft) \
 	            trsm_ukr = bli_cntx_get_ukr_dt( dt, trsmkerid, cntx ); \
->>>>>>> 9b1beec6
 \
 /*
 PASTEMAC(d,fprintm)( stdout, "gemmtrsm_ukr: b01", k, nr, \
@@ -105,15 +94,9 @@
 	   circumstances where we would want the gemmtrsm_? operations to have
 	   and exercise their own IO preferences -- I'd have to think about it --
 	   but this doesn't seem to be one of them. */ \
-<<<<<<< HEAD
-	const bool      col_pref    = bli_cntx_ukr_prefers_cols_dt( dt, BLIS_GEMM_VIR_UKR, cntx ); \
-	const inc_t     rs_ct       = ( col_pref ? 1 : nr ); \
-	const inc_t     cs_ct       = ( col_pref ? mr : 1 ); \
-=======
 	const bool      col_pref = bli_cntx_ukr_prefers_cols_dt( dt, BLIS_GEMM_VIR_UKR, cntx ); \
 	const inc_t     rs_ct    = ( col_pref ? 1 : nr ); \
 	const inc_t     cs_ct    = ( col_pref ? mr : 1 ); \
->>>>>>> 9b1beec6
 \
 	const bool      use_ct   = ( m < mr || n < nr ); \
 \
