--- conflicted
+++ resolved
@@ -461,387 +461,3 @@
 //
 
 INSERT_GENTFUNC_BASIC( gemmsup_g, BLIS_CNAME_INFIX, BLIS_REF_SUFFIX )
-<<<<<<< HEAD
-
-
-
-
-
-
-
-
-#if 0
-
-//
-// -- Row storage case ---------------------------------------------------------
-//
-
-#undef  GENTFUNC
-#define GENTFUNC( ctype, ch, opname, arch, suf ) \
-\
-void PASTEMAC3(ch,opname,arch,suf) \
-     ( \
-       conj_t              conja, \
-       conj_t              conjb, \
-       dim_t               m, \
-       dim_t               n, \
-       dim_t               k, \
-       ctype*     restrict alpha, \
-       ctype*     restrict a, inc_t rs_a, inc_t cs_a, \
-       ctype*     restrict b, inc_t rs_b, inc_t cs_b, \
-       ctype*     restrict beta, \
-       ctype*     restrict c, inc_t rs_c, inc_t cs_c, \
-       auxinfo_t*          data, \
-       cntx_t*             cntx  \
-     ) \
-{ \
-	ctype       ab[ BLIS_STACK_BUF_MAX_SIZE \
-	                / sizeof( ctype ) ] \
-	                __attribute__((aligned(BLIS_STACK_BUF_ALIGN_SIZE))); \
-\
-	const dim_t mn    = m * n; \
-	const inc_t rs_ab = n; \
-	const inc_t cs_ab = 1; \
-\
-\
-	/* Assumptions: m <= mr, n <= nr so that the temporary array ab is
-	   sufficiently large enough to hold the m x n microtile.
-
-	   The ability to handle m < mr and n < nr is being provided so that
-	   optimized ukernels can call one of these reference implementations
-	   for their edge cases, if they choose. When they do so, they will
-	   need to call the function directly, by its configuration-mangled
-	   name, since it will have been overwritten in the context when
-	   the optimized ukernel functions are registered. */ \
-\
-\
-	/* Initialize the accumulator elements in ab to zero. */ \
-	for ( dim_t i = 0; i < mn; ++i ) \
-	{ \
-		PASTEMAC(ch,set0s)( ab[i] ); \
-	} \
-\
-	/* Perform a series of k rank-1 updates into ab. */ \
-	for ( dim_t l = 0; l < k; ++l ) \
-	{ \
-		/* Traverse ab by rows; assume cs_ab = 1. */ \
-		for ( dim_t i = 0; i < m; ++i ) \
-		{ \
-			for ( dim_t j = 0; j < n; ++j ) \
-			{ \
-				PASTEMAC(ch,dots) \
-				( \
-				  a[ i*rs_a ], \
-				  b[ j*cs_b ], \
-				  ab[ i*rs_ab + j*cs_ab ]  \
-				); \
-			} \
-		} \
-\
-		a += cs_a; \
-		b += rs_b; \
-	} \
-\
-	/* Scale the result in ab by alpha. */ \
-	for ( dim_t i = 0; i < mn; ++i ) \
-	{ \
-		PASTEMAC(ch,scals)( *alpha, ab[i] ); \
-	} \
-\
-\
-	/* If beta is one, add ab into c. If beta is zero, overwrite c with the
-	   result in ab. Otherwise, scale by beta and accumulate ab to c. */ \
-	if ( PASTEMAC(ch,eq1)( *beta ) ) \
-	{ \
-		/* Traverse ab and c by rows; assume cs_a = cs_a = 1. */ \
-		for ( dim_t i = 0; i < m; ++i ) \
-		for ( dim_t j = 0; j < n; ++j ) \
-		{ \
-			PASTEMAC(ch,adds) \
-			( \
-			  ab[ i*rs_ab + j*1 ], \
-			  c[  i*rs_c  + j*1 ]  \
-			) \
-		} \
-	} \
-	else if ( PASTEMAC(ch,eq0)( *beta ) ) \
-	{ \
-\
-		/* Traverse ab and c by rows; assume cs_a = cs_a = 1. */ \
-		for ( dim_t i = 0; i < m; ++i ) \
-		for ( dim_t j = 0; j < n; ++j ) \
-		{ \
-			PASTEMAC(ch,copys) \
-			( \
-			  ab[ i*rs_ab + j*1 ], \
-			  c[  i*rs_c  + j*1 ]  \
-			) \
-		} \
-	} \
-	else /* beta != 0 && beta != 1 */ \
-	{ \
-		/* Traverse ab and c by rows; assume cs_a = cs_a = 1. */ \
-		for ( dim_t i = 0; i < m; ++i ) \
-		for ( dim_t j = 0; j < n; ++j ) \
-		{ \
-			PASTEMAC(ch,xpbys) \
-			( \
-			  ab[ i*rs_ab + j*1 ], \
-			  *beta, \
-			  c[  i*rs_c  + j*1 ]  \
-			) \
-		} \
-	} \
-}
-
-INSERT_GENTFUNC_BASIC( gemmsup_r, BLIS_CNAME_INFIX, BLIS_REF_SUFFIX )
-
-//
-// -- Column storage case ------------------------------------------------------
-//
-
-#undef  GENTFUNC
-#define GENTFUNC( ctype, ch, opname, arch, suf ) \
-\
-void PASTEMAC3(ch,opname,arch,suf) \
-     ( \
-       conj_t              conja, \
-       conj_t              conjb, \
-       dim_t               m, \
-       dim_t               n, \
-       dim_t               k, \
-       ctype*     restrict alpha, \
-       ctype*     restrict a, inc_t rs_a, inc_t cs_a, \
-       ctype*     restrict b, inc_t rs_b, inc_t cs_b, \
-       ctype*     restrict beta, \
-       ctype*     restrict c, inc_t rs_c, inc_t cs_c, \
-       auxinfo_t*          data, \
-       cntx_t*             cntx  \
-     ) \
-{ \
-	ctype       ab[ BLIS_STACK_BUF_MAX_SIZE \
-	                / sizeof( ctype ) ] \
-	                __attribute__((aligned(BLIS_STACK_BUF_ALIGN_SIZE))); \
-\
-	const dim_t mn    = m * n; \
-	const inc_t rs_ab = 1; \
-	const inc_t cs_ab = m; \
-\
-\
-	/* Assumptions: m <= mr, n <= nr so that the temporary array ab is
-	   sufficiently large enough to hold the m x n microtile.
-
-	   The ability to handle m < mr and n < nr is being provided so that
-	   optimized ukernels can call one of these reference implementations
-	   for their edge cases, if they choose. When they do so, they will
-	   need to call the function directly, by its configuration-mangled
-	   name, since it will have been overwritten in the context when
-	   the optimized ukernel functions are registered. */ \
-\
-\
-	/* Initialize the accumulator elements in ab to zero. */ \
-	for ( dim_t i = 0; i < mn; ++i ) \
-	{ \
-		PASTEMAC(ch,set0s)( ab[i] ); \
-	} \
-\
-	/* Perform a series of k rank-1 updates into ab. */ \
-	for ( dim_t l = 0; l < k; ++l ) \
-	{ \
-		/* Traverse ab by columns; assume rs_ab = 1. */ \
-		for ( dim_t j = 0; j < n; ++j ) \
-		{ \
-			for ( dim_t i = 0; i < m; ++i ) \
-			{ \
-				PASTEMAC(ch,dots) \
-				( \
-				  a[ i*rs_a ], \
-				  b[ j*cs_b ], \
-				  ab[ i*rs_ab + j*cs_ab ]  \
-				); \
-			} \
-		} \
-\
-		a += cs_a; \
-		b += rs_b; \
-	} \
-\
-	/* Scale the result in ab by alpha. */ \
-	for ( dim_t i = 0; i < mn; ++i ) \
-	{ \
-		PASTEMAC(ch,scals)( *alpha, ab[i] ); \
-	} \
-\
-\
-	/* If beta is one, add ab into c. If beta is zero, overwrite c with the
-	   result in ab. Otherwise, scale by beta and accumulate ab to c. */ \
-	if ( PASTEMAC(ch,eq1)( *beta ) ) \
-	{ \
-		/* Traverse ab and c by columns; assume rs_a = rs_a = 1. */ \
-		for ( dim_t j = 0; j < n; ++j ) \
-		for ( dim_t i = 0; i < m; ++i ) \
-		{ \
-			PASTEMAC(ch,adds) \
-			( \
-			  ab[ i*1 + j*cs_ab ], \
-			  c[  i*1 + j*cs_c  ]  \
-			) \
-		} \
-	} \
-	else if ( PASTEMAC(ch,eq0)( *beta ) ) \
-	{ \
-		/* Traverse ab and c by columns; assume rs_a = rs_a = 1. */ \
-		for ( dim_t j = 0; j < n; ++j ) \
-		for ( dim_t i = 0; i < m; ++i ) \
-		{ \
-			PASTEMAC(ch,copys) \
-			( \
-			  ab[ i*1 + j*cs_ab ], \
-			  c[  i*1 + j*cs_c  ]  \
-			) \
-		} \
-	} \
-	else /* beta != 0 && beta != 1 */ \
-	{ \
-		/* Traverse ab and c by columns; assume rs_a = rs_a = 1. */ \
-		for ( dim_t j = 0; j < n; ++j ) \
-		for ( dim_t i = 0; i < m; ++i ) \
-		{ \
-			PASTEMAC(ch,xpbys) \
-			( \
-			  ab[ i*1 + j*cs_ab ], \
-			  *beta, \
-			  c[  i*1 + j*cs_c  ]  \
-			) \
-		} \
-	} \
-}
-
-INSERT_GENTFUNC_BASIC( gemmsup_c, BLIS_CNAME_INFIX, BLIS_REF_SUFFIX )
-
-//
-// -- General storage case -----------------------------------------------------
-//
-
-#undef  GENTFUNC
-#define GENTFUNC( ctype, ch, opname, arch, suf ) \
-\
-void PASTEMAC3(ch,opname,arch,suf) \
-     ( \
-       conj_t              conja, \
-       conj_t              conjb, \
-       dim_t               m, \
-       dim_t               n, \
-       dim_t               k, \
-       ctype*     restrict alpha, \
-       ctype*     restrict a, inc_t rs_a, inc_t cs_a, \
-       ctype*     restrict b, inc_t rs_b, inc_t cs_b, \
-       ctype*     restrict beta, \
-       ctype*     restrict c, inc_t rs_c, inc_t cs_c, \
-       auxinfo_t*          data, \
-       cntx_t*             cntx  \
-     ) \
-{ \
-	ctype       ab[ BLIS_STACK_BUF_MAX_SIZE \
-	                / sizeof( ctype ) ] \
-	                __attribute__((aligned(BLIS_STACK_BUF_ALIGN_SIZE))); \
-\
-	const dim_t mn    = m * n; \
-	const inc_t rs_ab = 1; \
-	const inc_t cs_ab = m; \
-\
-\
-	/* Assumptions: m <= mr, n <= nr so that the temporary array ab is
-	   sufficiently large enough to hold the m x n microtile.
-
-	   The ability to handle m < mr and n < nr is being provided so that
-	   optimized ukernels can call one of these reference implementations
-	   for their edge cases, if they choose. When they do so, they will
-	   need to call the function directly, by its configuration-mangled
-	   name, since it will have been overwritten in the context when
-	   the optimized ukernel functions are registered. */ \
-\
-\
-	/* Initialize the accumulator elements in ab to zero. */ \
-	for ( dim_t i = 0; i < mn; ++i ) \
-	{ \
-		PASTEMAC(ch,set0s)( ab[i] ); \
-	} \
-\
-	/* Perform a series of k rank-1 updates into ab. */ \
-	for ( dim_t l = 0; l < k; ++l ) \
-	{ \
-		/* General storage: doesn't matter how we traverse ab. */ \
-		for ( dim_t j = 0; j < n; ++j ) \
-		{ \
-			for ( dim_t i = 0; i < m; ++i ) \
-			{ \
-				PASTEMAC(ch,dots) \
-				( \
-				  a[ i*rs_a ], \
-				  b[ j*cs_b ], \
-				  ab[ i*rs_ab + j*cs_ab ]  \
-				); \
-			} \
-		} \
-\
-		a += cs_a; \
-		b += rs_b; \
-	} \
-\
-	/* Scale the result in ab by alpha. */ \
-	for ( dim_t i = 0; i < mn; ++i ) \
-	{ \
-		PASTEMAC(ch,scals)( *alpha, ab[i] ); \
-	} \
-\
-\
-	/* If beta is one, add ab into c. If beta is zero, overwrite c with the
-	   result in ab. Otherwise, scale by beta and accumulate ab to c. */ \
-	if ( PASTEMAC(ch,eq1)( *beta ) ) \
-	{ \
-		/* General storage: doesn't matter how we traverse ab and c. */ \
-		for ( dim_t j = 0; j < n; ++j ) \
-		for ( dim_t i = 0; i < m; ++i ) \
-		{ \
-			PASTEMAC(ch,adds) \
-			( \
-			  ab[ i*rs_ab + j*cs_ab ], \
-			  c[  i*rs_c  + j*cs_c  ]  \
-			) \
-		} \
-	} \
-	else if ( PASTEMAC(ch,eq0)( *beta ) ) \
-	{ \
-		/* General storage: doesn't matter how we traverse ab and c. */ \
-		for ( dim_t j = 0; j < n; ++j ) \
-		for ( dim_t i = 0; i < m; ++i ) \
-		{ \
-			PASTEMAC(ch,copys) \
-			( \
-			  ab[ i*rs_ab + j*cs_ab ], \
-			  c[  i*rs_c  + j*cs_c  ]  \
-			) \
-		} \
-	} \
-	else /* beta != 0 && beta != 1 */ \
-	{ \
-		/* General storage: doesn't matter how we traverse ab and c. */ \
-		for ( dim_t j = 0; j < n; ++j ) \
-		for ( dim_t i = 0; i < m; ++i ) \
-		{ \
-			PASTEMAC(ch,xpbys) \
-			( \
-			  ab[ i*rs_ab + j*cs_ab ], \
-			  *beta, \
-			  c[  i*rs_c  + j*cs_c  ]  \
-			) \
-		} \
-	} \
-}
-
-INSERT_GENTFUNC_BASIC( gemmsup_g, BLIS_CNAME_INFIX, BLIS_REF_SUFFIX )
-
-#endif
-=======
->>>>>>> 89b7863f
