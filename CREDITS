--- conflicted
+++ resolved
@@ -29,34 +29,6 @@
   Roman Gareev             @gareevroman
   Richard Goldschmidt      @SuperFluffy
   Chris Goodyer
-<<<<<<< HEAD
-  John Gunnels          @jagunnels          (IBM, T.J. Watson Research Center)
-  Ali Emre Gülcü        @Lephar
-  Jeff Hammond          @jeffhammond        (Intel)
-  Jacob Gorm Hansen     @jacobgorm
-  Jean-Michel Hautbois  @jhautbois
-  Ian Henriksen         @insertinterestingnamehere (The University of Texas at Austin)
-  Minh Quan Ho          @hominhquan
-  Matthew Honnibal      @honnibal
-  Stefan Husmann        @stefanhusmann
-  Francisco Igual       @figual             (Universidad Complutense de Madrid)
-  Tony Kelman           @tkelman
-  Lee Killough          @leekillough        (Cray)
-  Mike Kistler          @mkistler           (IBM, Austin Research Laboratory)
-  Michael Lehn          @michael-lehn
-                        @ShmuelLevine
-  Dave Love             @loveshack          (University of Manchester)
-  Tze Meng Low                              (The University of Texas at Austin)
-  Ye Luo                @ye-luo             (Argonne National Laboratory)
-  Ricardo Magana        @magania            (Hewlett Packard Enterprise)
-  Bryan Marker          @bamarker           (The University of Texas at Austin)
-  Devin Matthews        @devinamatthews     (The University of Texas at Austin)
-  Stefanos Mavros       @smavros
-  Nisanth Padinharepatt                     (AMD)
-  Devangi Parikh        @dnparikh           (The University of Texas at Austin)
-  Elmar Peise           @elmar-peise        (RWTH-Aachen)
-  Clément Pernet        @ClementPernet
-=======
   John Gunnels             @jagunnels          (IBM, T.J. Watson Research Center)
   Ali Emre Gülcü           @Lephar
   Jeff Hammond             @jeffhammond        (Intel)
@@ -73,7 +45,7 @@
   Mike Kistler             @mkistler           (IBM, Austin Research Laboratory)
   Michael Lehn             @michael-lehn
                            @ShmuelLevine
-  Dave Love                @loveshack
+  Dave Love                @loveshack          (University of Manchester)
   Tze Meng Low                                 (The University of Texas at Austin)
   Ye Luo                   @ye-luo             (Argonne National Laboratory)
   Ricardo Magana           @magania            (Hewlett Packard Enterprise)
@@ -84,7 +56,6 @@
   Devangi Parikh           @dnparikh           (The University of Texas at Austin)
   Elmar Peise              @elmar-peise        (RWTH-Aachen)
   Clément Pernet           @ClementPernet
->>>>>>> 0c7165fb
   Ilya Polkovnichenko
   Jack Poulson             @poulson            (Stanford)
   Mathieu Poumeyrol        @kali
