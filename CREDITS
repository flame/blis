
BLIS framework
Acknowledgements
---

The BLIS framework was primarily authored by

  Field Van Zee            @fgvanzee           (The University of Texas at Austin)

but many others have contributed code and feedback, including

  Sameer Agarwal           @sandwichmaker      (Google)
  Murtaza Ali                                  (Texas Instruments)
  Sajid Ali                @s-sajid-ali        (Northwestern University)
  Erling Andersen          @erling-d-andersen
  Alex Arslan              @ararslan
  Vernon Austel                                (IBM, T.J. Watson Research Center)
  Satish Balay             @balay              (Argonne National Laboratory)
  Matthew Brett            @matthew-brett      (University of Birmingham)
  Jérémie du Boisberranger @jeremiedbb
  Jed Brown                @jedbrown           (Argonne National Laboratory)
  Robin Christ             @robinchrist
<<<<<<< HEAD
  Mat Cross                @matcross           (NAG)
=======
  Dilyn Corner             @dilyn-corner
  Mat Cross                @matcross           (NAG)
                           @decandia50
>>>>>>> 6a4aa986
  Kay Dewhurst             @jkd2016            (Max Planck Institute, Halle, Germany)
  Jeff Diamond                                 (Oracle)
  Johannes Dieterich       @iotamudelta
  Krzysztof Drewniak       @krzysz00
  Marat Dukhan             @Maratyszcza        (Google)
  Victor Eijkhout          @VictorEijkhout     (Texas Advanced Computing Center)
  Evgeny Epifanovsky       @epifanovsky        (Q-Chem)
  Isuru Fernando           @isuruf
  Roman Gareev             @gareevroman
  Richard Goldschmidt      @SuperFluffy
  Chris Goodyer
  John Gunnels             @jagunnels          (IBM, T.J. Watson Research Center)
  Ali Emre Gülcü           @Lephar
  Jeff Hammond             @jeffhammond        (Intel)
  Jacob Gorm Hansen        @jacobgorm
  Shivaprashanth H                             (Global Edge)
  Jean-Michel Hautbois     @jhautbois
  Ian Henriksen            @insertinterestingnamehere (The University of Texas at Austin)
  Minh Quan Ho             @hominhquan
  Matthew Honnibal         @honnibal
  Stefan Husmann           @stefanhusmann
  Francisco Igual          @figual             (Universidad Complutense de Madrid)
  Tony Kelman              @tkelman
  Lee Killough             @leekillough        (Cray)
  Mike Kistler             @mkistler           (IBM, Austin Research Laboratory)
  Kyungmin Lee             @kyungminlee        (Ohio State University)
  Michael Lehn             @michael-lehn
  Shmuel Levine            @ShmuelLevine
  Dave Love                @loveshack
  Tze Meng Low                                 (The University of Texas at Austin)
  Ye Luo                   @ye-luo             (Argonne National Laboratory)
  Ricardo Magana           @magania            (Hewlett Packard Enterprise)
  Giorgos Margaritis
  Bryan Marker             @bamarker           (The University of Texas at Austin)
  Simon Lukas Märtens      @ACSimon33          (RWTH Aachen University)
  Devin Matthews           @devinamatthews     (The University of Texas at Austin)
  Stefanos Mavros          @smavros
<<<<<<< HEAD
  Bhaskar Nallani          @BhaskarNallani     (AMD)
=======
  Ilknur Mustafazade       @Runkli
                           @nagsingh
  Bhaskar Nallani          @BhaskarNallani     (AMD)
  Stepan Nassyr            @stepannassyr       (Jülich Supercomputing Centre)
>>>>>>> 6a4aa986
  Nisanth Padinharepatt                        (AMD)
  Ajay Panyala             @ajaypanyala
  Devangi Parikh           @dnparikh           (The University of Texas at Austin)
  Elmar Peise              @elmar-peise        (RWTH-Aachen)
  Clément Pernet           @ClementPernet
  Ilya Polkovnichenko
  Jack Poulson             @poulson            (Stanford)
  Mathieu Poumeyrol        @kali
  Christos Psarras         @ChrisPsa           (RWTH Aachen University)
<<<<<<< HEAD
=======
                           @pkubaj
>>>>>>> 6a4aa986
                           @qnerd
  Michael Rader            @mrader1248
  Pradeep Rao              @pradeeptrgit       (AMD)
  Aleksei Rechinskii
  Karl Rupp                @karlrupp
  Martin Schatz                                (The University of Texas at Austin)
  Nico Schlömer            @nschloe
  Rene Sitt
  Tony Skjellum            @tonyskjellum       (The University of Tennessee at Chattanooga)
  Mikhail Smelyanskiy                          (Intel, Parallel Computing Lab)
  Nathaniel Smith          @njsmith
  Shaden Smith             @ShadenSmith
  Tyler Smith              @tlrmchlsmth        (The University of Texas at Austin)
  Paul Springer            @springer13         (RWTH Aachen University)
  Adam J. Stewart          @adamjstewart       (University of Illinois at Urbana-Champaign)
  Vladimir Sukarev
  Santanu Thangaraj                            (AMD)
  Nicholai Tukanov         @nicholaiTukanov    (The University of Texas at Austin)
  Rhys Ulerich             @RhysU              (The University of Texas at Austin)
  Robert van de Geijn      @rvdg               (The University of Texas at Austin)
  Meghana Vankadari        @Meghana-vankadari  (AMD)
  Kiran Varaganti          @kvaragan           (AMD)
  Natalia Vassilieva                           (Hewlett Packard Enterprise)
  Zhang Xianyi             @xianyi             (Chinese Academy of Sciences)
  RuQing Xu                @xrq-phys           (The University of Tokyo)
  Benda Xu                 @heroxbd
  Guodong Xu               @docularxu          (Linaro.org)
  RuQing Xu                @xrq-phys           (The University of Tokyo)
  Costas Yamin             @cosstas
  Chenhan Yu               @ChenhanYu          (The University of Texas at Austin)
  Roman Yurchak            @rth                (Symerio)
  M. Zhou                  @cdluminate

BLIS's development was partially funded by grants from industry
partners, including

  AMD
  Hewlett Packard Enterprise
  Huawei
  Intel
  Microsoft
  Oracle
  Texas Instruments

as well as the National Science Foundation (NSF Awards CCF-0917167,
ACI-1148125/1340293, ACI-1550493, and CCF-1320112).
<|MERGE_RESOLUTION|>--- conflicted
+++ resolved
@@ -20,13 +20,9 @@
   Jérémie du Boisberranger @jeremiedbb
   Jed Brown                @jedbrown           (Argonne National Laboratory)
   Robin Christ             @robinchrist
-<<<<<<< HEAD
-  Mat Cross                @matcross           (NAG)
-=======
   Dilyn Corner             @dilyn-corner
   Mat Cross                @matcross           (NAG)
                            @decandia50
->>>>>>> 6a4aa986
   Kay Dewhurst             @jkd2016            (Max Planck Institute, Halle, Germany)
   Jeff Diamond                                 (Oracle)
   Johannes Dieterich       @iotamudelta
@@ -64,14 +60,10 @@
   Simon Lukas Märtens      @ACSimon33          (RWTH Aachen University)
   Devin Matthews           @devinamatthews     (The University of Texas at Austin)
   Stefanos Mavros          @smavros
-<<<<<<< HEAD
-  Bhaskar Nallani          @BhaskarNallani     (AMD)
-=======
   Ilknur Mustafazade       @Runkli
                            @nagsingh
   Bhaskar Nallani          @BhaskarNallani     (AMD)
   Stepan Nassyr            @stepannassyr       (Jülich Supercomputing Centre)
->>>>>>> 6a4aa986
   Nisanth Padinharepatt                        (AMD)
   Ajay Panyala             @ajaypanyala
   Devangi Parikh           @dnparikh           (The University of Texas at Austin)
@@ -81,10 +73,7 @@
   Jack Poulson             @poulson            (Stanford)
   Mathieu Poumeyrol        @kali
   Christos Psarras         @ChrisPsa           (RWTH Aachen University)
-<<<<<<< HEAD
-=======
                            @pkubaj
->>>>>>> 6a4aa986
                            @qnerd
   Michael Rader            @mrader1248
   Pradeep Rao              @pradeeptrgit       (AMD)
@@ -109,7 +98,6 @@
   Kiran Varaganti          @kvaragan           (AMD)
   Natalia Vassilieva                           (Hewlett Packard Enterprise)
   Zhang Xianyi             @xianyi             (Chinese Academy of Sciences)
-  RuQing Xu                @xrq-phys           (The University of Tokyo)
   Benda Xu                 @heroxbd
   Guodong Xu               @docularxu          (Linaro.org)
   RuQing Xu                @xrq-phys           (The University of Tokyo)
