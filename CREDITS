
BLIS framework
Acknowledgements
---

The BLIS framework was originally authored by

  Field Van Zee            @fgvanzee                  (The University of Texas at Austin)

but many others have contributed code, ideas, and feedback, including

  Sameer Agarwal           @sandwichmaker             (Google)
  Murtaza Ali                                         (Texas Instruments)
  Sajid Ali                @s-sajid-ali               (Northwestern University)
  Erling Andersen          @erling-d-andersen
  Alex Arslan              @ararslan
  Vernon Austel                                       (IBM, T.J. Watson Research Center)
  Mohsen Aznaveh           @Aznaveh                   (Texas A&M University)
  Satish Balay             @balay                     (Argonne National Laboratory)
  Kihiro Bando             @bandokihiro
  Matthew Brett            @matthew-brett             (University of Birmingham)
  Jérémie du Boisberranger @jeremiedbb
  Jed Brown                @jedbrown                  (Argonne National Laboratory)
  Robin Christ             @robinchrist
  Dilyn Corner             @dilyn-corner
  Mat Cross                @matcross                  (NAG)
  Harsh Dave               @HarshDave12               (AMD)
  Tim Davis                @DrTimothyAldenDavis       (Texas A&M University)
                           @decandia50
<<<<<<< HEAD
  Daniël de Kok            @danieldk                  (Explosion)
  Kay Dewhurst             @jkd2016                   (Max Planck Institute, Halle, Germany)
  Jeff Diamond                                        (Oracle)
=======
  Daniël de Kok            @danieldk           (Explosion)
  Kay Dewhurst             @jkd2016            (Max Planck Institute, Halle, Germany)
  Jeff Diamond                                 (Oracle)
>>>>>>> fb2a6827
  Johannes Dieterich       @iotamudelta
  Krzysztof Drewniak       @krzysz00
  Marat Dukhan             @Maratyszcza               (Google)
  Victor Eijkhout          @VictorEijkhout            (Texas Advanced Computing Center)
  Evgeny Epifanovsky       @epifanovsky               (Q-Chem)
  Isuru Fernando           @isuruf
  Roman Gareev             @gareevroman
  Richard Goldschmidt      @SuperFluffy
  Chris Goodyer
  Alexander Grund          @Flamefire
  John Gunnels             @jagunnels                 (IBM, T.J. Watson Research Center)
  Ali Emre Gülcü           @Lephar
  Jeff Hammond             @jeffhammond               (Intel)
  Jacob Gorm Hansen        @jacobgorm
  Shivaprashanth H                                    (Global Edge)
  Jean-Michel Hautbois     @jhautbois
  Ian Henriksen            @insertinterestingnamehere (The University of Texas at Austin)
  Greg Henry                                          (Intel)
  Minh Quan Ho             @hominhquan
  Matthew Honnibal         @honnibal
  Stefan Husmann           @stefanhusmann
<<<<<<< HEAD
  Francisco Igual          @figual                    (Universidad Complutense de Madrid)
=======
  Francisco Igual          @figual             (Universidad Complutense de Madrid)
>>>>>>> fb2a6827
  Madeesh Kannan           @shadeMe
  Tony Kelman              @tkelman
  Lee Killough             @leekillough               (Tactical Computing Labs)
  Mike Kistler             @mkistler                  (IBM, Austin Research Laboratory)
  Nick Knight              @nick-knight               (SiFive)
  Ivan Korostelev          @ivan23kor                 (University of Alberta)
  Kyungmin Lee             @kyungminlee               (Ohio State University)
  Michael Lehn             @michael-lehn
  Shmuel Levine            @ShmuelLevine
                           @lschork2
  Dave Love                @loveshack
  Tze Meng Low                                        (The University of Texas at Austin)
  Ye Luo                   @ye-luo                    (Argonne National Laboratory)
  Ricardo Magana           @magania                   (Hewlett Packard Enterprise)
  Madan mohan Manokar      @madanm3                   (AMD)
  Giorgos Margaritis
  Bryan Marker             @bamarker                  (The University of Texas at Austin)
  Simon Lukas Märtens      @ACSimon33                 (RWTH Aachen University)
  Devin Matthews           @devinamatthews            (The University of Texas at Austin)
  Stefanos Mavros          @smavros
  Mithun Mohan             @MithunMohanKadavil        (AMD)
                           @moon-chilled
  Ilknur Mustafazade       @Runkli
                           @nagsingh
  Bhaskar Nallani          @BhaskarNallani            (AMD)
  Stepan Nassyr            @stepannassyr              (Jülich Supercomputing Centre)
  Bart Oldeman             @bartoldeman
  Nisanth M P              @nisanthmp
  Nisanth Padinharepatt                               (AMD)
  Ajay Panyala             @ajaypanyala
  Marc-Antoine Parent      @maparent                  (Conversence)
  Devangi Parikh           @dnparikh                  (The University of Texas at Austin)
  Elmar Peise              @elmar-peise               (RWTH-Aachen)
  Clément Pernet           @ClementPernet
  Ilya Polkovnichenko
  Jack Poulson             @poulson                   (Stanford)
  Mathieu Poumeyrol        @kali
  Christos Psarras         @ChrisPsa                  (RWTH Aachen University)
                           @pkubaj
                           @qnerd
  Michael Rader            @mrader1248
  Pradeep Rao              @pradeeptrgit              (AMD)
  Aleksei Rechinskii
  Leick Robinson           @LeickR                    (Oracle)
  Karl Rupp                @karlrupp
  Martin Schatz                                       (The University of Texas at Austin)
  Nico Schlömer            @nschloe
  Angelika Schwarz         @angsch
  Rene Sitt
  Tony Skjellum            @tonyskjellum              (The University of Tennessee at Chattanooga)
  Mikhail Smelyanskiy                                 (Intel, Parallel Computing Lab)
  Nathaniel Smith          @njsmith
  Shaden Smith             @ShadenSmith
  Tyler Smith              @tlrmchlsmth               (The University of Texas at Austin)
  Edward Smyth             @edwsmyth                  (AMD)
  Snehith                  @ArcadioN09
  Paul Springer            @springer13                (RWTH Aachen University)
  Adam J. Stewart          @adamjstewart              (University of Illinois at Urbana-Champaign)
  Vladimir Sukarev
  Harihara Sudhan S        @ihariharasudhan           (AMD)
  Chengguo Sun             @chengguosun
  Christopher Taylor       @ct-clmsn                  (Tactical Computing Labs)
  Santanu Thangaraj                                   (AMD)
  Nicholai Tukanov         @nicholaiTukanov           (The University of Texas at Austin)
  Rhys Ulerich             @RhysU                     (The University of Texas at Austin)
  Robert van de Geijn      @rvdg                      (The University of Texas at Austin)
  Meghana Vankadari        @Meghana-vankadari         (AMD)
  Kiran Varaganti          @kvaragan                  (AMD)
  Natalia Vassilieva                                  (Hewlett Packard Enterprise)
                           @h-vetinari
  Andrew Wildman           @awild82                   (University of Washington)
  Zhang Xianyi             @xianyi                    (Chinese Academy of Sciences)
  Benda Xu                 @heroxbd
  Guodong Xu               @docularxu                 (Linaro.org)
  RuQing Xu                @xrq-phys                  (The University of Tokyo)
  Costas Yamin             @cosstas
  Chenhan Yu               @ChenhanYu                 (The University of Texas at Austin)
  Roman Yurchak            @rth                       (Symerio)
  Stefano Zampini          @stefanozampini
  M. Zhou                  @cdluminate

BLIS's development was partially funded by grants from industry
partners, including

  AMD
  Hewlett Packard Enterprise
  Huawei
  Intel
  Microsoft
  Oracle
  Texas Instruments

as well as the National Science Foundation (NSF Awards CCF-0917167,
ACI-1148125/1340293, ACI-1550493, and CCF-1320112).
<|MERGE_RESOLUTION|>--- conflicted
+++ resolved
@@ -27,15 +27,9 @@
   Harsh Dave               @HarshDave12               (AMD)
   Tim Davis                @DrTimothyAldenDavis       (Texas A&M University)
                            @decandia50
-<<<<<<< HEAD
-  Daniël de Kok            @danieldk                  (Explosion)
-  Kay Dewhurst             @jkd2016                   (Max Planck Institute, Halle, Germany)
-  Jeff Diamond                                        (Oracle)
-=======
   Daniël de Kok            @danieldk           (Explosion)
   Kay Dewhurst             @jkd2016            (Max Planck Institute, Halle, Germany)
   Jeff Diamond                                 (Oracle)
->>>>>>> fb2a6827
   Johannes Dieterich       @iotamudelta
   Krzysztof Drewniak       @krzysz00
   Marat Dukhan             @Maratyszcza               (Google)
@@ -57,11 +51,7 @@
   Minh Quan Ho             @hominhquan
   Matthew Honnibal         @honnibal
   Stefan Husmann           @stefanhusmann
-<<<<<<< HEAD
-  Francisco Igual          @figual                    (Universidad Complutense de Madrid)
-=======
   Francisco Igual          @figual             (Universidad Complutense de Madrid)
->>>>>>> fb2a6827
   Madeesh Kannan           @shadeMe
   Tony Kelman              @tkelman
   Lee Killough             @leekillough               (Tactical Computing Labs)
